tests:
  - name: this
    stages:
      - model: |
          model
            schema 1.1
          type user

          type document
            relations
              define viewer: [user]
        tuples:
          - object: document:1
            relation: viewer
            user: user:aardvark
        checkAssertions:
          - tuple:
              object: document:1
              relation: viewer
              user: user:aardvark
            expectation: true
          - tuple:
              object: document:2
              relation: viewer
              user: user:aardvark
            expectation: false
          - tuple:
              object: document:1
              relation: viewer
              user: user:badger
            expectation: false
        listObjectsAssertions:
          - request:
              user: user:aardvark
              type: document
              relation: viewer
            expectation:
              - document:1
          - request:
              user: user:badger
              type: document
              relation: viewer
            expectation:

  - name: computed_userset
    stages:
      - model: |
          model
            schema 1.1
          type user

          type document
            relations
              define writer: [user]
              define viewer: writer
        tuples:
          - object: document:1
            relation: writer
            user: user:aardvark
        checkAssertions:
          - tuple:
              object: document:1
              relation: viewer
              user: user:aardvark
            expectation: true
          - tuple:
              object: document:2
              relation: writer
              user: user:aardvark
            expectation: false
          - tuple:
              object: document:2
              relation: viewer
              user: user:aardvark
            expectation: false
        listObjectsAssertions:
          - request:
              user: user:aardvark
              type: document
              relation: viewer
            expectation:
              - document:1
          - request:
              user: user:aardvark
              type: document
              relation: writer
            expectation:
              - document:1

  - name: tuple_to_userset
    stages:
      - model: |
          model
            schema 1.1
          type user

          type folder
            relations
              define viewer: [user]

          type document
            relations
              define parent: [folder]
              define viewer: viewer from parent
        tuples:
          - object: document:1
            relation: parent
            user: folder:x
          - object: folder:x
            relation: viewer
            user: user:aardvark
        checkAssertions:
          - tuple:
              object: document:1
              relation: viewer
              user: user:aardvark
            expectation: true
        listObjectsAssertions:
          - request:
              user: user:aardvark
              type: document
              relation: viewer
            expectation:
              - document:1

  - name: this_and_union
    stages:
      - model: |
          model
            schema 1.1
          type user

          type document
            relations
              define writer: [user]
              define viewer: [user] or writer
        tuples:
          - object: document:1
            relation: viewer
            user: user:aardvark
          - object: document:2
            relation: writer
            user: user:badger
        checkAssertions:
          - tuple:
              object: document:1
              relation: viewer
              user: user:aardvark
            expectation: true
          - tuple:
              object: document:2
              relation: viewer
              user: user:badger
            expectation: true
        listObjectsAssertions:
          - request:
              user: user:aardvark
              type: document
              relation: viewer
            expectation:
              - document:1
          - request:
              user: user:badger
              type: document
              relation: viewer
            expectation:
              - document:2

  - name: this_and_intersection
    stages:
      - model: |
          model
            schema 1.1
          type user

          type document
            relations
              define writer: [user]
              define viewer: [user] and writer
        tuples:
          - object: document:1
            relation: viewer
            user: user:aardvark
          - object: document:1
            relation: writer
            user: user:aardvark
          - object: document:2
            relation: viewer
            user: user:badger
          - object: document:3
            relation: writer
            user: user:cheetah
        checkAssertions:
          - tuple:
              object: document:1
              relation: viewer
              user: user:aardvark
            expectation: true
          - tuple:
              object: document:2
              relation: viewer
              user: user:badger
            expectation: false
          - tuple:
              object: document:2
              relation: viewer
              user: user:cheetah
            expectation: false
        listObjectsAssertions:
          - request:
              user: user:aardvark
              type: document
              relation: viewer
            expectation:
              - document:1
          - request:
              user: user:badger
              type: document
              relation: viewer
            expectation:
          - request:
              user: user:cheetah
              type: document
              relation: viewer
            expectation:

  - name: this_and_exclusion_base
    stages:
      - model: |
          model
            schema 1.1
          type user

          type document
            relations
              define writer: [user]
              define viewer: [user] but not writer
        tuples:
          - object: document:1
            relation: viewer
            user: user:aardvark
          - object: document:1
            relation: writer
            user: user:aardvark
          - object: document:2
            relation: viewer
            user: user:badger
          - object: document:3
            relation: writer
            user: user:cheetah
        checkAssertions:
          - tuple:
              object: document:1
              relation: viewer
              user: user:aardvark
            expectation: false
          - tuple:
              object: document:2
              relation: viewer
              user: user:badger
            expectation: true
          - tuple:
              object: document:2
              relation: viewer
              user: user:cheetah
            expectation: false
        listObjectsAssertions:
          - request:
              user: user:aardvark
              type: document
              relation: viewer
            expectation:
          - request:
              user: user:badger
              type: document
              relation: viewer
            expectation:
              - document:2
          - request:
              user: user:cheetah
              type: document
              relation: viewer
            expectation:

  - name: computed_userset_and_computed_userset
    stages:
      - model: |
          model
            schema 1.1
          type user

          type document
            relations
              define owner: [user]
              define writer: owner
              define viewer: writer
        tuples:
          - object: document:1
            relation: owner
            user: user:aardvark
        checkAssertions:
          - tuple:
              object: document:1
              relation: viewer
              user: user:aardvark
            expectation: true
        listObjectsAssertions:
          - request:
              user: user:aardvark
              type: document
              relation: viewer
            expectation:
              - document:1

  - name: computed_userset_and_union
    stages:
      - model: |
          model
            schema 1.1
          type user

          type document
            relations
              define writer: [user]
              define editor: [user]
              define viewer: writer or editor
        tuples:
          - object: document:1
            relation: writer
            user: user:aardvark
          - object: document:2
            relation: editor
            user: user:badger
        checkAssertions:
          - tuple:
              object: document:1
              relation: viewer
              user: user:aardvark
            expectation: true
          - tuple:
              object: document:2
              relation: viewer
              user: user:badger
            expectation: true
        listObjectsAssertions:
          - request:
              user: user:aardvark
              type: document
              relation: viewer
            expectation:
              - document:1
          - request:
              user: user:badger
              type: document
              relation: viewer
            expectation:
              - document:2

  - name: simple_computeduserset_indirect_ref
    stages:
      - model: |
          model
            schema 1.1
          type user
          type folder
            relations
              define parent: [folder]
              define viewer: [user] or viewer from parent
              define can_view: viewer
        tuples:
          - user: user:anne
            relation: viewer
            object: folder:a
          - user: folder:a
            relation: parent
            object: folder:b
        checkAssertions:
          - tuple:
              user: user:anne
              relation: can_view
              object: folder:a
            expectation: true
          - tuple:
              user: user:anne
              relation: can_view
              object: folder:b
            expectation: true
        listObjectsAssertions:
          - request:
              user: user:anne
              type: folder
              relation: can_view
            expectation:
              - folder:a
              - folder:b

  - name: computed_userset_and_intersection
    stages:
      - model: |
          model
            schema 1.1
          type user

          type document
            relations
              define writer: [user]
              define editor: [user]
              define viewer: writer and editor
        tuples:
          - object: document:1
            relation: writer
            user: user:aardvark
          - object: document:1
            relation: editor
            user: user:aardvark
          - object: document:2
            relation: writer
            user: user:badger
          - object: document:3
            relation: editor
            user: user:cheetah
        checkAssertions:
          - tuple:
              object: document:1
              relation: viewer
              user: user:aardvark
            expectation: true
          - tuple:
              object: document:2
              relation: viewer
              user: user:badger
            expectation: false
          - tuple:
              object: document:3
              relation: viewer
              user: user:cheetah
            expectation: false
        listObjectsAssertions:
          - request:
              user: user:aardvark
              type: document
              relation: viewer
            expectation:
              - document:1
          - request:
              user: user:badger
              type: document
              relation: viewer
            expectation:
          - request:
              user: user:cheetah
              type: document
              relation: viewer
            expectation:

  - name: computed_userset_and_exclusion
    stages:
      - model: |
          model
            schema 1.1
          type user

          type document
            relations
              define writer: [user]
              define editor: [user]
              define viewer: writer but not editor
        tuples:
          - object: document:1
            relation: writer
            user: user:aardvark
          - object: document:1
            relation: editor
            user: user:aardvark
          - object: document:2
            relation: writer
            user: user:badger
          - object: document:3
            relation: editor
            user: user:cheetah
        checkAssertions:
          - tuple:
              object: document:1
              relation: viewer
              user: user:aardvark
            expectation: false
          - tuple:
              object: document:2
              relation: viewer
              user: user:badger
            expectation: true
          - tuple:
              object: document:3
              relation: viewer
              user: user:cheetah
            expectation: false
        listObjectsAssertions:
          - request:
              user: user:aardvark
              type: document
              relation: viewer
            expectation:
          - request:
              user: user:badger
              type: document
              relation: viewer
            expectation:
              - document:2
          - request:
              user: user:cheetah
              type: document
              relation: viewer
            expectation:

  - name: tuple_to_userset_and_computed_userset
    stages:
      - model: |
          model
            schema 1.1
          type user

          type folder
            relations
              define writer: [user]
              define viewer: writer

          type document
            relations
              define parent: [folder]
              define viewer: viewer from parent
        tuples:
          - object: document:1
            relation: parent
            user: folder:X
          - object: folder:X
            relation: writer
            user: user:aardvark
        checkAssertions:
          - tuple:
              object: document:1
              relation: viewer
              user: user:aardvark
            expectation: true
        listObjectsAssertions:
          - request:
              user: user:aardvark
              type: document
              relation: viewer
            expectation:
              - document:1

  - name: tuple_to_userset_and_tuple_to_userset
    stages:
      - model: |
          model
            schema 1.1
          type user

          type group
            relations
              define member: [user]

          type folder
            relations
              define parent: [group]
              define viewer: member from parent

          type document
            relations
              define parent: [folder]
              define viewer: viewer from parent
        tuples:
          - object: document:1
            relation: parent
            user: folder:X
          - object: folder:X
            relation: parent
            user: group:G
          - object: group:G
            relation: member
            user: user:aardvark
        checkAssertions:
          - tuple:
              object: document:1
              relation: viewer
              user: user:aardvark
            expectation: true
        listObjectsAssertions:
          - request:
              user: user:aardvark
              type: document
              relation: viewer
            expectation:
              - document:1

  - name: tuple_to_userset_and_union
    stages:
      - model: |
          model
            schema 1.1
          type user

          type folder
            relations
              define writer: [user]
              define editor: [user]
              define viewer: writer or editor

          type document
            relations
              define parent: [folder]
              define viewer: viewer from parent
        tuples:
          - object: document:1
            relation: parent
            user: folder:X
          - object: folder:X
            relation: writer
            user: user:aardvark
          - object: folder:X
            relation: editor
            user: user:badger
        checkAssertions:
          - tuple:
              object: document:1
              relation: viewer
              user: user:aardvark
            expectation: true
          - tuple:
              object: document:1
              relation: viewer
              user: user:badger
            expectation: true
        listObjectsAssertions:
          - request:
              user: user:aardvark
              type: document
              relation: viewer
            expectation:
              - document:1
          - request:
              user: user:badger
              type: document
              relation: viewer
            expectation:
              - document:1

  - name: tuple_to_userset_and_intersection
    stages:
      - model: |
          model
            schema 1.1
          type user

          type folder
            relations
              define writer: [user]
              define editor: [user]
              define viewer: writer and editor

          type document
            relations
              define parent: [folder]
              define viewer: viewer from parent
        tuples:
          - object: document:1
            relation: parent
            user: folder:X
          - object: folder:X
            relation: writer
            user: user:aardvark
          - object: folder:X
            relation: editor
            user: user:aardvark
          - object: folder:X
            relation: writer
            user: user:badger
          - object: folder:X
            relation: editor
            user: user:cheetah
        checkAssertions:
          - tuple:
              object: document:1
              relation: viewer
              user: user:aardvark
            expectation: true
          - tuple:
              object: document:1
              relation: viewer
              user: user:badger
            expectation: false
          - tuple:
              object: document:1
              relation: viewer
              user: user:cheetah
            expectation: false
        listObjectsAssertions:
          - request:
              user: user:aardvark
              type: document
              relation: viewer
            expectation:
              - document:1
          - request:
              user: user:badger
              type: document
              relation: viewer
            expectation:
          - request:
              user: user:cheetah
              type: document
              relation: viewer
            expectation:

  - name: tuple_to_userset_and_exclusion
    stages:
      - model: |
          model
            schema 1.1
          type user

          type folder
            relations
              define writer: [user]
              define editor: [user]
              define viewer: writer but not editor

          type document
            relations
              define parent: [folder]
              define viewer: viewer from parent
        tuples:
          - object: document:1
            relation: parent
            user: folder:X
          - object: folder:X
            relation: writer
            user: user:aardvark
          - object: folder:X
            relation: editor
            user: user:aardvark
          - object: folder:X
            relation: writer
            user: user:badger
          - object: folder:X
            relation: editor
            user: user:cheetah
        checkAssertions:
          - tuple:
              object: document:1
              relation: viewer
              user: user:aardvark
            expectation: false
          - tuple:
              object: document:1
              relation: viewer
              user: user:badger
            expectation: true
          - tuple:
              object: document:1
              relation: viewer
              user: user:cheetah
            expectation: false
        listObjectsAssertions:
          - request:
              user: user:aardvark
              type: document
              relation: viewer
            expectation:
          - request:
              user: user:badger
              type: document
              relation: viewer
            expectation:
              - document:1
          - request:
              user: user:cheetah
              type: document
              relation: viewer
            expectation:

  - name: union_and_tuple_to_userset
    stages:
      - model: |
          model
            schema 1.1
          type user
          type folder
            relations
              define viewer: [user]

          type document
            relations
              define parent: [folder]
              define writer: [user]
              define viewer: writer or viewer from parent
        tuples:
          - object: document:1
            relation: parent
            user: folder:X
          - object: folder:X
            relation: viewer
            user: user:aardvark
          - object: document:1
            relation: writer
            user: user:badger
        checkAssertions:
          - tuple:
              object: document:1
              relation: viewer
              user: user:aardvark
            expectation: true
          - tuple:
              object: document:1
              relation: viewer
              user: user:badger
            expectation: true
        listObjectsAssertions:
          - request:
              user: user:aardvark
              type: document
              relation: viewer
            expectation:
              - document:1
          - request:
              user: user:badger
              type: document
              relation: viewer
            expectation:
              - document:1

  - name: union_and_union
    stages:
      - model: |
          model
            schema 1.1
          type user

          type document
            relations
              define writer: [user]
              define editor: [user]
              define owner: [user]
              define viewer: writer or editor or owner
        tuples:
          - object: document:1
            relation: writer
            user: user:aardvark
          - object: document:2
            relation: editor
            user: user:badger
          - object: document:3
            relation: owner
            user: user:cheetah
        checkAssertions:
          - tuple:
              object: document:1
              relation: viewer
              user: user:aardvark
            expectation: true
          - tuple:
              object: document:2
              relation: viewer
              user: user:badger
            expectation: true
          - tuple:
              object: document:3
              relation: viewer
              user: user:cheetah
            expectation: true
        listObjectsAssertions:
          - request:
              user: user:aardvark
              type: document
              relation: viewer
            expectation:
              - document:1
          - request:
              user: user:badger
              type: document
              relation: viewer
            expectation:
              - document:2
          - request:
              user: user:cheetah
              type: document
              relation: viewer
            expectation:
              - document:3

  - name: union_and_intersection
    stages:
      - model: |
          type user

          type document
            relations
              define writer: [user] as self
              define editor: [user] as self
              define owner: [user] as self
              define viewer as writer or (editor and owner)
        tuples:
          - object: document:1
            relation: writer
            user: user:aardvark
          - object: document:2
            relation: editor
            user: user:badger
          - object: document:2
            relation: owner
            user: user:badger
          - object: document:3
            relation: editor
            user: user:cheetah
          - object: document:4
            relation: owner
            user: user:duck
        checkAssertions:
          - tuple:
              object: document:1
              relation: viewer
              user: user:aardvark
            expectation: true
          - tuple:
              object: document:2
              relation: viewer
              user: user:badger
            expectation: true
          - tuple:
              object: document:3
              relation: viewer
              user: user:cheetah
            expectation: false
          - tuple:
              object: document:4
              relation: viewer
              user: user:duck
            expectation: false
        listObjectsAssertions:
          - request:
              user: user:aardvark
              type: document
              relation: viewer
            expectation:
              - document:1
          - request:
              user: user:badger
              type: document
              relation: viewer
            expectation:
              - document:2
          - request:
              user: user:cheetah
              type: document
              relation: viewer
            expectation:
          - request:
              user: user:duck
              type: document
              relation: viewer
            expectation:

  - name: union_and_exclusion
    stages:
      - model: |
          type user

          type document
            relations
              define writer: [user]  as self
              define editor: [user]  as self
              define owner: [user]  as self
              define viewer as writer or (editor but not owner)
        tuples:
          - object: document:1
            relation: writer
            user: user:aardvark
          - object: document:1
            relation: editor
            user: user:badger
          - object: document:2
            relation: owner
            user: user:badger
          - object: document:3
            relation: editor
            user: user:cheetah
          - object: document:4
            relation: owner
            user: user:duck
        checkAssertions:
          - tuple:
              object: document:1
              relation: viewer
              user: user:aardvark
            expectation: true
          - tuple:
              object: document:1
              relation: viewer
              user: user:badger
            expectation: true
          - tuple:
              object: document:2
              relation: viewer
              user: user:badger
            expectation: false
          - tuple:
              object: document:3
              relation: viewer
              user: user:cheetah
            expectation: true
          - tuple:
              object: document:4
              relation: viewer
              user: user:duck
            expectation: false
        listObjectsAssertions:
          - request:
              user: user:aardvark
              type: document
              relation: viewer
            expectation:
              - document:1
          - request:
              user: user:badger
              type: document
              relation: viewer
            expectation:
              - document:1
          - request:
              user: user:cheetah
              type: document
              relation: viewer
            expectation:
              - document:3
          - request:
              user: user:duck
              type: document
              relation: viewer
            expectation:

  - name: intersection_and_tuple_to_userset
    stages:
      - model: |
          model
            schema 1.1
          type user

          type folder
            relations
              define viewer: [user]

          type document
            relations
              define parent: [folder]
              define writer: [user]
              define viewer: writer and viewer from parent
        tuples:
          - object: document:1
            relation: parent
            user: folder:X
          - object: folder:X
            relation: viewer
            user: user:aardvark
          - object: document:1
            relation: writer
            user: user:aardvark
          - object: folder:X
            relation: viewer
            user: user:badger
          - object: document:2
            relation: writer
            user: user:cheetah
        checkAssertions:
          - tuple:
              object: document:1
              relation: viewer
              user: user:aardvark
            expectation: true
          - tuple:
              object: document:1
              relation: viewer
              user: user:badger
            expectation: false
          - tuple:
              object: document:2
              relation: viewer
              user: user:cheetah
            expectation: false
        listObjectsAssertions:
          - request:
              user: user:aardvark
              type: document
              relation: viewer
            expectation:
              - document:1
          - request:
              user: user:badger
              type: document
              relation: viewer
            expectation:
          - request:
              user: user:cheetah
              type: document
              relation: viewer
            expectation:

  - name: intersection_and_union
    stages:
      - model: |
          type user

          type document
            relations
              define writer: [user] as self
              define editor: [user] as self
              define owner: [user] as self
              define viewer as writer and (editor or owner)
        tuples:
          - object: document:1
            relation: writer
            user: user:aardvark
          - object: document:1
            relation: editor
            user: user:aardvark
          - object: document:2
            relation: writer
            user: user:badger
          - object: document:2
            relation: owner
            user: user:badger
          - object: document:3
            relation: writer
            user: user:cheetah
          - object: document:4
            relation: editor
            user: user:duck
          - object: document:5
            relation: owner
            user: user:eagle
        checkAssertions:
          - tuple:
              object: document:1
              relation: viewer
              user: user:aardvark
            expectation: true
          - tuple:
              object: document:2
              relation: viewer
              user: user:badger
            expectation: true
          - tuple:
              object: document:3
              relation: viewer
              user: user:cheetah
            expectation: false
          - tuple:
              object: document:4
              relation: viewer
              user: user:duck
            expectation: false
          - tuple:
              object: document:5
              relation: viewer
              user: user:eagle
            expectation: false
        listObjectsAssertions:
          - request:
              user: user:aardvark
              type: document
              relation: viewer
            expectation:
              - document:1
          - request:
              user: user:badger
              type: document
              relation: viewer
            expectation:
              - document:2
          - request:
              user: user:cheetah
              type: document
              relation: viewer
            expectation:
          - request:
              user: user:duck
              type: document
              relation: viewer
            expectation:
          - request:
              user: user:eagle
              type: document
              relation: viewer
            expectation:

  - name: intersection_and_intersection
    stages:
      - model: |
          model
            schema 1.1
          type user

          type document
            relations
              define writer: [user]
              define editor: [user]
              define owner: [user]
              define viewer: writer and editor and owner
        tuples:
          - object: document:1
            relation: writer
            user: user:aardvark
          - object: document:1
            relation: editor
            user: user:aardvark
          - object: document:1
            relation: owner
            user: user:aardvark
          - object: document:2
            relation: writer
            user: user:badger
          - object: document:2
            relation: editor
            user: user:badger
          - object: document:3
            relation: writer
            user: user:cheetah
          - object: document:3
            relation: owner
            user: user:cheetah
          - object: document:4
            relation: writer
            user: user:duck
          - object: document:5
            relation: editor
            user: user:eagle
          - object: document:6
            relation: owner
            user: user:fox
        checkAssertions:
          - tuple:
              object: document:1
              relation: viewer
              user: user:aardvark
            expectation: true
          - tuple:
              object: document:2
              relation: viewer
              user: user:badger
            expectation: false
          - tuple:
              object: document:3
              relation: viewer
              user: user:cheetah
            expectation: false
          - tuple:
              object: document:4
              relation: viewer
              user: user:duck
            expectation: false
          - tuple:
              object: document:5
              relation: viewer
              user: user:eagle
            expectation: false
          - tuple:
              object: document:6
              relation: viewer
              user: user:fox
            expectation: false
        listObjectsAssertions:
          - request:
              user: user:aardvark
              type: document
              relation: viewer
            expectation:
              - document:1
          - request:
              user: user:badger
              type: document
              relation: viewer
            expectation:
          - request:
              user: user:cheetah
              type: document
              relation: viewer
            expectation:
          - request:
              user: user:duck
              type: document
              relation: viewer
            expectation:
          - request:
              user: user:eagle
              type: document
              relation: viewer
            expectation:
          - request:
              user: user:fox
              type: document
              relation: viewer
            expectation:

  - name: intersection_and_exclusion
    stages:
      - model: |
          type user

          type document
            relations
              define writer: [user] as self
              define editor: [user] as self
              define owner: [user] as self
              define viewer as writer and (editor but not owner)
        tuples:
          - object: document:1
            relation: writer
            user: user:aardvark
          - object: document:1
            relation: editor
            user: user:aardvark
          - object: document:1
            relation: owner
            user: user:aardvark
          - object: document:2
            relation: writer
            user: user:badger
          - object: document:2
            relation: editor
            user: user:badger
          - object: document:3
            relation: writer
            user: user:cheetah
          - object: document:3
            relation: owner
            user: user:cheetah
          - object: document:4
            relation: writer
            user: user:duck
          - object: document:5
            relation: editor
            user: user:eagle
          - object: document:6
            relation: owner
            user: user:fox
        checkAssertions:
          - tuple:
              object: document:1
              relation: viewer
              user: user:aardvark
            expectation: false
          - tuple:
              object: document:2
              relation: viewer
              user: user:badger
            expectation: true
          - tuple:
              object: document:3
              relation: viewer
              user: user:cheetah
            expectation: false
          - tuple:
              object: document:4
              relation: viewer
              user: user:duck
            expectation: false
          - tuple:
              object: document:5
              relation: viewer
              user: user:eagle
            expectation: false
          - tuple:
              object: document:6
              relation: viewer
              user: user:fox
            expectation: false
        listObjectsAssertions:
          - request:
              user: user:aardvark
              type: document
              relation: viewer
            expectation:
          - request:
              user: user:badger
              type: document
              relation: viewer
            expectation:
              - document:2
          - request:
              user: user:cheetah
              type: document
              relation: viewer
            expectation:
          - request:
              user: user:duck
              type: document
              relation: viewer
            expectation:
          - request:
              user: user:eagle
              type: document
              relation: viewer
            expectation:
          - request:
              user: user:fox
              type: document
              relation: viewer
            expectation:

  - name: exclusion_and_computed_userset
    stages:
      - model: |
          model
            schema 1.1
          type user

          type document
            relations
              define writer: [user]
              define editor: [user]
              define viewer: writer but not editor
        tuples:
          - object: document:1
            relation: writer
            user: user:aardvark
          - object: document:1
            relation: editor
            user: user:aardvark
          - object: document:2
            relation: writer
            user: user:badger
          - object: document:3
            relation: editor
            user: user:cheetah
        checkAssertions:
          - tuple:
              object: document:1
              relation: viewer
              user: user:aardvark
            expectation: false
          - tuple:
              object: document:2
              relation: viewer
              user: user:badger
            expectation: true
          - tuple:
              object: document:3
              relation: viewer
              user: user:cheetah
            expectation: false
        listObjectsAssertions:
          - request:
              user: user:aardvark
              type: document
              relation: viewer
            expectation:
          - request:
              user: user:badger
              type: document
              relation: viewer
            expectation:
              - document:2
          - request:
              user: user:cheetah
              type: document
              relation: viewer
            expectation:

  - name: exclusion_and_tuple_to_userset_in_base
    stages:
      - model: |
          model
            schema 1.1
          type user

          type folder
            relations
              define viewer: [user]

          type document
            relations
              define parent: [folder]
              define writer: [user]
              define viewer: viewer from parent but not writer
        tuples:
          - object: document:1
            relation: parent
            user: folder:X
          - object: folder:X
            relation: viewer
            user: user:aardvark
          - object: document:1
            relation: writer
            user: user:aardvark
          - object: folder:X
            relation: viewer
            user: user:badger
          - object: document:2
            relation: writer
            user: user:cheetah
        checkAssertions:
          - tuple:
              object: document:1
              relation: viewer
              user: user:aardvark
            expectation: false
          - tuple:
              object: document:1
              relation: viewer
              user: user:badger
            expectation: true
          - tuple:
              object: document:2
              relation: viewer
              user: user:cheetah
            expectation: false
        listObjectsAssertions:
          - request:
              user: user:aardvark
              type: document
              relation: viewer
            expectation:
          - request:
              user: user:badger
              type: document
              relation: viewer
            expectation:
              - document:1
          - request:
              user: user:cheetah
              type: document
              relation: viewer
            expectation:

  - name: exclusion_and_tuple_to_userset_in_subtract
    stages:
      - model: |
          model
            schema 1.1
          type user

          type folder
            relations
              define viewer: [user]

          type document
            relations
              define parent: [folder]
              define writer: [user]
              define viewer: writer but not viewer from parent
        tuples:
          - object: document:1
            relation: parent
            user: folder:X
          - object: folder:X
            relation: viewer
            user: user:aardvark
          - object: document:1
            relation: writer
            user: user:aardvark
          - object: folder:X
            relation: viewer
            user: user:badger
          - object: document:2
            relation: writer
            user: user:cheetah
        checkAssertions:
          - tuple:
              object: document:1
              relation: viewer
              user: user:aardvark
            expectation: false
          - tuple:
              object: document:1
              relation: viewer
              user: user:badger
            expectation: false
          - tuple:
              object: document:2
              relation: viewer
              user: user:cheetah
            expectation: true
        listObjectsAssertions:
          - request:
              user: user:aardvark
              type: document
              relation: viewer
            expectation:
          - request:
              user: user:badger
              type: document
              relation: viewer
            expectation:
          - request:
              user: user:cheetah
              type: document
              relation: viewer
            expectation:
              - document:2

  - name: exclusion_and_union_in_base
    stages:
      - model: |
          type user

          type document
            relations
              define writer: [user] as self
              define editor: [user] as self
              define owner: [user] as self
              define viewer as (writer or editor) but not owner
        tuples:
          - object: document:1
            relation: writer
            user: user:aardvark
          - object: document:1
            relation: editor
            user: user:aardvark
          - object: document:1
            relation: owner
            user: user:aardvark
          - object: document:2
            relation: writer
            user: user:badger
          - object: document:2
            relation: owner
            user: user:badger
          - object: document:3
            relation: editor
            user: user:cheetah
          - object: document:3
            relation: owner
            user: user:cheetah
          - object: document:4
            relation: writer
            user: user:duck
          - object: document:5
            relation: editor
            user: user:eagle
        checkAssertions:
          - tuple:
              object: document:1
              relation: viewer
              user: user:aardvark
            expectation: false
          - tuple:
              object: document:2
              relation: viewer
              user: user:badger
            expectation: false
          - tuple:
              object: document:3
              relation: viewer
              user: user:cheetah
            expectation: false
          - tuple:
              object: document:4
              relation: viewer
              user: user:duck
            expectation: true
          - tuple:
              object: document:5
              relation: viewer
              user: user:eagle
            expectation: true
        listObjectsAssertions:
          - request:
              user: user:aardvark
              type: document
              relation: viewer
            expectation:
          - request:
              user: user:badger
              type: document
              relation: viewer
            expectation:
          - request:
              user: user:cheetah
              type: document
              relation: viewer
            expectation:
          - request:
              user: user:duck
              type: document
              relation: viewer
            expectation:
              - document:4
          - request:
              user: user:eagle
              type: document
              relation: viewer
            expectation:
              - document:5

  - name: exclusion_and_union_in_subtract
    stages:
      - model: |
          type user

          type document
            relations
              define writer: [user] as self
              define editor: [user] as self
              define owner: [user] as self
              define viewer as writer but not (editor or owner)
        tuples:
          - object: document:1
            relation: writer
            user: user:aardvark
          - object: document:1
            relation: editor
            user: user:aardvark
          - object: document:2
            relation: writer
            user: user:badger
          - object: document:2
            relation: owner
            user: user:badger
          - object: document:3
            relation: writer
            user: user:cheetah
        checkAssertions:
          - tuple:
              object: document:1
              relation: viewer
              user: user:aardvark
            expectation: false
          - tuple:
              object: document:2
              relation: viewer
              user: user:badger
            expectation: false
          - tuple:
              object: document:3
              relation: viewer
              user: user:cheetah
            expectation: true
        listObjectsAssertions:
          - request:
              user: user:aardvark
              type: document
              relation: viewer
            expectation:
          - request:
              user: user:badger
              type: document
              relation: viewer
            expectation:
          - request:
              user: user:cheetah
              type: document
              relation: viewer
            expectation:
              - document:3

  - name: exclusion_and_intersection_in_base
    stages:
      - model: |
          type user

          type document
            relations
              define writer: [user] as self
              define editor: [user] as self
              define owner: [user] as self
              define viewer as (writer and editor) but not owner
        tuples:
          - object: document:1
            relation: writer
            user: user:aardvark
          - object: document:1
            relation: editor
            user: user:aardvark
          - object: document:1
            relation: owner
            user: user:aardvark
          - object: document:2
            relation: writer
            user: user:badger
          - object: document:2
            relation: editor
            user: user:badger
          - object: document:3
            relation: writer
            user: user:cheetah
          - object: document:4
            relation: editor
            user: user:duck
          - object: document:5
            relation: owner
            user: user:eagle
        checkAssertions:
          - tuple:
              object: document:1
              relation: viewer
              user: user:aardvark
            expectation: false
          - tuple:
              object: document:2
              relation: viewer
              user: user:badger
            expectation: true
          - tuple:
              object: document:3
              relation: viewer
              user: user:cheetah
            expectation: false
          - tuple:
              object: document:4
              relation: viewer
              user: user:duck
            expectation: false
          - tuple:
              object: document:5
              relation: viewer
              user: user:eagle
            expectation: false
        listObjectsAssertions:
          - request:
              user: user:aardvark
              type: document
              relation: viewer
            expectation:
          - request:
              user: user:badger
              type: document
              relation: viewer
            expectation:
              - document:2
          - request:
              user: user:cheetah
              type: document
              relation: viewer
            expectation:
          - request:
              user: user:duck
              type: document
              relation: viewer
            expectation:
          - request:
              user: user:eagle
              type: document
              relation: viewer
            expectation:

  - name: exclusion_and_intersection_in_subtract
    stages:
      - model: |
          type user

          type document
            relations
              define writer: [user] as self
              define editor: [user] as self
              define owner: [user] as self
              define viewer as writer but not (editor and owner)
        tuples:
          - object: document:1
            relation: writer
            user: user:aardvark
          - object: document:1
            relation: editor
            user: user:aardvark
          - object: document:1
            relation: owner
            user: user:aardvark
          - object: document:2
            relation: writer
            user: user:badger
          - object: document:2
            relation: editor
            user: user:badger
          - object: document:3
            relation: writer
            user: user:cheetah
          - object: document:3
            relation: owner
            user: user:cheetah
          - object: document:4
            relation: writer
            user: user:duck
        checkAssertions:
          - tuple:
              object: document:1
              relation: viewer
              user: user:aardvark
            expectation: false
          - tuple:
              object: document:2
              relation: viewer
              user: user:badger
            expectation: true
          - tuple:
              object: document:3
              relation: viewer
              user: user:cheetah
            expectation: true
          - tuple:
              object: document:4
              relation: viewer
              user: user:duck
            expectation: true
        listObjectsAssertions:
          - request:
              user: user:aardvark
              type: document
              relation: viewer
            expectation:
          - request:
              user: user:badger
              type: document
              relation: viewer
            expectation:
              - document:2
          - request:
              user: user:cheetah
              type: document
              relation: viewer
            expectation:
              - document:3
          - request:
              user: user:duck
              type: document
              relation: viewer
            expectation:
              - document:4

  - name: exclusion_and_exclusion_in_base
    stages:
      - model: |
          type user

          type document
            relations
              define writer: [user] as self
              define editor: [user] as self
              define owner: [user] as self
              define viewer as (writer but not editor) but not owner
        tuples:
          - object: document:1
            relation: writer
            user: user:aardvark
          - object: document:1
            relation: editor
            user: user:aardvark
          - object: document:2
            relation: writer
            user: user:badger
          - object: document:2
            relation: owner
            user: user:badger
          - object: document:3
            relation: writer
            user: user:cheetah
        checkAssertions:
          - tuple:
              object: document:1
              relation: viewer
              user: user:aardvark
            expectation: false
          - tuple:
              object: document:2
              relation: viewer
              user: user:badger
            expectation: false
          - tuple:
              object: document:3
              relation: viewer
              user: user:cheetah
            expectation: true
        listObjectsAssertions:
          - request:
              user: user:aardvark
              type: document
              relation: viewer
            expectation:
          - request:
              user: user:badger
              type: document
              relation: viewer
            expectation:
          - request:
              user: user:cheetah
              type: document
              relation: viewer
            expectation:
              - document:3

  - name: exclusion_and_exclusion_in_subtract
    stages:
      - model: |
          type user

          type document
            relations
              define writer: [user] as self
              define editor: [user] as self
              define owner: [user] as self
              define viewer as writer but not (editor but not owner)
        tuples:
          - object: document:1
            relation: writer
            user: user:aardvark
          - object: document:1
            relation: editor
            user: user:aardvark
          - object: document:1
            relation: owner
            user: user:aardvark
          - object: document:2
            relation: writer
            user: user:badger
          - object: document:2
            relation: editor
            user: user:badger
          - object: document:3
            relation: writer
            user: user:cheetah
          - object: document:3
            relation: owner
            user: user:cheetah
        checkAssertions:
          - tuple:
              object: document:1
              relation: viewer
              user: user:aardvark
            expectation: true
          - tuple:
              object: document:2
              relation: viewer
              user: user:badger
            expectation: false
          - tuple:
              object: document:3
              relation: viewer
              user: user:cheetah
            expectation: true
        listObjectsAssertions:
          - request:
              user: user:aardvark
              type: document
              relation: viewer
            expectation:
              - document:1
          - request:
              user: user:badger
              type: document
              relation: viewer
            expectation:
          - request:
              user: user:cheetah
              type: document
              relation: viewer
            expectation:
              - document:3

  - name: userset_as_user
    stages:
      - model: |
          model
            schema 1.1
          type user

          type group
            relations
              define member: [user]

          type document
            relations
              define viewer: [group#member]
        tuples:
          - object: document:1
            relation: viewer
            user: group:x#member
          - object: group:x
            relation: member
            user: user:aardvark
        checkAssertions:
          - tuple:
              object: document:1
              relation: viewer
              user: group:x#member
            expectation: true
          - tuple:
              object: document:1
              relation: viewer
              user: user:aardvark
            expectation: true
        listObjectsAssertions:
          - request:
              user: group:x#member
              type: document
              relation: viewer
            expectation:
              - document:1
          - request:
              user: user:aardvark
              type: document
              relation: viewer
            expectation:
              - document:1

  - name: wildcard_direct
    stages:
      - model: |
          model
            schema 1.1
          type user

          type document
            relations
              define viewer: [user:*]
        tuples:
          - object: document:public
            relation: viewer
            user: user:*
        checkAssertions:
          - tuple:
              object: document:public
              relation: viewer
              user: user:aardvark
            expectation: true
          - tuple:
              object: document:public
              relation: viewer
              user: user:*
            expectation: true
        listObjectsAssertions:
          - request:
              user: user:aardvark
              type: document
              relation: viewer
            expectation:
              - document:public
          - request:
              user: user:*
              type: document
              relation: viewer
            expectation:
              - document:public

  - name: prior_type_restrictions_ignored
    stages:
      - model: |
          model
            schema 1.1
          type user

          type document
            relations
              define viewer: [user]
        tuples:
          - object: document:1
            relation: viewer
            user: user:jon
        checkAssertions:
          - tuple:
              object: document:1
              relation: viewer
              user: user:jon
            expectation: true
        listObjectsAssertions:
          - request:
              user: user:jon
              type: document
              relation: viewer
            expectation:
              - document:1
      - model: |
          model
            schema 1.1
          type user
          type employee

          type document
            relations
              define viewer: [employee]
        checkAssertions:
          - tuple:
              object: document:1
              relation: viewer
              user: user:jon
            expectation: false
        listObjectsAssertions:
          - request:
              user: user:jon
              type: document
              relation: viewer
            expectation:

  - name: wildcard_computed_userset
    stages:
      - model: |
          model
            schema 1.1
          type user
          type document
            relations
              define writer: [user:*]
              define viewer: [user] or writer
        tuples:
          - object: document:public
            relation: writer
            user: user:*
        checkAssertions:
          - tuple:
              object: document:public
              relation: viewer
              user: user:aardvark
            expectation: true
        listObjectsAssertions:
          - request:
              user: user:aardvark
              type: document
              relation: viewer
            expectation:
              - document:public

  - name: check_with_invalid_tuple_in_store
    stages:
      - model: |
          model
            schema 1.1
          type user
          type folder
            relations
              define viewer: [user]

          type document
            relations
              define parent: [folder]
              define viewer: [user] or viewer from parent
        tuples:
          - object: folder:x
            relation: viewer
            user: user:aardvark
          - object: document:1
            relation: parent
            user: folder:x
        checkAssertions:
          - tuple:
              object: document:1
              relation: viewer
              user: user:aardvark
            expectation: true
        listObjectsAssertions:
          - request:
              user: user:aardvark
              type: document
              relation: viewer
            expectation:
              - document:1
      - model: |
          model
            schema 1.1
          type user
          type document
            relations
              define viewer: [user]
        checkAssertions:
          - tuple:
              object: document:1
              relation: viewer
              user: user:aardvark
            expectation: false
        listObjectsAssertions:
          - request:
              user: user:aardvark
              type: document
              relation: viewer
            expectation:

  - name: this_with_contextual_tuples
    stages:
      - model: |
          model
            schema 1.1
          type user

          type document
            relations
              define viewer: [user]
        tuples:
          - object: document:1
            relation: viewer
            user: user:aardvark
        checkAssertions:
          - tuple:
              object: document:1
              relation: viewer
              user: user:aardvark
            expectation: true
        listObjectsAssertions:
          - request:
              user: user:aardvark
              type: document
              relation: viewer
            expectation:
              - document:1

  - name: wildcard_and_userset_restriction
    stages:
      - model: |
          model
            schema 1.1
          type user
          type user2
          type group
            relations
              define member: [user2]
          type document
            relations
              define viewer: [user:*, group#member]
        tuples:
          - object: document:public
            relation: viewer
            user: user:*
          - object: document:public
            relation: viewer
            user: group:fga#member
          - object: group:fga
            relation: member
            user: user2:bob
        checkAssertions:
          - tuple:
              object: document:public
              relation: viewer
              user: user2:bob
            expectation: true
        listObjectsAssertions:
          - request:
              user: user2:bob
              type: document
              relation: viewer
            expectation:
              - document:public

  - name: wildcard_obeys_the_types_in_stages
    stages:
      - model: |
          model
            schema 1.1
          type user

          type employee

          type document
            relations
              define writer: [employee:*]
              define viewer: [user] or writer
        tuples:
          - object: document:1
            relation: writer
            user: employee:*
        checkAssertions:
          - tuple:
              object: document:1
              relation: viewer
              user: user:aardvark
            expectation: false
          - tuple:
              object: document:1
              relation: viewer
              user: employee:badger
            expectation: true
        listObjectsAssertions:
          - request:
              user: user:aardvark
              type: document
              relation: viewer
            expectation:
          - request:
              user: employee:badger
              type: document
              relation: viewer
            expectation:
              - document:1
      - model: |
          model
            schema 1.1
          type user

          type employee
          type document
            relations
              define writer: [user:*]
              define viewer: [user] or writer
        checkAssertions:
          - tuple:
              object: document:1
              relation: viewer
              user: user:aardvark
            expectation: false
          - tuple:
              object: document:1
              relation: viewer
              user: employee:badger
            expectation: false
        listObjectsAssertions:
          - request:
              user: user:aardvark
              type: document
              relation: viewer
            expectation:
          - request:
              user: employee:badger
              type: document
              relation: viewer
            expectation:

  - name: validation_nil_tuple
    stages:
      - model: |
          model
            schema 1.1
          type user
        checkAssertions:
          - errorCode: 3

  - name: validation_empty_tuple
    stages:
      - model: |
          model
            schema 1.1
          type user
        checkAssertions:
          - tuple:
              object:
              relation:
              user:
            errorCode: 2009

  - name: validation_empty_object
    stages:
      - model: |
          model
            schema 1.1
          type user
        checkAssertions:
          - tuple:
              object:
              relation: viewer
              user: user:aardvark
            errorCode: 2009

  - name: validation_empty_relation
    stages:
      - model: |
          model
            schema 1.1
          type user
        checkAssertions:
          - tuple:
              object: user:aardvark
              relation:
              user: user:badger
            errorCode: 2009
        listObjectsAssertions:
          - request:
              user: user
              type: user
              relation:
            errorCode: 3

  - name: validation_empty_user
    stages:
      - model: |
          model
            schema 1.1
          type user
        checkAssertions:
          - tuple:
              object: user:aardvark
              relation: viewer
              user:
            errorCode: 2009
        listObjectsAssertions:
          - request:
              user:
              type: user
              relation: viewer
            errorCode: 3

  - name: validation_relation_not_in_model
    stages:
      - model: |
          model
            schema 1.1
          type user
        checkAssertions:
          - tuple:
              object: user:aardvark
              relation: viewer
              user: user:badger
            errorCode: 2000
        listObjectsAssertions:
          - request:
              user: user:badger
              type: user
              relation: viewer
            errorCode: 2022

  - name: validation_type_not_in_model
    stages:
      - model: |
          model
            schema 1.1
          type user
          type document
            relations
              define viewer: [user]
        listObjectsAssertions:
          - request:
              user: user:badger
              type: group #non-existent
              relation: viewer
            errorCode: 2021

  - name: validation_user_type_not_in_model
    stages:
      - model: |
          model
            schema 1.1
          type user
          type document
            relations
              define viewer: [user]
        checkAssertions:
          - tuple:
              object: document:1
              relation: viewer
              user: folder:x
            errorCode: 2000
        listObjectsAssertions:
          - request:
              user: folder:x
              type: document
              relation: viewer
            errorCode: 2000

  - name: validation_userset_type_not_in_model
    stages:
      - model: |
          model
            schema 1.1
          type user
          type document
            relations
              define viewer: [user]
        checkAssertions:
          - tuple:
              object: document:1
              relation: viewer
              user: folder:x#writer
            errorCode: 2000
        listObjectsAssertions:
          - request:
              user: folder:x#writer
              type: document
              relation: viewer
            errorCode: 2000

  - name: validation_userset_relation_not_in_model
    stages:
      - model: |
          model
            schema 1.1
          type user
          type document
            relations
              define viewer: [user]
        checkAssertions:
          - tuple:
              object: document:1
              relation: viewer
              user: document:x#writer
            errorCode: 2000
        listObjectsAssertions:
          - request:
              user: document:x#writer
              type: document
              relation: viewer
            errorCode: 2000

  - name: validation_user_invalid
    stages:
      - model: |
          model
            schema 1.1
          type user
          type document
            relations
              define viewer: [user]
        checkAssertions:
          - tuple:
              object: document:1
              relation: viewer
              user: a:b:c
            errorCode: 2000
        listObjectsAssertions:
          - request:
              user: a:b:c
              type: document
              relation: viewer
            errorCode: 2000

  - name: validation_invalid_object_type_in_contextual_tuple
    stages:
      - model: |
          model
            schema 1.1
          type user
          type document
            relations
              define viewer: [user]
        checkAssertions:
          - tuple:
              object: document:1
              relation: viewer
              user: user:aardvark
            contextualTuples:
              - object: folder:x #invalid
                relation: viewer
                user: user:aardvark
            errorCode: 2027
        listObjectsAssertions:
          - request:
              user: user:aardvark
              type: document
              relation: viewer
            contextualTuples:
              - object: folder:x #invalid
                relation: viewer
                user: user:aardvark
            errorCode: 2027

  - name: validation_invalid_relation_in_contextual_tuple
    stages:
      - model: |
          model
            schema 1.1
          type user
          type document
            relations
              define viewer: [user]
        checkAssertions:
          - tuple:
              object: document:1
              relation: viewer
              user: user:aardvark
            contextualTuples:
              - object: document:1
                relation: writer #invalid
                user: user:aardvark
            errorCode: 2027
        listObjectsAssertions:
          - request:
              user: user:aardvark
              type: document
              relation: viewer
            contextualTuples:
              - object: document:1
                relation: writer #invalid
                user: user:aardvark
            errorCode: 2027

  - name: validation_invalid_user_in_contextual_tuple
    stages:
      - model: |
          model
            schema 1.1
          type user
          type document
            relations
              define viewer: [user]
        checkAssertions:
          - tuple:
              object: document:1
              relation: viewer
              user: user:aardvark
            contextualTuples:
              - object: document:1
                relation: viewer
                user: employee:aardvark #invalid
            errorCode: 2027
        listObjectsAssertions:
          - request:
              user: user:aardvark
              type: document
              relation: viewer
            contextualTuples:
              - object: document:1
                relation: viewer
                user: employee:aardvark #invalid
            errorCode: 2027

  - name: validation_invalid_wildcard_in_contextual_tuple
    stages:
      - model: |
          model
            schema 1.1
          type user
          type document
            relations
              define viewer: [user]
        checkAssertions:
          - tuple:
              object: document:1
              relation: viewer
              user: user:aardvark
            contextualTuples:
              - object: document:1
                relation: viewer
                user: user:* #invalid
            errorCode: 2027
        listObjectsAssertions:
          - request:
              user: user:aardvark
              type: document
              relation: viewer
            contextualTuples:
              - object: document:1
                relation: viewer
                user: user:* #invalid
            errorCode: 2027

  - name: val_contextual_tuples_and_wildcard_in_ttu_evaluation
    stages:
      - model: |
          model
            schema 1.1
          type user
          type folder
            relations
              define viewer: [user]
          type document
            relations
              define parent: [folder]
              define viewer: viewer from parent
        checkAssertions:
          - tuple:
              object: document:1
              relation: viewer
              user: user:aardvark
            contextualTuples:
              - object: document:1
                relation: parent
                user: user:* #invalid
            errorCode: 2027
        listObjectsAssertions:
          - request:
              user: user:aardvark
              type: document
              relation: viewer
            contextualTuples:
              - object: document:1
                relation: parent
                user: user:* #invalid
            errorCode: 2027
  - name: list_objects_considers_input_contextual_tuples
    stages:
      - model: | #concurrent checks
          model
            schema 1.1
          type user
          type repo
            relations
              define blocked: [user]
              define owner: [user] but not blocked
        tuples:
          - user: user:a
            relation: owner
            object: repo:1
        listObjectsAssertions:
          - contextualTuples:
              - user: user:a
                relation: owner
                object: repo:2
              - user: user:a
                relation: owner
                object: repo:3
            request:
              user: user:a
              type: repo
              relation: owner
            expectation:
              - repo:1
              - repo:2
              - repo:3
      - model: | #reverse expansion
          model
            schema 1.1
          type user
          type repo
            relations
              define owner: [user]
        listObjectsAssertions:
          - contextualTuples:
              - user: user:a
                relation: owner
                object: repo:2
              - user: user:a
                relation: owner
                object: repo:3
            request:
              user: user:a
              type: repo
              relation: owner
            expectation:
              - repo:1
              - repo:2
              - repo:3
  - name: ignores_irrelevant_contextual_tuples_because_different_user
    stages:
      - model: | #concurrent checks
          model
            schema 1.1
          type user
          type repo
            relations
              define blocked: [user]
              define owner: [user] but not blocked
        tuples:
          - user: user:a
            relation: owner
            object: repo:1
        listObjectsAssertions:
          - contextualTuples:
              - user: user:b #different user
                relation: owner
                object: repo:2
            request:
              user: user:a
              type: repo
              relation: owner
            expectation:
              - repo:1
      - model: | #reverse expansion
          model
            schema 1.1
          type user
          type team
            relations
              define member: [user]
          type repo
            relations
              define owner: [user, team#member]
        listObjectsAssertions:
          - contextualTuples:
              - user: user:b #different user
                relation: owner
                object: repo:2
            request:
              user: user:a
              type: repo
              relation: owner
            expectation:
              - repo:1
  - name: ignores_irrelevant_contextual_tuples_because_different_type
    stages:
      - model: | #concurrent checks
          model
            schema 1.1
          type user
          type repo
            relations
              define blocked: [user]
              define owner: [user] but not blocked
          type organization
            relations
              define blocked: [user]
              define owner: [user] but not blocked
        tuples:
          - user: user:a
            relation: owner
            object: repo:1
        listObjectsAssertions:
          - contextualTuples:
              - user: user:a
                relation: owner
                object: organization:1 #different type, should be ignored
            request:
              user: user:a
              type: repo
              relation: owner
            expectation:
              - repo:1
      - model: | #reverse expansion
          model
            schema 1.1
          type user
          type repo
            relations
              define owner: [user]
          type organization
            relations
              define owner: [user]
        listObjectsAssertions:
          - contextualTuples:
              - user: user:a
                relation: owner
                object: organization:1 #different type, should be ignored
            request:
              user: user:a
              type: repo
              relation: owner
            expectation:
              - repo:1
  - name: list_objects_ignores_irrelevant_tuples_because_different_user
    stages:
      - model: | # concurrent checks
          model
            schema 1.1
          type user
          type repo
            relations
              define blocked: [user]
              define owner: [user] but not blocked
        tuples:
          - user: user:a
            relation: owner
            object: repo:1
          - user: user:aa #same prefix, but different user
            relation: owner
            object: repo:2
        listObjectsAssertions:
          - request:
              user: user:a
              type: repo
              relation: owner
            expectation:
              - repo:1
      - model: | #reverse expansion
          model
            schema 1.1
          type user
          type repo
            relations
              define owner: [user]
        listObjectsAssertions:
          - request:
              user: user:a
              type: repo
              relation: owner
            expectation:
              - repo:1
  - name: list_objects_ignores_duplicate_contextual_tuples
    stages:
      - model: | # concurrent checks
          model
            schema 1.1
          type user
          type repo
            relations
              define blocked: [user]
              define owner: [user] but not blocked
        tuples:
          - user: user:a
            relation: owner
            object: repo:1
        listObjectsAssertions:
          - contextualTuples:
              - user: user:a
                relation: owner
                object: repo:2
              - user: user:a #same as above
                relation: owner
                object: repo:2
            request:
              user: user:a
              type: repo
              relation: owner
            expectation:
              - repo:1
              - repo:2
      - model: | # reverse expansion
          model
            schema 1.1
          type user
          type repo
            relations
              define owner: [user]
        listObjectsAssertions:
          - contextualTuples:
              - user: user:a
                relation: owner
                object: repo:2
              - user: user:a # same as above
                relation: owner
                object: repo:2
            request:
              user: user:a
              type: repo
              relation: owner
            expectation:
              - repo:1
              - repo:2
  - name: error_if_contextual_tuples_do_not_follow_type_restrictions
    stages:
      - model: | # concurrent checks
          model
            schema 1.1
          type user
          type repo
            relations
              define blocked: [user]
              define owner: [user] but not blocked
          type organization
            relations
              define blocked: [user]
              define owner: [user] but not blocked
        tuples:
          - user: user:a
            relation: owner
            object: repo:1
        listObjectsAssertions:
          - contextualTuples:
              - user: user:*  #not allowed
                relation: owner
                object: organization:1
            request:
              user: user:a
              type: repo
              relation: owner
            errorCode: 2027
      - model: | # reverse expansion
          model
            schema 1.1
          type user
          type repo
            relations
              define owner: [user]
          type organization
            relations
              define owner: [user]
        listObjectsAssertions:
          - contextualTuples:
              - user: user:*  #not allowed
                relation: owner
                object: organization:1
            request:
              user: user:a
              type: repo
              relation: owner
            errorCode: 2027
  - name: list_objects_error_if_unknown_type_in_request
    stages:
      - model: | # concurrent checks
          model
            schema 1.1
          type user
          type repo
            relations
              define blocked: [user]
              define owner: [user] but not blocked
        listObjectsAssertions:
          - request:
              user: user:a
              type: unknown
              relation: owner
            errorCode: 2021 # type 'unknown' not found
      - model: | # reverse expansion
          model
            schema 1.1
          type user
          type repo
            relations
              define owner: [user]
        listObjectsAssertions:
          - request:
              user: user:a
              type: unknown
              relation: owner
            errorCode: 2021 # type 'unknown' not found
  - name: list_objects_error_if_unknown_relation_in_request
    stages:
      - model: | # concurrent checks
          model
            schema 1.1
          type user
          type repo
            relations
              define blocked: [user]
              define owner: [user] but not blocked
        assertions:
          - request:
              user: user:a
              type: repo
              relation: unknown
            errorCode: 2022 # relation 'unknown' not found
      - model: | # reverse expansion
          model
            schema 1.1
          type user
          type repo
            relations
              define owner: [user]
        assertions:
          - request:
              user: user:a
              type: repo
              relation: unknown
            errorCode: 2022 # relation 'unknown' not found
  - name: relations_not_defined_in_some_child_type
    stages:
      - model: |
          model
            schema 1.1
          type user
          type folder
            relations
              define owner: [user]
              define writer: [user,user:*] or owner
          type document
            relations
              define can_read: writer from parent
              define parent: [document,folder]
              define viewer: [user,user:*]
        tuples:
          - user: user:anne
            relation: owner
            object: folder:a
          - user: folder:a
            relation: parent
            object: document:c
          - user: document:c
            relation: parent
            object: document:d
        checkAssertions:
          - tuple:
              user: user:anne
              relation: can_read
              object: document:c
            expectation: true
        listObjectsAssertions:
          - request:
              user: user:anne
              type: document
              relation: can_read
            expectation:
              - document:c

  # https://github.com/openfga/openfga/issues/576
  - name: same_relation_name_different_type
    stages:
      - model: |
          model
            schema 1.1
          type user
          type folder
            relations
              define owner: [user]
              define viewer: [user, user:*] or owner
          type document
            relations
              define can_read: viewer from parent
              define parent: [document, folder]
              define viewer: [user, user:*]
        tuples:
          - user: user:anne
            relation: owner
            object: folder:a
          - user: folder:a
            relation: parent
            object: document:c
          - user: document:c
            relation: parent
            object: document:d
        checkAssertions:
          - tuple:
              user: user:anne
              relation: can_read
              object: document:c
            expectation: true
          - tuple:
              user: user:anne
              relation: can_read
              object: document:d
            expectation: false
        listObjectsAssertions:
          - request:
              user: user:anne
              type: document
              relation: can_read
            expectation:
              #document:d is not expected
              - document:c

  - name: computed_user_indirect_ref
    stages:
      - model: |
          model
            schema 1.1
          type user
          type folder
            relations
              define parent: [folder]
              define viewer: [user] or viewer from parent
              define can_view: viewer
          type document
            relations
              define can_read: can_view from parent
              define parent: [document, folder]
              define viewer: [user]
        tuples:
          - user: user:anne
            relation: viewer
            object: folder:a
          - user: folder:a
            relation: parent
            object: folder:b
          - user: folder:b
            relation: parent
            object: document:c
          - user: document:c
            relation: parent
            object: document:d
        checkAssertions:
          - tuple:
              user: user:anne
              relation: can_view
              object: folder:a
            expectation: true
          - tuple:
              user: user:anne
              relation: can_view
              object: folder:b
            expectation: true
          - tuple:
              user: user:anne
              relation: can_read
              object: document:c
            expectation: true
          - tuple:
              user: user:anne
              relation: can_read
              object: document:d
            expectation: false
        listObjectsAssertions:
          - request:
              user: user:anne
              type: folder
              relation: can_view
            expectation:
              - folder:a
              - folder:b
          - request:
              user: user:anne
              type: document
              relation: can_read
            expectation:
              - document:c

  - name: computed_user_indirect_ref_extra_indirection
    stages:
      - model: |
          model
            schema 1.1
          type user
          type folder
            relations
              define owner: [user] or owner from parent
              define parent: [folder]
              define viewer: [user] or owner or viewer from parent
              define can_view: viewer
          type document
            relations
              define can_read: can_view from parent
              define parent: [document, folder]
              define viewer: [user, user:*]
        tuples:
          - user: user:anne
            relation: owner
            object: folder:a
          - user: folder:a
            relation: parent
            object: folder:b
          - user: folder:b
            relation: parent
            object: document:c
          - user: document:c
            relation: parent
            object: document:d
        checkAssertions:
          - tuple:
              user: user:anne
              relation: can_view
              object: folder:a
            expectation: true
          - tuple:
              user: user:anne
              relation: can_view
              object: folder:b
            expectation: true
          - tuple:
              user: user:anne
              relation: can_read
              object: document:c
            expectation: true
          - tuple:
              user: user:anne
              relation: can_read
              object: document:d
            expectation: false
        listObjectsAssertions:
          - request:
              user: user:anne
              type: folder
              relation: can_view
            expectation:
              - folder:a
              - folder:b
          - request:
              user: user:anne
              type: document
              relation: can_read
            expectation:
              - document:c

  - name: three_prong_relation
    stages:
      - model: |
          model
            schema 1.1
          type user
          type module
            relations
              define owner: [user] or owner from parent
              define parent: [document, module]
              define viewer: [user] or owner or viewer from parent
          type folder
            relations
              define owner: [user] or owner from parent
              define parent: [module, folder]
              define viewer: [user] or owner or viewer from parent
          type document
            relations
              define owner: [user] or owner from parent
              define parent: [folder, document]
              define viewer: [user] or owner or viewer from parent
        tuples:
          - user: user:anne
            relation: owner
            object: module:a
          - user: module:a
            relation: parent
            object: folder:a
          - user: folder:a
            relation: parent
            object: document:a
          - user: document:a
            relation: parent
            object: module:b
          - user: module:b
            relation: parent
            object: folder:b
          - user: folder:b
            relation: parent
            object: document:b
        checkAssertions:
          - tuple:
              user: user:anne
              relation: viewer
              object: module:a
            expectation: true
          - tuple:
              user: user:anne
              relation: viewer
              object: module:b
            expectation: true
          - tuple:
              user: user:anne
              relation: viewer
              object: folder:a
            expectation: true
          - tuple:
              user: user:anne
              relation: viewer
              object: folder:b
            expectation: true
          - tuple:
              user: user:anne
              relation: viewer
              object: document:a
            expectation: true
          - tuple:
              user: user:anne
              relation: viewer
              object: document:b
            expectation: true
        listObjectsAssertions:
          - request:
              user: user:anne
              type: folder
              relation: viewer
            expectation:
              - folder:a
              - folder:b
          - request:
              user: user:anne
              type: document
              relation: viewer
            expectation:
              - document:a
              - document:b
          - request:
              user: user:anne
              type: module
              relation: viewer
            expectation:
              - module:a
              - module:b

  - name: three_prong_relation_loop
    stages:
      - model: |
          model
            schema 1.1
          type user
          type module
            relations
              define owner: [user] or owner from parent
              define parent: [document, module]
              define viewer: [user] or owner or viewer from parent
          type folder
            relations
              define owner: [user] or owner from parent
              define parent: [module, folder]
              define viewer: [user] or owner or viewer from parent
          type document
            relations
              define owner: [user] or owner from parent
              define parent: [folder, document]
              define viewer: [user] or owner or viewer from parent
        tuples:
          - user: user:anne
            relation: owner
            object: module:a
          - user: module:a
            relation: parent
            object: folder:a
          - user: folder:a
            relation: parent
            object: document:a
          - user: document:a
            relation: parent
            object: module:b
          - user: module:b
            relation: parent
            object: folder:b
          - user: folder:b
            relation: parent
            object: document:b
          - user: document:b
            relation: parent
            object: module:a
        checkAssertions:
          - tuple:
              user: user:anne
              relation: viewer
              object: module:a
            expectation: true
          - tuple:
              user: user:anne
              relation: viewer
              object: module:b
            expectation: true
          - tuple:
              user: user:anne
              relation: viewer
              object: folder:a
            expectation: true
          - tuple:
              user: user:anne
              relation: viewer
              object: folder:b
            expectation: true
          - tuple:
              user: user:anne
              relation: viewer
              object: document:a
            expectation: true
          - tuple:
              user: user:anne
              relation: viewer
              object: document:b
            expectation: true
        listObjectsAssertions:
          - request:
              user: user:anne
              type: folder
              relation: viewer
            expectation:
              - folder:a
              - folder:b
          - request:
              user: user:anne
              type: document
              relation: viewer
            expectation:
              - document:a
              - document:b
          - request:
              user: user:anne
              type: module
              relation: viewer
            expectation:
              - module:a
              - module:b

  - name: three_prong_relation_possible_exclusion
    stages:
      - model: |
          model
            schema 1.1
          type user
          type module
            relations
              define owner: [user] or has_owned from parent
              define parent: [document, module]
              define has_owned: owner
              define viewer: [user] or has_owned or viewer from parent
          type folder
            relations
              define owner: [user] or has_owned from parent
              define parent: [module, folder]
              define has_owned: owner
              define viewer: [user] or has_owned or viewer from parent
          type document
            relations
              define banned: [user]
              define owner: [user] or has_owned from parent
              define has_owned: owner but not banned
              define parent: [folder, document]
              define viewer: [user] or has_owned or viewer from parent
        tuples:
          - user: user:anne
            relation: owner
            object: module:a
          - user: module:a
            relation: parent
            object: folder:a
          - user: folder:a
            relation: parent
            object: document:a
          - user: document:a
            relation: parent
            object: module:b
          - user: module:b
            relation: parent
            object: folder:b
          - user: folder:b
            relation: parent
            object: document:b
        checkAssertions:
          - tuple:
              user: user:anne
              relation: viewer
              object: module:a
            expectation: true
          - tuple:
              user: user:anne
              relation: viewer
              object: module:b
            expectation: true
          - tuple:
              user: user:anne
              relation: viewer
              object: folder:a
            expectation: true
          - tuple:
              user: user:anne
              relation: viewer
              object: folder:b
            expectation: true
          - tuple:
              user: user:anne
              relation: viewer
              object: document:a
            expectation: true
          - tuple:
              user: user:anne
              relation: viewer
              object: document:b
            expectation: true
        listObjectsAssertions:
          - request:
              user: user:anne
              type: folder
              relation: viewer
            expectation:
              - folder:a
              - folder:b
          - request:
              user: user:anne
              type: document
              relation: viewer
            expectation:
              - document:a
              - document:b
          - request:
              user: user:anne
              type: module
              relation: viewer
            expectation:
              - module:a
              - module:b


  - name: computed_user_multi_route
    stages:
      - model: |
          model
            schema 1.1
          type user
          type folder
            relations
              define owner: [user] or owner from parent
              define can_modify: owner
              define parent: [folder]
              define viewer: [user] or can_modify or viewer from parent
              define can_view: viewer
          type document
            relations
              define can_read: can_view from parent or can_modify from parent
              define parent: [document, folder]
              define viewer: [user, user:*]
        tuples:
          - user: user:anne
            relation: owner
            object: folder:a
          - user: folder:a
            relation: parent
            object: folder:b
          - user: folder:b
            relation: parent
            object: document:c
          - user: document:c
            relation: parent
            object: document:d
        checkAssertions:
          - tuple:
              user: user:anne
              relation: can_view
              object: folder:a
            expectation: true
          - tuple:
              user: user:anne
              relation: can_view
              object: folder:b
            expectation: true
          - tuple:
              user: user:anne
              relation: can_read
              object: document:c
            expectation: true
          - tuple:
              user: user:anne
              relation: can_read
              object: document:d
            expectation: false
        listObjectsAssertions:
          - request:
              user: user:anne
              type: folder
              relation: can_view
            expectation:
              - folder:a
              - folder:b
          - request:
              user: user:anne
              type: document
              relation: can_read
            expectation:
              - document:c

  - name: computed_user_indirect_ref_same_rel_name
    stages:
      - model: |
          model
            schema 1.1
          type user
          type folder
            relations
              define owner: [user] or owner from parent
              define parent: [folder]
              define viewer: [user] or owner or viewer from parent
              define can_view: viewer
          type document
            relations
              define can_view: can_view from parent
              define parent: [document, folder]
              define viewer: [user, user:*]
        tuples:
          - user: user:anne
            relation: owner
            object: folder:a
          - user: folder:a
            relation: parent
            object: folder:b
          - user: folder:b
            relation: parent
            object: document:c
          - user: document:c
            relation: parent
            object: document:d
        checkAssertions:
          - tuple:
              user: user:anne
              relation: can_view
              object: folder:a
            expectation: true
          - tuple:
              user: user:anne
              relation: can_view
              object: folder:b
            expectation: true
          - tuple:
              user: user:anne
              relation: can_view
              object: document:c
            expectation: true
          - tuple:
              user: user:anne
              relation: can_view
              object: document:d
            expectation: true
        listObjectsAssertions:
          - request:
              user: user:anne
              type: folder
              relation: can_view
            expectation:
              - folder:a
              - folder:b
          - request:
              user: user:anne
              type: document
              relation: can_view
            expectation:
              - document:c
              - document:d

  - name: computed_user_indirect_ref_wildcard
    stages:
      - model: |
          model
            schema 1.1
          type user
          type folder
            relations
              define parent: [folder]
              define viewer: [user, user:*] or viewer from parent
              define can_view: viewer
          type document
            relations
              define can_read: can_view from parent
              define parent: [document, folder]
              define viewer: [user, user:*]
        tuples:
          - user: user:*
            relation: viewer
            object: folder:a
          - user: folder:a
            relation: parent
            object: folder:b
          - user: folder:b
            relation: parent
            object: document:c
          - user: document:c
            relation: parent
            object: document:d
        checkAssertions:
          - tuple:
              user: user:anne
              relation: can_view
              object: folder:a
            expectation: true
          - tuple:
              user: user:anne
              relation: can_view
              object: folder:b
            expectation: true
          - tuple:
              user: user:anne
              relation: can_read
              object: document:c
            expectation: true
          - tuple:
              user: user:anne
              relation: can_read
              object: document:d
            expectation: false
        listObjectsAssertions:
          - request:
              user: user:anne
              type: folder
              relation: can_view
            expectation:
              - folder:a
              - folder:b
          - request:
              user: user:anne
              type: document
              relation: can_read
            expectation:
              - document:c

  - name: computed_user_indirect_ref_extra_indirection_wildcard
    stages:
      - model: |
          model
            schema 1.1
          type user
          type folder
            relations
              define owner: [user, user:*] or owner from parent
              define parent: [folder]
              define viewer: [user, user:*] or owner or viewer from parent
              define can_view: viewer
          type document
            relations
              define can_read: can_view from parent
              define parent: [document, folder]
              define viewer: [user, user:*]
        tuples:
          - user: user:*
            relation: owner
            object: folder:a
          - user: folder:a
            relation: parent
            object: folder:b
          - user: folder:b
            relation: parent
            object: document:c
          - user: document:c
            relation: parent
            object: document:d
        checkAssertions:
          - tuple:
              user: user:anne
              relation: can_view
              object: folder:a
            expectation: true
          - tuple:
              user: user:anne
              relation: can_view
              object: folder:b
            expectation: true
          - tuple:
              user: user:anne
              relation: can_read
              object: document:c
            expectation: true
          - tuple:
              user: user:anne
              relation: can_read
              object: document:d
            expectation: false
        listObjectsAssertions:
          - request:
              user: user:anne
              type: folder
              relation: can_view
            expectation:
              - folder:a
              - folder:b
          - request:
              user: user:anne
              type: document
              relation: can_read
            expectation:
              - document:c

  - name: two_level_computed_user_indirect_ref
    stages:
      - model: |
          model
            schema 1.1
          type user
          type folder
            relations
              define parent: [folder]
              define viewer: [user] or viewer from parent
              define can_look: viewer
              define can_view: can_look

          type document
            relations
              define can_read: can_view from parent
              define parent: [document, folder]
              define viewer: [user]
        tuples:
          - user: user:anne
            relation: viewer
            object: folder:a
          - user: folder:a
            relation: parent
            object: folder:b
          - user: folder:b
            relation: parent
            object: document:c
          - user: document:c
            relation: parent
            object: document:d
        checkAssertions:
          - tuple:
              user: user:anne
              relation: can_view
              object: folder:a
            expectation: true
          - tuple:
              user: user:anne
              relation: can_view
              object: folder:b
            expectation: true
          - tuple:
              user: user:anne
              relation: can_read
              object: document:c
            expectation: true
          - tuple:
              user: user:anne
              relation: can_read
              object: document:d
            expectation: false
        listObjectsAssertions:
          - request:
              user: user:anne
              type: folder
              relation: can_view
            expectation:
              - folder:a
              - folder:b
          - request:
              user: user:anne
              type: document
              relation: can_read
            expectation:
              - document:c

  - name: ttu_and_computed_ttu
    stages:
      - model: |
          model
            schema 1.1
          type user
          type group
            relations
              define member: [user]
          type folder
            relations
              define can_view: viewer or can_view from parent
              define parent: [folder]
              define viewer: [group#member]
          type document
            relations
              define parent: [folder]
              define viewer: can_view from parent
        tuples:
          - user: user:anne
            relation: member
            object: group:fga
          - user: group:fga#member
            relation: viewer
            object: folder:a
          - user: folder:a
            relation: parent
            object: folder:b
          - user: folder:a
            relation: parent
            object: document:b
        checkAssertions:
          - tuple:
              user: user:anne
              relation: can_view
              object: folder:a
            expectation: true
          - tuple:
              user: user:anne
              relation: can_view
              object: folder:b
            expectation: true
          - tuple:
              user: user:anne
              relation: viewer
              object: document:b
            expectation: true
        listObjectsAssertions:
          - request:
              user: user:anne
              type: folder
              relation: can_view
            expectation:
              - folder:a
              - folder:b
          - request:
              user: user:anne
              type: document
              relation: viewer
            expectation:
              - document:b

  - name: ttu_and_computed_ttu_wildcard
    stages:
      - model: |
          model
            schema 1.1
          type user
          type group
            relations
              define member: [user, user:*]
          type folder
            relations
              define can_view: viewer or can_view from parent
              define parent: [folder]
              define viewer: [group#member]
          type document
            relations
              define parent: [folder]
              define viewer: can_view from parent
        tuples:
          - user: user:*
            relation: member
            object: group:fga
          - user: group:fga#member
            relation: viewer
            object: folder:a
          - user: folder:a
            relation: parent
            object: folder:b
          - user: folder:a
            relation: parent
            object: document:b
        checkAssertions:
          - tuple:
              user: user:anne
              relation: can_view
              object: folder:a
            expectation: true
          - tuple:
              user: user:anne
              relation: can_view
              object: folder:b
            expectation: true
          - tuple:
              user: user:anne
              relation: viewer
              object: document:b
            expectation: true
        listObjectsAssertions:
          - request:
              user: user:anne
              type: folder
              relation: can_view
            expectation:
              - folder:a
              - folder:b
          - request:
              user: user:anne
              type: document
              relation: viewer
            expectation:
              - document:b

  - name: ttu_ttu_and_computed_ttu
    stages:
      - model: |
          model
            schema 1.1
          type user
          type group
            relations
              define member: [user]
          type module
            relations
              define can_view: viewer or can_view from parent
              define parent: [module]
              define viewer: [group#member]
          type folder
            relations
              define parent: [module, folder]
              define can_view: can_view from parent
          type document
            relations
              define parent: [folder]
              define viewer: can_view from parent
        tuples:
          - user: user:anne
            relation: member
            object: group:fga
          - user: group:fga#member
            relation: viewer
            object: module:a
          - user: module:a
            relation: parent
            object: folder:a
          - user: folder:a
            relation: parent
            object: folder:b
          - user: folder:a
            relation: parent
            object: document:b
        checkAssertions:
          - tuple:
              user: user:anne
              relation: can_view
              object: folder:a
            expectation: true
          - tuple:
              user: user:anne
              relation: can_view
              object: folder:b
            expectation: true
          - tuple:
              user: user:anne
              relation: viewer
              object: document:b
            expectation: true
        listObjectsAssertions:
          - request:
              user: user:anne
              type: folder
              relation: can_view
            expectation:
              - folder:a
              - folder:b
          - request:
              user: user:anne
              type: document
              relation: viewer
            expectation:
              - document:b

  - name: contextual_tuple_ref_relation_disjoint
    stages:
      - model: |
          model
            schema 1.1
          type user
          type company
            relations
              define admin: [user]
              define management: [user]
              define employee: [user] or admin
          type group
            relations
              define corp: [company]
              define member: employee from corp
          type document
            relations
              define viewer: [group#member]
          type diagram
            relations
              define parent: [document]
              define viewer: viewer from parent
        tuples:
          - object: company:abc
            relation: management
            user: user:anne
          - object: group:fga
            relation: corp
            user: company:abc
          - object: document:a
            relation: viewer
            user: group:fga#member
          - object: diagram:a
            relation: parent
            user: document:a
        checkAssertions:
          - tuple:
              user: user:anne
              relation: viewer
              object: document:a
            expectation: false
          - tuple:
              user: user:anne
              relation: viewer
              object: diagram:a
            expectation: false
        listObjectsAssertions:
          - request:
              user: user:anne
              type: document
              relation: viewer
            expectation:
          - request:
              user: user:anne
              type: diagram
              relation: viewer
            expectation:

  - name: reverse_expand_relation_not_match
    stages:
      - model: |
          model
            schema 1.1
          type user
          type company
            relations
              define admin: [user]
              define management: [user]
              define employee: [user] or admin
          type group
            relations
              define observer: [company]
              define owner: [company]
              define admin: admin from owner
              define member: employee from owner
          type document
            relations
              define owner: [group]
              define viewer: member from owner or observer from owner
        tuples:
          - object: company:abc
            relation: employee
            user: user:anne
          - object: document:a
            relation: owner
            user: group:fga
          - object: group:fga
            relation: observer
            user: company:abc
        checkAssertions:
          - tuple:
              user: user:anne
              relation: viewer
              object: document:a
            expectation: false
        listObjectsAssertions:
          - request:
              user: user:anne
              type: document
              relation: viewer
            expectation:

  - name: exclusion_for_some_relations
    stages:
      - model: |
          model
            schema 1.1
          type user
          type group
            relations
              define member: [user]
          type folder
            relations
              define owner: [group]
              define viewer: member from owner
          type document
            relations
              define banned: [user]
              define owner: [folder]
              define viewer: viewer from owner
              define can_view: viewer but not banned
              define can_see: can_view
        tuples:
          - user: user:anne
            relation: member
            object: group:fga
          - user: group:fga
            relation: owner
            object: folder:a
          - user: folder:a
            relation: owner
            object: document:a
        checkAssertions:
          - tuple:
              user: user:anne
              relation: viewer
              object: document:a
            expectation: true
          - tuple:
              user: user:anne
              relation: can_view
              object: document:a
            expectation: true
          - tuple:
              user: user:anne
              relation: can_see
              object: document:a
            expectation: true
        listObjectsAssertions:
          - request:
              user: user:anne
              type: document
              relation: viewer
            expectation:
              - document:a
          - request:
              user: user:anne
              type: document
              relation: can_view
            expectation:
              - document:a
          - request:
              user: user:anne
              type: document
              relation: can_see
            expectation:
              - document:a

  - name: evaluate_userset_in_computed_relation_of_ttu
    stages:
      - model: |
          model
            schema 1.1
          type user
          type repo
            relations
              define owner: [organization]
              define reader: repo_admin from owner
          type organization
            relations
              define member: [user]
              define repo_admin: [organization#member]
        tuples:
          - user: organization:openfga
            relation: owner
            object: repo:openfga/openfga
          - user: organization:openfga#member
            relation: repo_admin
            object: organization:openfga
          - user: user:erik
            relation: member
            object: organization:openfga
        checkAssertions:
          - tuple:
              user: user:erik
              relation: reader
              object: repo:openfga/openfga
            expectation: true
        listObjectsAssertions:
          - request:
              user: user:erik
              type: repo
              relation: reader
            expectation:
              - repo:openfga/openfga

  - name: nested_ttu_involving_intersection
    stages:
      - model: |
          model
            schema 1.1
          type user
          type organization
            relations
              define member: [user]
              define viewer: [user] and member
          type folder
            relations
              define parent: [organization]
              define viewer: viewer from parent
          type document
            relations
              define parent: [folder]
              define viewer: viewer from parent
              define can_view: viewer
        tuples:
          - user: user:jon
            relation: member
            object: organization:openfga
          - user: user:jon
            relation: viewer
            object: organization:openfga
          - user: organization:openfga
            relation: parent
            object: folder:X
          - user: folder:X
            relation: parent
            object: document:1
        checkAssertions:
          - tuple:
              user: user:jon
              relation: viewer
              object: document:1
            expectation: true
          - tuple:
              user: user:jon
              relation: can_view
              object: document:1
            expectation: true
        listObjectsAssertions:
          - request:
              user: user:jon
              type: document
              relation: viewer
            expectation:
              - document:1
          - request:
              user: user:jon
              type: document
              relation: can_view
            expectation:
              - document:1
  - name: nested_ttu_involving_exclusion
    stages:
      - model: |
          model
            schema 1.1
          type user
          type organization
            relations
              define restricted: [user]
              define viewer: [user] but not restricted
          type folder
            relations
              define parent: [organization]
              define viewer: viewer from parent
          type document
            relations
              define parent: [folder]
              define viewer: viewer from parent
              define can_view: viewer
        tuples:
          - user: user:bob
            relation: restricted
            object: organization:openfga
          - user: user:jon
            relation: viewer
            object: organization:openfga
          - user: organization:openfga
            relation: parent
            object: folder:X
          - user: folder:X
            relation: parent
            object: document:1
        checkAssertions:
          - tuple:
              user: user:jon
              relation: viewer
              object: document:1
            expectation: true
          - tuple:
              user: user:bob
              relation: viewer
              object: document:1
            expectation: false
          - tuple:
              user: user:jon
              relation: can_view
              object: document:1
            expectation: true
          - tuple:
              user: user:bob
              relation: can_view
              object: document:1
            expectation: false
        listObjectsAssertions:
          - request:
              user: user:jon
              type: document
              relation: viewer
            expectation:
              - document:1
          - request:
              user: user:bob
              type: document
              relation: viewer
            expectation:
          - request:
              user: user:jon
              type: document
              relation: can_view
            expectation:
              - document:1
          - request:
              user: user:bob
              type: document
              relation: can_view
            expectation:
  - name: userset_with_intersection_in_computed_relation_of_ttu
    stages:
      - model: |
          model
            schema 1.1
          type user
          type repo
            relations
              define owner: [organization]
              define allowed: [user]
              define reader: repo_admin from owner and allowed
              define can_read: reader
          type organization
            relations
              define member: [user]
              define repo_admin: [organization#member]
        tuples:
          - user: organization:openfga
            relation: owner
            object: repo:openfga/openfga
          - user: organization:openfga#member
            relation: repo_admin
            object: organization:openfga
          - user: user:erik
            relation: member
            object: organization:openfga
          - user: user:jim
            relation: member
            object: organization:openfga
          - user: user:erik
            relation: allowed
            object: repo:openfga/openfga
        checkAssertions:
          - tuple:
              user: user:erik
              relation: reader
              object: repo:openfga/openfga
            expectation: true
          - tuple:
              user: user:jim
              relation: reader
              object: repo:openfga/openfga
            expectation: false
          - tuple:
              user: user:erik
              relation: can_read
              object: repo:openfga/openfga
            expectation: true
          - tuple:
              user: user:jim
              relation: can_read
              object: repo:openfga/openfga
            expectation: false
        listObjectsAssertions:
          - request:
              user: user:erik
              type: repo
              relation: reader
            expectation:
              - repo:openfga/openfga
          - request:
              user: user:jim
              type: repo
              relation: reader
            expectation:
          - request:
              user: user:erik
              type: repo
              relation: can_read
            expectation:
              - repo:openfga/openfga
          - request:
              user: user:jim
              type: repo
              relation: can_read
            expectation:
  - name: userset_with_exclusion_in_computed_relation_of_ttu
    stages:
      - model: |
          model
            schema 1.1
          type user
          type repo
            relations
              define owner: [organization]
              define restricted: [user]
              define reader: repo_admin from owner but not restricted
              define can_read: reader
          type organization
            relations
              define member: [user]
              define repo_admin: [organization#member]
        tuples:
          - user: organization:openfga
            relation: owner
            object: repo:openfga/openfga
          - user: organization:openfga#member
            relation: repo_admin
            object: organization:openfga
          - user: user:erik
            relation: member
            object: organization:openfga
          - user: user:jim
            relation: member
            object: organization:openfga
          - user: user:jim
            relation: restricted
            object: repo:openfga/openfga
        checkAssertions:
          - tuple:
              user: user:erik
              relation: reader
              object: repo:openfga/openfga
            expectation: true
          - tuple:
              user: user:jim
              relation: reader
              object: repo:openfga/openfga
            expectation: false
          - tuple:
              user: user:erik
              relation: can_read
              object: repo:openfga/openfga
            expectation: true
          - tuple:
              user: user:jim
              relation: can_read
              object: repo:openfga/openfga
            expectation: false
        listObjectsAssertions:
          - request:
              user: user:erik
              type: repo
              relation: reader
            expectation:
              - repo:openfga/openfga
          - request:
              user: user:jim
              type: repo
              relation: reader
            expectation:
          - request:
              user: user:erik
              type: repo
              relation: can_read
            expectation:
              - repo:openfga/openfga
          - request:
              user: user:jim
              type: repo
              relation: can_read
            expectation:
  - name: relation_with_wildcard_involving_intersection
    stages:
      - model: |
          model
            schema 1.1
          type user
          type document
            relations
              define allowed: [user]
              define viewer: [user:*] and allowed
              define can_view: viewer
        tuples:
          - user: user:jon
            relation: allowed
            object: document:1
          - user: user:*
            relation: viewer
            object: document:1
          - user: user:*
            relation: viewer
            object: document:2
        checkAssertions:
          - tuple:
              user: user:jon
              relation: viewer
              object: document:1
            expectation: true
          - tuple:
              user: user:bob
              relation: viewer
              object: document:2
            expectation: false
          - tuple:
              user: user:jon
              relation: can_view
              object: document:1
            expectation: true
          - tuple:
              user: user:bob
              relation: can_view
              object: document:2
            expectation: false
        listObjectsAssertions:
          - request:
              user: user:jon
              type: document
              relation: viewer
            expectation:
              - document:1
          - request:
              user: user:bob
              type: document
              relation: viewer
            expectation:
          - request:
              user: user:jon
              type: document
              relation: can_view
            expectation:
              - document:1
          - request:
              user: user:bob
              type: document
              relation: can_view
            expectation:
  - name: relation_with_wildcard_involving_exclusion
    stages:
      - model: |
          model
            schema 1.1
          type user
          type document
            relations
              define restricted: [user]
              define viewer: [user:*] but not restricted
              define can_view: viewer
        tuples:
          - user: user:bob
            relation: restricted
            object: document:1
          - user: user:*
            relation: viewer
            object: document:1
          - user: user:*
            relation: viewer
            object: document:2
        checkAssertions:
          - tuple:
              user: user:jon
              relation: viewer
              object: document:1
            expectation: true
          - tuple:
              user: user:bob
              relation: viewer
              object: document:1
            expectation: false
          - tuple:
              user: user:bob
              relation: viewer
              object: document:2
            expectation: true
          - tuple:
              user: user:jon
              relation: can_view
              object: document:1
            expectation: true
          - tuple:
              user: user:bob
              relation: can_view
              object: document:1
            expectation: false
          - tuple:
              user: user:bob
              relation: can_view
              object: document:2
            expectation: true
        listObjectsAssertions:
          - request:
              user: user:jon
              type: document
              relation: viewer
            expectation:
              - document:1
              - document:2
          - request:
              user: user:bob
              type: document
              relation: viewer
            expectation:
              - document:2
          - request:
              user: user:jon
              type: document
              relation: can_view
            expectation:
              - document:1
              - document:2
          - request:
              user: user:bob
              type: document
              relation: can_view
            expectation:
              - document:2
  - name: list_objects_does_not_return_duplicates
    stages:
      - model: | #concurrent checks
          model
            schema 1.1
          type user
          type repo
            relations
              define blocked: [user]
              define admin: [user, user:*] but not blocked
        tuples:
          - user: user:a
            relation: admin
            object: repo:1
          - user: user:* #tuple grants access to the same as above
            relation: admin
            object: repo:1
        listObjectsAssertions:
          - request:
              user: user:a
              type: repo
              relation: admin
            expectation:
              - repo:1
      - model: | #reverse expansion
          model
            schema 1.1
          type user
          type repo
            relations
              define admin: [user, user:*]
        listObjectsAssertions:
          - request:
              user: user:a
              type: repo
              relation: admin
            expectation:
              - repo:1
  - name: list_objects_expands_wildcard_tuple
    stages:
      - model: | #concurrent checks
          model
            schema 1.1
          type user
          type repo
            relations
              define blocked: [user]
              define owner: [user, user:*] but not blocked
              define can_own: owner
        tuples:
          - user: user:*
            relation: owner
            object: repo:1
        listObjectsAssertions:
          - request:
              user: user:a
              type: repo
              relation: owner
            expectation:
              - repo:1
          - request:
              user: user:a
              type: repo
              relation: can_own
            expectation:
              - repo:1
      - model: | #reverse expansion
          model
            schema 1.1
          type user
          type repo
            relations
              define owner: [user, user:*]
              define can_own: owner
        listObjectsAssertions:
          - request:
              user: user:a
              type: repo
              relation: owner
            expectation:
              - repo:1
      - model: | #complex model
          model
            schema 1.1
          type user
          type folder
            relations
              define parent: [folder]
              define owner: [group]
              define folder_reader: [user, group#member] or folder_reader from owner or folder_reader from parent
              define blocked: [user, user:*, group#member] or nblocked from parent
              define unblocked: [user, group#member]
              define nblocked: blocked but not unblocked
              define allowed: [user, user:*, group#member] or allowed from parent
              define super_allowed: [user, group#member] or super_allowed from parent
              define reader: folder_reader and allowed and super_allowed
              define can_read: reader but not nblocked
          type group
            relations
              define parent: [group]
              define allowed: [user, group#member] or allowed from parent
              define super_allowed: [user, group#super_allowed]
              define blocked: [user, group#member] or blocked from parent
              define og_member: [user] or member from parent
              define allowed_member: og_member and allowed and super_allowed
              define member: allowed_member but not blocked
              define folder_reader: [group#member] or folder_reader from parent
        tuples:
          - user: user:anne
            relation: og_member
            object: group:marketing
          - user: user:anne
            relation: allowed
            object: group:marketing
          - user: user:anne
            relation: super_allowed
            object: group:marketing
          - user: user:beth
            relation: og_member
            object: group:marketing
          - user: user:beth
            relation: allowed
            object: group:marketing
          - user: user:beth
            relation: super_allowed
            object: group:marketing
          - user: user:carl
            relation: og_member
            object: group:marketing
          - user: user:carl
            relation: allowed
            object: group:marketing
          - user: user:dan
            relation: og_member
            object: group:marketing
          - user: user:dan
            relation: allowed
            object: group:marketing
          - user: user:dan
            relation: super_allowed
            object: group:marketing
          - user: user:dan
            relation: blocked
            object: group:marketing
          - user: user:emily
            relation: og_member
            object: group:marketing
          - user: user:emily
            relation: allowed
            object: group:marketing
          - user: user:emily
            relation: super_allowed
            object: group:marketing
          - user: user:gabriel
            relation: og_member
            object: group:marketing
          - user: user:gabriel
            relation: allowed
            object: group:marketing
          - user: user:gabriel
            relation: super_allowed
            object: group:marketing
          - user: user:harriette
            relation: og_member
            object: group:marketing
          - user: user:harriette
            relation: allowed
            object: group:marketing
          - user: user:harriette
            relation: super_allowed
            object: group:marketing
          - user: user:gabriel
            relation: og_member
            object: group:admin
          - user: user:gabriel
            relation: allowed
            object: group:admin
          - user: user:gabriel
            relation: super_allowed
            object: group:admin
          - user: group:marketing#member
            relation: folder_reader
            object: group:marketing
          - user: group:marketing
            relation: parent
            object: group:digitalmktg
          - user: group:marketing#super_allowed
            relation: super_allowed
            object: group:digitalmktg
          - user: group:digitalmktg
            relation: owner
            object: folder:1
          - user: folder:1
            relation: parent
            object: folder:2
          - user: folder:2
            relation: parent
            object: folder:3
          - user: folder:3
            relation: parent
            object: folder:4
          - user: folder:4
            relation: parent
            object: folder:5
          - user: group:marketing#member
            relation: allowed
            object: folder:1
          - user: group:marketing#member
            relation: super_allowed
            object: folder:1
          - user: user:beth
            relation: blocked
            object: folder:2
          - user: user:emily
            relation: blocked
            object: folder:1
          - user: user:emily
            relation: unblocked
            object: folder:2
          - user: user:gabriel
            relation: blocked
            object: folder:1
          - user: user:harriette
            relation: unblocked
            object: folder:5
          - user: user:*
            relation: blocked
            object: folder:4
          - user: user:*
            relation: allowed
            object: folder:4
          - user: group:admin#member
            relation: unblocked
            object: folder:2
        checkAssertions:
          - tuple:
              user: user:anne
              relation: can_read
              object: folder:3
            expectation: True
          - tuple:
              user: user:beth
              relation: can_read
              object: folder:3
            expectation: False
          - tuple:
              user: user:carl
              relation: can_read
              object: folder:3
            expectation: False
          - tuple:
              user: user:dan
              relation: can_read
              object: folder:3
            expectation: False
          - tuple:
              user: user:emily
              relation: can_read
              object: folder:3
            expectation: True
          - tuple:
              user: user:frida
              relation: can_read
              object: folder:3
            expectation: False
          - tuple:
              user: user:gabriel
              relation: can_read
              object: folder:3
            expectation: True
          - tuple:
              user: user:harriette
              relation: can_read
              object: folder:3
            expectation: True
        listObjectsAssertions:
          - request:
              user: user:anne
              relation: can_read
              type: folder
            expectation:
              - folder:1
              - folder:2
              - folder:3
          - request:
              user: user:beth
              relation: can_read
              type: folder
            expectation:
              - folder:1
          - request:
              user: user:carl
              relation: can_read
              type: folder
            expectation: []
          - request:
              user: user:dan
              relation: can_read
              type: folder
            expectation: []
          - request:
              user: user:emily
              relation: can_read
              type: folder
            expectation:
              - folder:2
              - folder:3
          - request:
              user: user:frida
              relation: can_read
              type: folder
            expectation: []
          - request:
              user: user:gabriel
              relation: can_read
              type: folder
            expectation:
              - folder:2
              - folder:3
          - request:
              user: user:harriette
              relation: can_read
              type: folder
            expectation:
              - folder:1
              - folder:2
              - folder:3
              - folder:5
  - name: resolution_too_complex_throws_error
    stages:
      - model: |
          model
            schema 1.1
          type user
          type resource
            relations
              define a1: a2
              define a2: a3
              define a3: a4
              define a4: a5
              define a5: a6
              define a6: a7
              define a7: a8
              define a8: a9
              define a9: a10
              define a10: a11
              define a11: a12
              define a12: a13
              define a13: a14
              define a14: a15
              define a15: a16
              define a16: a17
              define a17: a18
              define a18: a19
              define a19: a20
              define a20: a21
              define a21: a22
              define a22: a23
              define a23: a24
              define a24: a25
              define a25: a26
              define a26: [user]
        tuples:
          - object: resource:1
            relation: a26
            user: user:jon
        checkAssertions:
          - tuple:
              object: resource:abc
              relation: a1
              user: user:maria
            errorCode: 2002
        listObjectsAssertions:
          - request:
              type: resource
              relation: a1
              user: user:jon
            errorCode: 2002
  - name: race_condition_same_user_same_object_diff_relation
    stages:
      - model: |
          model
            schema 1.1
          type user
          type test_type
            relations
              define relation1: [user]
              define relation2: [user]
          type list_type
            relations
              define list_relation: [test_type#relation1,test_type#relation2]
        tuples:
          - user: user:test_user
            relation: relation1
            object: test_type:test_type1
          - user: user:test_user
            relation: relation2
            object: test_type:test_type1
          - user: test_type:test_type1#relation1
            relation: list_relation
            object: list_type:list_type1
        checkAssertions:
          - tuple:
              user: user:test_user
              relation: list_relation
              object: list_type:list_type1
            expectation: true
          - tuple:
              user: user:test_user
              relation: list_relation
              object: list_type:list_type2
            expectation: false
        listObjectsAssertions:
          - request:
              user: user:test_user
              type: list_type
              relation: list_relation
            expectation:
              - list_type:list_type1
  - name: follows_correct_graph_edges
    stages:
      - model: |
          model
            schema 1.1
          type user

          type repo
            relations
              define admin: [user] or repo_admin from owner
              define owner: [organization]

          type organization
            relations
              define member: [user] or owner
              define owner: [user]
              define repo_admin: [user, organization#member]
        tuples:
          - user: user:alex
            relation: member
            object: organization:openfga
          - user: user:alex
            relation: member
            object: organization:acme
          - user: organization:openfga
            relation: owner
            object: repo:openfga/openfga
          - user: organization:acme
            relation: owner
            object: repo:acme/acme
        listObjectsAssertions:
          - request:
              user: user:alex
              type: repo
              relation: admin
            expectation: [ ]
  - name: list_objects_with_subcheck_encounters_cycle
    stages:
      - model: |
          model
            schema 1.1
          type user

          type document
            relations
              define allowed: [user, document#viewer]
              define viewer: [user, document#allowed] and allowed
        tuples:
          - user: user:jon
            relation: viewer
            object: document:1
          - user: document:1#viewer
            relation: allowed
            object: document:1
          - user: document:1#allowed
            relation: viewer
            object: document:1
        listObjectsAssertions:
          - request:
              user: user:jon
              type: document
              relation: viewer
            errorCode: 2002
  - name: list_objects_with_subcheck_resolution_depth_exceeded
    stages:
      - model: |
          model
            schema 1.1
          type user

          type document
            relations
              define a1: a2
              define a2: a3
              define a3: a4
              define a4: a5
              define a5: a6
              define a6: a7
              define a7: a8
              define a8: a9
              define a9: a10
              define a10: a11
              define a11: a12
              define a12: a13
              define a13: a14
              define a14: a15
              define a15: a16
              define a16: a17
              define a17: a18
              define a18: a19
              define a19: a20
              define a20: a21
              define a21: a22
              define a22: a23
              define a23: a24
              define a24: a25
              define a25: a26
              define a26: [user]
              define viewer: [user] and a1
        tuples:
          - user: user:jon
            relation: viewer
            object: document:1
        listObjectsAssertions:
          - request:
              user: user:jon
              type: document
              relation: viewer
            errorCode: 2002
  - name: direct_relation_with_condition
    stages:
      - model: |
          model
            schema 1.1
          type user

          type document
            relations
              define viewer: [user with x_less_than]

          condition x_less_than(x: int) {
            x < 100
          }
        tuples:
          - user: user:jon
            relation: viewer
            object: document:1
            condition:
              name: x_less_than
        checkAssertions:
          - tuple:
              user: user:jon
              relation: viewer
              object: document:1
            errorCode: 2000
          - tuple:
              user: user:jon
              relation: viewer
              object: document:1
            context:
              x: 10
            expectation: true
          - tuple:
              user: user:jon
              relation: viewer
              object: document:1
            context:
              x: 101
            expectation: false
        listObjectsAssertions:
          - request:
              user: user:jon
              type: document
              relation: viewer
            errorCode: 2000
          - request:
              user: user:jon
              type: document
              relation: viewer
            context:
              x: 10
            expectation:
              - document:1
          - request:
              user: user:jon
              type: document
              relation: viewer
            context:
              x: 101
            expectation:
<<<<<<< HEAD
  - name: direct_relations_with_condition_through_intersection
=======
  - name: indirect_relation_with_condition
>>>>>>> c74a6a2d
    stages:
      - model: |
          model
            schema 1.1
          type user

<<<<<<< HEAD
          type document
            relations
              define allowed: [user with condx]
              define viewer: [user with condy] and allowed

          condition condx(x: int) {
            x < 100
          }

          condition condy(y: int) {
            y < 50
          }
        tuples:
          - user: user:jon
            relation: viewer
            object: document:1
            condition:
              name: condy
          - user: user:jon
            relation: allowed
            object: document:1
            condition:
              name: condx
=======
          type group
            relations
              define member: [user]

          type document
            relations
              define viewer: [group#member with ts_less_than]

          condition ts_less_than(ts: timestamp) {
            ts < timestamp("2023-10-11T10:00:00.000Z")
          }
        tuples:
          - user: group:eng#member
            relation: viewer
            object: document:1
            condition:
              name: ts_less_than
          - user: user:jon
            relation: member
            object: group:eng
>>>>>>> c74a6a2d
        checkAssertions:
          - tuple:
              user: user:jon
              relation: viewer
              object: document:1
<<<<<<< HEAD
            errorCode: 2000
=======
            expectation: false
>>>>>>> c74a6a2d
          - tuple:
              user: user:jon
              relation: viewer
              object: document:1
            context:
<<<<<<< HEAD
              x: 10
              y: 5
            expectation: true
=======
              ts: "2023-10-11T09:00:00.000Z"
            expectation: true
          - tuple:
              user: user:jon
              relation: viewer
              object: document:1
            context:
              ts: "2023-10-11T10:00:00.000Z"
            expectation: false
>>>>>>> c74a6a2d
        listObjectsAssertions:
          - request:
              user: user:jon
              type: document
              relation: viewer
<<<<<<< HEAD
            errorCode: 2000
=======
            expectation:
>>>>>>> c74a6a2d
          - request:
              user: user:jon
              type: document
              relation: viewer
            context:
<<<<<<< HEAD
              x: 10
              y: 5
            expectation:
              - document:1
  - name: relation_through_ttu_with_condition
=======
              ts: "2023-10-11T09:00:00.000Z"
            expectation:
              - document:1
          - request:
              user: user:jon
              type: document
              relation: viewer
            context:
              ts: "2023-10-11T10:00:00.000Z"
            expectation:
  - name: nested_indirect_relation_with_condition
>>>>>>> c74a6a2d
    stages:
      - model: |
          model
            schema 1.1
          type user

<<<<<<< HEAD
          type folder
            relations
              define viewer: [user]

          type document
            relations
              define parent: [folder with str_cond, folder with xcond]
              define viewer: [user] or viewer from parent

          condition str_cond(s: string) {
            s == "hello"
          }

          condition xcond(x: int) {
            x == 10
          }
        tuples:
          - user: folder:a
            relation: parent
            object: document:1
            condition:
              name: str_cond
          - user: folder:b
            relation: parent
            object: document:1
            condition:
              name: xcond
          - user: user:jon
            relation: viewer
            object: folder:a
          - user: user:jon
            relation: viewer
            object: folder:b
=======
          type group
            relations
              define member: [user, group#member with ipaddr_in_range]

          type document
            relations
              define viewer: [group#member]

          condition ipaddr_in_range(user_ip: ipaddress, cidr: string) {
            user_ip.in_cidr(cidr)
          }
        tuples:
          - user: user:jon
            relation: member
            object: group:fga
          - user: group:eng#member
            relation: viewer
            object: document:1
          - user: group:fga#member
            relation: member
            object: group:eng
            condition:
              name: ipaddr_in_range
              context:
                cidr: "192.168.0.0/24"
>>>>>>> c74a6a2d
        checkAssertions:
          - tuple:
              user: user:jon
              relation: viewer
              object: document:1
<<<<<<< HEAD
            errorCode: 2000
=======
            expectation: false
>>>>>>> c74a6a2d
          - tuple:
              user: user:jon
              relation: viewer
              object: document:1
            context:
<<<<<<< HEAD
              s: "hello"
=======
              user_ip: "192.168.0.1"
>>>>>>> c74a6a2d
            expectation: true
          - tuple:
              user: user:jon
              relation: viewer
              object: document:1
            context:
<<<<<<< HEAD
              x: 10
            expectation: true
          - tuple:
              user: user:jon
              relation: viewer
              object: document:1
            context:
              s: "foo"
            errorCode: 2000
          - tuple:
              user: user:jon
              relation: viewer
              object: document:1
            context:
              x: 15
            errorCode: 2000
          - tuple:
              user: user:jon
              relation: viewer
              object: document:1
            contextualTuples:
              - object: document:1
                relation: viewer
                user: user:jon
            expectation: true
  - name: direct_relations_with_condition
=======
              user_ip: "192.168.1.0"
            expectation: false
        listObjectsAssertions:
          - request:
              user: user:jon
              type: document
              relation: viewer
            expectation:
          - request:
              user: user:jon
              type: document
              relation: viewer
            context:
              user_ip: "192.168.0.1"
            expectation:
              - document:1
          - request:
              user: user:jon
              type: document
              relation: viewer
            context:
              user_ip: "192.168.1.0"
            expectation:

  - name: computed_userset_with_condition
>>>>>>> c74a6a2d
    stages:
      - model: |
          model
            schema 1.1
          type user

          type document
            relations
<<<<<<< HEAD
              define viewer: [user with condxy]

          condition condxy(x: int, y: int) {
            x < 100 || y < 50
          }
        tuples:
          - user: user:jon
            relation: viewer
            object: document:1
            condition:
              name: condxy
        checkAssertions:
          - tuple:
              user: user:jon
              relation: viewer
              object: document:1
            errorCode: 2000
          - tuple:
              user: user:jon
              relation: viewer
              object: document:1
            context:
              x: 10
              y: 5
            expectation: true
          - tuple:
              user: user:jon
              relation: viewer
              object: document:1
            context:
              x: 101
              y: 51
            expectation: false
          - tuple:
              user: user:jon
              relation: viewer
              object: document:1
            context:
              x: 10
            errorCode: 2000
          - tuple:
              user: user:jon
              relation: viewer
              object: document:1
            context:
              y: 10
            errorCode: 2000
=======
              define writer: [user with x_less_than]
              define viewer: writer

          condition x_less_than(x: int) {
            x < 100
          }
        tuples:
          - object: document:1
            relation: writer
            user: user:aardvark
            condition:
              name: x_less_than
        checkAssertions:
          - tuple:
              object: document:1
              relation: writer
              user: user:aardvark
            expectation: false
          - tuple:
              object: document:1
              relation: writer
              user: user:aardvark
            context:
              x: 10
            expectation: true
          - tuple:
              object: document:1
              relation: writer
              user: user:aardvark
            context:
              x: 101
            expectation: false
        listObjectsAssertions:
          - request:
              user: user:aardvark
              type: document
              relation: writer
            expectation:
          - request:
              user: user:aardvark
              type: document
              relation: writer
            context:
              x: 10
            expectation:
              - document:1
          - request:
              user: user:aardvark
              type: document
              relation: writer
            context:
              x: 101
            expectation:

  - name: tuple_to_userset_with_condition
    stages:
      - model: |
          model
            schema 1.1
          type user

          type folder
            relations
              define viewer: [user]

          type document
            relations
              define parent: [folder with x_less_than]
              define viewer: viewer from parent

          condition x_less_than(x: int) {
            x < 100
          }
        tuples:
          - object: document:1
            relation: parent
            user: folder:x
            condition:
              name: x_less_than
          - object: folder:x
            relation: viewer
            user: user:aardvark
        checkAssertions:
          - tuple:
              object: document:1
              relation: viewer
              user: user:aardvark
            expectation: false
          - tuple:
              object: document:1
              relation: viewer
              user: user:aardvark
            context:
              x: 10
            expectation: true
          - tuple:
              object: document:1
              relation: viewer
              user: user:aardvark
            context:
              x: 101
            expectation: false
        listObjectsAssertions:
          - request:
              user: user:aardvark
              type: document
              relation: viewer
            expectation:
          - request:
              user: user:aardvark
              type: document
              relation: viewer
            context:
              x: 10
            expectation:
              - document:1
          - request:
              user: user:aardvark
              type: document
              relation: viewer
            context:
              x: 101
            expectation:
>>>>>>> c74a6a2d
<|MERGE_RESOLUTION|>--- conflicted
+++ resolved
@@ -5292,514 +5292,4 @@
               user: user:jon
               type: document
               relation: viewer
-            errorCode: 2002
-  - name: direct_relation_with_condition
-    stages:
-      - model: |
-          model
-            schema 1.1
-          type user
-
-          type document
-            relations
-              define viewer: [user with x_less_than]
-
-          condition x_less_than(x: int) {
-            x < 100
-          }
-        tuples:
-          - user: user:jon
-            relation: viewer
-            object: document:1
-            condition:
-              name: x_less_than
-        checkAssertions:
-          - tuple:
-              user: user:jon
-              relation: viewer
-              object: document:1
-            errorCode: 2000
-          - tuple:
-              user: user:jon
-              relation: viewer
-              object: document:1
-            context:
-              x: 10
-            expectation: true
-          - tuple:
-              user: user:jon
-              relation: viewer
-              object: document:1
-            context:
-              x: 101
-            expectation: false
-        listObjectsAssertions:
-          - request:
-              user: user:jon
-              type: document
-              relation: viewer
-            errorCode: 2000
-          - request:
-              user: user:jon
-              type: document
-              relation: viewer
-            context:
-              x: 10
-            expectation:
-              - document:1
-          - request:
-              user: user:jon
-              type: document
-              relation: viewer
-            context:
-              x: 101
-            expectation:
-<<<<<<< HEAD
-  - name: direct_relations_with_condition_through_intersection
-=======
-  - name: indirect_relation_with_condition
->>>>>>> c74a6a2d
-    stages:
-      - model: |
-          model
-            schema 1.1
-          type user
-
-<<<<<<< HEAD
-          type document
-            relations
-              define allowed: [user with condx]
-              define viewer: [user with condy] and allowed
-
-          condition condx(x: int) {
-            x < 100
-          }
-
-          condition condy(y: int) {
-            y < 50
-          }
-        tuples:
-          - user: user:jon
-            relation: viewer
-            object: document:1
-            condition:
-              name: condy
-          - user: user:jon
-            relation: allowed
-            object: document:1
-            condition:
-              name: condx
-=======
-          type group
-            relations
-              define member: [user]
-
-          type document
-            relations
-              define viewer: [group#member with ts_less_than]
-
-          condition ts_less_than(ts: timestamp) {
-            ts < timestamp("2023-10-11T10:00:00.000Z")
-          }
-        tuples:
-          - user: group:eng#member
-            relation: viewer
-            object: document:1
-            condition:
-              name: ts_less_than
-          - user: user:jon
-            relation: member
-            object: group:eng
->>>>>>> c74a6a2d
-        checkAssertions:
-          - tuple:
-              user: user:jon
-              relation: viewer
-              object: document:1
-<<<<<<< HEAD
-            errorCode: 2000
-=======
-            expectation: false
->>>>>>> c74a6a2d
-          - tuple:
-              user: user:jon
-              relation: viewer
-              object: document:1
-            context:
-<<<<<<< HEAD
-              x: 10
-              y: 5
-            expectation: true
-=======
-              ts: "2023-10-11T09:00:00.000Z"
-            expectation: true
-          - tuple:
-              user: user:jon
-              relation: viewer
-              object: document:1
-            context:
-              ts: "2023-10-11T10:00:00.000Z"
-            expectation: false
->>>>>>> c74a6a2d
-        listObjectsAssertions:
-          - request:
-              user: user:jon
-              type: document
-              relation: viewer
-<<<<<<< HEAD
-            errorCode: 2000
-=======
-            expectation:
->>>>>>> c74a6a2d
-          - request:
-              user: user:jon
-              type: document
-              relation: viewer
-            context:
-<<<<<<< HEAD
-              x: 10
-              y: 5
-            expectation:
-              - document:1
-  - name: relation_through_ttu_with_condition
-=======
-              ts: "2023-10-11T09:00:00.000Z"
-            expectation:
-              - document:1
-          - request:
-              user: user:jon
-              type: document
-              relation: viewer
-            context:
-              ts: "2023-10-11T10:00:00.000Z"
-            expectation:
-  - name: nested_indirect_relation_with_condition
->>>>>>> c74a6a2d
-    stages:
-      - model: |
-          model
-            schema 1.1
-          type user
-
-<<<<<<< HEAD
-          type folder
-            relations
-              define viewer: [user]
-
-          type document
-            relations
-              define parent: [folder with str_cond, folder with xcond]
-              define viewer: [user] or viewer from parent
-
-          condition str_cond(s: string) {
-            s == "hello"
-          }
-
-          condition xcond(x: int) {
-            x == 10
-          }
-        tuples:
-          - user: folder:a
-            relation: parent
-            object: document:1
-            condition:
-              name: str_cond
-          - user: folder:b
-            relation: parent
-            object: document:1
-            condition:
-              name: xcond
-          - user: user:jon
-            relation: viewer
-            object: folder:a
-          - user: user:jon
-            relation: viewer
-            object: folder:b
-=======
-          type group
-            relations
-              define member: [user, group#member with ipaddr_in_range]
-
-          type document
-            relations
-              define viewer: [group#member]
-
-          condition ipaddr_in_range(user_ip: ipaddress, cidr: string) {
-            user_ip.in_cidr(cidr)
-          }
-        tuples:
-          - user: user:jon
-            relation: member
-            object: group:fga
-          - user: group:eng#member
-            relation: viewer
-            object: document:1
-          - user: group:fga#member
-            relation: member
-            object: group:eng
-            condition:
-              name: ipaddr_in_range
-              context:
-                cidr: "192.168.0.0/24"
->>>>>>> c74a6a2d
-        checkAssertions:
-          - tuple:
-              user: user:jon
-              relation: viewer
-              object: document:1
-<<<<<<< HEAD
-            errorCode: 2000
-=======
-            expectation: false
->>>>>>> c74a6a2d
-          - tuple:
-              user: user:jon
-              relation: viewer
-              object: document:1
-            context:
-<<<<<<< HEAD
-              s: "hello"
-=======
-              user_ip: "192.168.0.1"
->>>>>>> c74a6a2d
-            expectation: true
-          - tuple:
-              user: user:jon
-              relation: viewer
-              object: document:1
-            context:
-<<<<<<< HEAD
-              x: 10
-            expectation: true
-          - tuple:
-              user: user:jon
-              relation: viewer
-              object: document:1
-            context:
-              s: "foo"
-            errorCode: 2000
-          - tuple:
-              user: user:jon
-              relation: viewer
-              object: document:1
-            context:
-              x: 15
-            errorCode: 2000
-          - tuple:
-              user: user:jon
-              relation: viewer
-              object: document:1
-            contextualTuples:
-              - object: document:1
-                relation: viewer
-                user: user:jon
-            expectation: true
-  - name: direct_relations_with_condition
-=======
-              user_ip: "192.168.1.0"
-            expectation: false
-        listObjectsAssertions:
-          - request:
-              user: user:jon
-              type: document
-              relation: viewer
-            expectation:
-          - request:
-              user: user:jon
-              type: document
-              relation: viewer
-            context:
-              user_ip: "192.168.0.1"
-            expectation:
-              - document:1
-          - request:
-              user: user:jon
-              type: document
-              relation: viewer
-            context:
-              user_ip: "192.168.1.0"
-            expectation:
-
-  - name: computed_userset_with_condition
->>>>>>> c74a6a2d
-    stages:
-      - model: |
-          model
-            schema 1.1
-          type user
-
-          type document
-            relations
-<<<<<<< HEAD
-              define viewer: [user with condxy]
-
-          condition condxy(x: int, y: int) {
-            x < 100 || y < 50
-          }
-        tuples:
-          - user: user:jon
-            relation: viewer
-            object: document:1
-            condition:
-              name: condxy
-        checkAssertions:
-          - tuple:
-              user: user:jon
-              relation: viewer
-              object: document:1
-            errorCode: 2000
-          - tuple:
-              user: user:jon
-              relation: viewer
-              object: document:1
-            context:
-              x: 10
-              y: 5
-            expectation: true
-          - tuple:
-              user: user:jon
-              relation: viewer
-              object: document:1
-            context:
-              x: 101
-              y: 51
-            expectation: false
-          - tuple:
-              user: user:jon
-              relation: viewer
-              object: document:1
-            context:
-              x: 10
-            errorCode: 2000
-          - tuple:
-              user: user:jon
-              relation: viewer
-              object: document:1
-            context:
-              y: 10
-            errorCode: 2000
-=======
-              define writer: [user with x_less_than]
-              define viewer: writer
-
-          condition x_less_than(x: int) {
-            x < 100
-          }
-        tuples:
-          - object: document:1
-            relation: writer
-            user: user:aardvark
-            condition:
-              name: x_less_than
-        checkAssertions:
-          - tuple:
-              object: document:1
-              relation: writer
-              user: user:aardvark
-            expectation: false
-          - tuple:
-              object: document:1
-              relation: writer
-              user: user:aardvark
-            context:
-              x: 10
-            expectation: true
-          - tuple:
-              object: document:1
-              relation: writer
-              user: user:aardvark
-            context:
-              x: 101
-            expectation: false
-        listObjectsAssertions:
-          - request:
-              user: user:aardvark
-              type: document
-              relation: writer
-            expectation:
-          - request:
-              user: user:aardvark
-              type: document
-              relation: writer
-            context:
-              x: 10
-            expectation:
-              - document:1
-          - request:
-              user: user:aardvark
-              type: document
-              relation: writer
-            context:
-              x: 101
-            expectation:
-
-  - name: tuple_to_userset_with_condition
-    stages:
-      - model: |
-          model
-            schema 1.1
-          type user
-
-          type folder
-            relations
-              define viewer: [user]
-
-          type document
-            relations
-              define parent: [folder with x_less_than]
-              define viewer: viewer from parent
-
-          condition x_less_than(x: int) {
-            x < 100
-          }
-        tuples:
-          - object: document:1
-            relation: parent
-            user: folder:x
-            condition:
-              name: x_less_than
-          - object: folder:x
-            relation: viewer
-            user: user:aardvark
-        checkAssertions:
-          - tuple:
-              object: document:1
-              relation: viewer
-              user: user:aardvark
-            expectation: false
-          - tuple:
-              object: document:1
-              relation: viewer
-              user: user:aardvark
-            context:
-              x: 10
-            expectation: true
-          - tuple:
-              object: document:1
-              relation: viewer
-              user: user:aardvark
-            context:
-              x: 101
-            expectation: false
-        listObjectsAssertions:
-          - request:
-              user: user:aardvark
-              type: document
-              relation: viewer
-            expectation:
-          - request:
-              user: user:aardvark
-              type: document
-              relation: viewer
-            context:
-              x: 10
-            expectation:
-              - document:1
-          - request:
-              user: user:aardvark
-              type: document
-              relation: viewer
-            context:
-              x: 101
-            expectation:
->>>>>>> c74a6a2d
+            errorCode: 2002