--- conflicted
+++ resolved
@@ -5022,56 +5022,31 @@
               type: repo
               relation: admin
             expectation: [ ]
-<<<<<<< HEAD
-  - name: userset_defines_itself
-=======
   - name: list_objects_with_subcheck_encounters_cycle
->>>>>>> ad4b31f1
-    stages:
-      - model: |
-          type user
-
-          type document
-            relations
-<<<<<<< HEAD
-              define viewer: [user] as self
-        tuples:
-        checkAssertions:
-          - tuple:
-              user: document:1#viewer
-              relation: viewer
-              object: document:1
-            expectation: true
-          - tuple:
-              user: document:2#viewer
-              relation: viewer
-              object: document:1
-            expectation: false
-        listObjectsAssertions:
-          - request:
-              user: document:1#viewer
-              type: document
-              relation: viewer
-            expectation: ["document:1"]
-=======
+    stages:
+    - model: |
+        type user
+
+        type document
+          relations
               define allowed: [user, document#viewer] as self
               define viewer: [user, document#allowed] as self and allowed
-        tuples:
-          - user: user:jon
+      tuples:
+        - user: user:jon
+          relation: viewer
+          object: document:1
+        - user: document:1#viewer
+          relation: allowed
+          object: document:1
+        - user: document:1#allowed
+          relation: viewer
+          object: document:1
+      listObjectsAssertions:
+        - request:
+            user: user:jon
+            type: document
             relation: viewer
-            object: document:1
-          - user: document:1#viewer
-            relation: allowed
-            object: document:1
-          - user: document:1#allowed
-            relation: viewer
-            object: document:1
-        listObjectsAssertions:
-          - request:
-              user: user:jon
-              type: document
-              relation: viewer
-            errorCode: 2002
+          errorCode: 2002
   - name: list_objects_with_subcheck_resolution_depth_exceeded
     stages:
       - model: |
@@ -5116,4 +5091,29 @@
               type: document
               relation: viewer
             errorCode: 2002
->>>>>>> ad4b31f1
+  - name: userset_defines_itself
+    stages:
+      - model: |
+          type user
+
+          type document
+            relations
+              define viewer: [user] as self
+        tuples:
+        checkAssertions:
+          - tuple:
+              user: document:1#viewer
+              relation: viewer
+              object: document:1
+            expectation: true
+          - tuple:
+              user: document:2#viewer
+              relation: viewer
+              object: document:1
+            expectation: false
+        listObjectsAssertions:
+          - request:
+              user: document:1#viewer
+              type: document
+              relation: viewer
+            expectation: ["document:1"]