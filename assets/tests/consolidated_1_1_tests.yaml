tests:
  - name: this
    stages:
      - model: |
          model
            schema 1.1
          type user

          type document
            relations
              define viewer: [user]
        tuples:
          - object: document:1
            relation: viewer
            user: user:aardvark
        checkAssertions:
          - tuple:
              object: document:1
              relation: viewer
              user: user:aardvark
            expectation: true
          - tuple:
              object: document:2
              relation: viewer
              user: user:aardvark
            expectation: false
          - tuple:
              object: document:1
              relation: viewer
              user: user:badger
            expectation: false
        listObjectsAssertions:
          - request:
              user: user:aardvark
              type: document
              relation: viewer
            expectation:
              - document:1
          - request:
              user: user:badger
              type: document
              relation: viewer
            expectation:

  - name: computed_userset
    stages:
      - model: |
          model
            schema 1.1
          type user

          type document
            relations
              define writer: [user]
              define viewer: writer
        tuples:
          - object: document:1
            relation: writer
            user: user:aardvark
        checkAssertions:
          - tuple:
              object: document:1
              relation: viewer
              user: user:aardvark
            expectation: true
          - tuple:
              object: document:2
              relation: writer
              user: user:aardvark
            expectation: false
          - tuple:
              object: document:2
              relation: viewer
              user: user:aardvark
            expectation: false
        listObjectsAssertions:
          - request:
              user: user:aardvark
              type: document
              relation: viewer
            expectation:
              - document:1
          - request:
              user: user:aardvark
              type: document
              relation: writer
            expectation:
              - document:1

  - name: tuple_to_userset
    stages:
      - model: |
          model
            schema 1.1
          type user

          type folder
            relations
              define viewer: [user]

          type document
            relations
              define parent: [folder]
              define viewer: viewer from parent
        tuples:
          - object: document:1
            relation: parent
            user: folder:x
          - object: folder:x
            relation: viewer
            user: user:aardvark
        checkAssertions:
          - tuple:
              object: document:1
              relation: viewer
              user: user:aardvark
            expectation: true
        listObjectsAssertions:
          - request:
              user: user:aardvark
              type: document
              relation: viewer
            expectation:
              - document:1

  - name: this_and_union
    stages:
      - model: |
          model
            schema 1.1
          type user

          type document
            relations
              define writer: [user]
              define viewer: [user] or writer
        tuples:
          - object: document:1
            relation: viewer
            user: user:aardvark
          - object: document:2
            relation: writer
            user: user:badger
        checkAssertions:
          - tuple:
              object: document:1
              relation: viewer
              user: user:aardvark
            expectation: true
          - tuple:
              object: document:2
              relation: viewer
              user: user:badger
            expectation: true
        listObjectsAssertions:
          - request:
              user: user:aardvark
              type: document
              relation: viewer
            expectation:
              - document:1
          - request:
              user: user:badger
              type: document
              relation: viewer
            expectation:
              - document:2

  - name: this_and_intersection
    stages:
      - model: |
          model
            schema 1.1
          type user

          type document
            relations
              define writer: [user]
              define viewer: [user] and writer
        tuples:
          - object: document:1
            relation: viewer
            user: user:aardvark
          - object: document:1
            relation: writer
            user: user:aardvark
          - object: document:2
            relation: viewer
            user: user:badger
          - object: document:3
            relation: writer
            user: user:cheetah
        checkAssertions:
          - tuple:
              object: document:1
              relation: viewer
              user: user:aardvark
            expectation: true
          - tuple:
              object: document:2
              relation: viewer
              user: user:badger
            expectation: false
          - tuple:
              object: document:2
              relation: viewer
              user: user:cheetah
            expectation: false
        listObjectsAssertions:
          - request:
              user: user:aardvark
              type: document
              relation: viewer
            expectation:
              - document:1
          - request:
              user: user:badger
              type: document
              relation: viewer
            expectation:
          - request:
              user: user:cheetah
              type: document
              relation: viewer
            expectation:

  - name: this_and_exclusion_base
    stages:
      - model: |
          model
            schema 1.1
          type user

          type document
            relations
              define writer: [user]
              define viewer: [user] but not writer
        tuples:
          - object: document:1
            relation: viewer
            user: user:aardvark
          - object: document:1
            relation: writer
            user: user:aardvark
          - object: document:2
            relation: viewer
            user: user:badger
          - object: document:3
            relation: writer
            user: user:cheetah
        checkAssertions:
          - tuple:
              object: document:1
              relation: viewer
              user: user:aardvark
            expectation: false
          - tuple:
              object: document:2
              relation: viewer
              user: user:badger
            expectation: true
          - tuple:
              object: document:2
              relation: viewer
              user: user:cheetah
            expectation: false
        listObjectsAssertions:
          - request:
              user: user:aardvark
              type: document
              relation: viewer
            expectation:
          - request:
              user: user:badger
              type: document
              relation: viewer
            expectation:
              - document:2
          - request:
              user: user:cheetah
              type: document
              relation: viewer
            expectation:

  - name: computed_userset_and_computed_userset
    stages:
      - model: |
          model
            schema 1.1
          type user

          type document
            relations
              define owner: [user]
              define writer: owner
              define viewer: writer
        tuples:
          - object: document:1
            relation: owner
            user: user:aardvark
        checkAssertions:
          - tuple:
              object: document:1
              relation: viewer
              user: user:aardvark
            expectation: true
        listObjectsAssertions:
          - request:
              user: user:aardvark
              type: document
              relation: viewer
            expectation:
              - document:1

  - name: computed_userset_and_union
    stages:
      - model: |
          model
            schema 1.1
          type user

          type document
            relations
              define writer: [user]
              define editor: [user]
              define viewer: writer or editor
        tuples:
          - object: document:1
            relation: writer
            user: user:aardvark
          - object: document:2
            relation: editor
            user: user:badger
        checkAssertions:
          - tuple:
              object: document:1
              relation: viewer
              user: user:aardvark
            expectation: true
          - tuple:
              object: document:2
              relation: viewer
              user: user:badger
            expectation: true
        listObjectsAssertions:
          - request:
              user: user:aardvark
              type: document
              relation: viewer
            expectation:
              - document:1
          - request:
              user: user:badger
              type: document
              relation: viewer
            expectation:
              - document:2

  - name: simple_computeduserset_indirect_ref
    stages:
      - model: |
          model
            schema 1.1
          type user
          type folder
            relations
              define parent: [folder]
              define viewer: [user] or viewer from parent
              define can_view: viewer
        tuples:
          - user: user:anne
            relation: viewer
            object: folder:a
          - user: folder:a
            relation: parent
            object: folder:b
        checkAssertions:
          - tuple:
              user: user:anne
              relation: can_view
              object: folder:a
            expectation: true
          - tuple:
              user: user:anne
              relation: can_view
              object: folder:b
            expectation: true
        listObjectsAssertions:
          - request:
              user: user:anne
              type: folder
              relation: can_view
            expectation:
              - folder:a
              - folder:b

  - name: computed_userset_and_intersection
    stages:
      - model: |
          model
            schema 1.1
          type user

          type document
            relations
              define writer: [user]
              define editor: [user]
              define viewer: writer and editor
        tuples:
          - object: document:1
            relation: writer
            user: user:aardvark
          - object: document:1
            relation: editor
            user: user:aardvark
          - object: document:2
            relation: writer
            user: user:badger
          - object: document:3
            relation: editor
            user: user:cheetah
        checkAssertions:
          - tuple:
              object: document:1
              relation: viewer
              user: user:aardvark
            expectation: true
          - tuple:
              object: document:2
              relation: viewer
              user: user:badger
            expectation: false
          - tuple:
              object: document:3
              relation: viewer
              user: user:cheetah
            expectation: false
        listObjectsAssertions:
          - request:
              user: user:aardvark
              type: document
              relation: viewer
            expectation:
              - document:1
          - request:
              user: user:badger
              type: document
              relation: viewer
            expectation:
          - request:
              user: user:cheetah
              type: document
              relation: viewer
            expectation:

  - name: computed_userset_and_exclusion
    stages:
      - model: |
          model
            schema 1.1
          type user

          type document
            relations
              define writer: [user]
              define editor: [user]
              define viewer: writer but not editor
        tuples:
          - object: document:1
            relation: writer
            user: user:aardvark
          - object: document:1
            relation: editor
            user: user:aardvark
          - object: document:2
            relation: writer
            user: user:badger
          - object: document:3
            relation: editor
            user: user:cheetah
        checkAssertions:
          - tuple:
              object: document:1
              relation: viewer
              user: user:aardvark
            expectation: false
          - tuple:
              object: document:2
              relation: viewer
              user: user:badger
            expectation: true
          - tuple:
              object: document:3
              relation: viewer
              user: user:cheetah
            expectation: false
        listObjectsAssertions:
          - request:
              user: user:aardvark
              type: document
              relation: viewer
            expectation:
          - request:
              user: user:badger
              type: document
              relation: viewer
            expectation:
              - document:2
          - request:
              user: user:cheetah
              type: document
              relation: viewer
            expectation:

  - name: tuple_to_userset_and_computed_userset
    stages:
      - model: |
          model
            schema 1.1
          type user

          type folder
            relations
              define writer: [user]
              define viewer: writer

          type document
            relations
              define parent: [folder]
              define viewer: viewer from parent
        tuples:
          - object: document:1
            relation: parent
            user: folder:X
          - object: folder:X
            relation: writer
            user: user:aardvark
        checkAssertions:
          - tuple:
              object: document:1
              relation: viewer
              user: user:aardvark
            expectation: true
        listObjectsAssertions:
          - request:
              user: user:aardvark
              type: document
              relation: viewer
            expectation:
              - document:1

  - name: tuple_to_userset_and_tuple_to_userset
    stages:
      - model: |
          model
            schema 1.1
          type user

          type group
            relations
              define member: [user]

          type folder
            relations
              define parent: [group]
              define viewer: member from parent

          type document
            relations
              define parent: [folder]
              define viewer: viewer from parent
        tuples:
          - object: document:1
            relation: parent
            user: folder:X
          - object: folder:X
            relation: parent
            user: group:G
          - object: group:G
            relation: member
            user: user:aardvark
        checkAssertions:
          - tuple:
              object: document:1
              relation: viewer
              user: user:aardvark
            expectation: true
        listObjectsAssertions:
          - request:
              user: user:aardvark
              type: document
              relation: viewer
            expectation:
              - document:1

  - name: tuple_to_userset_and_union
    stages:
      - model: |
          model
            schema 1.1
          type user

          type folder
            relations
              define writer: [user]
              define editor: [user]
              define viewer: writer or editor

          type document
            relations
              define parent: [folder]
              define viewer: viewer from parent
        tuples:
          - object: document:1
            relation: parent
            user: folder:X
          - object: folder:X
            relation: writer
            user: user:aardvark
          - object: folder:X
            relation: editor
            user: user:badger
        checkAssertions:
          - tuple:
              object: document:1
              relation: viewer
              user: user:aardvark
            expectation: true
          - tuple:
              object: document:1
              relation: viewer
              user: user:badger
            expectation: true
        listObjectsAssertions:
          - request:
              user: user:aardvark
              type: document
              relation: viewer
            expectation:
              - document:1
          - request:
              user: user:badger
              type: document
              relation: viewer
            expectation:
              - document:1

  - name: tuple_to_userset_and_intersection
    stages:
      - model: |
          model
            schema 1.1
          type user

          type folder
            relations
              define writer: [user]
              define editor: [user]
              define viewer: writer and editor

          type document
            relations
              define parent: [folder]
              define viewer: viewer from parent
        tuples:
          - object: document:1
            relation: parent
            user: folder:X
          - object: folder:X
            relation: writer
            user: user:aardvark
          - object: folder:X
            relation: editor
            user: user:aardvark
          - object: folder:X
            relation: writer
            user: user:badger
          - object: folder:X
            relation: editor
            user: user:cheetah
        checkAssertions:
          - tuple:
              object: document:1
              relation: viewer
              user: user:aardvark
            expectation: true
          - tuple:
              object: document:1
              relation: viewer
              user: user:badger
            expectation: false
          - tuple:
              object: document:1
              relation: viewer
              user: user:cheetah
            expectation: false
        listObjectsAssertions:
          - request:
              user: user:aardvark
              type: document
              relation: viewer
            expectation:
              - document:1
          - request:
              user: user:badger
              type: document
              relation: viewer
            expectation:
          - request:
              user: user:cheetah
              type: document
              relation: viewer
            expectation:

  - name: tuple_to_userset_and_exclusion
    stages:
      - model: |
          model
            schema 1.1
          type user

          type folder
            relations
              define writer: [user]
              define editor: [user]
              define viewer: writer but not editor

          type document
            relations
              define parent: [folder]
              define viewer: viewer from parent
        tuples:
          - object: document:1
            relation: parent
            user: folder:X
          - object: folder:X
            relation: writer
            user: user:aardvark
          - object: folder:X
            relation: editor
            user: user:aardvark
          - object: folder:X
            relation: writer
            user: user:badger
          - object: folder:X
            relation: editor
            user: user:cheetah
        checkAssertions:
          - tuple:
              object: document:1
              relation: viewer
              user: user:aardvark
            expectation: false
          - tuple:
              object: document:1
              relation: viewer
              user: user:badger
            expectation: true
          - tuple:
              object: document:1
              relation: viewer
              user: user:cheetah
            expectation: false
        listObjectsAssertions:
          - request:
              user: user:aardvark
              type: document
              relation: viewer
            expectation:
          - request:
              user: user:badger
              type: document
              relation: viewer
            expectation:
              - document:1
          - request:
              user: user:cheetah
              type: document
              relation: viewer
            expectation:

  - name: union_and_tuple_to_userset
    stages:
      - model: |
          model
            schema 1.1
          type user
          type folder
            relations
              define viewer: [user]

          type document
            relations
              define parent: [folder]
              define writer: [user]
              define viewer: writer or viewer from parent
        tuples:
          - object: document:1
            relation: parent
            user: folder:X
          - object: folder:X
            relation: viewer
            user: user:aardvark
          - object: document:1
            relation: writer
            user: user:badger
        checkAssertions:
          - tuple:
              object: document:1
              relation: viewer
              user: user:aardvark
            expectation: true
          - tuple:
              object: document:1
              relation: viewer
              user: user:badger
            expectation: true
        listObjectsAssertions:
          - request:
              user: user:aardvark
              type: document
              relation: viewer
            expectation:
              - document:1
          - request:
              user: user:badger
              type: document
              relation: viewer
            expectation:
              - document:1

  - name: union_and_union
    stages:
      - model: |
          model
            schema 1.1
          type user

          type document
            relations
              define writer: [user]
              define editor: [user]
              define owner: [user]
              define viewer: writer or editor or owner
        tuples:
          - object: document:1
            relation: writer
            user: user:aardvark
          - object: document:2
            relation: editor
            user: user:badger
          - object: document:3
            relation: owner
            user: user:cheetah
        checkAssertions:
          - tuple:
              object: document:1
              relation: viewer
              user: user:aardvark
            expectation: true
          - tuple:
              object: document:2
              relation: viewer
              user: user:badger
            expectation: true
          - tuple:
              object: document:3
              relation: viewer
              user: user:cheetah
            expectation: true
        listObjectsAssertions:
          - request:
              user: user:aardvark
              type: document
              relation: viewer
            expectation:
              - document:1
          - request:
              user: user:badger
              type: document
              relation: viewer
            expectation:
              - document:2
          - request:
              user: user:cheetah
              type: document
              relation: viewer
            expectation:
              - document:3

  - name: union_and_intersection
    stages:
      - model: |
          type user

          type document
            relations
              define writer: [user] as self
              define editor: [user] as self
              define owner: [user] as self
              define viewer as writer or (editor and owner)
        tuples:
          - object: document:1
            relation: writer
            user: user:aardvark
          - object: document:2
            relation: editor
            user: user:badger
          - object: document:2
            relation: owner
            user: user:badger
          - object: document:3
            relation: editor
            user: user:cheetah
          - object: document:4
            relation: owner
            user: user:duck
        checkAssertions:
          - tuple:
              object: document:1
              relation: viewer
              user: user:aardvark
            expectation: true
          - tuple:
              object: document:2
              relation: viewer
              user: user:badger
            expectation: true
          - tuple:
              object: document:3
              relation: viewer
              user: user:cheetah
            expectation: false
          - tuple:
              object: document:4
              relation: viewer
              user: user:duck
            expectation: false
        listObjectsAssertions:
          - request:
              user: user:aardvark
              type: document
              relation: viewer
            expectation:
              - document:1
          - request:
              user: user:badger
              type: document
              relation: viewer
            expectation:
              - document:2
          - request:
              user: user:cheetah
              type: document
              relation: viewer
            expectation:
          - request:
              user: user:duck
              type: document
              relation: viewer
            expectation:

  - name: union_and_exclusion
    stages:
      - model: |
          type user

          type document
            relations
              define writer: [user]  as self
              define editor: [user]  as self
              define owner: [user]  as self
              define viewer as writer or (editor but not owner)
        tuples:
          - object: document:1
            relation: writer
            user: user:aardvark
          - object: document:1
            relation: editor
            user: user:badger
          - object: document:2
            relation: owner
            user: user:badger
          - object: document:3
            relation: editor
            user: user:cheetah
          - object: document:4
            relation: owner
            user: user:duck
        checkAssertions:
          - tuple:
              object: document:1
              relation: viewer
              user: user:aardvark
            expectation: true
          - tuple:
              object: document:1
              relation: viewer
              user: user:badger
            expectation: true
          - tuple:
              object: document:2
              relation: viewer
              user: user:badger
            expectation: false
          - tuple:
              object: document:3
              relation: viewer
              user: user:cheetah
            expectation: true
          - tuple:
              object: document:4
              relation: viewer
              user: user:duck
            expectation: false
        listObjectsAssertions:
          - request:
              user: user:aardvark
              type: document
              relation: viewer
            expectation:
              - document:1
          - request:
              user: user:badger
              type: document
              relation: viewer
            expectation:
              - document:1
          - request:
              user: user:cheetah
              type: document
              relation: viewer
            expectation:
              - document:3
          - request:
              user: user:duck
              type: document
              relation: viewer
            expectation:

  - name: intersection_and_tuple_to_userset
    stages:
      - model: |
          model
            schema 1.1
          type user

          type folder
            relations
              define viewer: [user]

          type document
            relations
              define parent: [folder]
              define writer: [user]
              define viewer: writer and viewer from parent
        tuples:
          - object: document:1
            relation: parent
            user: folder:X
          - object: folder:X
            relation: viewer
            user: user:aardvark
          - object: document:1
            relation: writer
            user: user:aardvark
          - object: folder:X
            relation: viewer
            user: user:badger
          - object: document:2
            relation: writer
            user: user:cheetah
        checkAssertions:
          - tuple:
              object: document:1
              relation: viewer
              user: user:aardvark
            expectation: true
          - tuple:
              object: document:1
              relation: viewer
              user: user:badger
            expectation: false
          - tuple:
              object: document:2
              relation: viewer
              user: user:cheetah
            expectation: false
        listObjectsAssertions:
          - request:
              user: user:aardvark
              type: document
              relation: viewer
            expectation:
              - document:1
          - request:
              user: user:badger
              type: document
              relation: viewer
            expectation:
          - request:
              user: user:cheetah
              type: document
              relation: viewer
            expectation:

  - name: intersection_and_union
    stages:
      - model: |
          type user

          type document
            relations
              define writer: [user] as self
              define editor: [user] as self
              define owner: [user] as self
              define viewer as writer and (editor or owner)
        tuples:
          - object: document:1
            relation: writer
            user: user:aardvark
          - object: document:1
            relation: editor
            user: user:aardvark
          - object: document:2
            relation: writer
            user: user:badger
          - object: document:2
            relation: owner
            user: user:badger
          - object: document:3
            relation: writer
            user: user:cheetah
          - object: document:4
            relation: editor
            user: user:duck
          - object: document:5
            relation: owner
            user: user:eagle
        checkAssertions:
          - tuple:
              object: document:1
              relation: viewer
              user: user:aardvark
            expectation: true
          - tuple:
              object: document:2
              relation: viewer
              user: user:badger
            expectation: true
          - tuple:
              object: document:3
              relation: viewer
              user: user:cheetah
            expectation: false
          - tuple:
              object: document:4
              relation: viewer
              user: user:duck
            expectation: false
          - tuple:
              object: document:5
              relation: viewer
              user: user:eagle
            expectation: false
        listObjectsAssertions:
          - request:
              user: user:aardvark
              type: document
              relation: viewer
            expectation:
              - document:1
          - request:
              user: user:badger
              type: document
              relation: viewer
            expectation:
              - document:2
          - request:
              user: user:cheetah
              type: document
              relation: viewer
            expectation:
          - request:
              user: user:duck
              type: document
              relation: viewer
            expectation:
          - request:
              user: user:eagle
              type: document
              relation: viewer
            expectation:

  - name: intersection_and_intersection
    stages:
      - model: |
          model
            schema 1.1
          type user

          type document
            relations
              define writer: [user]
              define editor: [user]
              define owner: [user]
              define viewer: writer and editor and owner
        tuples:
          - object: document:1
            relation: writer
            user: user:aardvark
          - object: document:1
            relation: editor
            user: user:aardvark
          - object: document:1
            relation: owner
            user: user:aardvark
          - object: document:2
            relation: writer
            user: user:badger
          - object: document:2
            relation: editor
            user: user:badger
          - object: document:3
            relation: writer
            user: user:cheetah
          - object: document:3
            relation: owner
            user: user:cheetah
          - object: document:4
            relation: writer
            user: user:duck
          - object: document:5
            relation: editor
            user: user:eagle
          - object: document:6
            relation: owner
            user: user:fox
        checkAssertions:
          - tuple:
              object: document:1
              relation: viewer
              user: user:aardvark
            expectation: true
          - tuple:
              object: document:2
              relation: viewer
              user: user:badger
            expectation: false
          - tuple:
              object: document:3
              relation: viewer
              user: user:cheetah
            expectation: false
          - tuple:
              object: document:4
              relation: viewer
              user: user:duck
            expectation: false
          - tuple:
              object: document:5
              relation: viewer
              user: user:eagle
            expectation: false
          - tuple:
              object: document:6
              relation: viewer
              user: user:fox
            expectation: false
        listObjectsAssertions:
          - request:
              user: user:aardvark
              type: document
              relation: viewer
            expectation:
              - document:1
          - request:
              user: user:badger
              type: document
              relation: viewer
            expectation:
          - request:
              user: user:cheetah
              type: document
              relation: viewer
            expectation:
          - request:
              user: user:duck
              type: document
              relation: viewer
            expectation:
          - request:
              user: user:eagle
              type: document
              relation: viewer
            expectation:
          - request:
              user: user:fox
              type: document
              relation: viewer
            expectation:

  - name: intersection_and_exclusion
    stages:
      - model: |
          type user

          type document
            relations
              define writer: [user] as self
              define editor: [user] as self
              define owner: [user] as self
              define viewer as writer and (editor but not owner)
        tuples:
          - object: document:1
            relation: writer
            user: user:aardvark
          - object: document:1
            relation: editor
            user: user:aardvark
          - object: document:1
            relation: owner
            user: user:aardvark
          - object: document:2
            relation: writer
            user: user:badger
          - object: document:2
            relation: editor
            user: user:badger
          - object: document:3
            relation: writer
            user: user:cheetah
          - object: document:3
            relation: owner
            user: user:cheetah
          - object: document:4
            relation: writer
            user: user:duck
          - object: document:5
            relation: editor
            user: user:eagle
          - object: document:6
            relation: owner
            user: user:fox
        checkAssertions:
          - tuple:
              object: document:1
              relation: viewer
              user: user:aardvark
            expectation: false
          - tuple:
              object: document:2
              relation: viewer
              user: user:badger
            expectation: true
          - tuple:
              object: document:3
              relation: viewer
              user: user:cheetah
            expectation: false
          - tuple:
              object: document:4
              relation: viewer
              user: user:duck
            expectation: false
          - tuple:
              object: document:5
              relation: viewer
              user: user:eagle
            expectation: false
          - tuple:
              object: document:6
              relation: viewer
              user: user:fox
            expectation: false
        listObjectsAssertions:
          - request:
              user: user:aardvark
              type: document
              relation: viewer
            expectation:
          - request:
              user: user:badger
              type: document
              relation: viewer
            expectation:
              - document:2
          - request:
              user: user:cheetah
              type: document
              relation: viewer
            expectation:
          - request:
              user: user:duck
              type: document
              relation: viewer
            expectation:
          - request:
              user: user:eagle
              type: document
              relation: viewer
            expectation:
          - request:
              user: user:fox
              type: document
              relation: viewer
            expectation:

  - name: exclusion_and_computed_userset
    stages:
      - model: |
          model
            schema 1.1
          type user

          type document
            relations
              define writer: [user]
              define editor: [user]
              define viewer: writer but not editor
        tuples:
          - object: document:1
            relation: writer
            user: user:aardvark
          - object: document:1
            relation: editor
            user: user:aardvark
          - object: document:2
            relation: writer
            user: user:badger
          - object: document:3
            relation: editor
            user: user:cheetah
        checkAssertions:
          - tuple:
              object: document:1
              relation: viewer
              user: user:aardvark
            expectation: false
          - tuple:
              object: document:2
              relation: viewer
              user: user:badger
            expectation: true
          - tuple:
              object: document:3
              relation: viewer
              user: user:cheetah
            expectation: false
        listObjectsAssertions:
          - request:
              user: user:aardvark
              type: document
              relation: viewer
            expectation:
          - request:
              user: user:badger
              type: document
              relation: viewer
            expectation:
              - document:2
          - request:
              user: user:cheetah
              type: document
              relation: viewer
            expectation:

  - name: exclusion_and_tuple_to_userset_in_base
    stages:
      - model: |
          model
            schema 1.1
          type user

          type folder
            relations
              define viewer: [user]

          type document
            relations
              define parent: [folder]
              define writer: [user]
              define viewer: viewer from parent but not writer
        tuples:
          - object: document:1
            relation: parent
            user: folder:X
          - object: folder:X
            relation: viewer
            user: user:aardvark
          - object: document:1
            relation: writer
            user: user:aardvark
          - object: folder:X
            relation: viewer
            user: user:badger
          - object: document:2
            relation: writer
            user: user:cheetah
        checkAssertions:
          - tuple:
              object: document:1
              relation: viewer
              user: user:aardvark
            expectation: false
          - tuple:
              object: document:1
              relation: viewer
              user: user:badger
            expectation: true
          - tuple:
              object: document:2
              relation: viewer
              user: user:cheetah
            expectation: false
        listObjectsAssertions:
          - request:
              user: user:aardvark
              type: document
              relation: viewer
            expectation:
          - request:
              user: user:badger
              type: document
              relation: viewer
            expectation:
              - document:1
          - request:
              user: user:cheetah
              type: document
              relation: viewer
            expectation:

  - name: exclusion_and_tuple_to_userset_in_subtract
    stages:
      - model: |
          model
            schema 1.1
          type user

          type folder
            relations
              define viewer: [user]

          type document
            relations
              define parent: [folder]
              define writer: [user]
              define viewer: writer but not viewer from parent
        tuples:
          - object: document:1
            relation: parent
            user: folder:X
          - object: folder:X
            relation: viewer
            user: user:aardvark
          - object: document:1
            relation: writer
            user: user:aardvark
          - object: folder:X
            relation: viewer
            user: user:badger
          - object: document:2
            relation: writer
            user: user:cheetah
        checkAssertions:
          - tuple:
              object: document:1
              relation: viewer
              user: user:aardvark
            expectation: false
          - tuple:
              object: document:1
              relation: viewer
              user: user:badger
            expectation: false
          - tuple:
              object: document:2
              relation: viewer
              user: user:cheetah
            expectation: true
        listObjectsAssertions:
          - request:
              user: user:aardvark
              type: document
              relation: viewer
            expectation:
          - request:
              user: user:badger
              type: document
              relation: viewer
            expectation:
          - request:
              user: user:cheetah
              type: document
              relation: viewer
            expectation:
              - document:2

  - name: exclusion_and_union_in_base
    stages:
      - model: |
          type user

          type document
            relations
              define writer: [user] as self
              define editor: [user] as self
              define owner: [user] as self
              define viewer as (writer or editor) but not owner
        tuples:
          - object: document:1
            relation: writer
            user: user:aardvark
          - object: document:1
            relation: editor
            user: user:aardvark
          - object: document:1
            relation: owner
            user: user:aardvark
          - object: document:2
            relation: writer
            user: user:badger
          - object: document:2
            relation: owner
            user: user:badger
          - object: document:3
            relation: editor
            user: user:cheetah
          - object: document:3
            relation: owner
            user: user:cheetah
          - object: document:4
            relation: writer
            user: user:duck
          - object: document:5
            relation: editor
            user: user:eagle
        checkAssertions:
          - tuple:
              object: document:1
              relation: viewer
              user: user:aardvark
            expectation: false
          - tuple:
              object: document:2
              relation: viewer
              user: user:badger
            expectation: false
          - tuple:
              object: document:3
              relation: viewer
              user: user:cheetah
            expectation: false
          - tuple:
              object: document:4
              relation: viewer
              user: user:duck
            expectation: true
          - tuple:
              object: document:5
              relation: viewer
              user: user:eagle
            expectation: true
        listObjectsAssertions:
          - request:
              user: user:aardvark
              type: document
              relation: viewer
            expectation:
          - request:
              user: user:badger
              type: document
              relation: viewer
            expectation:
          - request:
              user: user:cheetah
              type: document
              relation: viewer
            expectation:
          - request:
              user: user:duck
              type: document
              relation: viewer
            expectation:
              - document:4
          - request:
              user: user:eagle
              type: document
              relation: viewer
            expectation:
              - document:5

  - name: exclusion_and_union_in_subtract
    stages:
      - model: |
          type user

          type document
            relations
              define writer: [user] as self
              define editor: [user] as self
              define owner: [user] as self
              define viewer as writer but not (editor or owner)
        tuples:
          - object: document:1
            relation: writer
            user: user:aardvark
          - object: document:1
            relation: editor
            user: user:aardvark
          - object: document:2
            relation: writer
            user: user:badger
          - object: document:2
            relation: owner
            user: user:badger
          - object: document:3
            relation: writer
            user: user:cheetah
        checkAssertions:
          - tuple:
              object: document:1
              relation: viewer
              user: user:aardvark
            expectation: false
          - tuple:
              object: document:2
              relation: viewer
              user: user:badger
            expectation: false
          - tuple:
              object: document:3
              relation: viewer
              user: user:cheetah
            expectation: true
        listObjectsAssertions:
          - request:
              user: user:aardvark
              type: document
              relation: viewer
            expectation:
          - request:
              user: user:badger
              type: document
              relation: viewer
            expectation:
          - request:
              user: user:cheetah
              type: document
              relation: viewer
            expectation:
              - document:3

  - name: exclusion_and_intersection_in_base
    stages:
      - model: |
          type user

          type document
            relations
              define writer: [user] as self
              define editor: [user] as self
              define owner: [user] as self
              define viewer as (writer and editor) but not owner
        tuples:
          - object: document:1
            relation: writer
            user: user:aardvark
          - object: document:1
            relation: editor
            user: user:aardvark
          - object: document:1
            relation: owner
            user: user:aardvark
          - object: document:2
            relation: writer
            user: user:badger
          - object: document:2
            relation: editor
            user: user:badger
          - object: document:3
            relation: writer
            user: user:cheetah
          - object: document:4
            relation: editor
            user: user:duck
          - object: document:5
            relation: owner
            user: user:eagle
        checkAssertions:
          - tuple:
              object: document:1
              relation: viewer
              user: user:aardvark
            expectation: false
          - tuple:
              object: document:2
              relation: viewer
              user: user:badger
            expectation: true
          - tuple:
              object: document:3
              relation: viewer
              user: user:cheetah
            expectation: false
          - tuple:
              object: document:4
              relation: viewer
              user: user:duck
            expectation: false
          - tuple:
              object: document:5
              relation: viewer
              user: user:eagle
            expectation: false
        listObjectsAssertions:
          - request:
              user: user:aardvark
              type: document
              relation: viewer
            expectation:
          - request:
              user: user:badger
              type: document
              relation: viewer
            expectation:
              - document:2
          - request:
              user: user:cheetah
              type: document
              relation: viewer
            expectation:
          - request:
              user: user:duck
              type: document
              relation: viewer
            expectation:
          - request:
              user: user:eagle
              type: document
              relation: viewer
            expectation:

  - name: exclusion_and_intersection_in_subtract
    stages:
      - model: |
          type user

          type document
            relations
              define writer: [user] as self
              define editor: [user] as self
              define owner: [user] as self
              define viewer as writer but not (editor and owner)
        tuples:
          - object: document:1
            relation: writer
            user: user:aardvark
          - object: document:1
            relation: editor
            user: user:aardvark
          - object: document:1
            relation: owner
            user: user:aardvark
          - object: document:2
            relation: writer
            user: user:badger
          - object: document:2
            relation: editor
            user: user:badger
          - object: document:3
            relation: writer
            user: user:cheetah
          - object: document:3
            relation: owner
            user: user:cheetah
          - object: document:4
            relation: writer
            user: user:duck
        checkAssertions:
          - tuple:
              object: document:1
              relation: viewer
              user: user:aardvark
            expectation: false
          - tuple:
              object: document:2
              relation: viewer
              user: user:badger
            expectation: true
          - tuple:
              object: document:3
              relation: viewer
              user: user:cheetah
            expectation: true
          - tuple:
              object: document:4
              relation: viewer
              user: user:duck
            expectation: true
        listObjectsAssertions:
          - request:
              user: user:aardvark
              type: document
              relation: viewer
            expectation:
          - request:
              user: user:badger
              type: document
              relation: viewer
            expectation:
              - document:2
          - request:
              user: user:cheetah
              type: document
              relation: viewer
            expectation:
              - document:3
          - request:
              user: user:duck
              type: document
              relation: viewer
            expectation:
              - document:4

  - name: exclusion_and_exclusion_in_base
    stages:
      - model: |
          type user

          type document
            relations
              define writer: [user] as self
              define editor: [user] as self
              define owner: [user] as self
              define viewer as (writer but not editor) but not owner
        tuples:
          - object: document:1
            relation: writer
            user: user:aardvark
          - object: document:1
            relation: editor
            user: user:aardvark
          - object: document:2
            relation: writer
            user: user:badger
          - object: document:2
            relation: owner
            user: user:badger
          - object: document:3
            relation: writer
            user: user:cheetah
        checkAssertions:
          - tuple:
              object: document:1
              relation: viewer
              user: user:aardvark
            expectation: false
          - tuple:
              object: document:2
              relation: viewer
              user: user:badger
            expectation: false
          - tuple:
              object: document:3
              relation: viewer
              user: user:cheetah
            expectation: true
        listObjectsAssertions:
          - request:
              user: user:aardvark
              type: document
              relation: viewer
            expectation:
          - request:
              user: user:badger
              type: document
              relation: viewer
            expectation:
          - request:
              user: user:cheetah
              type: document
              relation: viewer
            expectation:
              - document:3

  - name: exclusion_and_exclusion_in_subtract
    stages:
      - model: |
          type user

          type document
            relations
              define writer: [user] as self
              define editor: [user] as self
              define owner: [user] as self
              define viewer as writer but not (editor but not owner)
        tuples:
          - object: document:1
            relation: writer
            user: user:aardvark
          - object: document:1
            relation: editor
            user: user:aardvark
          - object: document:1
            relation: owner
            user: user:aardvark
          - object: document:2
            relation: writer
            user: user:badger
          - object: document:2
            relation: editor
            user: user:badger
          - object: document:3
            relation: writer
            user: user:cheetah
          - object: document:3
            relation: owner
            user: user:cheetah
        checkAssertions:
          - tuple:
              object: document:1
              relation: viewer
              user: user:aardvark
            expectation: true
          - tuple:
              object: document:2
              relation: viewer
              user: user:badger
            expectation: false
          - tuple:
              object: document:3
              relation: viewer
              user: user:cheetah
            expectation: true
        listObjectsAssertions:
          - request:
              user: user:aardvark
              type: document
              relation: viewer
            expectation:
              - document:1
          - request:
              user: user:badger
              type: document
              relation: viewer
            expectation:
          - request:
              user: user:cheetah
              type: document
              relation: viewer
            expectation:
              - document:3

  - name: userset_as_user
    stages:
      - model: |
          model
            schema 1.1
          type user

          type group
            relations
              define member: [user]

          type document
            relations
              define viewer: [group#member]
        tuples:
          - object: document:1
            relation: viewer
            user: group:x#member
          - object: group:x
            relation: member
            user: user:aardvark
        checkAssertions:
          - tuple:
              object: document:1
              relation: viewer
              user: group:x#member
            expectation: true
          - tuple:
              object: document:1
              relation: viewer
              user: user:aardvark
            expectation: true
        listObjectsAssertions:
          - request:
              user: group:x#member
              type: document
              relation: viewer
            expectation:
              - document:1
          - request:
              user: user:aardvark
              type: document
              relation: viewer
            expectation:
              - document:1

  - name: wildcard_direct
    stages:
      - model: |
          model
            schema 1.1
          type user

          type document
            relations
              define viewer: [user:*]
        tuples:
          - object: document:public
            relation: viewer
            user: user:*
        checkAssertions:
          - tuple:
              object: document:public
              relation: viewer
              user: user:aardvark
            expectation: true
          - tuple:
              object: document:public
              relation: viewer
              user: user:*
            expectation: true
        listObjectsAssertions:
          - request:
              user: user:aardvark
              type: document
              relation: viewer
            expectation:
              - document:public
          - request:
              user: user:*
              type: document
              relation: viewer
            expectation:
              - document:public

  - name: prior_type_restrictions_ignored
    stages:
      - model: |
          model
            schema 1.1
          type user

          type document
            relations
              define viewer: [user]
        tuples:
          - object: document:1
            relation: viewer
            user: user:jon
        checkAssertions:
          - tuple:
              object: document:1
              relation: viewer
              user: user:jon
            expectation: true
        listObjectsAssertions:
          - request:
              user: user:jon
              type: document
              relation: viewer
            expectation:
              - document:1
      - model: |
          model
            schema 1.1
          type user
          type employee

          type document
            relations
              define viewer: [employee]
        checkAssertions:
          - tuple:
              object: document:1
              relation: viewer
              user: user:jon
            expectation: false
        listObjectsAssertions:
          - request:
              user: user:jon
              type: document
              relation: viewer
            expectation:
  - name: prior_type_restrictions_ignored_with_wildcard
    stages:
      - model: |
          model
            schema 1.1
          type user
          type document
            relations
              define viewer: [user:*]
        tuples:
          - object: document:1
            relation: viewer
            user: user:*
        checkAssertions:
          - tuple:
              object: document:1
              relation: viewer
              user: user:jon
            expectation: true
        listObjectsAssertions:
          - request:
              user: user:jon
              type: document
              relation: viewer
            expectation:
              - document:1
      - model: |
          model
            schema 1.1
          type user
          type document
            relations
              define viewer: [user]
        checkAssertions:
          - tuple:
              object: document:1
              relation: viewer
              user: user:jon
            expectation: false
        listObjectsAssertions:
          - request:
              user: user:jon
              type: document
              relation: viewer
            expectation:

  - name: wildcard_computed_userset
    stages:
      - model: |
          model
            schema 1.1
          type user
          type document
            relations
              define writer: [user:*]
              define viewer: [user] or writer
        tuples:
          - object: document:public
            relation: writer
            user: user:*
        checkAssertions:
          - tuple:
              object: document:public
              relation: viewer
              user: user:aardvark
            expectation: true
        listObjectsAssertions:
          - request:
              user: user:aardvark
              type: document
              relation: viewer
            expectation:
              - document:public

  - name: check_with_invalid_tuple_in_store
    stages:
      - model: |
          model
            schema 1.1
          type user
          type folder
            relations
              define viewer: [user]

          type document
            relations
              define parent: [folder]
              define viewer: [user] or viewer from parent
        tuples:
          - object: folder:x
            relation: viewer
            user: user:aardvark
          - object: document:1
            relation: parent
            user: folder:x
        checkAssertions:
          - tuple:
              object: document:1
              relation: viewer
              user: user:aardvark
            expectation: true
        listObjectsAssertions:
          - request:
              user: user:aardvark
              type: document
              relation: viewer
            expectation:
              - document:1
      - model: |
          model
            schema 1.1
          type user
          type document
            relations
              define viewer: [user]
        checkAssertions:
          - tuple:
              object: document:1
              relation: viewer
              user: user:aardvark
            expectation: false
        listObjectsAssertions:
          - request:
              user: user:aardvark
              type: document
              relation: viewer
            expectation:

  - name: this_with_contextual_tuples
    stages:
      - model: |
          model
            schema 1.1
          type user

          type document
            relations
              define viewer: [user]
        tuples:
          - object: document:1
            relation: viewer
            user: user:aardvark
        checkAssertions:
          - tuple:
              object: document:1
              relation: viewer
              user: user:aardvark
            expectation: true
        listObjectsAssertions:
          - request:
              user: user:aardvark
              type: document
              relation: viewer
            expectation:
              - document:1

  - name: wildcard_and_userset_restriction
    stages:
      - model: |
          model
            schema 1.1
          type user
          type user2
          type group
            relations
              define member: [user2]
          type document
            relations
              define viewer: [user:*, group#member]
        tuples:
          - object: document:public
            relation: viewer
            user: user:*
          - object: document:public
            relation: viewer
            user: group:fga#member
          - object: group:fga
            relation: member
            user: user2:bob
        checkAssertions:
          - tuple:
              object: document:public
              relation: viewer
              user: user2:bob
            expectation: true
        listObjectsAssertions:
          - request:
              user: user2:bob
              type: document
              relation: viewer
            expectation:
              - document:public

  - name: wildcard_obeys_the_types_in_stages
    stages:
      - model: |
          model
            schema 1.1
          type user

          type employee

          type document
            relations
              define writer: [employee:*]
              define viewer: [user] or writer
        tuples:
          - object: document:1
            relation: writer
            user: employee:*
        checkAssertions:
          - tuple:
              object: document:1
              relation: viewer
              user: user:aardvark
            expectation: false
          - tuple:
              object: document:1
              relation: viewer
              user: employee:badger
            expectation: true
        listObjectsAssertions:
          - request:
              user: user:aardvark
              type: document
              relation: viewer
            expectation:
          - request:
              user: employee:badger
              type: document
              relation: viewer
            expectation:
              - document:1
      - model: |
          model
            schema 1.1
          type user

          type employee
          type document
            relations
              define writer: [user:*]
              define viewer: [user] or writer
        checkAssertions:
          - tuple:
              object: document:1
              relation: viewer
              user: user:aardvark
            expectation: false
          - tuple:
              object: document:1
              relation: viewer
              user: employee:badger
            expectation: false
        listObjectsAssertions:
          - request:
              user: user:aardvark
              type: document
              relation: viewer
            expectation:
          - request:
              user: employee:badger
              type: document
              relation: viewer
            expectation:

  - name: validation_relation_not_in_model
    stages:
      - model: |
          model
            schema 1.1
          type user
        checkAssertions:
          - tuple:
              object: user:aardvark
              relation: viewer
              user: user:badger
            errorCode: 2000
        listObjectsAssertions:
          - request:
              user: user:badger
              type: user
              relation: viewer
            errorCode: 2022

  - name: validation_type_not_in_model
    stages:
      - model: |
          model
            schema 1.1
          type user
          type document
            relations
              define viewer: [user]
        listObjectsAssertions:
          - request:
              user: user:badger
              type: group #non-existent
              relation: viewer
            errorCode: 2021

  - name: validation_user_type_not_in_model
    stages:
      - model: |
          model
            schema 1.1
          type user
          type document
            relations
              define viewer: [user]
        checkAssertions:
          - tuple:
              object: document:1
              relation: viewer
              user: folder:x
            errorCode: 2000
        listObjectsAssertions:
          - request:
              user: folder:x
              type: document
              relation: viewer
            errorCode: 2000

  - name: validation_userset_type_not_in_model
    stages:
      - model: |
          model
            schema 1.1
          type user
          type document
            relations
              define viewer: [user]
        checkAssertions:
          - tuple:
              object: document:1
              relation: viewer
              user: folder:x#writer
            errorCode: 2000
        listObjectsAssertions:
          - request:
              user: folder:x#writer
              type: document
              relation: viewer
            errorCode: 2000

  - name: validation_userset_relation_not_in_model
    stages:
      - model: |
          model
            schema 1.1
          type user
          type document
            relations
              define viewer: [user]
        checkAssertions:
          - tuple:
              object: document:1
              relation: viewer
              user: document:x#writer
            errorCode: 2000
        listObjectsAssertions:
          - request:
              user: document:x#writer
              type: document
              relation: viewer
            errorCode: 2000

  - name: validation_user_invalid
    stages:
      - model: |
          model
            schema 1.1
          type user
          type document
            relations
              define viewer: [user]
        checkAssertions:
          - tuple:
              object: document:1
              relation: viewer
              user: a:b:c
            errorCode: 2000
        listObjectsAssertions:
          - request:
              user: a:b:c
              type: document
              relation: viewer
            errorCode: 2000

  - name: validation_invalid_object_type_in_contextual_tuple
    stages:
      - model: |
          model
            schema 1.1
          type user
          type document
            relations
              define viewer: [user]
        checkAssertions:
          - tuple:
              object: document:1
              relation: viewer
              user: user:aardvark
            contextualTuples:
              - object: folder:x #invalid
                relation: viewer
                user: user:aardvark
            errorCode: 2027
        listObjectsAssertions:
          - request:
              user: user:aardvark
              type: document
              relation: viewer
            contextualTuples:
              - object: folder:x #invalid
                relation: viewer
                user: user:aardvark
            errorCode: 2027

  - name: validation_invalid_relation_in_contextual_tuple
    stages:
      - model: |
          model
            schema 1.1
          type user
          type document
            relations
              define viewer: [user]
        checkAssertions:
          - tuple:
              object: document:1
              relation: viewer
              user: user:aardvark
            contextualTuples:
              - object: document:1
                relation: writer #invalid
                user: user:aardvark
            errorCode: 2027
        listObjectsAssertions:
          - request:
              user: user:aardvark
              type: document
              relation: viewer
            contextualTuples:
              - object: document:1
                relation: writer #invalid
                user: user:aardvark
            errorCode: 2027

  - name: validation_invalid_user_in_contextual_tuple
    stages:
      - model: |
          model
            schema 1.1
          type user
          type document
            relations
              define viewer: [user]
        checkAssertions:
          - tuple:
              object: document:1
              relation: viewer
              user: user:aardvark
            contextualTuples:
              - object: document:1
                relation: viewer
                user: employee:aardvark #invalid
            errorCode: 2027
        listObjectsAssertions:
          - request:
              user: user:aardvark
              type: document
              relation: viewer
            contextualTuples:
              - object: document:1
                relation: viewer
                user: employee:aardvark #invalid
            errorCode: 2027

  - name: validation_invalid_wildcard_in_contextual_tuple
    stages:
      - model: |
          model
            schema 1.1
          type user
          type document
            relations
              define viewer: [user]
        checkAssertions:
          - tuple:
              object: document:1
              relation: viewer
              user: user:aardvark
            contextualTuples:
              - object: document:1
                relation: viewer
                user: user:* #invalid
            errorCode: 2027
        listObjectsAssertions:
          - request:
              user: user:aardvark
              type: document
              relation: viewer
            contextualTuples:
              - object: document:1
                relation: viewer
                user: user:* #invalid
            errorCode: 2027

  - name: val_contextual_tuples_and_wildcard_in_ttu_evaluation
    stages:
      - model: |
          model
            schema 1.1
          type user
          type folder
            relations
              define viewer: [user]
          type document
            relations
              define parent: [folder]
              define viewer: viewer from parent
        checkAssertions:
          - tuple:
              object: document:1
              relation: viewer
              user: user:aardvark
            contextualTuples:
              - object: document:1
                relation: parent
                user: user:* #invalid
            errorCode: 2027
        listObjectsAssertions:
          - request:
              user: user:aardvark
              type: document
              relation: viewer
            contextualTuples:
              - object: document:1
                relation: parent
                user: user:* #invalid
            errorCode: 2027
  - name: list_objects_considers_input_contextual_tuples
    stages:
      - model: | #concurrent checks
          model
            schema 1.1
          type user
          type repo
            relations
              define blocked: [user]
              define owner: [user] but not blocked
        tuples:
          - user: user:a
            relation: owner
            object: repo:1
        listObjectsAssertions:
          - contextualTuples:
              - user: user:a
                relation: owner
                object: repo:2
              - user: user:a
                relation: owner
                object: repo:3
            request:
              user: user:a
              type: repo
              relation: owner
            expectation:
              - repo:1
              - repo:2
              - repo:3
      - model: | #reverse expansion
          model
            schema 1.1
          type user
          type repo
            relations
              define owner: [user]
        listObjectsAssertions:
          - contextualTuples:
              - user: user:a
                relation: owner
                object: repo:2
              - user: user:a
                relation: owner
                object: repo:3
            request:
              user: user:a
              type: repo
              relation: owner
            expectation:
              - repo:1
              - repo:2
              - repo:3
  - name: ignores_irrelevant_contextual_tuples_because_different_user
    stages:
      - model: | #concurrent checks
          model
            schema 1.1
          type user
          type repo
            relations
              define blocked: [user]
              define owner: [user] but not blocked
        tuples:
          - user: user:a
            relation: owner
            object: repo:1
        listObjectsAssertions:
          - contextualTuples:
              - user: user:b #different user
                relation: owner
                object: repo:2
            request:
              user: user:a
              type: repo
              relation: owner
            expectation:
              - repo:1
      - model: | #reverse expansion
          model
            schema 1.1
          type user
          type team
            relations
              define member: [user]
          type repo
            relations
              define owner: [user, team#member]
        listObjectsAssertions:
          - contextualTuples:
              - user: user:b #different user
                relation: owner
                object: repo:2
            request:
              user: user:a
              type: repo
              relation: owner
            expectation:
              - repo:1
  - name: ignores_irrelevant_contextual_tuples_because_different_type
    stages:
      - model: | #concurrent checks
          model
            schema 1.1
          type user
          type repo
            relations
              define blocked: [user]
              define owner: [user] but not blocked
          type organization
            relations
              define blocked: [user]
              define owner: [user] but not blocked
        tuples:
          - user: user:a
            relation: owner
            object: repo:1
        listObjectsAssertions:
          - contextualTuples:
              - user: user:a
                relation: owner
                object: organization:1 #different type, should be ignored
            request:
              user: user:a
              type: repo
              relation: owner
            expectation:
              - repo:1
      - model: | #reverse expansion
          model
            schema 1.1
          type user
          type repo
            relations
              define owner: [user]
          type organization
            relations
              define owner: [user]
        listObjectsAssertions:
          - contextualTuples:
              - user: user:a
                relation: owner
                object: organization:1 #different type, should be ignored
            request:
              user: user:a
              type: repo
              relation: owner
            expectation:
              - repo:1
  - name: list_objects_ignores_irrelevant_tuples_because_different_user
    stages:
      - model: | # concurrent checks
          model
            schema 1.1
          type user
          type repo
            relations
              define blocked: [user]
              define owner: [user] but not blocked
        tuples:
          - user: user:a
            relation: owner
            object: repo:1
          - user: user:aa #same prefix, but different user
            relation: owner
            object: repo:2
        listObjectsAssertions:
          - request:
              user: user:a
              type: repo
              relation: owner
            expectation:
              - repo:1
      - model: | #reverse expansion
          model
            schema 1.1
          type user
          type repo
            relations
              define owner: [user]
        listObjectsAssertions:
          - request:
              user: user:a
              type: repo
              relation: owner
            expectation:
              - repo:1
  - name: list_objects_ignores_duplicate_contextual_tuples
    stages:
      - model: | # concurrent checks
          model
            schema 1.1
          type user
          type repo
            relations
              define blocked: [user]
              define owner: [user] but not blocked
        tuples:
          - user: user:a
            relation: owner
            object: repo:1
        listObjectsAssertions:
          - contextualTuples:
              - user: user:a
                relation: owner
                object: repo:2
              - user: user:a #same as above
                relation: owner
                object: repo:2
            request:
              user: user:a
              type: repo
              relation: owner
            expectation:
              - repo:1
              - repo:2
      - model: | # reverse expansion
          model
            schema 1.1
          type user
          type repo
            relations
              define owner: [user]
        listObjectsAssertions:
          - contextualTuples:
              - user: user:a
                relation: owner
                object: repo:2
              - user: user:a # same as above
                relation: owner
                object: repo:2
            request:
              user: user:a
              type: repo
              relation: owner
            expectation:
              - repo:1
              - repo:2
  - name: error_if_contextual_tuples_do_not_follow_type_restrictions
    stages:
      - model: | # concurrent checks
          model
            schema 1.1
          type user
          type repo
            relations
              define blocked: [user]
              define owner: [user] but not blocked
          type organization
            relations
              define blocked: [user]
              define owner: [user] but not blocked
        tuples:
          - user: user:a
            relation: owner
            object: repo:1
        listObjectsAssertions:
          - contextualTuples:
              - user: user:* #not allowed
                relation: owner
                object: organization:1
            request:
              user: user:a
              type: repo
              relation: owner
            errorCode: 2027
      - model: | # reverse expansion
          model
            schema 1.1
          type user
          type repo
            relations
              define owner: [user]
          type organization
            relations
              define owner: [user]
        listObjectsAssertions:
          - contextualTuples:
              - user: user:* #not allowed
                relation: owner
                object: organization:1
            request:
              user: user:a
              type: repo
              relation: owner
            errorCode: 2027
  - name: list_objects_error_if_unknown_type_in_request
    stages:
      - model: | # concurrent checks
          model
            schema 1.1
          type user
          type repo
            relations
              define blocked: [user]
              define owner: [user] but not blocked
        listObjectsAssertions:
          - request:
              user: user:a
              type: unknown
              relation: owner
            errorCode: 2021 # type 'unknown' not found
      - model: | # reverse expansion
          model
            schema 1.1
          type user
          type repo
            relations
              define owner: [user]
        listObjectsAssertions:
          - request:
              user: user:a
              type: unknown
              relation: owner
            errorCode: 2021 # type 'unknown' not found
  - name: list_objects_error_if_unknown_relation_in_request
    stages:
      - model: | # concurrent checks
          model
            schema 1.1
          type user
          type repo
            relations
              define blocked: [user]
              define owner: [user] but not blocked
        listObjectsAssertions:
          - request:
              user: user:a
              type: repo
              relation: unknown
            errorCode: 2022 # relation 'unknown' not found
      - model: | # reverse expansion
          model
            schema 1.1
          type user
          type repo
            relations
              define owner: [user]
        listObjectsAssertions:
          - request:
              user: user:a
              type: repo
              relation: unknown
            errorCode: 2022 # relation 'unknown' not found
  - name: relations_not_defined_in_some_child_type
    stages:
      - model: |
          model
            schema 1.1
          type user
          type folder
            relations
              define owner: [user]
              define writer: [user,user:*] or owner
          type document
            relations
              define can_read: writer from parent
              define parent: [document,folder]
              define viewer: [user,user:*]
        tuples:
          - user: user:anne
            relation: owner
            object: folder:a
          - user: folder:a
            relation: parent
            object: document:c
          - user: document:c
            relation: parent
            object: document:d
        checkAssertions:
          - tuple:
              user: user:anne
              relation: can_read
              object: document:c
            expectation: true
        listObjectsAssertions:
          - request:
              user: user:anne
              type: document
              relation: can_read
            expectation:
              - document:c

  # https://github.com/openfga/openfga/issues/576
  - name: same_relation_name_different_type
    stages:
      - model: |
          model
            schema 1.1
          type user
          type folder
            relations
              define owner: [user]
              define viewer: [user, user:*] or owner
          type document
            relations
              define can_read: viewer from parent
              define parent: [document, folder]
              define viewer: [user, user:*]
        tuples:
          - user: user:anne
            relation: owner
            object: folder:a
          - user: folder:a
            relation: parent
            object: document:c
          - user: document:c
            relation: parent
            object: document:d
        checkAssertions:
          - tuple:
              user: user:anne
              relation: can_read
              object: document:c
            expectation: true
          - tuple:
              user: user:anne
              relation: can_read
              object: document:d
            expectation: false
        listObjectsAssertions:
          - request:
              user: user:anne
              type: document
              relation: can_read
            expectation:
              #document:d is not expected
              - document:c

  - name: computed_user_indirect_ref
    stages:
      - model: |
          model
            schema 1.1
          type user
          type folder
            relations
              define parent: [folder]
              define viewer: [user] or viewer from parent
              define can_view: viewer
          type document
            relations
              define can_read: can_view from parent
              define parent: [document, folder]
              define viewer: [user]
        tuples:
          - user: user:anne
            relation: viewer
            object: folder:a
          - user: folder:a
            relation: parent
            object: folder:b
          - user: folder:b
            relation: parent
            object: document:c
          - user: document:c
            relation: parent
            object: document:d
        checkAssertions:
          - tuple:
              user: user:anne
              relation: can_view
              object: folder:a
            expectation: true
          - tuple:
              user: user:anne
              relation: can_view
              object: folder:b
            expectation: true
          - tuple:
              user: user:anne
              relation: can_read
              object: document:c
            expectation: true
          - tuple:
              user: user:anne
              relation: can_read
              object: document:d
            expectation: false
        listObjectsAssertions:
          - request:
              user: user:anne
              type: folder
              relation: can_view
            expectation:
              - folder:a
              - folder:b
          - request:
              user: user:anne
              type: document
              relation: can_read
            expectation:
              - document:c

  - name: computed_user_indirect_ref_extra_indirection
    stages:
      - model: |
          model
            schema 1.1
          type user
          type folder
            relations
              define owner: [user] or owner from parent
              define parent: [folder]
              define viewer: [user] or owner or viewer from parent
              define can_view: viewer
          type document
            relations
              define can_read: can_view from parent
              define parent: [document, folder]
              define viewer: [user, user:*]
        tuples:
          - user: user:anne
            relation: owner
            object: folder:a
          - user: folder:a
            relation: parent
            object: folder:b
          - user: folder:b
            relation: parent
            object: document:c
          - user: document:c
            relation: parent
            object: document:d
        checkAssertions:
          - tuple:
              user: user:anne
              relation: can_view
              object: folder:a
            expectation: true
          - tuple:
              user: user:anne
              relation: can_view
              object: folder:b
            expectation: true
          - tuple:
              user: user:anne
              relation: can_read
              object: document:c
            expectation: true
          - tuple:
              user: user:anne
              relation: can_read
              object: document:d
            expectation: false
        listObjectsAssertions:
          - request:
              user: user:anne
              type: folder
              relation: can_view
            expectation:
              - folder:a
              - folder:b
          - request:
              user: user:anne
              type: document
              relation: can_read
            expectation:
              - document:c

  - name: three_prong_relation
    stages:
      - model: |
          model
            schema 1.1
          type user
          type module
            relations
              define owner: [user] or owner from parent
              define parent: [document, module]
              define viewer: [user] or owner or viewer from parent
          type folder
            relations
              define owner: [user] or owner from parent
              define parent: [module, folder]
              define viewer: [user] or owner or viewer from parent
          type document
            relations
              define owner: [user] or owner from parent
              define parent: [folder, document]
              define viewer: [user] or owner or viewer from parent
        tuples:
          - user: user:anne
            relation: owner
            object: module:a
          - user: module:a
            relation: parent
            object: folder:a
          - user: folder:a
            relation: parent
            object: document:a
          - user: document:a
            relation: parent
            object: module:b
          - user: module:b
            relation: parent
            object: folder:b
          - user: folder:b
            relation: parent
            object: document:b
        checkAssertions:
          - tuple:
              user: user:anne
              relation: viewer
              object: module:a
            expectation: true
          - tuple:
              user: user:anne
              relation: viewer
              object: module:b
            expectation: true
          - tuple:
              user: user:anne
              relation: viewer
              object: folder:a
            expectation: true
          - tuple:
              user: user:anne
              relation: viewer
              object: folder:b
            expectation: true
          - tuple:
              user: user:anne
              relation: viewer
              object: document:a
            expectation: true
          - tuple:
              user: user:anne
              relation: viewer
              object: document:b
            expectation: true
        listObjectsAssertions:
          - request:
              user: user:anne
              type: folder
              relation: viewer
            expectation:
              - folder:a
              - folder:b
          - request:
              user: user:anne
              type: document
              relation: viewer
            expectation:
              - document:a
              - document:b
          - request:
              user: user:anne
              type: module
              relation: viewer
            expectation:
              - module:a
              - module:b

  - name: three_prong_relation_loop
    stages:
      - model: |
          model
            schema 1.1
          type user
          type module
            relations
              define owner: [user] or owner from parent
              define parent: [document, module]
              define viewer: [user] or owner or viewer from parent
          type folder
            relations
              define owner: [user] or owner from parent
              define parent: [module, folder]
              define viewer: [user] or owner or viewer from parent
          type document
            relations
              define owner: [user] or owner from parent
              define parent: [folder, document]
              define viewer: [user] or owner or viewer from parent
        tuples:
          - user: user:anne
            relation: owner
            object: module:a
          - user: module:a
            relation: parent
            object: folder:a
          - user: folder:a
            relation: parent
            object: document:a
          - user: document:a
            relation: parent
            object: module:b
          - user: module:b
            relation: parent
            object: folder:b
          - user: folder:b
            relation: parent
            object: document:b
          - user: document:b
            relation: parent
            object: module:a
        checkAssertions:
          - tuple:
              user: user:anne
              relation: viewer
              object: module:a
            expectation: true
          - tuple:
              user: user:anne
              relation: viewer
              object: module:b
            expectation: true
          - tuple:
              user: user:anne
              relation: viewer
              object: folder:a
            expectation: true
          - tuple:
              user: user:anne
              relation: viewer
              object: folder:b
            expectation: true
          - tuple:
              user: user:anne
              relation: viewer
              object: document:a
            expectation: true
          - tuple:
              user: user:anne
              relation: viewer
              object: document:b
            expectation: true
        listObjectsAssertions:
          - request:
              user: user:anne
              type: folder
              relation: viewer
            expectation:
              - folder:a
              - folder:b
          - request:
              user: user:anne
              type: document
              relation: viewer
            expectation:
              - document:a
              - document:b
          - request:
              user: user:anne
              type: module
              relation: viewer
            expectation:
              - module:a
              - module:b

  - name: three_prong_relation_possible_exclusion
    stages:
      - model: |
          model
            schema 1.1
          type user
          type module
            relations
              define owner: [user] or has_owned from parent
              define parent: [document, module]
              define has_owned: owner
              define viewer: [user] or has_owned or viewer from parent
          type folder
            relations
              define owner: [user] or has_owned from parent
              define parent: [module, folder]
              define has_owned: owner
              define viewer: [user] or has_owned or viewer from parent
          type document
            relations
              define banned: [user]
              define owner: [user] or has_owned from parent
              define has_owned: owner but not banned
              define parent: [folder, document]
              define viewer: [user] or has_owned or viewer from parent
        tuples:
          - user: user:anne
            relation: owner
            object: module:a
          - user: module:a
            relation: parent
            object: folder:a
          - user: folder:a
            relation: parent
            object: document:a
          - user: document:a
            relation: parent
            object: module:b
          - user: module:b
            relation: parent
            object: folder:b
          - user: folder:b
            relation: parent
            object: document:b
        checkAssertions:
          - tuple:
              user: user:anne
              relation: viewer
              object: module:a
            expectation: true
          - tuple:
              user: user:anne
              relation: viewer
              object: module:b
            expectation: true
          - tuple:
              user: user:anne
              relation: viewer
              object: folder:a
            expectation: true
          - tuple:
              user: user:anne
              relation: viewer
              object: folder:b
            expectation: true
          - tuple:
              user: user:anne
              relation: viewer
              object: document:a
            expectation: true
          - tuple:
              user: user:anne
              relation: viewer
              object: document:b
            expectation: true
        listObjectsAssertions:
          - request:
              user: user:anne
              type: folder
              relation: viewer
            expectation:
              - folder:a
              - folder:b
          - request:
              user: user:anne
              type: document
              relation: viewer
            expectation:
              - document:a
              - document:b
          - request:
              user: user:anne
              type: module
              relation: viewer
            expectation:
              - module:a
              - module:b

  - name: computed_user_multi_route
    stages:
      - model: |
          model
            schema 1.1
          type user
          type folder
            relations
              define owner: [user] or owner from parent
              define can_modify: owner
              define parent: [folder]
              define viewer: [user] or can_modify or viewer from parent
              define can_view: viewer
          type document
            relations
              define can_read: can_view from parent or can_modify from parent
              define parent: [document, folder]
              define viewer: [user, user:*]
        tuples:
          - user: user:anne
            relation: owner
            object: folder:a
          - user: folder:a
            relation: parent
            object: folder:b
          - user: folder:b
            relation: parent
            object: document:c
          - user: document:c
            relation: parent
            object: document:d
        checkAssertions:
          - tuple:
              user: user:anne
              relation: can_view
              object: folder:a
            expectation: true
          - tuple:
              user: user:anne
              relation: can_view
              object: folder:b
            expectation: true
          - tuple:
              user: user:anne
              relation: can_read
              object: document:c
            expectation: true
          - tuple:
              user: user:anne
              relation: can_read
              object: document:d
            expectation: false
        listObjectsAssertions:
          - request:
              user: user:anne
              type: folder
              relation: can_view
            expectation:
              - folder:a
              - folder:b
          - request:
              user: user:anne
              type: document
              relation: can_read
            expectation:
              - document:c

  - name: computed_user_indirect_ref_same_rel_name
    stages:
      - model: |
          model
            schema 1.1
          type user
          type folder
            relations
              define owner: [user] or owner from parent
              define parent: [folder]
              define viewer: [user] or owner or viewer from parent
              define can_view: viewer
          type document
            relations
              define can_view: can_view from parent
              define parent: [document, folder]
              define viewer: [user, user:*]
        tuples:
          - user: user:anne
            relation: owner
            object: folder:a
          - user: folder:a
            relation: parent
            object: folder:b
          - user: folder:b
            relation: parent
            object: document:c
          - user: document:c
            relation: parent
            object: document:d
        checkAssertions:
          - tuple:
              user: user:anne
              relation: can_view
              object: folder:a
            expectation: true
          - tuple:
              user: user:anne
              relation: can_view
              object: folder:b
            expectation: true
          - tuple:
              user: user:anne
              relation: can_view
              object: document:c
            expectation: true
          - tuple:
              user: user:anne
              relation: can_view
              object: document:d
            expectation: true
        listObjectsAssertions:
          - request:
              user: user:anne
              type: folder
              relation: can_view
            expectation:
              - folder:a
              - folder:b
          - request:
              user: user:anne
              type: document
              relation: can_view
            expectation:
              - document:c
              - document:d

  - name: computed_user_indirect_ref_wildcard
    stages:
      - model: |
          model
            schema 1.1
          type user
          type folder
            relations
              define parent: [folder]
              define viewer: [user, user:*] or viewer from parent
              define can_view: viewer
          type document
            relations
              define can_read: can_view from parent
              define parent: [document, folder]
              define viewer: [user, user:*]
        tuples:
          - user: user:*
            relation: viewer
            object: folder:a
          - user: folder:a
            relation: parent
            object: folder:b
          - user: folder:b
            relation: parent
            object: document:c
          - user: document:c
            relation: parent
            object: document:d
        checkAssertions:
          - tuple:
              user: user:anne
              relation: can_view
              object: folder:a
            expectation: true
          - tuple:
              user: user:anne
              relation: can_view
              object: folder:b
            expectation: true
          - tuple:
              user: user:anne
              relation: can_read
              object: document:c
            expectation: true
          - tuple:
              user: user:anne
              relation: can_read
              object: document:d
            expectation: false
        listObjectsAssertions:
          - request:
              user: user:anne
              type: folder
              relation: can_view
            expectation:
              - folder:a
              - folder:b
          - request:
              user: user:anne
              type: document
              relation: can_read
            expectation:
              - document:c

  - name: computed_user_indirect_ref_extra_indirection_wildcard
    stages:
      - model: |
          model
            schema 1.1
          type user
          type folder
            relations
              define owner: [user, user:*] or owner from parent
              define parent: [folder]
              define viewer: [user, user:*] or owner or viewer from parent
              define can_view: viewer
          type document
            relations
              define can_read: can_view from parent
              define parent: [document, folder]
              define viewer: [user, user:*]
        tuples:
          - user: user:*
            relation: owner
            object: folder:a
          - user: folder:a
            relation: parent
            object: folder:b
          - user: folder:b
            relation: parent
            object: document:c
          - user: document:c
            relation: parent
            object: document:d
        checkAssertions:
          - tuple:
              user: user:anne
              relation: can_view
              object: folder:a
            expectation: true
          - tuple:
              user: user:anne
              relation: can_view
              object: folder:b
            expectation: true
          - tuple:
              user: user:anne
              relation: can_read
              object: document:c
            expectation: true
          - tuple:
              user: user:anne
              relation: can_read
              object: document:d
            expectation: false
        listObjectsAssertions:
          - request:
              user: user:anne
              type: folder
              relation: can_view
            expectation:
              - folder:a
              - folder:b
          - request:
              user: user:anne
              type: document
              relation: can_read
            expectation:
              - document:c

  - name: two_level_computed_user_indirect_ref
    stages:
      - model: |
          model
            schema 1.1
          type user
          type folder
            relations
              define parent: [folder]
              define viewer: [user] or viewer from parent
              define can_look: viewer
              define can_view: can_look

          type document
            relations
              define can_read: can_view from parent
              define parent: [document, folder]
              define viewer: [user]
        tuples:
          - user: user:anne
            relation: viewer
            object: folder:a
          - user: folder:a
            relation: parent
            object: folder:b
          - user: folder:b
            relation: parent
            object: document:c
          - user: document:c
            relation: parent
            object: document:d
        checkAssertions:
          - tuple:
              user: user:anne
              relation: can_view
              object: folder:a
            expectation: true
          - tuple:
              user: user:anne
              relation: can_view
              object: folder:b
            expectation: true
          - tuple:
              user: user:anne
              relation: can_read
              object: document:c
            expectation: true
          - tuple:
              user: user:anne
              relation: can_read
              object: document:d
            expectation: false
        listObjectsAssertions:
          - request:
              user: user:anne
              type: folder
              relation: can_view
            expectation:
              - folder:a
              - folder:b
          - request:
              user: user:anne
              type: document
              relation: can_read
            expectation:
              - document:c

  - name: ttu_and_computed_ttu
    stages:
      - model: |
          model
            schema 1.1
          type user
          type group
            relations
              define member: [user]
          type folder
            relations
              define can_view: viewer or can_view from parent
              define parent: [folder]
              define viewer: [group#member]
          type document
            relations
              define parent: [folder]
              define viewer: can_view from parent
        tuples:
          - user: user:anne
            relation: member
            object: group:fga
          - user: group:fga#member
            relation: viewer
            object: folder:a
          - user: folder:a
            relation: parent
            object: folder:b
          - user: folder:a
            relation: parent
            object: document:b
        checkAssertions:
          - tuple:
              user: user:anne
              relation: can_view
              object: folder:a
            expectation: true
          - tuple:
              user: user:anne
              relation: can_view
              object: folder:b
            expectation: true
          - tuple:
              user: user:anne
              relation: viewer
              object: document:b
            expectation: true
        listObjectsAssertions:
          - request:
              user: user:anne
              type: folder
              relation: can_view
            expectation:
              - folder:a
              - folder:b
          - request:
              user: user:anne
              type: document
              relation: viewer
            expectation:
              - document:b

  - name: ttu_and_computed_ttu_wildcard
    stages:
      - model: |
          model
            schema 1.1
          type user
          type group
            relations
              define member: [user, user:*]
          type folder
            relations
              define can_view: viewer or can_view from parent
              define parent: [folder]
              define viewer: [group#member]
          type document
            relations
              define parent: [folder]
              define viewer: can_view from parent
        tuples:
          - user: user:*
            relation: member
            object: group:fga
          - user: group:fga#member
            relation: viewer
            object: folder:a
          - user: folder:a
            relation: parent
            object: folder:b
          - user: folder:a
            relation: parent
            object: document:b
        checkAssertions:
          - tuple:
              user: user:anne
              relation: can_view
              object: folder:a
            expectation: true
          - tuple:
              user: user:anne
              relation: can_view
              object: folder:b
            expectation: true
          - tuple:
              user: user:anne
              relation: viewer
              object: document:b
            expectation: true
        listObjectsAssertions:
          - request:
              user: user:anne
              type: folder
              relation: can_view
            expectation:
              - folder:a
              - folder:b
          - request:
              user: user:anne
              type: document
              relation: viewer
            expectation:
              - document:b

  - name: ttu_ttu_and_computed_ttu
    stages:
      - model: |
          model
            schema 1.1
          type user
          type group
            relations
              define member: [user]
          type module
            relations
              define can_view: viewer or can_view from parent
              define parent: [module]
              define viewer: [group#member]
          type folder
            relations
              define parent: [module, folder]
              define can_view: can_view from parent
          type document
            relations
              define parent: [folder]
              define viewer: can_view from parent
        tuples:
          - user: user:anne
            relation: member
            object: group:fga
          - user: group:fga#member
            relation: viewer
            object: module:a
          - user: module:a
            relation: parent
            object: folder:a
          - user: folder:a
            relation: parent
            object: folder:b
          - user: folder:a
            relation: parent
            object: document:b
        checkAssertions:
          - tuple:
              user: user:anne
              relation: can_view
              object: folder:a
            expectation: true
          - tuple:
              user: user:anne
              relation: can_view
              object: folder:b
            expectation: true
          - tuple:
              user: user:anne
              relation: viewer
              object: document:b
            expectation: true
        listObjectsAssertions:
          - request:
              user: user:anne
              type: folder
              relation: can_view
            expectation:
              - folder:a
              - folder:b
          - request:
              user: user:anne
              type: document
              relation: viewer
            expectation:
              - document:b

  - name: contextual_tuple_ref_relation_disjoint
    stages:
      - model: |
          model
            schema 1.1
          type user
          type company
            relations
              define admin: [user]
              define management: [user]
              define employee: [user] or admin
          type group
            relations
              define corp: [company]
              define member: employee from corp
          type document
            relations
              define viewer: [group#member]
          type diagram
            relations
              define parent: [document]
              define viewer: viewer from parent
        tuples:
          - object: company:abc
            relation: management
            user: user:anne
          - object: group:fga
            relation: corp
            user: company:abc
          - object: document:a
            relation: viewer
            user: group:fga#member
          - object: diagram:a
            relation: parent
            user: document:a
        checkAssertions:
          - tuple:
              user: user:anne
              relation: viewer
              object: document:a
            expectation: false
          - tuple:
              user: user:anne
              relation: viewer
              object: diagram:a
            expectation: false
        listObjectsAssertions:
          - request:
              user: user:anne
              type: document
              relation: viewer
            expectation:
          - request:
              user: user:anne
              type: diagram
              relation: viewer
            expectation:

  - name: reverse_expand_relation_not_match
    stages:
      - model: |
          model
            schema 1.1
          type user
          type company
            relations
              define admin: [user]
              define management: [user]
              define employee: [user] or admin
          type group
            relations
              define observer: [company]
              define owner: [company]
              define admin: admin from owner
              define member: employee from owner
          type document
            relations
              define owner: [group]
              define viewer: member from owner or observer from owner
        tuples:
          - object: company:abc
            relation: employee
            user: user:anne
          - object: document:a
            relation: owner
            user: group:fga
          - object: group:fga
            relation: observer
            user: company:abc
        checkAssertions:
          - tuple:
              user: user:anne
              relation: viewer
              object: document:a
            expectation: false
        listObjectsAssertions:
          - request:
              user: user:anne
              type: document
              relation: viewer
            expectation:

  - name: exclusion_for_some_relations
    stages:
      - model: |
          model
            schema 1.1
          type user
          type group
            relations
              define member: [user]
          type folder
            relations
              define owner: [group]
              define viewer: member from owner
          type document
            relations
              define banned: [user]
              define owner: [folder]
              define viewer: viewer from owner
              define can_view: viewer but not banned
              define can_see: can_view
        tuples:
          - user: user:anne
            relation: member
            object: group:fga
          - user: group:fga
            relation: owner
            object: folder:a
          - user: folder:a
            relation: owner
            object: document:a
        checkAssertions:
          - tuple:
              user: user:anne
              relation: viewer
              object: document:a
            expectation: true
          - tuple:
              user: user:anne
              relation: can_view
              object: document:a
            expectation: true
          - tuple:
              user: user:anne
              relation: can_see
              object: document:a
            expectation: true
        listObjectsAssertions:
          - request:
              user: user:anne
              type: document
              relation: viewer
            expectation:
              - document:a
          - request:
              user: user:anne
              type: document
              relation: can_view
            expectation:
              - document:a
          - request:
              user: user:anne
              type: document
              relation: can_see
            expectation:
              - document:a

  - name: evaluate_userset_in_computed_relation_of_ttu
    stages:
      - model: |
          model
            schema 1.1
          type user
          type repo
            relations
              define owner: [organization]
              define reader: repo_admin from owner
          type organization
            relations
              define member: [user]
              define repo_admin: [organization#member]
        tuples:
          - user: organization:openfga
            relation: owner
            object: repo:openfga/openfga
          - user: organization:openfga#member
            relation: repo_admin
            object: organization:openfga
          - user: user:erik
            relation: member
            object: organization:openfga
        checkAssertions:
          - tuple:
              user: user:erik
              relation: reader
              object: repo:openfga/openfga
            expectation: true
        listObjectsAssertions:
          - request:
              user: user:erik
              type: repo
              relation: reader
            expectation:
              - repo:openfga/openfga

  - name: nested_ttu_involving_intersection
    stages:
      - model: |
          model
            schema 1.1
          type user
          type organization
            relations
              define member: [user]
              define viewer: [user] and member
          type folder
            relations
              define parent: [organization]
              define viewer: viewer from parent
          type document
            relations
              define parent: [folder]
              define viewer: viewer from parent
              define can_view: viewer
        tuples:
          - user: user:jon
            relation: member
            object: organization:openfga
          - user: user:jon
            relation: viewer
            object: organization:openfga
          - user: organization:openfga
            relation: parent
            object: folder:X
          - user: folder:X
            relation: parent
            object: document:1
        checkAssertions:
          - tuple:
              user: user:jon
              relation: viewer
              object: document:1
            expectation: true
          - tuple:
              user: user:jon
              relation: can_view
              object: document:1
            expectation: true
        listObjectsAssertions:
          - request:
              user: user:jon
              type: document
              relation: viewer
            expectation:
              - document:1
          - request:
              user: user:jon
              type: document
              relation: can_view
            expectation:
              - document:1
  - name: nested_ttu_involving_exclusion
    stages:
      - model: |
          model
            schema 1.1
          type user
          type organization
            relations
              define restricted: [user]
              define viewer: [user] but not restricted
          type folder
            relations
              define parent: [organization]
              define viewer: viewer from parent
          type document
            relations
              define parent: [folder]
              define viewer: viewer from parent
              define can_view: viewer
        tuples:
          - user: user:bob
            relation: restricted
            object: organization:openfga
          - user: user:jon
            relation: viewer
            object: organization:openfga
          - user: organization:openfga
            relation: parent
            object: folder:X
          - user: folder:X
            relation: parent
            object: document:1
        checkAssertions:
          - tuple:
              user: user:jon
              relation: viewer
              object: document:1
            expectation: true
          - tuple:
              user: user:bob
              relation: viewer
              object: document:1
            expectation: false
          - tuple:
              user: user:jon
              relation: can_view
              object: document:1
            expectation: true
          - tuple:
              user: user:bob
              relation: can_view
              object: document:1
            expectation: false
        listObjectsAssertions:
          - request:
              user: user:jon
              type: document
              relation: viewer
            expectation:
              - document:1
          - request:
              user: user:bob
              type: document
              relation: viewer
            expectation:
          - request:
              user: user:jon
              type: document
              relation: can_view
            expectation:
              - document:1
          - request:
              user: user:bob
              type: document
              relation: can_view
            expectation:
  - name: userset_with_intersection_in_computed_relation_of_ttu
    stages:
      - model: |
          model
            schema 1.1
          type user
          type repo
            relations
              define owner: [organization]
              define allowed: [user]
              define reader: repo_admin from owner and allowed
              define can_read: reader
          type organization
            relations
              define member: [user]
              define repo_admin: [organization#member]
        tuples:
          - user: organization:openfga
            relation: owner
            object: repo:openfga/openfga
          - user: organization:openfga#member
            relation: repo_admin
            object: organization:openfga
          - user: user:erik
            relation: member
            object: organization:openfga
          - user: user:jim
            relation: member
            object: organization:openfga
          - user: user:erik
            relation: allowed
            object: repo:openfga/openfga
        checkAssertions:
          - tuple:
              user: user:erik
              relation: reader
              object: repo:openfga/openfga
            expectation: true
          - tuple:
              user: user:jim
              relation: reader
              object: repo:openfga/openfga
            expectation: false
          - tuple:
              user: user:erik
              relation: can_read
              object: repo:openfga/openfga
            expectation: true
          - tuple:
              user: user:jim
              relation: can_read
              object: repo:openfga/openfga
            expectation: false
        listObjectsAssertions:
          - request:
              user: user:erik
              type: repo
              relation: reader
            expectation:
              - repo:openfga/openfga
          - request:
              user: user:jim
              type: repo
              relation: reader
            expectation:
          - request:
              user: user:erik
              type: repo
              relation: can_read
            expectation:
              - repo:openfga/openfga
          - request:
              user: user:jim
              type: repo
              relation: can_read
            expectation:
  - name: userset_with_exclusion_in_computed_relation_of_ttu
    stages:
      - model: |
          model
            schema 1.1
          type user
          type repo
            relations
              define owner: [organization]
              define restricted: [user]
              define reader: repo_admin from owner but not restricted
              define can_read: reader
          type organization
            relations
              define member: [user]
              define repo_admin: [organization#member]
        tuples:
          - user: organization:openfga
            relation: owner
            object: repo:openfga/openfga
          - user: organization:openfga#member
            relation: repo_admin
            object: organization:openfga
          - user: user:erik
            relation: member
            object: organization:openfga
          - user: user:jim
            relation: member
            object: organization:openfga
          - user: user:jim
            relation: restricted
            object: repo:openfga/openfga
        checkAssertions:
          - tuple:
              user: user:erik
              relation: reader
              object: repo:openfga/openfga
            expectation: true
          - tuple:
              user: user:jim
              relation: reader
              object: repo:openfga/openfga
            expectation: false
          - tuple:
              user: user:erik
              relation: can_read
              object: repo:openfga/openfga
            expectation: true
          - tuple:
              user: user:jim
              relation: can_read
              object: repo:openfga/openfga
            expectation: false
        listObjectsAssertions:
          - request:
              user: user:erik
              type: repo
              relation: reader
            expectation:
              - repo:openfga/openfga
          - request:
              user: user:jim
              type: repo
              relation: reader
            expectation:
          - request:
              user: user:erik
              type: repo
              relation: can_read
            expectation:
              - repo:openfga/openfga
          - request:
              user: user:jim
              type: repo
              relation: can_read
            expectation:
  - name: relation_with_wildcard_involving_intersection
    stages:
      - model: |
          model
            schema 1.1
          type user
          type document
            relations
              define allowed: [user]
              define viewer: [user:*] and allowed
              define can_view: viewer
        tuples:
          - user: user:jon
            relation: allowed
            object: document:1
          - user: user:*
            relation: viewer
            object: document:1
          - user: user:*
            relation: viewer
            object: document:2
        checkAssertions:
          - tuple:
              user: user:jon
              relation: viewer
              object: document:1
            expectation: true
          - tuple:
              user: user:bob
              relation: viewer
              object: document:2
            expectation: false
          - tuple:
              user: user:jon
              relation: can_view
              object: document:1
            expectation: true
          - tuple:
              user: user:bob
              relation: can_view
              object: document:2
            expectation: false
        listObjectsAssertions:
          - request:
              user: user:jon
              type: document
              relation: viewer
            expectation:
              - document:1
          - request:
              user: user:bob
              type: document
              relation: viewer
            expectation:
          - request:
              user: user:jon
              type: document
              relation: can_view
            expectation:
              - document:1
          - request:
              user: user:bob
              type: document
              relation: can_view
            expectation:
  - name: relation_with_wildcard_involving_exclusion
    stages:
      - model: |
          model
            schema 1.1
          type user
          type document
            relations
              define restricted: [user]
              define viewer: [user:*] but not restricted
              define can_view: viewer
        tuples:
          - user: user:bob
            relation: restricted
            object: document:1
          - user: user:*
            relation: viewer
            object: document:1
          - user: user:*
            relation: viewer
            object: document:2
        checkAssertions:
          - tuple:
              user: user:jon
              relation: viewer
              object: document:1
            expectation: true
          - tuple:
              user: user:bob
              relation: viewer
              object: document:1
            expectation: false
          - tuple:
              user: user:bob
              relation: viewer
              object: document:2
            expectation: true
          - tuple:
              user: user:jon
              relation: can_view
              object: document:1
            expectation: true
          - tuple:
              user: user:bob
              relation: can_view
              object: document:1
            expectation: false
          - tuple:
              user: user:bob
              relation: can_view
              object: document:2
            expectation: true
        listObjectsAssertions:
          - request:
              user: user:jon
              type: document
              relation: viewer
            expectation:
              - document:1
              - document:2
          - request:
              user: user:bob
              type: document
              relation: viewer
            expectation:
              - document:2
          - request:
              user: user:jon
              type: document
              relation: can_view
            expectation:
              - document:1
              - document:2
          - request:
              user: user:bob
              type: document
              relation: can_view
            expectation:
              - document:2
  - name: list_objects_does_not_return_duplicates
    stages:
      - model: | #concurrent checks
          model
            schema 1.1
          type user
          type repo
            relations
              define blocked: [user]
              define admin: [user, user:*] but not blocked
        tuples:
          - user: user:a
            relation: admin
            object: repo:1
          - user: user:* #tuple grants access to the same as above
            relation: admin
            object: repo:1
        listObjectsAssertions:
          - request:
              user: user:a
              type: repo
              relation: admin
            expectation:
              - repo:1
      - model: | #reverse expansion
          model
            schema 1.1
          type user
          type repo
            relations
              define admin: [user, user:*]
        listObjectsAssertions:
          - request:
              user: user:a
              type: repo
              relation: admin
            expectation:
              - repo:1
  - name: list_objects_expands_wildcard_tuple
    stages:
      - model: | #concurrent checks
          model
            schema 1.1
          type user
          type repo
            relations
              define blocked: [user]
              define owner: [user, user:*] but not blocked
              define can_own: owner
        tuples:
          - user: user:*
            relation: owner
            object: repo:1
        listObjectsAssertions:
          - request:
              user: user:a
              type: repo
              relation: owner
            expectation:
              - repo:1
          - request:
              user: user:a
              type: repo
              relation: can_own
            expectation:
              - repo:1
      - model: | #reverse expansion
          model
            schema 1.1
          type user
          type repo
            relations
              define owner: [user, user:*]
              define can_own: owner
        listObjectsAssertions:
          - request:
              user: user:a
              type: repo
              relation: owner
            expectation:
              - repo:1
      - model: | #complex model
          model
            schema 1.1
          type user
          type folder
            relations
              define parent: [folder]
              define owner: [group]
              define folder_reader: [user, group#member] or folder_reader from owner or folder_reader from parent
              define blocked: [user, user:*, group#member] or nblocked from parent
              define unblocked: [user, group#member]
              define nblocked: blocked but not unblocked
              define allowed: [user, user:*, group#member] or allowed from parent
              define super_allowed: [user, group#member] or super_allowed from parent
              define reader: folder_reader and allowed and super_allowed
              define can_read: reader but not nblocked
          type group
            relations
              define parent: [group]
              define allowed: [user, group#member] or allowed from parent
              define super_allowed: [user, group#super_allowed]
              define blocked: [user, group#member] or blocked from parent
              define og_member: [user] or member from parent
              define allowed_member: og_member and allowed and super_allowed
              define member: allowed_member but not blocked
              define folder_reader: [group#member] or folder_reader from parent
        tuples:
          - user: user:anne
            relation: og_member
            object: group:marketing
          - user: user:anne
            relation: allowed
            object: group:marketing
          - user: user:anne
            relation: super_allowed
            object: group:marketing
          - user: user:beth
            relation: og_member
            object: group:marketing
          - user: user:beth
            relation: allowed
            object: group:marketing
          - user: user:beth
            relation: super_allowed
            object: group:marketing
          - user: user:carl
            relation: og_member
            object: group:marketing
          - user: user:carl
            relation: allowed
            object: group:marketing
          - user: user:dan
            relation: og_member
            object: group:marketing
          - user: user:dan
            relation: allowed
            object: group:marketing
          - user: user:dan
            relation: super_allowed
            object: group:marketing
          - user: user:dan
            relation: blocked
            object: group:marketing
          - user: user:emily
            relation: og_member
            object: group:marketing
          - user: user:emily
            relation: allowed
            object: group:marketing
          - user: user:emily
            relation: super_allowed
            object: group:marketing
          - user: user:gabriel
            relation: og_member
            object: group:marketing
          - user: user:gabriel
            relation: allowed
            object: group:marketing
          - user: user:gabriel
            relation: super_allowed
            object: group:marketing
          - user: user:harriette
            relation: og_member
            object: group:marketing
          - user: user:harriette
            relation: allowed
            object: group:marketing
          - user: user:harriette
            relation: super_allowed
            object: group:marketing
          - user: user:gabriel
            relation: og_member
            object: group:admin
          - user: user:gabriel
            relation: allowed
            object: group:admin
          - user: user:gabriel
            relation: super_allowed
            object: group:admin
          - user: group:marketing#member
            relation: folder_reader
            object: group:marketing
          - user: group:marketing
            relation: parent
            object: group:digitalmktg
          - user: group:marketing#super_allowed
            relation: super_allowed
            object: group:digitalmktg
          - user: group:digitalmktg
            relation: owner
            object: folder:1
          - user: folder:1
            relation: parent
            object: folder:2
          - user: folder:2
            relation: parent
            object: folder:3
          - user: folder:3
            relation: parent
            object: folder:4
          - user: folder:4
            relation: parent
            object: folder:5
          - user: group:marketing#member
            relation: allowed
            object: folder:1
          - user: group:marketing#member
            relation: super_allowed
            object: folder:1
          - user: user:beth
            relation: blocked
            object: folder:2
          - user: user:emily
            relation: blocked
            object: folder:1
          - user: user:emily
            relation: unblocked
            object: folder:2
          - user: user:gabriel
            relation: blocked
            object: folder:1
          - user: user:harriette
            relation: unblocked
            object: folder:5
          - user: user:*
            relation: blocked
            object: folder:4
          - user: user:*
            relation: allowed
            object: folder:4
          - user: group:admin#member
            relation: unblocked
            object: folder:2
        checkAssertions:
          - tuple:
              user: user:anne
              relation: can_read
              object: folder:3
            expectation: True
          - tuple:
              user: user:beth
              relation: can_read
              object: folder:3
            expectation: False
          - tuple:
              user: user:carl
              relation: can_read
              object: folder:3
            expectation: False
          - tuple:
              user: user:dan
              relation: can_read
              object: folder:3
            expectation: False
          - tuple:
              user: user:emily
              relation: can_read
              object: folder:3
            expectation: True
          - tuple:
              user: user:frida
              relation: can_read
              object: folder:3
            expectation: False
          - tuple:
              user: user:gabriel
              relation: can_read
              object: folder:3
            expectation: True
          - tuple:
              user: user:harriette
              relation: can_read
              object: folder:3
            expectation: True
        listObjectsAssertions:
          - request:
              user: user:anne
              relation: can_read
              type: folder
            expectation:
              - folder:1
              - folder:2
              - folder:3
          - request:
              user: user:beth
              relation: can_read
              type: folder
            expectation:
              - folder:1
          - request:
              user: user:carl
              relation: can_read
              type: folder
            expectation: []
          - request:
              user: user:dan
              relation: can_read
              type: folder
            expectation: []
          - request:
              user: user:emily
              relation: can_read
              type: folder
            expectation:
              - folder:2
              - folder:3
          - request:
              user: user:frida
              relation: can_read
              type: folder
            expectation: []
          - request:
              user: user:gabriel
              relation: can_read
              type: folder
            expectation:
              - folder:2
              - folder:3
          - request:
              user: user:harriette
              relation: can_read
              type: folder
            expectation:
              - folder:1
              - folder:2
              - folder:3
              - folder:5
  - name: resolution_too_complex_throws_error
    stages:
      - model: |
          model
            schema 1.1
          type user
          type resource
            relations
              define a1: a2
              define a2: a3
              define a3: a4
              define a4: a5
              define a5: a6
              define a6: a7
              define a7: a8
              define a8: a9
              define a9: a10
              define a10: a11
              define a11: a12
              define a12: a13
              define a13: a14
              define a14: a15
              define a15: a16
              define a16: a17
              define a17: a18
              define a18: a19
              define a19: a20
              define a20: a21
              define a21: a22
              define a22: a23
              define a23: a24
              define a24: a25
              define a25: a26
              define a26: [user]
        tuples:
          - object: resource:1
            relation: a26
            user: user:jon
        checkAssertions:
          - tuple:
              object: resource:abc
              relation: a1
              user: user:maria
            errorCode: 2002
        listObjectsAssertions:
          - request:
              type: resource
              relation: a1
              user: user:jon
            errorCode: 2002
  - name: race_condition_same_user_same_object_diff_relation
    stages:
      - model: |
          model
            schema 1.1
          type user
          type test_type
            relations
              define relation1: [user]
              define relation2: [user]
          type list_type
            relations
              define list_relation: [test_type#relation1,test_type#relation2]
        tuples:
          - user: user:test_user
            relation: relation1
            object: test_type:test_type1
          - user: user:test_user
            relation: relation2
            object: test_type:test_type1
          - user: test_type:test_type1#relation1
            relation: list_relation
            object: list_type:list_type1
        checkAssertions:
          - tuple:
              user: user:test_user
              relation: list_relation
              object: list_type:list_type1
            expectation: true
          - tuple:
              user: user:test_user
              relation: list_relation
              object: list_type:list_type2
            expectation: false
        listObjectsAssertions:
          - request:
              user: user:test_user
              type: list_type
              relation: list_relation
            expectation:
              - list_type:list_type1
  - name: follows_correct_graph_edges
    stages:
      - model: |
          model
            schema 1.1
          type user

          type repo
            relations
              define admin: [user] or repo_admin from owner
              define owner: [organization]

          type organization
            relations
              define member: [user] or owner
              define owner: [user]
              define repo_admin: [user, organization#member]
        tuples:
          - user: user:alex
            relation: member
            object: organization:openfga
          - user: user:alex
            relation: member
            object: organization:acme
          - user: organization:openfga
            relation: owner
            object: repo:openfga/openfga
          - user: organization:acme
            relation: owner
            object: repo:acme/acme
        listObjectsAssertions:
          - request:
              user: user:alex
              type: repo
              relation: admin
            expectation: []
  - name: list_objects_with_subcheck_encounters_cycle
    stages:
      - model: |
          model
            schema 1.1
          type user

          type document
            relations
              define allowed: [user, document#viewer]
              define viewer: [user, document#allowed] and allowed
        tuples:
          - user: user:jon
            relation: viewer
            object: document:1
          - user: document:1#viewer
            relation: allowed
            object: document:1
          - user: document:1#allowed
            relation: viewer
            object: document:1
        checkAssertions:
          - tuple:
              user: user:jon
              relation: viewer
              object: document:1
            expectation: false
        listObjectsAssertions:
          - request:
              user: user:jon
              type: document
              relation: viewer
            expectation: []
  - name: list_objects_with_subcheck_resolution_depth_exceeded
    stages:
      - model: |
          model
            schema 1.1
          type user

          type document
            relations
              define a1: a2
              define a2: a3
              define a3: a4
              define a4: a5
              define a5: a6
              define a6: a7
              define a7: a8
              define a8: a9
              define a9: a10
              define a10: a11
              define a11: a12
              define a12: a13
              define a13: a14
              define a14: a15
              define a15: a16
              define a16: a17
              define a17: a18
              define a18: a19
              define a19: a20
              define a20: a21
              define a21: a22
              define a22: a23
              define a23: a24
              define a24: a25
              define a25: a26
              define a26: [user]
              define viewer: [user] and a1
        tuples:
          - user: user:jon
            relation: viewer
            object: document:1
        listObjectsAssertions:
          - request:
              user: user:jon
              type: document
              relation: viewer
            errorCode: 2002
  - name: direct_relationships_with_intersection
    stages:
      - model: |
          model
            schema 1.1
          type user

          type document
            relations
              define allowed: [user]
              define viewer: [user] and allowed
        tuples:
          - user: user:jon
            relation: viewer
            object: document:1
          - user: user:jon
            relation: allowed
            object: document:1
        listObjectsAssertions:
          - request:
              user: user:jon
              type: document
              relation: viewer
            expectation:
              - document:1
<<<<<<< HEAD
  - name: userset_defines_itself_1
=======
  - name: cycle_or_cycle_return_false
>>>>>>> ebf39989
    stages:
      - model: |
          model
            schema 1.1
          type user

          type document
            relations
<<<<<<< HEAD
              define viewer: [user]
        checkAssertions:
        - tuple:
            user: document:1#viewer
            relation: viewer
            object: document:1
          expectation: true
        - tuple:
            user: document:2#viewer
            relation: viewer
            object: document:1
          expectation: false
        listObjectsAssertions:
          - request:
              user: document:1#viewer
              type: document
              relation: viewer
            expectation: ["document:1"]
  - name: userset_defines_itself_2
=======
              define editor: [user, document#viewer]
              define viewer: [document#editor] or editor
        tuples:
          - user: document:1#viewer
            relation: editor
            object: document:1
          - user: document:1#editor
            relation: viewer
            object: document:1
        checkAssertions:
          - tuple:
              object: document:1
              relation: viewer
              user: user:jon
            expectation: false
        listObjectsAssertions:
          - request:
              user: user:jon
              type: document
              relation: viewer
            expectation:
  - name: immediate_cycle_through_computed_userset
>>>>>>> ebf39989
    stages:
      - model: |
          model
            schema 1.1
<<<<<<< HEAD

=======
>>>>>>> ebf39989
          type user

          type document
            relations
<<<<<<< HEAD
              define viewer: editor or writer
              define editor: [user]
              define writer: [user]
        checkAssertions:
        - tuple:
            user: document:1#writer
            relation: viewer
            object: document:1
          expectation: true
        - tuple:
            user: document:1#editor
            relation: viewer
            object: document:1
          expectation: true
        - tuple:
            user: document:1#viewer
            relation: viewer
            object: document:1
          expectation: true
        listObjectsAssertions:
          - request:
              user: document:1#writer
              type: document
              relation: viewer
            expectation: ["document:1"]
          - request:
              user: document:1#editor
              type: document
              relation: viewer
            expectation: ["document:1"]
          - request:
              user: document:1#viewer
              type: document
              relation: viewer
            expectation: ["document:1"]
  - name: userset_defines_itself_3
=======
              define editor: [user, document#viewer]
              define viewer: editor
        tuples:
          - user: document:1#viewer
            relation: editor
            object: document:1
        checkAssertions:
          - tuple:
              object: document:1
              relation: viewer
              user: user:jon
            expectation: false
        listObjectsAssertions:
          - request:
              user: user:jon
              type: document
              relation: viewer
            expectation:
  - name: immediate_cycle_through_computed_userset
>>>>>>> ebf39989
    stages:
      - model: |
          model
            schema 1.1
<<<<<<< HEAD

=======
>>>>>>> ebf39989
          type user

          type document
            relations
<<<<<<< HEAD
              define writer: [user]
              define viewer: writer
        checkAssertions:
        - tuple:
            user: document:1#writer
            relation: viewer
            object: document:1
          expectation: true
        - tuple:
            user: document:1#viewer
            relation: viewer
            object: document:1
          expectation: true
        - tuple:
            user: document:1#viewer
            relation: writer
            object: document:1
          expectation: false
        listObjectsAssertions:
          - request:
              user: document:1#writer
              type: document
              relation: viewer
            expectation: ["document:1"]
          - request:
              user: document:1#viewer
              type: document
              relation: viewer
            expectation: ["document:1"]
          - request:
              user: document:1#viewer
              type: document
              relation: writer
            expectation: []
  - name: userset_defines_itself_4
=======
              define editor: [user, document#viewer]
              define viewer: editor
        tuples:
          - user: document:1#viewer
            relation: editor
            object: document:1
        checkAssertions:
          - tuple:
              object: document:1
              relation: viewer
              user: user:jon
            expectation: false
        listObjectsAssertions:
          - request:
              user: user:jon
              type: document
              relation: viewer
            expectation:
  - name: true_butnot_cycle_return_false
>>>>>>> ebf39989
    stages:
      - model: |
          model
            schema 1.1
<<<<<<< HEAD

          type user

          type folder
            relations
              define viewer: [user]

          type document
            relations
              define parent: [folder]
              define viewer: viewer from parent
        tuples:
          - user: folder:x
            relation: parent
            object: document:1
        checkAssertions:
        - tuple:
            user: folder:x#viewer
            relation: viewer
            object: document:1
          expectation: true
        - tuple:
            user: document:1#viewer
            relation: viewer
            object: document:1
          expectation: true
        listObjectsAssertions:
          - request:
              user: document:1#viewer
              type: document
              relation: viewer
            expectation: ["document:1"]
          - request:
              user: folder:x#viewer
              type: document
              relation: viewer
            expectation: ["document:1"]
  - name: userset_defines_itself_5
=======
          type user

          type document
            relations
              define restricted: [user, document#viewer]
              define viewer: [user] but not restricted
        tuples:
          - user: user:jon
            relation: viewer
            object: document:1
          - user: document:1#viewer
            relation: restricted
            object: document:1
        checkAssertions:
          - tuple:
              object: document:1
              relation: viewer
              user: user:jon
            expectation: false
        listObjectsAssertions:
          - request:
              user: user:jon
              type: document
              relation: viewer
            expectation:
  - name: cycle_and_cycle_return_false
>>>>>>> ebf39989
    stages:
      - model: |
          model
            schema 1.1

          type user

          type document
            relations
<<<<<<< HEAD
              define allowed: [user]
              define viewer: [user] and allowed
        checkAssertions:
        - tuple:
            user: document:1#viewer
            relation: allowed
            object: document:1
          expectation: false
        - tuple:
            user: document:1#allowed
            relation: viewer
            object: document:1
          expectation: false
        - tuple:
            user: document:1#viewer
            relation: viewer
            object: document:1
          expectation: true
        listObjectsAssertions:
          - request:
              user: document:1#allowed
              type: document
              relation: viewer
            expectation: []
          - request:
              user: document:1#viewer
              type: document
              relation: allowed
            expectation: []
  - name: userset_defines_itself_6
=======
              define editor: [user, document#viewer]
              define viewer: [user, document#editor] and editor
        tuples:
          - user: document:1#editor
            relation: viewer
            object: document:1
          - user: document:1#viewer
            relation: editor
            object: document:1
        checkAssertions:
          - tuple:
              object: document:1
              relation: viewer
              user: user:jon
            expectation: false
        listObjectsAssertions:
          - request:
              user: user:jon
              type: document
              relation: viewer
            expectation:
  - name: cycle_and_true_return_false
>>>>>>> ebf39989
    stages:
      - model: |
          model
            schema 1.1

          type user

          type document
            relations
<<<<<<< HEAD
              define restricted: [user]
              define viewer: [user] but not restricted
        checkAssertions:
        - tuple:
            user: document:1#viewer
            relation: restricted
            object: document:1
          expectation: false
        - tuple:
            user: document:1#restricted
            relation: viewer
            object: document:1
          expectation: false
        - tuple:
            user: document:1#viewer
            relation: viewer
            object: document:1
          expectation: true
        listObjectsAssertions:
          - request:
              user: document:1#viewer
              type: document
              relation: viewer
            expectation: ["document:1"]
          - request:
              user: document:1#restricted
              type: document
              relation: viewer
            expectation: []
          - request:
              user: document:1#viewer
              type: document
              relation: restricted
            expectation: []
  - name: userset_defines_itself_7
=======
              define allowed: [user]
              define viewer: [user, document#viewer] and allowed
        tuples:
          - user: user:jon
            relation: allowed
            object: document:1
          - user: document:1#viewer
            relation: viewer
            object: document:1
        checkAssertions:
          - tuple:
              object: document:1
              relation: viewer
              user: user:jon
            expectation: false
        listObjectsAssertions:
          - request:
              user: user:jon
              type: document
              relation: viewer
            expectation:
  - name: immediate_cycle_return_false
>>>>>>> ebf39989
    stages:
      - model: |
          model
            schema 1.1

          type user

<<<<<<< HEAD
          type group
            relations
              define member: [user, group#member] but not blocked
              define blocked: [user, group#member]
        tuples:
          - user: group:1#member
            relation: blocked
            object: group:1
          - user: user:will
            relation: member
            object: group:1
        checkAssertions:
        - tuple:
            user: group:1#member
            relation: member
            object: group:1
          expectation: true
        listObjectsAssertions:
          - request:
              user: group:1#member
              type: group
              relation: member
            expectation: ["group:1"]
  - name: userset_defines_itself_8
=======
          type document
            relations
              define viewer: [user, document#viewer]
        tuples:
          - user: document:1#viewer
            relation: viewer
            object: document:1
        checkAssertions:
          - tuple:
              object: document:1
              relation: viewer
              user: user:jon
            expectation: false
        listObjectsAssertions:
          - request:
              user: user:jon
              type: document
              relation: viewer
            expectation:
  - name: cycle_butnot_false_return_false
>>>>>>> ebf39989
    stages:
      - model: |
          model
            schema 1.1

          type user

          type document
            relations
<<<<<<< HEAD
              define writer: [user]
              define viewer: [user] or writer
        checkAssertions:
        - tuple:
            user: document:1#writer
            relation: viewer
            object: document:1
          expectation: true
        listObjectsAssertions:
          - request:
              user: document:1#writer
              type: document
              relation: viewer
            expectation: ["document:1"]
  - name: userset_defines_itself_9
=======
              define restricted: [user]
              define viewer: [user, document#viewer] but not restricted
        tuples:
          - user: document:1#viewer
            relation: viewer
            object: document:1
        checkAssertions:
          - tuple:
              object: document:1
              relation: viewer
              user: user:jon
            expectation: false
        listObjectsAssertions:
          - request:
              user: user:jon
              type: document
              relation: viewer
            expectation:
  - name: false_butnot_cycle_return_false
>>>>>>> ebf39989
    stages:
      - model: |
          model
            schema 1.1
<<<<<<< HEAD
          type user
          type group
            relations
              define member: [user]

          type document
            relations
              define blocked: [user]
              define viewer: [group#member] but not blocked
        tuples:
          - user: group:fga#member
            relation: viewer
            object: document:1
          - user: user:maria
            relation: blocked
            object: document:1
        checkAssertions:
          - tuple:
              user: group:fga#member
              relation: viewer
              object: document:1
            expectation: true # the group as a whole has access, but individual members may not
        listObjectsAssertions:
          - request:
              user: group:fga#member
              type: document
              relation: viewer
            expectation: [document:1]
  - name: userset_defines_itself_10
=======

          type user

          type document
            relations
              define restricted: [user, document#viewer]
              define viewer: [user] but not restricted
        tuples:
          - user: document:1#viewer
            relation: restricted
            object: document:1
        checkAssertions:
          - tuple:
              object: document:1
              relation: viewer
              user: user:jon
            expectation: false
        listObjectsAssertions:
          - request:
              user: user:jon
              type: document
              relation: viewer
            expectation:
  - name: err_and_err_return_err
>>>>>>> ebf39989
    stages:
      - model: |
          model
            schema 1.1
          type user
<<<<<<< HEAD
          type doc
            relations
              define d: [user]
              define c: [user]
              define b: c or d
              define a: b
        checkAssertions:
          - tuple:
              user: doc:1#d
              relation: b
              object: doc:1
            expectation: true
          - tuple:
              user: doc:1#c
              relation: b
              object: doc:1
            expectation: true
          - tuple:
              user: doc:1#c
              relation: a
              object: doc:1
            expectation: true
          - tuple:
              user: doc:1#d
              relation: a
              object: doc:1
            expectation: true
          - tuple:
              user: doc:1#b
              relation: a
              object: doc:1
            expectation: true
          - tuple:
              user: doc:1#a
              relation: a
              object: doc:1
            expectation: true
        listObjectsAssertions:
          - request:
              user: doc:1#d
              type: doc
              relation: b
            expectation: [doc:1]
          - request:
              user: doc:1#c
              type: doc
              relation: b
            expectation: [doc:1]
          - request:
              user: doc:1#c
              type: doc
              relation: a
            expectation: [doc:1]
          - request:
              user: doc:1#d
              type: doc
              relation: a
            expectation: [doc:1]
          - request:
              user: doc:1#b
              type: doc
              relation: a
            expectation: [doc:1]
=======
          type resource
            relations
              define a1: a2
              define a2: a3
              define a3: a4
              define a4: a5
              define a5: a6
              define a6: a7
              define a7: a8
              define a8: a9
              define a9: a10
              define a10: a11
              define a11: a12
              define a12: a13
              define a13: a14
              define a14: a15
              define a15: a16
              define a16: a17
              define a17: a18
              define a18: a19
              define a19: a20
              define a20: a21
              define a21: a22
              define a22: a23
              define a23: a24
              define a24: a25
              define a25: a26
              define a26: [user]
              define can_view: a1 and a1
        tuples:
          - object: resource:abc
            relation: a26
            user: user:maria
        checkAssertions:
          - tuple:
              object: resource:abc
              relation: can_view
              user: user:maria
            errorCode: 2002
        listObjectsAssertions:
          - request:
              type: resource
              relation: can_view
              user: user:maria
            errorCode: 2002
  - name: err_and_true_return_err
    stages:
      - model: |
          model
            schema 1.1
          type user
          type resource
            relations
              define a1: a2
              define a2: a3
              define a3: a4
              define a4: a5
              define a5: a6
              define a6: a7
              define a7: a8
              define a8: a9
              define a9: a10
              define a10: a11
              define a11: a12
              define a12: a13
              define a13: a14
              define a14: a15
              define a15: a16
              define a16: a17
              define a17: a18
              define a18: a19
              define a19: a20
              define a20: a21
              define a21: a22
              define a22: a23
              define a23: a24
              define a24: a25
              define a25: a26
              define a26: [user]
              define can_view: a1 and a26
        tuples:
          - object: resource:abc
            relation: a26
            user: user:maria
        checkAssertions:
          - tuple:
              object: resource:abc
              relation: can_view
              user: user:maria
            errorCode: 2002
        listObjectsAssertions:
          - request:
              type: resource
              relation: can_view
              user: user:maria
            errorCode: 2002
>>>>>>> ebf39989
<|MERGE_RESOLUTION|>--- conflicted
+++ resolved
@@ -5295,40 +5295,15 @@
               relation: viewer
             expectation:
               - document:1
-<<<<<<< HEAD
-  - name: userset_defines_itself_1
-=======
   - name: cycle_or_cycle_return_false
->>>>>>> ebf39989
-    stages:
-      - model: |
-          model
-            schema 1.1
-          type user
-
-          type document
-            relations
-<<<<<<< HEAD
-              define viewer: [user]
-        checkAssertions:
-        - tuple:
-            user: document:1#viewer
-            relation: viewer
-            object: document:1
-          expectation: true
-        - tuple:
-            user: document:2#viewer
-            relation: viewer
-            object: document:1
-          expectation: false
-        listObjectsAssertions:
-          - request:
-              user: document:1#viewer
-              type: document
-              relation: viewer
-            expectation: ["document:1"]
-  - name: userset_defines_itself_2
-=======
+    stages:
+      - model: |
+          model
+            schema 1.1
+          type user
+
+          type document
+            relations
               define editor: [user, document#viewer]
               define viewer: [document#editor] or editor
         tuples:
@@ -5351,57 +5326,14 @@
               relation: viewer
             expectation:
   - name: immediate_cycle_through_computed_userset
->>>>>>> ebf39989
-    stages:
-      - model: |
-          model
-            schema 1.1
-<<<<<<< HEAD
-
-=======
->>>>>>> ebf39989
-          type user
-
-          type document
-            relations
-<<<<<<< HEAD
-              define viewer: editor or writer
-              define editor: [user]
-              define writer: [user]
-        checkAssertions:
-        - tuple:
-            user: document:1#writer
-            relation: viewer
-            object: document:1
-          expectation: true
-        - tuple:
-            user: document:1#editor
-            relation: viewer
-            object: document:1
-          expectation: true
-        - tuple:
-            user: document:1#viewer
-            relation: viewer
-            object: document:1
-          expectation: true
-        listObjectsAssertions:
-          - request:
-              user: document:1#writer
-              type: document
-              relation: viewer
-            expectation: ["document:1"]
-          - request:
-              user: document:1#editor
-              type: document
-              relation: viewer
-            expectation: ["document:1"]
-          - request:
-              user: document:1#viewer
-              type: document
-              relation: viewer
-            expectation: ["document:1"]
-  - name: userset_defines_itself_3
-=======
+    stages:
+      - model: |
+          model
+            schema 1.1
+          type user
+
+          type document
+            relations
               define editor: [user, document#viewer]
               define viewer: editor
         tuples:
@@ -5421,56 +5353,14 @@
               relation: viewer
             expectation:
   - name: immediate_cycle_through_computed_userset
->>>>>>> ebf39989
-    stages:
-      - model: |
-          model
-            schema 1.1
-<<<<<<< HEAD
-
-=======
->>>>>>> ebf39989
-          type user
-
-          type document
-            relations
-<<<<<<< HEAD
-              define writer: [user]
-              define viewer: writer
-        checkAssertions:
-        - tuple:
-            user: document:1#writer
-            relation: viewer
-            object: document:1
-          expectation: true
-        - tuple:
-            user: document:1#viewer
-            relation: viewer
-            object: document:1
-          expectation: true
-        - tuple:
-            user: document:1#viewer
-            relation: writer
-            object: document:1
-          expectation: false
-        listObjectsAssertions:
-          - request:
-              user: document:1#writer
-              type: document
-              relation: viewer
-            expectation: ["document:1"]
-          - request:
-              user: document:1#viewer
-              type: document
-              relation: viewer
-            expectation: ["document:1"]
-          - request:
-              user: document:1#viewer
-              type: document
-              relation: writer
-            expectation: []
-  - name: userset_defines_itself_4
-=======
+    stages:
+      - model: |
+          model
+            schema 1.1
+          type user
+
+          type document
+            relations
               define editor: [user, document#viewer]
               define viewer: editor
         tuples:
@@ -5490,51 +5380,10 @@
               relation: viewer
             expectation:
   - name: true_butnot_cycle_return_false
->>>>>>> ebf39989
-    stages:
-      - model: |
-          model
-            schema 1.1
-<<<<<<< HEAD
-
-          type user
-
-          type folder
-            relations
-              define viewer: [user]
-
-          type document
-            relations
-              define parent: [folder]
-              define viewer: viewer from parent
-        tuples:
-          - user: folder:x
-            relation: parent
-            object: document:1
-        checkAssertions:
-        - tuple:
-            user: folder:x#viewer
-            relation: viewer
-            object: document:1
-          expectation: true
-        - tuple:
-            user: document:1#viewer
-            relation: viewer
-            object: document:1
-          expectation: true
-        listObjectsAssertions:
-          - request:
-              user: document:1#viewer
-              type: document
-              relation: viewer
-            expectation: ["document:1"]
-          - request:
-              user: folder:x#viewer
-              type: document
-              relation: viewer
-            expectation: ["document:1"]
-  - name: userset_defines_itself_5
-=======
+    stages:
+      - model: |
+          model
+            schema 1.1
           type user
 
           type document
@@ -5561,48 +5410,15 @@
               relation: viewer
             expectation:
   - name: cycle_and_cycle_return_false
->>>>>>> ebf39989
-    stages:
-      - model: |
-          model
-            schema 1.1
-
-          type user
-
-          type document
-            relations
-<<<<<<< HEAD
-              define allowed: [user]
-              define viewer: [user] and allowed
-        checkAssertions:
-        - tuple:
-            user: document:1#viewer
-            relation: allowed
-            object: document:1
-          expectation: false
-        - tuple:
-            user: document:1#allowed
-            relation: viewer
-            object: document:1
-          expectation: false
-        - tuple:
-            user: document:1#viewer
-            relation: viewer
-            object: document:1
-          expectation: true
-        listObjectsAssertions:
-          - request:
-              user: document:1#allowed
-              type: document
-              relation: viewer
-            expectation: []
-          - request:
-              user: document:1#viewer
-              type: document
-              relation: allowed
-            expectation: []
-  - name: userset_defines_itself_6
-=======
+    stages:
+      - model: |
+          model
+            schema 1.1
+
+          type user
+
+          type document
+            relations
               define editor: [user, document#viewer]
               define viewer: [user, document#editor] and editor
         tuples:
@@ -5625,62 +5441,21 @@
               relation: viewer
             expectation:
   - name: cycle_and_true_return_false
->>>>>>> ebf39989
-    stages:
-      - model: |
-          model
-            schema 1.1
-
-          type user
-
-          type document
-            relations
-<<<<<<< HEAD
-              define restricted: [user]
-              define viewer: [user] but not restricted
-        checkAssertions:
-        - tuple:
-            user: document:1#viewer
-            relation: restricted
-            object: document:1
-          expectation: false
-        - tuple:
-            user: document:1#restricted
-            relation: viewer
-            object: document:1
-          expectation: false
-        - tuple:
-            user: document:1#viewer
-            relation: viewer
-            object: document:1
-          expectation: true
-        listObjectsAssertions:
-          - request:
-              user: document:1#viewer
-              type: document
-              relation: viewer
-            expectation: ["document:1"]
-          - request:
-              user: document:1#restricted
-              type: document
-              relation: viewer
-            expectation: []
-          - request:
-              user: document:1#viewer
-              type: document
-              relation: restricted
-            expectation: []
-  - name: userset_defines_itself_7
-=======
+    stages:
+      - model: |
+          model
+            schema 1.1
+
+          type user
+
+          type document
+            relations
               define allowed: [user]
               define viewer: [user, document#viewer] and allowed
         tuples:
           - user: user:jon
             relation: allowed
             object: document:1
-          - user: document:1#viewer
-            relation: viewer
-            object: document:1
         checkAssertions:
           - tuple:
               object: document:1
@@ -5694,47 +5469,16 @@
               relation: viewer
             expectation:
   - name: immediate_cycle_return_false
->>>>>>> ebf39989
-    stages:
-      - model: |
-          model
-            schema 1.1
-
-          type user
-
-<<<<<<< HEAD
-          type group
-            relations
-              define member: [user, group#member] but not blocked
-              define blocked: [user, group#member]
-        tuples:
-          - user: group:1#member
-            relation: blocked
-            object: group:1
-          - user: user:will
-            relation: member
-            object: group:1
-        checkAssertions:
-        - tuple:
-            user: group:1#member
-            relation: member
-            object: group:1
-          expectation: true
-        listObjectsAssertions:
-          - request:
-              user: group:1#member
-              type: group
-              relation: member
-            expectation: ["group:1"]
-  - name: userset_defines_itself_8
-=======
+    stages:
+      - model: |
+          model
+            schema 1.1
+
+          type user
+
           type document
             relations
               define viewer: [user, document#viewer]
-        tuples:
-          - user: document:1#viewer
-            relation: viewer
-            object: document:1
         checkAssertions:
           - tuple:
               object: document:1
@@ -5748,39 +5492,17 @@
               relation: viewer
             expectation:
   - name: cycle_butnot_false_return_false
->>>>>>> ebf39989
-    stages:
-      - model: |
-          model
-            schema 1.1
-
-          type user
-
-          type document
-            relations
-<<<<<<< HEAD
-              define writer: [user]
-              define viewer: [user] or writer
-        checkAssertions:
-        - tuple:
-            user: document:1#writer
-            relation: viewer
-            object: document:1
-          expectation: true
-        listObjectsAssertions:
-          - request:
-              user: document:1#writer
-              type: document
-              relation: viewer
-            expectation: ["document:1"]
-  - name: userset_defines_itself_9
-=======
+    stages:
+      - model: |
+          model
+            schema 1.1
+
+          type user
+
+          type document
+            relations
               define restricted: [user]
               define viewer: [user, document#viewer] but not restricted
-        tuples:
-          - user: document:1#viewer
-            relation: viewer
-            object: document:1
         checkAssertions:
           - tuple:
               object: document:1
@@ -5794,42 +5516,10 @@
               relation: viewer
             expectation:
   - name: false_butnot_cycle_return_false
->>>>>>> ebf39989
-    stages:
-      - model: |
-          model
-            schema 1.1
-<<<<<<< HEAD
-          type user
-          type group
-            relations
-              define member: [user]
-
-          type document
-            relations
-              define blocked: [user]
-              define viewer: [group#member] but not blocked
-        tuples:
-          - user: group:fga#member
-            relation: viewer
-            object: document:1
-          - user: user:maria
-            relation: blocked
-            object: document:1
-        checkAssertions:
-          - tuple:
-              user: group:fga#member
-              relation: viewer
-              object: document:1
-            expectation: true # the group as a whole has access, but individual members may not
-        listObjectsAssertions:
-          - request:
-              user: group:fga#member
-              type: document
-              relation: viewer
-            expectation: [document:1]
-  - name: userset_defines_itself_10
-=======
+    stages:
+      - model: |
+          model
+            schema 1.1
 
           type user
 
@@ -5854,77 +5544,11 @@
               relation: viewer
             expectation:
   - name: err_and_err_return_err
->>>>>>> ebf39989
-    stages:
-      - model: |
-          model
-            schema 1.1
-          type user
-<<<<<<< HEAD
-          type doc
-            relations
-              define d: [user]
-              define c: [user]
-              define b: c or d
-              define a: b
-        checkAssertions:
-          - tuple:
-              user: doc:1#d
-              relation: b
-              object: doc:1
-            expectation: true
-          - tuple:
-              user: doc:1#c
-              relation: b
-              object: doc:1
-            expectation: true
-          - tuple:
-              user: doc:1#c
-              relation: a
-              object: doc:1
-            expectation: true
-          - tuple:
-              user: doc:1#d
-              relation: a
-              object: doc:1
-            expectation: true
-          - tuple:
-              user: doc:1#b
-              relation: a
-              object: doc:1
-            expectation: true
-          - tuple:
-              user: doc:1#a
-              relation: a
-              object: doc:1
-            expectation: true
-        listObjectsAssertions:
-          - request:
-              user: doc:1#d
-              type: doc
-              relation: b
-            expectation: [doc:1]
-          - request:
-              user: doc:1#c
-              type: doc
-              relation: b
-            expectation: [doc:1]
-          - request:
-              user: doc:1#c
-              type: doc
-              relation: a
-            expectation: [doc:1]
-          - request:
-              user: doc:1#d
-              type: doc
-              relation: a
-            expectation: [doc:1]
-          - request:
-              user: doc:1#b
-              type: doc
-              relation: a
-            expectation: [doc:1]
-=======
+    stages:
+      - model: |
+          model
+            schema 1.1
+          type user
           type resource
             relations
               define a1: a2
@@ -6021,4 +5645,384 @@
               relation: can_view
               user: user:maria
             errorCode: 2002
->>>>>>> ebf39989
+  - name: userset_defines_itself_1
+    stages:
+      - model: |
+          model
+            schema 1.1
+          type user
+          type document
+            relations
+              define viewer: [user]
+        checkAssertions:
+        - tuple:
+            user: document:1#viewer
+            relation: viewer
+            object: document:1
+          expectation: true
+        - tuple:
+            user: document:2#viewer
+            relation: viewer
+            object: document:1
+          expectation: false
+        listObjectsAssertions:
+          - request:
+              user: document:1#viewer
+              type: document
+              relation: viewer
+            expectation: ["document:1"]
+  - name: userset_defines_itself_2
+    stages:
+      - model: |
+          model
+            schema 1.1
+          type user
+          type document
+            relations
+              define viewer: editor or writer
+              define editor: [user]
+              define writer: [user]
+        checkAssertions:
+        - tuple:
+            user: document:1#writer
+            relation: viewer
+            object: document:1
+          expectation: true
+        - tuple:
+            user: document:1#editor
+            relation: viewer
+            object: document:1
+          expectation: true
+        - tuple:
+            user: document:1#viewer
+            relation: viewer
+            object: document:1
+          expectation: true
+        listObjectsAssertions:
+          - request:
+              user: document:1#writer
+              type: document
+              relation: viewer
+            expectation: ["document:1"]
+          - request:
+              user: document:1#editor
+              type: document
+              relation: viewer
+            expectation: ["document:1"]
+          - request:
+              user: document:1#viewer
+              type: document
+              relation: viewer
+            expectation: ["document:1"]
+  - name: userset_defines_itself_3
+    stages:
+      - model: |
+          model
+            schema 1.1
+          type user
+          type document
+            relations
+              define writer: [user]
+              define viewer: writer
+        checkAssertions:
+        - tuple:
+            user: document:1#writer
+            relation: viewer
+            object: document:1
+          expectation: true
+        - tuple:
+            user: document:1#viewer
+            relation: viewer
+            object: document:1
+          expectation: true
+        - tuple:
+            user: document:1#viewer
+            relation: writer
+            object: document:1
+          expectation: false
+        listObjectsAssertions:
+          - request:
+              user: document:1#writer
+              type: document
+              relation: viewer
+            expectation: ["document:1"]
+          - request:
+              user: document:1#viewer
+              type: document
+              relation: viewer
+            expectation: ["document:1"]
+          - request:
+              user: document:1#viewer
+              type: document
+              relation: writer
+            expectation: []
+  - name: userset_defines_itself_4
+    stages:
+      - model: |
+          model
+            schema 1.1
+          type user
+          type folder
+            relations
+              define viewer: [user]
+          type document
+            relations
+              define parent: [folder]
+              define viewer: viewer from parent
+        tuples:
+          - user: folder:x
+            relation: parent
+            object: document:1
+        checkAssertions:
+        - tuple:
+            user: folder:x#viewer
+            relation: viewer
+            object: document:1
+          expectation: true
+        - tuple:
+            user: document:1#viewer
+            relation: viewer
+            object: document:1
+          expectation: true
+        listObjectsAssertions:
+          - request:
+              user: document:1#viewer
+              type: document
+              relation: viewer
+            expectation: ["document:1"]
+          - request:
+              user: folder:x#viewer
+              type: document
+              relation: viewer
+            expectation: ["document:1"]
+  - name: userset_defines_itself_5
+    stages:
+      - model: |
+          model
+            schema 1.1
+          type user
+          type document
+            relations
+              define allowed: [user]
+              define viewer: [user] and allowed
+        checkAssertions:
+        - tuple:
+            user: document:1#viewer
+            relation: allowed
+            object: document:1
+          expectation: false
+        - tuple:
+            user: document:1#allowed
+            relation: viewer
+            object: document:1
+          expectation: false
+        - tuple:
+            user: document:1#viewer
+            relation: viewer
+            object: document:1
+          expectation: true
+        listObjectsAssertions:
+          - request:
+              user: document:1#allowed
+              type: document
+              relation: viewer
+            expectation: []
+          - request:
+              user: document:1#viewer
+              type: document
+              relation: allowed
+            expectation: []
+  - name: userset_defines_itself_6
+    stages:
+      - model: |
+          model
+            schema 1.1
+          type user
+          type document
+            relations
+              define restricted: [user]
+              define viewer: [user] but not restricted
+        checkAssertions:
+        - tuple:
+            user: document:1#viewer
+            relation: restricted
+            object: document:1
+          expectation: false
+        - tuple:
+            user: document:1#restricted
+            relation: viewer
+            object: document:1
+          expectation: false
+        - tuple:
+            user: document:1#viewer
+            relation: viewer
+            object: document:1
+          expectation: true
+        listObjectsAssertions:
+          - request:
+              user: document:1#viewer
+              type: document
+              relation: viewer
+            expectation: ["document:1"]
+          - request:
+              user: document:1#restricted
+              type: document
+              relation: viewer
+            expectation: []
+          - request:
+              user: document:1#viewer
+              type: document
+              relation: restricted
+            expectation: []
+  - name: userset_defines_itself_7
+    stages:
+      - model: |
+          model
+            schema 1.1
+          type user
+          type group
+            relations
+              define member: [user, group#member] but not blocked
+              define blocked: [user, group#member]
+        tuples:
+          - user: group:1#member
+            relation: blocked
+            object: group:1
+          - user: user:will
+            relation: member
+            object: group:1
+        checkAssertions:
+        - tuple:
+            user: group:1#member
+            relation: member
+            object: group:1
+          expectation: true
+        listObjectsAssertions:
+          - request:
+              user: group:1#member
+              type: group
+              relation: member
+            expectation: ["group:1"]
+  - name: userset_defines_itself_8
+    stages:
+      - model: |
+          model
+            schema 1.1
+          type user
+          type document
+            relations
+              define writer: [user]
+              define viewer: [user] or writer
+        checkAssertions:
+        - tuple:
+            user: document:1#writer
+            relation: viewer
+            object: document:1
+          expectation: true
+        listObjectsAssertions:
+          - request:
+              user: document:1#writer
+              type: document
+              relation: viewer
+            expectation: ["document:1"]
+  - name: userset_defines_itself_9
+    stages:
+      - model: |
+          model
+            schema 1.1
+          type user
+          type group
+            relations
+              define member: [user]
+          type document
+            relations
+              define blocked: [user]
+              define viewer: [group#member] but not blocked
+        tuples:
+          - user: group:fga#member
+            relation: viewer
+            object: document:1
+          - user: user:maria
+            relation: blocked
+            object: document:1
+        checkAssertions:
+          - tuple:
+              user: group:fga#member
+              relation: viewer
+              object: document:1
+            expectation: true # the group as a whole has access, but individual members may not
+        listObjectsAssertions:
+          - request:
+              user: group:fga#member
+              type: document
+              relation: viewer
+            expectation: [document:1]
+  - name: userset_defines_itself_10
+    stages:
+      - model: |
+          model
+            schema 1.1
+          type user
+          type doc
+            relations
+              define d: [user]
+              define c: [user]
+              define b: c or d
+              define a: b
+        checkAssertions:
+          - tuple:
+              user: doc:1#d
+              relation: b
+              object: doc:1
+            expectation: true
+          - tuple:
+              user: doc:1#c
+              relation: b
+              object: doc:1
+            expectation: true
+          - tuple:
+              user: doc:1#c
+              relation: a
+              object: doc:1
+            expectation: true
+          - tuple:
+              user: doc:1#d
+              relation: a
+              object: doc:1
+            expectation: true
+          - tuple:
+              user: doc:1#b
+              relation: a
+              object: doc:1
+            expectation: true
+          - tuple:
+              user: doc:1#a
+              relation: a
+              object: doc:1
+            expectation: true
+        listObjectsAssertions:
+          - request:
+              user: doc:1#d
+              type: doc
+              relation: b
+            expectation: [doc:1]
+          - request:
+              user: doc:1#c
+              type: doc
+              relation: b
+            expectation: [doc:1]
+          - request:
+              user: doc:1#c
+              type: doc
+              relation: a
+            expectation: [doc:1]
+          - request:
+              user: doc:1#d
+              type: doc
+              relation: a
+            expectation: [doc:1]
+          - request:
+              user: doc:1#b
+              type: doc
+              relation: a
+            expectation: [doc:1]