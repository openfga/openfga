--- conflicted
+++ resolved
@@ -6,9 +6,6 @@
 
 coverage*.out
 *.swp
-<<<<<<< HEAD
 *.pb.go
-=======
 
-openfga
->>>>>>> 170a6834
+openfga