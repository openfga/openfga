package cmd

import (
	"context"
	"errors"
	"fmt"
	"html/template"
	"net"
	"net/http"
	"net/http/pprof"
	"os"
	"os/signal"
	goruntime "runtime"
	"strings"
	"syscall"
	"time"

	"github.com/cenkalti/backoff/v4"
	grpc_auth "github.com/grpc-ecosystem/go-grpc-middleware/auth"
	grpc_validator "github.com/grpc-ecosystem/go-grpc-middleware/validator"
	"github.com/grpc-ecosystem/grpc-gateway/v2/runtime"
	"github.com/openfga/openfga/assets"
	"github.com/openfga/openfga/cmd/util"
	"github.com/openfga/openfga/internal/authn"
	"github.com/openfga/openfga/internal/authn/oidc"
	"github.com/openfga/openfga/internal/authn/presharedkey"
	"github.com/openfga/openfga/internal/build"
	"github.com/openfga/openfga/internal/gateway"
	"github.com/openfga/openfga/internal/middleware"
	httpmiddleware "github.com/openfga/openfga/internal/middleware/http"
	"github.com/openfga/openfga/pkg/encoder"
	"github.com/openfga/openfga/pkg/logger"
	"github.com/openfga/openfga/pkg/server"
	serverErrors "github.com/openfga/openfga/pkg/server/errors"
	"github.com/openfga/openfga/pkg/server/health"
	"github.com/openfga/openfga/pkg/storage"
	"github.com/openfga/openfga/pkg/storage/caching"
	"github.com/openfga/openfga/pkg/storage/common"
	"github.com/openfga/openfga/pkg/storage/memory"
	"github.com/openfga/openfga/pkg/storage/mysql"
	"github.com/openfga/openfga/pkg/storage/postgres"
	"github.com/openfga/openfga/pkg/telemetry"
	"github.com/rs/cors"
	"github.com/spf13/cobra"
	"github.com/spf13/viper"
	openfgapb "go.buf.build/openfga/go/openfga/api/openfga/v1"
	"go.opentelemetry.io/contrib/instrumentation/google.golang.org/grpc/otelgrpc"
	"go.opentelemetry.io/otel/metric"
	sdktrace "go.opentelemetry.io/otel/sdk/trace"
	"go.uber.org/zap"
	"golang.org/x/exp/slices"
	"google.golang.org/grpc"
	"google.golang.org/grpc/credentials"
	"google.golang.org/grpc/credentials/insecure"
	healthv1pb "google.golang.org/grpc/health/grpc_health_v1"
	"google.golang.org/grpc/reflection"
	"google.golang.org/grpc/status"
)

func NewRunCommand() *cobra.Command {
	cmd := &cobra.Command{
		Use:   "run",
		Short: "Run the OpenFGA server",
		Long:  "Run the OpenFGA server.",
		Run:   run,
		Args:  cobra.NoArgs,
	}

	bindRunFlags(cmd)

	return cmd
}

// DatastoreConfig defines OpenFGA server configurations for datastore specific settings.
type DatastoreConfig struct {

	// Engine is the datastore engine to use (e.g. 'memory', 'postgres', 'mysql')
	Engine string
	URI    string

	// MaxCacheSize is the maximum number of cache keys that the storage cache can store before evicting
	// old keys. The storage cache is used to cache query results for various static resources
	// such as type definitions.
	MaxCacheSize int

	// MaxOpenConns is the maximum number of open connections to the database.
	MaxOpenConns int

	// MaxIdleConns is the maximum number of connections to the datastore in the idle connection pool.
	MaxIdleConns int

	// ConnMaxIdleTime is the maximum amount of time a connection to the datastore may be idle.
	ConnMaxIdleTime time.Duration

	// ConnMaxLifetime is the maximum amount of time a connection to the datastore may be reused.
	ConnMaxLifetime time.Duration
}

// GRPCConfig defines OpenFGA server configurations for grpc server specific settings.
type GRPCConfig struct {
	Addr string
	TLS  *TLSConfig
}

// HTTPConfig defines OpenFGA server configurations for HTTP server specific settings.
type HTTPConfig struct {
	Enabled bool
	Addr    string
	TLS     *TLSConfig

	// UpstreamTimeout is the timeout duration for proxying HTTP requests upstream
	// to the grpc endpoint. It cannot be smaller than Config.ListObjectsDeadline.
	UpstreamTimeout time.Duration

	CORSAllowedOrigins []string
	CORSAllowedHeaders []string
}

// TLSConfig defines configuration specific to Transport Layer Security (TLS) settings.
type TLSConfig struct {
	Enabled  bool
	CertPath string `mapstructure:"cert"`
	KeyPath  string `mapstructure:"key"`
}

// AuthnConfig defines OpenFGA server configurations for authentication specific settings.
type AuthnConfig struct {

	// Method is the authentication method that should be enforced (e.g. 'none', 'preshared', 'oidc')
	Method                   string
	*AuthnOIDCConfig         `mapstructure:"oidc"`
	*AuthnPresharedKeyConfig `mapstructure:"preshared"`
}

// AuthnOIDCConfig defines configurations for the 'oidc' method of authentication.
type AuthnOIDCConfig struct {
	Issuer   string
	Audience string
}

// AuthnPresharedKeyConfig defines configurations for the 'preshared' method of authentication.
type AuthnPresharedKeyConfig struct {
	// Keys define the preshared keys to verify authn tokens against.
	Keys []string
}

// LogConfig defines OpenFGA server configurations for log specific settings. For production we
// recommend using the 'json' log format.
type LogConfig struct {
	// Format is the log format to use in the log output (e.g. 'text' or 'json')
	Format string

	// Level is the log level to use in the log output (e.g. 'none', 'debug', or 'info')
	Level string
}

type TraceConfig struct {
	Enabled     bool
	Endpoint    string
	SampleRatio float64
}

// PlaygroundConfig defines OpenFGA server configurations for the Playground specific settings.
type PlaygroundConfig struct {
	Enabled bool
	Port    int
}

// ProfilerConfig defines server configurations specific to pprof profiling.
type ProfilerConfig struct {
	Enabled bool
	Addr    string
}

type OpenTelemetryMetricsConfig struct {
	Endpoint string
	Protocol string
}

// OpenTelemetryConfig defines configurations for OpenTelemetry telemetry settings.
type OpenTelemetryConfig struct {
	OpenTelemetryMetricsConfig `mapstructure:"metrics"`
}

type Config struct {
	// If you change any of these settings, please update the documentation at https://github.com/openfga/openfga.dev/blob/main/docs/content/intro/setup-openfga.mdx

	// ListObjectsDeadline defines the maximum amount of time to accumulate ListObjects results
	// before the server will respond. This is to protect the server from misuse of the
	// ListObjects endpoints. It cannot be larger than HTTPConfig.UpstreamTimeout.
	ListObjectsDeadline time.Duration

	// ListObjectsMaxResults defines the maximum number of ListObjects results to accumulate
	// before the server will respond. This is to protect the server from misuse of the
	// ListObjects endpoints.
	ListObjectsMaxResults uint32

	// MaxTuplesPerWrite defines the maximum number of tuples per Write endpoint.
	MaxTuplesPerWrite int

	// MaxTypesPerAuthorizationModel defines the maximum number of type definitions per authorization model for the WriteAuthorizationModel endpoint.
	MaxTypesPerAuthorizationModel int

	// ChangelogHorizonOffset is an offset in minutes from the current time. Changes that occur after this offset will not be included in the response of ReadChanges.
	ChangelogHorizonOffset int

	// Experimentals is a list of the experimental features to enable in the OpenFGA server.
	Experimentals []string

	// ResolveNodeLimit indicates how deeply nested an authorization model can be.
	ResolveNodeLimit uint32

	Datastore     DatastoreConfig
	GRPC          GRPCConfig
	HTTP          HTTPConfig
	Authn         AuthnConfig
	Log           LogConfig
	Trace         TraceConfig
	Playground    PlaygroundConfig
	Profiler      ProfilerConfig
	OpenTelemetry OpenTelemetryConfig `mapstructure:"otel"`
}

// DefaultConfig returns the OpenFGA server default configurations.
func DefaultConfig() *Config {
	return &Config{
		MaxTuplesPerWrite:             100,
		MaxTypesPerAuthorizationModel: 100,
		ChangelogHorizonOffset:        0,
		ResolveNodeLimit:              25,
		Experimentals:                 []string{},
		ListObjectsDeadline:           3 * time.Second, // there is a 3-second timeout elsewhere
		ListObjectsMaxResults:         1000,
		Datastore: DatastoreConfig{
			Engine:       "memory",
			MaxCacheSize: 100000,
		},
		GRPC: GRPCConfig{
			Addr: "0.0.0.0:8081",
			TLS:  &TLSConfig{Enabled: false},
		},
		HTTP: HTTPConfig{
			Enabled:            true,
			Addr:               "0.0.0.0:8080",
			TLS:                &TLSConfig{Enabled: false},
			UpstreamTimeout:    5 * time.Second,
			CORSAllowedOrigins: []string{"*"},
			CORSAllowedHeaders: []string{"*"},
		},
		Authn: AuthnConfig{
			Method:                  "none",
			AuthnPresharedKeyConfig: &AuthnPresharedKeyConfig{},
			AuthnOIDCConfig:         &AuthnOIDCConfig{},
		},
		Log: LogConfig{
			Format: "text",
			Level:  "info",
		},
		Trace: TraceConfig{
			Enabled:     false,
			Endpoint:    "0.0.0.0:4317",
			SampleRatio: 0.2,
		},
		Playground: PlaygroundConfig{
			Enabled: true,
			Port:    3000,
		},
		Profiler: ProfilerConfig{
			Enabled: false,
			Addr:    ":3001",
		},
		OpenTelemetry: OpenTelemetryConfig{
			OpenTelemetryMetricsConfig: OpenTelemetryMetricsConfig{
				Protocol: "grpc",
				Endpoint: "0.0.0.0:4317",
			},
		},
	}
}

// MustDefaultConfigWithRandomPorts returns the DefaultConfig, but with random ports for the grpc and http addresses.
// This function may panic if somehow a random port cannot be chosen.
func MustDefaultConfigWithRandomPorts() *Config {
	config := DefaultConfig()

	// Since this is used for tests, turn the following off:
	config.Playground.Enabled = false

	l, err := net.Listen("tcp", "")
	if err != nil {
		panic(err)
	}
	defer l.Close()
	httpPort := l.Addr().(*net.TCPAddr).Port

	l, err = net.Listen("tcp", "")
	if err != nil {
		panic(err)
	}
	defer l.Close()
	grpcPort := l.Addr().(*net.TCPAddr).Port

	config.GRPC.Addr = fmt.Sprintf("0.0.0.0:%d", grpcPort)
	config.HTTP.Addr = fmt.Sprintf("0.0.0.0:%d", httpPort)

	return config
}

// ReadConfig returns the OpenFGA server configuration based on the values provided in the server's 'config.yaml' file.
// The 'config.yaml' file is loaded from '/etc/openfga', '$HOME/.openfga', or the current working directory. If no configuration
// file is present, the default values are returned.
func ReadConfig() (*Config, error) {
	config := DefaultConfig()

	viper.SetConfigName("config")
	viper.SetConfigType("yaml")

	configPaths := []string{"/etc/openfga", "$HOME/.openfga", "."}
	for _, path := range configPaths {
		viper.AddConfigPath(path)
	}
	viper.SetEnvPrefix("OPENFGA")
	viper.SetEnvKeyReplacer(strings.NewReplacer(".", "_"))
	viper.AutomaticEnv()

	err := viper.ReadInConfig()
	if err != nil {
		if _, ok := err.(viper.ConfigFileNotFoundError); !ok {
			return nil, fmt.Errorf("failed to load server config: %w", err)
		}
	}

	if err := viper.Unmarshal(config); err != nil {
		return nil, fmt.Errorf("failed to unmarshal server config: %w", err)
	}

	return config, nil
}

func VerifyConfig(cfg *Config) error {
	if cfg.ListObjectsDeadline > cfg.HTTP.UpstreamTimeout {
		return fmt.Errorf("config 'http.upstreamTimeout' (%s) cannot be lower than 'listObjectsDeadline' config (%s)", cfg.HTTP.UpstreamTimeout, cfg.ListObjectsDeadline)
	}

	if cfg.Log.Format != "text" && cfg.Log.Format != "json" {
		return fmt.Errorf("config 'log.format' must be one of ['text', 'json']")
	}

	if cfg.Log.Level != "none" &&
		cfg.Log.Level != "debug" &&
		cfg.Log.Level != "info" &&
		cfg.Log.Level != "warn" &&
		cfg.Log.Level != "error" &&
		cfg.Log.Level != "panic" &&
		cfg.Log.Level != "fatal" {
		return fmt.Errorf("config 'log.level' must be one of ['none', 'debug', 'info', 'warn', 'error', 'panic', 'fatal']")
	}

	if cfg.Playground.Enabled {
		if !cfg.HTTP.Enabled {
			return errors.New("the HTTP server must be enabled to run the openfga playground")
		}

		if !(cfg.Authn.Method == "none" || cfg.Authn.Method == "preshared") {
			return errors.New("the playground only supports authn methods 'none' and 'preshared'")
		}
	}

	if cfg.HTTP.TLS.Enabled {
		if cfg.HTTP.TLS.CertPath == "" || cfg.HTTP.TLS.KeyPath == "" {
			return errors.New("'http.tls.cert' and 'http.tls.key' configs must be set")
		}
	}

	if cfg.GRPC.TLS.Enabled {
		if cfg.GRPC.TLS.CertPath == "" || cfg.GRPC.TLS.KeyPath == "" {
			return errors.New("'grpc.tls.cert' and 'grpc.tls.key' configs must be set")
		}
	}

	return nil
}

func run(_ *cobra.Command, _ []string) {
	config, err := ReadConfig()
	if err != nil {
		panic(err)
	}

	if err := RunServer(context.Background(), config); err != nil {
		panic(err)
	}
}

func RunServer(ctx context.Context, config *Config) error {
	if err := VerifyConfig(config); err != nil {
		return err
	}

	logger := logger.MustNewLogger(config.Log.Format, config.Log.Level)
	tokenEncoder := encoder.NewBase64Encoder()

	var tp *sdktrace.TracerProvider
	if config.Trace.Enabled {
		tp = telemetry.MustNewTracerProvider(config.Trace.Endpoint, config.Trace.SampleRatio)
	}

	meter := metric.NewNoopMeter()

	logger.Info(fmt.Sprintf("🧪 experimental features enabled: %v", config.Experimentals))

	var experimentals []server.ExperimentalFeatureFlag
	for _, feature := range config.Experimentals {
		experimentals = append(experimentals, server.ExperimentalFeatureFlag(feature))
	}

	var err error
	if slices.Contains(config.Experimentals, "otel-metrics") {

		protocol := config.OpenTelemetry.Protocol
		endpoint := config.OpenTelemetry.Endpoint

		logger.Info(fmt.Sprintf("🕵 OpenTelemetry 'otlp' metrics exported to '%s' via protocol '%s'", endpoint, protocol))

		meter, err = telemetry.NewOTLPMeter(ctx, logger, protocol, endpoint)
		if err != nil {
			return fmt.Errorf("failed to initialize otlp metrics meter: %w", err)
		}
	}

	dsCfg := common.NewConfig(
		common.WithLogger(logger),
		common.WithMaxTuplesPerWrite(config.MaxTuplesPerWrite),
		common.WithMaxTypesPerAuthorizationModel(config.MaxTypesPerAuthorizationModel),
		common.WithMaxOpenConns(config.Datastore.MaxOpenConns),
		common.WithMaxIdleConns(config.Datastore.MaxIdleConns),
		common.WithConnMaxIdleTime(config.Datastore.ConnMaxIdleTime),
		common.WithConnMaxLifetime(config.Datastore.ConnMaxLifetime),
	)

	var datastore storage.OpenFGADatastore
	switch config.Datastore.Engine {
	case "memory":
		datastore = memory.New(config.MaxTuplesPerWrite, config.MaxTypesPerAuthorizationModel)
	case "mysql":
		datastore, err = mysql.New(config.Datastore.URI, dsCfg)
		if err != nil {
			return fmt.Errorf("failed to initialize mysql datastore: %w", err)
		}
	case "postgres":
		datastore, err = postgres.New(config.Datastore.URI, dsCfg)
		if err != nil {
			return fmt.Errorf("failed to initialize postgres datastore: %w", err)
		}
	default:
		return fmt.Errorf("storage engine '%s' is unsupported", config.Datastore.Engine)
	}
	datastore = caching.NewCachedOpenFGADatastore(datastore, config.Datastore.MaxCacheSize)

<<<<<<< HEAD
	logger.Info(fmt.Sprintf("using '%v' storage engine", config.Datastore.Engine))
=======
	datastore = caching.NewCachedOpenFGADatastore(storage.NewContextWrapper(datastore), config.Datastore.MaxCacheSize)
>>>>>>> 53e30d84

	var authenticator authn.Authenticator
	switch config.Authn.Method {
	case "none":
		logger.Warn("authentication is disabled")
		authenticator = authn.NoopAuthenticator{}
	case "preshared":
		logger.Info("using 'preshared' authentication")
		authenticator, err = presharedkey.NewPresharedKeyAuthenticator(config.Authn.Keys)
	case "oidc":
		logger.Info("using 'oidc' authentication")
		authenticator, err = oidc.NewRemoteOidcAuthenticator(config.Authn.Issuer, config.Authn.Audience)
	default:
		return fmt.Errorf("unsupported authentication method '%v'", config.Authn.Method)
	}
	if err != nil {
		return fmt.Errorf("failed to initialize authenticator: %w", err)
	}

	unaryServerInterceptors := []grpc.UnaryServerInterceptor{
		grpc_validator.UnaryServerInterceptor(),
		grpc_auth.UnaryServerInterceptor(middleware.AuthFunc(authenticator)),
		middleware.NewRequestIDInterceptor(logger),
		middleware.NewLoggingInterceptor(logger),
	}

	streamingServerInterceptors := []grpc.StreamServerInterceptor{
		grpc_validator.StreamServerInterceptor(),
		grpc_auth.StreamServerInterceptor(middleware.AuthFunc(authenticator)),
		middleware.NewStreamingRequestIDInterceptor(logger),
		middleware.NewStreamingLoggingInterceptor(logger),
	}

	opts := []grpc.ServerOption{
		grpc.ChainUnaryInterceptor(unaryServerInterceptors...),
		grpc.ChainStreamInterceptor(streamingServerInterceptors...),
	}

	if config.GRPC.TLS.Enabled {
		if config.GRPC.TLS.CertPath == "" || config.GRPC.TLS.KeyPath == "" {
			return errors.New("'grpc.tls.cert' and 'grpc.tls.key' configs must be set")
		}
		creds, err := credentials.NewServerTLSFromFile(config.GRPC.TLS.CertPath, config.GRPC.TLS.KeyPath)
		if err != nil {
			return err
		}

		opts = append(opts, grpc.Creds(creds))

		logger.Info("grpc TLS is enabled, serving connections using the provided certificate")
	} else {
		logger.Warn("grpc TLS is disabled, serving connections using insecure plaintext")
	}

	if config.Profiler.Enabled {
		mux := http.NewServeMux()
		mux.HandleFunc("/debug/pprof/", pprof.Index)
		mux.HandleFunc("/debug/pprof/cmdline", pprof.Cmdline)
		mux.HandleFunc("/debug/pprof/profile", pprof.Profile)
		mux.HandleFunc("/debug/pprof/symbol", pprof.Symbol)
		mux.HandleFunc("/debug/pprof/trace", pprof.Trace)

		go func() {
			logger.Info(fmt.Sprintf("🔬 starting pprof profiler on '%s'", config.Profiler.Addr))

			if err := http.ListenAndServe(config.Profiler.Addr, mux); err != nil {
				if err != http.ErrServerClosed {
					logger.Fatal("failed to start pprof profiler", zap.Error(err))
				}
			}
		}()
	}

	svr := server.New(&server.Dependencies{
		Datastore:    datastore,
<<<<<<< HEAD
=======
		Tracer:       tracer,
>>>>>>> 53e30d84
		Logger:       logger,
		Meter:        meter,
		TokenEncoder: tokenEncoder,
		Transport:    gateway.NewRPCTransport(logger),
	}, &server.Config{
		ResolveNodeLimit:       config.ResolveNodeLimit,
		ChangelogHorizonOffset: config.ChangelogHorizonOffset,
		ListObjectsDeadline:    config.ListObjectsDeadline,
		ListObjectsMaxResults:  config.ListObjectsMaxResults,
		Experimentals:          experimentals,
	})

	logger.Info(
		"🚀 starting openfga service...",
		zap.String("version", build.Version),
		zap.String("date", build.Date),
		zap.String("commit", build.Commit),
		zap.String("go-version", goruntime.Version()),
	)

	// nosemgrep: grpc-server-insecure-connection
	grpcServer := grpc.NewServer(opts...)
	openfgapb.RegisterOpenFGAServiceServer(grpcServer, svr)
	healthServer := &health.Checker{TargetService: svr, TargetServiceName: openfgapb.OpenFGAService_ServiceDesc.ServiceName}
	healthv1pb.RegisterHealthServer(grpcServer, healthServer)
	reflection.Register(grpcServer)

	lis, err := net.Listen("tcp", config.GRPC.Addr)
	if err != nil {
		return fmt.Errorf("failed to listen: %w", err)
	}

	go func() {
		if err := grpcServer.Serve(lis); err != nil {
			if !errors.Is(err, grpc.ErrServerStopped) {
				logger.Fatal("failed to start grpc server", zap.Error(err))
			}

			logger.Info("grpc server shut down..")
		}
	}()
	logger.Info(fmt.Sprintf("grpc server listening on '%s'...", config.GRPC.Addr))

	var httpServer *http.Server
	if config.HTTP.Enabled {
		// Set a request timeout.
		runtime.DefaultContextTimeout = config.HTTP.UpstreamTimeout

		dialOpts := []grpc.DialOption{
			grpc.WithBlock(),
			grpc.WithUnaryInterceptor(otelgrpc.UnaryClientInterceptor()),
		}
		if config.GRPC.TLS.Enabled {
			creds, err := credentials.NewClientTLSFromFile(config.GRPC.TLS.CertPath, "")
			if err != nil {
				logger.Fatal("", zap.Error(err))
			}
			dialOpts = append(dialOpts, grpc.WithTransportCredentials(creds))
		} else {
			dialOpts = append(dialOpts, grpc.WithTransportCredentials(insecure.NewCredentials()))
		}

		timeoutCtx, cancel := context.WithTimeout(context.Background(), 3*time.Second)
		defer cancel()

		conn, err := grpc.DialContext(timeoutCtx, config.GRPC.Addr, dialOpts...)
		if err != nil {
			logger.Fatal("", zap.Error(err))
		}
		defer conn.Close()

		muxOpts := []runtime.ServeMuxOption{
			runtime.WithForwardResponseOption(httpmiddleware.HTTPResponseModifier),
			runtime.WithErrorHandler(func(c context.Context, sr *runtime.ServeMux, mm runtime.Marshaler, w http.ResponseWriter, r *http.Request, e error) {
				intCode := serverErrors.ConvertToEncodedErrorCode(status.Convert(e))
				httpmiddleware.CustomHTTPErrorHandler(c, w, r, serverErrors.NewEncodedError(intCode, e.Error()))
			}),
			runtime.WithStreamErrorHandler(func(ctx context.Context, e error) *status.Status {
				intCode := serverErrors.ConvertToEncodedErrorCode(status.Convert(e))
				encodedErr := serverErrors.NewEncodedError(intCode, e.Error())
				return status.Convert(&encodedErr)
			}),
			runtime.WithHealthzEndpoint(healthv1pb.NewHealthClient(conn)),
		}
		mux := runtime.NewServeMux(muxOpts...)
		if err := openfgapb.RegisterOpenFGAServiceHandler(ctx, mux, conn); err != nil {
			return err
		}

		httpServer = &http.Server{
			Addr: config.HTTP.Addr,
			Handler: cors.New(cors.Options{
				AllowedOrigins:   config.HTTP.CORSAllowedOrigins,
				AllowCredentials: true,
				AllowedHeaders:   config.HTTP.CORSAllowedHeaders,
				AllowedMethods: []string{http.MethodGet, http.MethodPost,
					http.MethodHead, http.MethodPatch, http.MethodDelete, http.MethodPut},
			}).Handler(mux),
		}

		go func() {
			var err error
			if config.HTTP.TLS.Enabled {
				if config.HTTP.TLS.CertPath == "" || config.HTTP.TLS.KeyPath == "" {
					logger.Fatal("'http.tls.cert' and 'http.tls.key' configs must be set")
				}
				err = httpServer.ListenAndServeTLS(config.HTTP.TLS.CertPath, config.HTTP.TLS.KeyPath)
			} else {
				err = httpServer.ListenAndServe()
			}
			if err != http.ErrServerClosed {
				logger.Fatal("HTTP server closed with unexpected error", zap.Error(err))
			}
		}()
		logger.Info(fmt.Sprintf("HTTP server listening on '%s'...", httpServer.Addr))
	}

	var playground *http.Server
	if config.Playground.Enabled {
		if !config.HTTP.Enabled {
			return errors.New("the HTTP server must be enabled to run the openfga playground")
		}

		authMethod := config.Authn.Method
		if !(authMethod == "none" || authMethod == "preshared") {
			return errors.New("the playground only supports authn methods 'none' and 'preshared'")
		}

		playgroundAddr := fmt.Sprintf(":%d", config.Playground.Port)
		logger.Info(fmt.Sprintf("🛝 starting openfga playground on http://localhost%s/playground", playgroundAddr))

		tmpl, err := template.ParseFS(assets.EmbedPlayground, "playground/index.html")
		if err != nil {
			return fmt.Errorf("failed to parse playground index.html as Go template: %w", err)
		}

		fileServer := http.FileServer(http.FS(assets.EmbedPlayground))

		policy := backoff.NewExponentialBackOff()
		policy.MaxElapsedTime = 3 * time.Second

		var conn net.Conn
		err = backoff.Retry(
			func() error {
				conn, err = net.Dial("tcp", config.HTTP.Addr)
				return err
			},
			policy,
		)
		if err != nil {
			return fmt.Errorf("failed to establish playground connection to HTTP server: %w", err)
		}

		playgroundAPIToken := ""
		if authMethod == "preshared" {
			playgroundAPIToken = config.Authn.AuthnPresharedKeyConfig.Keys[0]
		}

		mux := http.NewServeMux()
		mux.Handle("/", http.HandlerFunc(func(w http.ResponseWriter, r *http.Request) {

			if strings.HasPrefix(r.URL.Path, "/playground") {
				if r.URL.Path == "/playground" || r.URL.Path == "/playground/index.html" {
					err = tmpl.Execute(w, struct {
						HTTPServerURL      string
						PlaygroundAPIToken string
					}{
						HTTPServerURL:      conn.RemoteAddr().String(),
						PlaygroundAPIToken: playgroundAPIToken,
					})
					if err != nil {
						w.WriteHeader(http.StatusInternalServerError)
						logger.Error("failed to execute/render the playground web template", zap.Error(err))
					}

					return
				}

				fileServer.ServeHTTP(w, r)
				return
			}

			http.NotFound(w, r)
		}))

		playground = &http.Server{Addr: playgroundAddr, Handler: mux}

		go func() {
			err = playground.ListenAndServe()
			if err != http.ErrServerClosed {
				logger.Fatal("failed to start the openfga playground server", zap.Error(err))
			}
			logger.Info("shutdown the openfga playground server")
		}()
	}

	done := make(chan os.Signal, 1)
	signal.Notify(done, os.Interrupt, syscall.SIGINT, syscall.SIGTERM)

	select {
	case <-done:
	case <-ctx.Done():
	}
	logger.Info("attempting to shutdown gracefully")

	ctx, cancel := context.WithTimeout(context.Background(), 5*time.Second)
	defer cancel()

	if playground != nil {
		if err := playground.Shutdown(ctx); err != nil {
			logger.Info("failed to gracefully shutdown playground server", zap.Error(err))
		}
	}

	if httpServer != nil {
		if err := httpServer.Shutdown(ctx); err != nil {
			logger.Info("failed to shutdown the http server", zap.Error(err))
		}
	}

	grpcServer.GracefulStop()

	authenticator.Close()

	datastore.Close()

<<<<<<< HEAD
	if tp != nil {
		_ = tp.ForceFlush(ctx)
		_ = tp.Shutdown(ctx)
	}

=======
>>>>>>> 53e30d84
	logger.Info("server exited. goodbye 👋")

	return nil
}

// bindRunFlags binds the cobra cmd flags to the equivalent config value being managed
// by viper. This bridges the config between cobra flags and viper flags.
func bindRunFlags(cmd *cobra.Command) {

	defaultConfig := DefaultConfig()

	cmd.Flags().StringSlice("experimentals", defaultConfig.Experimentals, "a list of experimental features to enable")
	util.MustBindPFlag("experimentals", cmd.Flags().Lookup("experimentals"))
	util.MustBindEnv("experimentals", "EXPERIMENTALS")

	cmd.Flags().String("grpc-addr", defaultConfig.GRPC.Addr, "the host:port address to serve the grpc server on")
	util.MustBindPFlag("grpc.addr", cmd.Flags().Lookup("grpc-addr"))
	util.MustBindEnv("grpc.addr", "GRPC_ADDR")

	cmd.Flags().Bool("grpc-tls-enabled", defaultConfig.GRPC.TLS.Enabled, "enable/disable transport layer security (TLS)")
	util.MustBindPFlag("grpc.tls.enabled", cmd.Flags().Lookup("grpc-tls-enabled"))
	util.MustBindEnv("grpc.tls.enabled", "GRPC_TLS_ENABLED")

	cmd.Flags().String("grpc-tls-cert", defaultConfig.GRPC.TLS.CertPath, "the (absolute) file path of the certificate to use for the TLS connection")
	util.MustBindPFlag("grpc.tls.cert", cmd.Flags().Lookup("grpc-tls-cert"))
	util.MustBindEnv("grpc.tls.cert", "GRPC_TLS_CERT")

	cmd.Flags().String("grpc-tls-key", defaultConfig.GRPC.TLS.KeyPath, "the (absolute) file path of the TLS key that should be used for the TLS connection")
	util.MustBindPFlag("grpc.tls.key", cmd.Flags().Lookup("grpc-tls-key"))
	util.MustBindEnv("grpc.tls.key", "GRPC_TLS_KEY")

	cmd.MarkFlagsRequiredTogether("grpc-tls-enabled", "grpc-tls-cert", "grpc-tls-key")

	cmd.Flags().Bool("http-enabled", defaultConfig.HTTP.Enabled, "enable/disable the OpenFGA HTTP server")
	util.MustBindPFlag("http.enabled", cmd.Flags().Lookup("http-enabled"))
	util.MustBindEnv("http.enabled", "HTTP_ENABLED")

	cmd.Flags().String("http-addr", defaultConfig.HTTP.Addr, "the host:port address to serve the HTTP server on")
	util.MustBindPFlag("http.addr", cmd.Flags().Lookup("http-addr"))
	util.MustBindEnv("http.addr", "HTTP_ADDR")

	cmd.Flags().Bool("http-tls-enabled", defaultConfig.HTTP.TLS.Enabled, "enable/disable transport layer security (TLS)")
	util.MustBindPFlag("http.tls.enabled", cmd.Flags().Lookup("http-tls-enabled"))
	util.MustBindEnv("http.tls.enabled", "HTTP_TLS_ENABLED")

	cmd.Flags().String("http-tls-cert", defaultConfig.HTTP.TLS.CertPath, "the (absolute) file path of the certificate to use for the TLS connection")
	util.MustBindPFlag("http.tls.cert", cmd.Flags().Lookup("http-tls-cert"))
	util.MustBindEnv("http.tls.cert", "HTTP_TLS_CERT")

	cmd.Flags().String("http-tls-key", defaultConfig.HTTP.TLS.KeyPath, "the (absolute) file path of the TLS key that should be used for the TLS connection")
	util.MustBindPFlag("http.tls.key", cmd.Flags().Lookup("http-tls-key"))
	util.MustBindEnv("http.tls.key", "HTTP_TLS_KEY")

	cmd.MarkFlagsRequiredTogether("http-tls-enabled", "http-tls-cert", "http-tls-key")

	cmd.Flags().Duration("http-upstream-timeout", defaultConfig.HTTP.UpstreamTimeout, "the timeout duration for proxying HTTP requests upstream to the grpc endpoint")
	util.MustBindPFlag("http.upstreamTimeout", cmd.Flags().Lookup("http-upstream-timeout"))
	util.MustBindEnv("http.upstreamTimeout", "HTTP_UPSTREAM_TIMEOUT", "HTTP_UPSTREAMTIMEOUT")

	cmd.Flags().StringSlice("http-cors-allowed-origins", defaultConfig.HTTP.CORSAllowedOrigins, "specifies the CORS allowed origins")
	util.MustBindPFlag("http.corsAllowedOrigins", cmd.Flags().Lookup("http-cors-allowed-origins"))
	util.MustBindEnv("http.corsAllowedOrigins", "HTTP_CORS_ALLOWED_ORIGINS", "HTTP_CORSALLOWEDORIGINS")

	cmd.Flags().StringSlice("http-cors-allowed-headers", defaultConfig.HTTP.CORSAllowedHeaders, "specifies the CORS allowed headers")
	util.MustBindPFlag("http.corsAllowedHeaders", cmd.Flags().Lookup("http-cors-allowed-headers"))
	util.MustBindEnv("http.corsAllowedHeaders", "HTTP_CORS_ALLOWED_HEADERS", "HTTP_CORSALLOWEDHEADERS")

	cmd.Flags().String("authn-method", defaultConfig.Authn.Method, "the authentication method to use")
	util.MustBindPFlag("authn.method", cmd.Flags().Lookup("authn-method"))
	util.MustBindEnv("authn.method", "AUTHN_METHOD")

	cmd.Flags().StringSlice("authn-preshared-keys", defaultConfig.Authn.Keys, "one or more preshared keys to use for authentication")
	util.MustBindPFlag("authn.preshared.keys", cmd.Flags().Lookup("authn-preshared-keys"))
	util.MustBindEnv("authn.preshared.keys", "AUTHN_PRESHARED_KEYS")

	cmd.Flags().String("authn-oidc-audience", defaultConfig.Authn.Audience, "the OIDC audience of the tokens being signed by the authorization server")
	util.MustBindPFlag("authn.oidc.audience", cmd.Flags().Lookup("authn-oidc-audience"))
	util.MustBindEnv("authn.oidc.audience", "AUTHN_OIDC_AUDIENCE")

	cmd.Flags().String("authn-oidc-issuer", defaultConfig.Authn.Issuer, "the OIDC issuer (authorization server) signing the tokens")
	util.MustBindPFlag("authn.oidc.issuer", cmd.Flags().Lookup("authn-oidc-issuer"))
	util.MustBindEnv("authn.oidc.issuer", "AUTHN_OIDC_ISSUER")

	cmd.Flags().String("datastore-engine", defaultConfig.Datastore.Engine, "the datastore engine that will be used for persistence")
	util.MustBindPFlag("datastore.engine", cmd.Flags().Lookup("datastore-engine"))
	util.MustBindEnv("datastore.engine", "DATASTORE_ENGINE")

	cmd.Flags().String("datastore-uri", defaultConfig.Datastore.URI, "the connection uri to use to connect to the datastore (for any engine other than 'memory')")
	util.MustBindPFlag("datastore.uri", cmd.Flags().Lookup("datastore-uri"))
	util.MustBindEnv("datastore.uri", "DATASTORE_URI")

	cmd.Flags().Int("datastore-max-cache-size", defaultConfig.Datastore.MaxCacheSize, "the maximum number of cache keys that the storage cache can store before evicting old keys")
	util.MustBindPFlag("datastore.maxCacheSize", cmd.Flags().Lookup("datastore-max-cache-size"))
	util.MustBindEnv("datastore.maxCacheSize", "DATASTORE_MAX_CACHE_SIZE", "DATASTORE_MAXCACHESIZE")

	cmd.Flags().Int("datastore-max-open-conns", defaultConfig.Datastore.MaxOpenConns, "the maximum number of open connections to the datastore")
	util.MustBindPFlag("datastore.maxOpenConns", cmd.Flags().Lookup("datastore-max-open-conns"))
	util.MustBindEnv("datastore.maxOpenConns", "DATASTORE_MAX_OPEN_CONNS", "DATASTORE_MAXOPENCONNS")

	cmd.Flags().Int("datastore-max-idle-conns", defaultConfig.Datastore.MaxIdleConns, "the maximum number of connections to the datastore in the idle connection pool")
	util.MustBindPFlag("datastore.maxIdleConns", cmd.Flags().Lookup("datastore-max-idle-conns"))
	util.MustBindEnv("datastore.maxIdleConns", "DATASTORE_MAX_IDLE_CONNS", "DATASTORE_MAXIDLECONNS")

	cmd.Flags().Duration("datastore-conn-max-idle-time", defaultConfig.Datastore.ConnMaxIdleTime, "the maximum amount of time a connection to the datastore may be idle")
	util.MustBindPFlag("datastore.connMaxIdleTime", cmd.Flags().Lookup("datastore-conn-max-idle-time"))
	util.MustBindEnv("datastore.connMaxIdleTime", "DATASTORE_CONN_MAX_IDLE_TIME", "DATASTORE_CONNMAXIDLETIME")

	cmd.Flags().Duration("datastore-conn-max-lifetime", defaultConfig.Datastore.ConnMaxLifetime, "the maximum amount of time a connection to the datastore may be reused")
	util.MustBindPFlag("datastore.connMaxLifetime", cmd.Flags().Lookup("datastore-conn-max-lifetime"))
	util.MustBindEnv("datastore.connMaxLifetime", "DATASTORE_CONN_MAX_LIFETIME", "DATASTORE_CONNMAXLIFETIME")

	cmd.Flags().Bool("playground-enabled", defaultConfig.Playground.Enabled, "enable/disable the OpenFGA Playground")
	util.MustBindPFlag("playground.enabled", cmd.Flags().Lookup("playground-enabled"))
	util.MustBindEnv("playground.enabled", "PLAYGROUND_ENABLED")

	cmd.Flags().Int("playground-port", defaultConfig.Playground.Port, "the port to serve the local OpenFGA Playground on")
	util.MustBindPFlag("playground.port", cmd.Flags().Lookup("playground-port"))
	util.MustBindEnv("playground.port", "PLAYGROUND_PORT")

	cmd.Flags().Bool("profiler-enabled", defaultConfig.Profiler.Enabled, "enable/disable pprof profiling")
	util.MustBindPFlag("profiler.enabled", cmd.Flags().Lookup("profiler-enabled"))
	util.MustBindEnv("profiler.enabled", "PROFILER_ENABLED")

	cmd.Flags().String("log-format", defaultConfig.Log.Format, "the log format to output logs in")
	util.MustBindPFlag("log.format", cmd.Flags().Lookup("log-format"))
	util.MustBindEnv("log.format", "LOG_FORMAT")

	cmd.Flags().String("log-level", defaultConfig.Log.Level, "the log level to use")
	util.MustBindPFlag("log.level", cmd.Flags().Lookup("log-level"))
	util.MustBindEnv("log.level", "LOG_LEVEL")

	cmd.Flags().Bool("trace-enabled", defaultConfig.Trace.Enabled, "enable tracing")
	util.MustBindPFlag("trace.enabled", cmd.Flags().Lookup("trace-enabled"))
	util.MustBindEnv("trace.enabled", "TRACE_ENABLED")

	cmd.Flags().String("trace-endpoint", defaultConfig.Trace.Endpoint, "the endpoint of the trace collector")
	util.MustBindPFlag("trace.endpoint", cmd.Flags().Lookup("trace-endpoint"))
	util.MustBindEnv("trace.endpoint", "TRACE_ENDPOINT")

	cmd.Flags().Float64("trace-sample-ratio", defaultConfig.Trace.SampleRatio, "the fraction of traces to sample. 1 means all, 0 means none.")
	util.MustBindPFlag("trace.sample.ratio", cmd.Flags().Lookup("trace-sample-ratio"))
	util.MustBindEnv("trace.sample.ratio", "TRACE_SAMPLE_RATIO")

	cmd.Flags().Int("max-tuples-per-write", defaultConfig.MaxTuplesPerWrite, "the maximum allowed number of tuples per Write transaction")
	util.MustBindPFlag("maxTuplesPerWrite", cmd.Flags().Lookup("max-tuples-per-write"))
	util.MustBindEnv("maxTuplesPerWrite", "MAX_TUPLES_PER_WRITE", "MAXTUPLESPERWRITE")

	cmd.Flags().Int("max-types-per-authorization-model", defaultConfig.MaxTypesPerAuthorizationModel, "the maximum allowed number of type definitions per authorization model")
	util.MustBindPFlag("maxTypesPerAuthorizationModel", cmd.Flags().Lookup("max-types-per-authorization-model"))
	util.MustBindEnv("maxTypesPerAuthorizationModel", "MAX_TYPES_PER_AUTHORIZATION_MODEL", "MAXTYPESPERAUTHORIZATIONMODEL")

	cmd.Flags().Int("changelog-horizon-offset", defaultConfig.ChangelogHorizonOffset, "the offset (in minutes) from the current time. Changes that occur after this offset will not be included in the response of ReadChanges")
	util.MustBindPFlag("changelogHorizonOffset", cmd.Flags().Lookup("changelog-horizon-offset"))
	util.MustBindEnv("changelogHorizonOffset", "CHANGELOG_HORIZON_OFFSET", "CHANGELOGHORIZONOFFSET")

	cmd.Flags().Int("resolve-node-limit", int(defaultConfig.ResolveNodeLimit), "defines how deeply nested an authorization model can be")
	util.MustBindPFlag("resolveNodeLimit", cmd.Flags().Lookup("resolve-node-limit"))
	util.MustBindEnv("resolveNodeLimit", "RESOLVE_NODE_LIMIT", "RESOLVENODELIMIT")

	cmd.Flags().Duration("listObjects-deadline", defaultConfig.ListObjectsDeadline, "the timeout deadline for serving ListObjects requests")
	util.MustBindPFlag("listObjectsDeadline", cmd.Flags().Lookup("listObjects-deadline"))
	util.MustBindEnv("listObjectsDeadline", "LIST_OBJECTS_DEADLINE", "LISTOBJECTSDEADLINE")

	cmd.Flags().Uint32("listObjects-max-results", defaultConfig.ListObjectsMaxResults, "the maximum results to return in ListObjects responses")
	util.MustBindPFlag("listObjectsMaxResults", cmd.Flags().Lookup("listObjects-max-results"))
	util.MustBindEnv("listObjectsMaxResults", "LIST_OBJECTS_MAX_RESULTS", "LISTOBJECTSMAXRESULTS")

	cmd.Flags().String("otel-metrics-endpoint", defaultConfig.OpenTelemetry.Endpoint, "OpenTelemetry collector endpoint to use")
	util.MustBindPFlag("otel.metrics.endpoint", cmd.Flags().Lookup("otel-metrics-endpoint"))
	util.MustBindEnv("otel.metrics.endpoint", "OTEL_METRICS_ENDPOINT")

	cmd.Flags().String("otel-metrics-protocol", defaultConfig.OpenTelemetry.Protocol, "OpenTelemetry protocol to use to send OTLP metrics")
	util.MustBindPFlag("otel.metrics.protocol", cmd.Flags().Lookup("otel-metrics-protocol"))
	util.MustBindEnv("otel.metrics.protocol", "OTEL_METRICS_PROTOCOL")
}<|MERGE_RESOLUTION|>--- conflicted
+++ resolved
@@ -455,13 +455,9 @@
 	default:
 		return fmt.Errorf("storage engine '%s' is unsupported", config.Datastore.Engine)
 	}
-	datastore = caching.NewCachedOpenFGADatastore(datastore, config.Datastore.MaxCacheSize)
-
-<<<<<<< HEAD
+	datastore = caching.NewCachedOpenFGADatastore(storage.NewContextWrapper(datastore), config.Datastore.MaxCacheSize)
+
 	logger.Info(fmt.Sprintf("using '%v' storage engine", config.Datastore.Engine))
-=======
-	datastore = caching.NewCachedOpenFGADatastore(storage.NewContextWrapper(datastore), config.Datastore.MaxCacheSize)
->>>>>>> 53e30d84
 
 	var authenticator authn.Authenticator
 	switch config.Authn.Method {
@@ -537,10 +533,6 @@
 
 	svr := server.New(&server.Dependencies{
 		Datastore:    datastore,
-<<<<<<< HEAD
-=======
-		Tracer:       tracer,
->>>>>>> 53e30d84
 		Logger:       logger,
 		Meter:        meter,
 		TokenEncoder: tokenEncoder,
@@ -767,14 +759,11 @@
 
 	datastore.Close()
 
-<<<<<<< HEAD
 	if tp != nil {
 		_ = tp.ForceFlush(ctx)
 		_ = tp.Shutdown(ctx)
 	}
 
-=======
->>>>>>> 53e30d84
 	logger.Info("server exited. goodbye 👋")
 
 	return nil
