package cmd

import (
	"context"
	"errors"
	"fmt"
	"html/template"
	"net"
	"net/http"
	"net/http/pprof"
	"os"
	"os/signal"
	goruntime "runtime"
	"strings"
	"syscall"
	"time"

	"github.com/cenkalti/backoff/v4"
	grpc_auth "github.com/grpc-ecosystem/go-grpc-middleware/auth"
	grpc_validator "github.com/grpc-ecosystem/go-grpc-middleware/validator"
	"github.com/grpc-ecosystem/grpc-gateway/v2/runtime"
	"github.com/openfga/openfga/assets"
	"github.com/openfga/openfga/cmd/util"
	"github.com/openfga/openfga/internal/authn"
	"github.com/openfga/openfga/internal/authn/oidc"
	"github.com/openfga/openfga/internal/authn/presharedkey"
	"github.com/openfga/openfga/internal/build"
	"github.com/openfga/openfga/internal/gateway"
	"github.com/openfga/openfga/internal/middleware"
	httpmiddleware "github.com/openfga/openfga/internal/middleware/http"
	"github.com/openfga/openfga/pkg/encoder"
	"github.com/openfga/openfga/pkg/logger"
	"github.com/openfga/openfga/pkg/server"
	serverErrors "github.com/openfga/openfga/pkg/server/errors"
	"github.com/openfga/openfga/pkg/server/health"
	"github.com/openfga/openfga/pkg/storage"
	"github.com/openfga/openfga/pkg/storage/caching"
	"github.com/openfga/openfga/pkg/storage/common"
	"github.com/openfga/openfga/pkg/storage/memory"
	"github.com/openfga/openfga/pkg/storage/mysql"
	"github.com/openfga/openfga/pkg/storage/postgres"
	"github.com/openfga/openfga/pkg/telemetry"
	"github.com/rs/cors"
	"github.com/spf13/cobra"
	"github.com/spf13/viper"
	openfgapb "go.buf.build/openfga/go/openfga/api/openfga/v1"
	"go.opentelemetry.io/contrib/instrumentation/google.golang.org/grpc/otelgrpc"
	"go.opentelemetry.io/otel/metric"
	sdktrace "go.opentelemetry.io/otel/sdk/trace"
	"go.uber.org/zap"
	"google.golang.org/grpc"
	"google.golang.org/grpc/credentials"
	"google.golang.org/grpc/credentials/insecure"
	healthv1pb "google.golang.org/grpc/health/grpc_health_v1"
	"google.golang.org/grpc/reflection"
	"google.golang.org/grpc/status"
)

func NewRunCommand() *cobra.Command {
	cmd := &cobra.Command{
		Use:   "run",
		Short: "Run the OpenFGA server",
		Long:  "Run the OpenFGA server.",
		Run:   run,
		Args:  cobra.NoArgs,
	}

	bindRunFlags(cmd)

	return cmd
}

// DatastoreConfig defines OpenFGA server configurations for datastore specific settings.
type DatastoreConfig struct {

	// Engine is the datastore engine to use (e.g. 'memory', 'postgres', 'mysql')
	Engine string
	URI    string

	// MaxCacheSize is the maximum number of cache keys that the storage cache can store before evicting
	// old keys. The storage cache is used to cache query results for various static resources
	// such as type definitions.
	MaxCacheSize int

	// MaxOpenConns is the maximum number of open connections to the database.
	MaxOpenConns int

	// MaxIdleConns is the maximum number of connections to the datastore in the idle connection pool.
	MaxIdleConns int

	// ConnMaxIdleTime is the maximum amount of time a connection to the datastore may be idle.
	ConnMaxIdleTime time.Duration

	// ConnMaxLifetime is the maximum amount of time a connection to the datastore may be reused.
	ConnMaxLifetime time.Duration
}

// GRPCConfig defines OpenFGA server configurations for grpc server specific settings.
type GRPCConfig struct {
	Addr string
	TLS  *TLSConfig
}

// HTTPConfig defines OpenFGA server configurations for HTTP server specific settings.
type HTTPConfig struct {
	Enabled bool
	Addr    string
	TLS     *TLSConfig

	// UpstreamTimeout is the timeout duration for proxying HTTP requests upstream
	// to the grpc endpoint. It cannot be smaller than Config.ListObjectsDeadline.
	UpstreamTimeout time.Duration

	CORSAllowedOrigins []string
	CORSAllowedHeaders []string
}

// TLSConfig defines configuration specific to Transport Layer Security (TLS) settings.
type TLSConfig struct {
	Enabled  bool
	CertPath string `mapstructure:"cert"`
	KeyPath  string `mapstructure:"key"`
}

// AuthnConfig defines OpenFGA server configurations for authentication specific settings.
type AuthnConfig struct {

	// Method is the authentication method that should be enforced (e.g. 'none', 'preshared', 'oidc')
	Method                   string
	*AuthnOIDCConfig         `mapstructure:"oidc"`
	*AuthnPresharedKeyConfig `mapstructure:"preshared"`
}

// AuthnOIDCConfig defines configurations for the 'oidc' method of authentication.
type AuthnOIDCConfig struct {
	Issuer   string
	Audience string
}

// AuthnPresharedKeyConfig defines configurations for the 'preshared' method of authentication.
type AuthnPresharedKeyConfig struct {
	// Keys define the preshared keys to verify authn tokens against.
	Keys []string
}

// LogConfig defines OpenFGA server configurations for log specific settings. For production we
// recommend using the 'json' log format.
type LogConfig struct {
	// Format is the log format to use in the log output (e.g. 'text' or 'json')
	Format string

	// Level is the log level to use in the log output (e.g. 'none', 'debug', or 'info')
	Level string
}

type TraceConfig struct {
	Enabled     bool
	Endpoint    string
	SampleRatio float64
}

// PlaygroundConfig defines OpenFGA server configurations for the Playground specific settings.
type PlaygroundConfig struct {
	Enabled bool
	Port    int
}

// ProfilerConfig defines server configurations specific to pprof profiling.
type ProfilerConfig struct {
	Enabled bool
	Addr    string
}

type OpenTelemetryMetricsConfig struct {
	Endpoint string
	Protocol string
}

// OpenTelemetryConfig defines configurations for OpenTelemetry telemetry settings.
type OpenTelemetryConfig struct {
	OpenTelemetryMetricsConfig `mapstructure:"metrics"`
}

type Config struct {
	// If you change any of these settings, please update the documentation at https://github.com/openfga/openfga.dev/blob/main/docs/content/intro/setup-openfga.mdx

	// ListObjectsDeadline defines the maximum amount of time to accumulate ListObjects results
	// before the server will respond. This is to protect the server from misuse of the
	// ListObjects endpoints. It cannot be larger than HTTPConfig.UpstreamTimeout.
	ListObjectsDeadline time.Duration

	// ListObjectsMaxResults defines the maximum number of ListObjects results to accumulate
	// before the server will respond. This is to protect the server from misuse of the
	// ListObjects endpoints.
	ListObjectsMaxResults uint32

	// MaxTuplesPerWrite defines the maximum number of tuples per Write endpoint.
	MaxTuplesPerWrite int

	// MaxTypesPerAuthorizationModel defines the maximum number of type definitions per authorization model for the WriteAuthorizationModel endpoint.
	MaxTypesPerAuthorizationModel int

	// ChangelogHorizonOffset is an offset in minutes from the current time. Changes that occur after this offset will not be included in the response of ReadChanges.
	ChangelogHorizonOffset int

	// Experimentals is a list of the experimental features to enable in the OpenFGA server.
	Experimentals []string

	// ResolveNodeLimit indicates how deeply nested an authorization model can be.
	ResolveNodeLimit uint32

	Datastore     DatastoreConfig
	GRPC          GRPCConfig
	HTTP          HTTPConfig
	Authn         AuthnConfig
	Log           LogConfig
	Trace         TraceConfig
	Playground    PlaygroundConfig
	Profiler      ProfilerConfig
	OpenTelemetry OpenTelemetryConfig `mapstructure:"otel"`
}

// DefaultConfig returns the OpenFGA server default configurations.
func DefaultConfig() *Config {
	return &Config{
		MaxTuplesPerWrite:             100,
		MaxTypesPerAuthorizationModel: 100,
		ChangelogHorizonOffset:        0,
		ResolveNodeLimit:              25,
		Experimentals:                 []string{},
		ListObjectsDeadline:           3 * time.Second, // there is a 3-second timeout elsewhere
		ListObjectsMaxResults:         1000,
		Datastore: DatastoreConfig{
			Engine:       "memory",
			MaxCacheSize: 100000,
			MaxIdleConns: 10,
			MaxOpenConns: 30,
		},
		GRPC: GRPCConfig{
			Addr: "0.0.0.0:8081",
			TLS:  &TLSConfig{Enabled: false},
		},
		HTTP: HTTPConfig{
			Enabled:            true,
			Addr:               "0.0.0.0:8080",
			TLS:                &TLSConfig{Enabled: false},
			UpstreamTimeout:    5 * time.Second,
			CORSAllowedOrigins: []string{"*"},
			CORSAllowedHeaders: []string{"*"},
		},
		Authn: AuthnConfig{
			Method:                  "none",
			AuthnPresharedKeyConfig: &AuthnPresharedKeyConfig{},
			AuthnOIDCConfig:         &AuthnOIDCConfig{},
		},
		Log: LogConfig{
			Format: "text",
			Level:  "info",
		},
		Trace: TraceConfig{
			Enabled:     false,
			Endpoint:    "0.0.0.0:4317",
			SampleRatio: 0.2,
		},
		Playground: PlaygroundConfig{
			Enabled: true,
			Port:    3000,
		},
		Profiler: ProfilerConfig{
			Enabled: false,
			Addr:    ":3001",
		},
		OpenTelemetry: OpenTelemetryConfig{
			OpenTelemetryMetricsConfig: OpenTelemetryMetricsConfig{
				Protocol: "grpc",
				Endpoint: "0.0.0.0:4317",
			},
		},
	}
}

// MustDefaultConfigWithRandomPorts returns the DefaultConfig, but with random ports for the grpc and http addresses.
// This function may panic if somehow a random port cannot be chosen.
func MustDefaultConfigWithRandomPorts() *Config {
	config := DefaultConfig()

	// Since this is used for tests, turn the following off:
	config.Playground.Enabled = false

	l, err := net.Listen("tcp", "")
	if err != nil {
		panic(err)
	}
	defer l.Close()
	httpPort := l.Addr().(*net.TCPAddr).Port

	l, err = net.Listen("tcp", "")
	if err != nil {
		panic(err)
	}
	defer l.Close()
	grpcPort := l.Addr().(*net.TCPAddr).Port

	config.GRPC.Addr = fmt.Sprintf("0.0.0.0:%d", grpcPort)
	config.HTTP.Addr = fmt.Sprintf("0.0.0.0:%d", httpPort)

	return config
}

// ReadConfig returns the OpenFGA server configuration based on the values provided in the server's 'config.yaml' file.
// The 'config.yaml' file is loaded from '/etc/openfga', '$HOME/.openfga', or the current working directory. If no configuration
// file is present, the default values are returned.
func ReadConfig() (*Config, error) {
	config := DefaultConfig()

	viper.SetConfigName("config")
	viper.SetConfigType("yaml")

	configPaths := []string{"/etc/openfga", "$HOME/.openfga", "."}
	for _, path := range configPaths {
		viper.AddConfigPath(path)
	}
	viper.SetEnvPrefix("OPENFGA")
	viper.SetEnvKeyReplacer(strings.NewReplacer(".", "_"))
	viper.AutomaticEnv()

	err := viper.ReadInConfig()
	if err != nil {
		if _, ok := err.(viper.ConfigFileNotFoundError); !ok {
			return nil, fmt.Errorf("failed to load server config: %w", err)
		}
	}

	if err := viper.Unmarshal(config); err != nil {
		return nil, fmt.Errorf("failed to unmarshal server config: %w", err)
	}

	return config, nil
}

func VerifyConfig(cfg *Config) error {
	if cfg.ListObjectsDeadline > cfg.HTTP.UpstreamTimeout {
		return fmt.Errorf("config 'http.upstreamTimeout' (%s) cannot be lower than 'listObjectsDeadline' config (%s)", cfg.HTTP.UpstreamTimeout, cfg.ListObjectsDeadline)
	}

	if cfg.Log.Format != "text" && cfg.Log.Format != "json" {
		return fmt.Errorf("config 'log.format' must be one of ['text', 'json']")
	}

	if cfg.Log.Level != "none" &&
		cfg.Log.Level != "debug" &&
		cfg.Log.Level != "info" &&
		cfg.Log.Level != "warn" &&
		cfg.Log.Level != "error" &&
		cfg.Log.Level != "panic" &&
		cfg.Log.Level != "fatal" {
		return fmt.Errorf("config 'log.level' must be one of ['none', 'debug', 'info', 'warn', 'error', 'panic', 'fatal']")
	}

	if cfg.Playground.Enabled {
		if !cfg.HTTP.Enabled {
			return errors.New("the HTTP server must be enabled to run the openfga playground")
		}

		if !(cfg.Authn.Method == "none" || cfg.Authn.Method == "preshared") {
			return errors.New("the playground only supports authn methods 'none' and 'preshared'")
		}
	}

	if cfg.HTTP.TLS.Enabled {
		if cfg.HTTP.TLS.CertPath == "" || cfg.HTTP.TLS.KeyPath == "" {
			return errors.New("'http.tls.cert' and 'http.tls.key' configs must be set")
		}
	}

	if cfg.GRPC.TLS.Enabled {
		if cfg.GRPC.TLS.CertPath == "" || cfg.GRPC.TLS.KeyPath == "" {
			return errors.New("'grpc.tls.cert' and 'grpc.tls.key' configs must be set")
		}
	}

	return nil
}

func run(_ *cobra.Command, _ []string) {
	config, err := ReadConfig()
	if err != nil {
		panic(err)
	}

	if err := RunServer(context.Background(), config); err != nil {
		panic(err)
	}
}

func RunServer(ctx context.Context, config *Config) error {
	if err := VerifyConfig(config); err != nil {
		return err
	}

	logger := logger.MustNewLogger(config.Log.Format, config.Log.Level)
	tokenEncoder := encoder.NewBase64Encoder()

	var tp *sdktrace.TracerProvider
	if config.Trace.Enabled {
		tp = telemetry.MustNewTracerProvider(config.Trace.Endpoint, config.Trace.SampleRatio)
	}

	meter := metric.NewNoopMeter()

	logger.Info(fmt.Sprintf("🧪 experimental features enabled: %v", config.Experimentals))

	var experimentals []server.ExperimentalFeatureFlag
	for _, feature := range config.Experimentals {
		experimentals = append(experimentals, server.ExperimentalFeatureFlag(feature))
	}

	var err error
<<<<<<< HEAD
	if slices.Contains(config.Experimentals, "otel-metrics") {
=======
	meter := metric.NewNoopMeter()

	if util.Contains(config.Experimentals, "otel-metrics") {
>>>>>>> 6e34dec0

		protocol := config.OpenTelemetry.Protocol
		endpoint := config.OpenTelemetry.Endpoint

		logger.Info(fmt.Sprintf("🕵 OpenTelemetry 'otlp' metrics exported to '%s' via protocol '%s'", endpoint, protocol))

		meter, err = telemetry.NewOTLPMeter(ctx, logger, protocol, endpoint)
		if err != nil {
			return fmt.Errorf("failed to initialize otlp metrics meter: %w", err)
		}
	}

	dsCfg := common.NewConfig(
		common.WithLogger(logger),
		common.WithMaxTuplesPerWrite(config.MaxTuplesPerWrite),
		common.WithMaxTypesPerAuthorizationModel(config.MaxTypesPerAuthorizationModel),
		common.WithMaxOpenConns(config.Datastore.MaxOpenConns),
		common.WithMaxIdleConns(config.Datastore.MaxIdleConns),
		common.WithConnMaxIdleTime(config.Datastore.ConnMaxIdleTime),
		common.WithConnMaxLifetime(config.Datastore.ConnMaxLifetime),
	)

	var datastore storage.OpenFGADatastore
	switch config.Datastore.Engine {
	case "memory":
		datastore = memory.New(config.MaxTuplesPerWrite, config.MaxTypesPerAuthorizationModel)
	case "mysql":
		datastore, err = mysql.New(config.Datastore.URI, dsCfg)
		if err != nil {
			return fmt.Errorf("failed to initialize mysql datastore: %w", err)
		}
	case "postgres":
		datastore, err = postgres.New(config.Datastore.URI, dsCfg)
		if err != nil {
			return fmt.Errorf("failed to initialize postgres datastore: %w", err)
		}
	default:
		return fmt.Errorf("storage engine '%s' is unsupported", config.Datastore.Engine)
	}
	datastore = caching.NewCachedOpenFGADatastore(storage.NewContextWrapper(datastore), config.Datastore.MaxCacheSize)

	logger.Info(fmt.Sprintf("using '%v' storage engine", config.Datastore.Engine))

	var authenticator authn.Authenticator
	switch config.Authn.Method {
	case "none":
		logger.Warn("authentication is disabled")
		authenticator = authn.NoopAuthenticator{}
	case "preshared":
		logger.Info("using 'preshared' authentication")
		authenticator, err = presharedkey.NewPresharedKeyAuthenticator(config.Authn.Keys)
	case "oidc":
		logger.Info("using 'oidc' authentication")
		authenticator, err = oidc.NewRemoteOidcAuthenticator(config.Authn.Issuer, config.Authn.Audience)
	default:
		return fmt.Errorf("unsupported authentication method '%v'", config.Authn.Method)
	}
	if err != nil {
		return fmt.Errorf("failed to initialize authenticator: %w", err)
	}

	unaryServerInterceptors := []grpc.UnaryServerInterceptor{
		grpc_validator.UnaryServerInterceptor(),
		grpc_auth.UnaryServerInterceptor(middleware.AuthFunc(authenticator)),
		middleware.NewRequestIDInterceptor(logger),
		middleware.NewLoggingInterceptor(logger),
	}

	streamingServerInterceptors := []grpc.StreamServerInterceptor{
		grpc_validator.StreamServerInterceptor(),
		grpc_auth.StreamServerInterceptor(middleware.AuthFunc(authenticator)),
		middleware.NewStreamingRequestIDInterceptor(logger),
		middleware.NewStreamingLoggingInterceptor(logger),
	}

	opts := []grpc.ServerOption{
		grpc.ChainUnaryInterceptor(unaryServerInterceptors...),
		grpc.ChainStreamInterceptor(streamingServerInterceptors...),
	}

	if config.GRPC.TLS.Enabled {
		if config.GRPC.TLS.CertPath == "" || config.GRPC.TLS.KeyPath == "" {
			return errors.New("'grpc.tls.cert' and 'grpc.tls.key' configs must be set")
		}
		creds, err := credentials.NewServerTLSFromFile(config.GRPC.TLS.CertPath, config.GRPC.TLS.KeyPath)
		if err != nil {
			return err
		}

		opts = append(opts, grpc.Creds(creds))

		logger.Info("grpc TLS is enabled, serving connections using the provided certificate")
	} else {
		logger.Warn("grpc TLS is disabled, serving connections using insecure plaintext")
	}

	if config.Profiler.Enabled {
		mux := http.NewServeMux()
		mux.HandleFunc("/debug/pprof/", pprof.Index)
		mux.HandleFunc("/debug/pprof/cmdline", pprof.Cmdline)
		mux.HandleFunc("/debug/pprof/profile", pprof.Profile)
		mux.HandleFunc("/debug/pprof/symbol", pprof.Symbol)
		mux.HandleFunc("/debug/pprof/trace", pprof.Trace)

		go func() {
			logger.Info(fmt.Sprintf("🔬 starting pprof profiler on '%s'", config.Profiler.Addr))

			if err := http.ListenAndServe(config.Profiler.Addr, mux); err != nil {
				if err != http.ErrServerClosed {
					logger.Fatal("failed to start pprof profiler", zap.Error(err))
				}
			}
		}()
	}

	svr := server.New(&server.Dependencies{
		Datastore:    datastore,
		Logger:       logger,
		Meter:        meter,
		TokenEncoder: tokenEncoder,
		Transport:    gateway.NewRPCTransport(logger),
	}, &server.Config{
		ResolveNodeLimit:       config.ResolveNodeLimit,
		ChangelogHorizonOffset: config.ChangelogHorizonOffset,
		ListObjectsDeadline:    config.ListObjectsDeadline,
		ListObjectsMaxResults:  config.ListObjectsMaxResults,
		Experimentals:          experimentals,
	})

	logger.Info(
		"🚀 starting openfga service...",
		zap.String("version", build.Version),
		zap.String("date", build.Date),
		zap.String("commit", build.Commit),
		zap.String("go-version", goruntime.Version()),
	)

	// nosemgrep: grpc-server-insecure-connection
	grpcServer := grpc.NewServer(opts...)
	openfgapb.RegisterOpenFGAServiceServer(grpcServer, svr)
	healthServer := &health.Checker{TargetService: svr, TargetServiceName: openfgapb.OpenFGAService_ServiceDesc.ServiceName}
	healthv1pb.RegisterHealthServer(grpcServer, healthServer)
	reflection.Register(grpcServer)

	lis, err := net.Listen("tcp", config.GRPC.Addr)
	if err != nil {
		return fmt.Errorf("failed to listen: %w", err)
	}

	go func() {
		if err := grpcServer.Serve(lis); err != nil {
			if !errors.Is(err, grpc.ErrServerStopped) {
				logger.Fatal("failed to start grpc server", zap.Error(err))
			}

			logger.Info("grpc server shut down..")
		}
	}()
	logger.Info(fmt.Sprintf("grpc server listening on '%s'...", config.GRPC.Addr))

	var httpServer *http.Server
	if config.HTTP.Enabled {
		// Set a request timeout.
		runtime.DefaultContextTimeout = config.HTTP.UpstreamTimeout

		dialOpts := []grpc.DialOption{
			grpc.WithBlock(),
			grpc.WithUnaryInterceptor(otelgrpc.UnaryClientInterceptor()),
		}
		if config.GRPC.TLS.Enabled {
			creds, err := credentials.NewClientTLSFromFile(config.GRPC.TLS.CertPath, "")
			if err != nil {
				logger.Fatal("", zap.Error(err))
			}
			dialOpts = append(dialOpts, grpc.WithTransportCredentials(creds))
		} else {
			dialOpts = append(dialOpts, grpc.WithTransportCredentials(insecure.NewCredentials()))
		}

		timeoutCtx, cancel := context.WithTimeout(context.Background(), 3*time.Second)
		defer cancel()

		conn, err := grpc.DialContext(timeoutCtx, config.GRPC.Addr, dialOpts...)
		if err != nil {
			logger.Fatal("", zap.Error(err))
		}
		defer conn.Close()

		muxOpts := []runtime.ServeMuxOption{
			runtime.WithForwardResponseOption(httpmiddleware.HTTPResponseModifier),
			runtime.WithErrorHandler(func(c context.Context, sr *runtime.ServeMux, mm runtime.Marshaler, w http.ResponseWriter, r *http.Request, e error) {
				intCode := serverErrors.ConvertToEncodedErrorCode(status.Convert(e))
				httpmiddleware.CustomHTTPErrorHandler(c, w, r, serverErrors.NewEncodedError(intCode, e.Error()))
			}),
			runtime.WithStreamErrorHandler(func(ctx context.Context, e error) *status.Status {
				intCode := serverErrors.ConvertToEncodedErrorCode(status.Convert(e))
				encodedErr := serverErrors.NewEncodedError(intCode, e.Error())
				return status.Convert(&encodedErr)
			}),
			runtime.WithHealthzEndpoint(healthv1pb.NewHealthClient(conn)),
		}
		mux := runtime.NewServeMux(muxOpts...)
		if err := openfgapb.RegisterOpenFGAServiceHandler(ctx, mux, conn); err != nil {
			return err
		}

		httpServer = &http.Server{
			Addr: config.HTTP.Addr,
			Handler: cors.New(cors.Options{
				AllowedOrigins:   config.HTTP.CORSAllowedOrigins,
				AllowCredentials: true,
				AllowedHeaders:   config.HTTP.CORSAllowedHeaders,
				AllowedMethods: []string{http.MethodGet, http.MethodPost,
					http.MethodHead, http.MethodPatch, http.MethodDelete, http.MethodPut},
			}).Handler(mux),
		}

		go func() {
			var err error
			if config.HTTP.TLS.Enabled {
				if config.HTTP.TLS.CertPath == "" || config.HTTP.TLS.KeyPath == "" {
					logger.Fatal("'http.tls.cert' and 'http.tls.key' configs must be set")
				}
				err = httpServer.ListenAndServeTLS(config.HTTP.TLS.CertPath, config.HTTP.TLS.KeyPath)
			} else {
				err = httpServer.ListenAndServe()
			}
			if err != http.ErrServerClosed {
				logger.Fatal("HTTP server closed with unexpected error", zap.Error(err))
			}
		}()
		logger.Info(fmt.Sprintf("HTTP server listening on '%s'...", httpServer.Addr))
	}

	var playground *http.Server
	if config.Playground.Enabled {
		if !config.HTTP.Enabled {
			return errors.New("the HTTP server must be enabled to run the openfga playground")
		}

		authMethod := config.Authn.Method
		if !(authMethod == "none" || authMethod == "preshared") {
			return errors.New("the playground only supports authn methods 'none' and 'preshared'")
		}

		playgroundAddr := fmt.Sprintf(":%d", config.Playground.Port)
		logger.Info(fmt.Sprintf("🛝 starting openfga playground on http://localhost%s/playground", playgroundAddr))

		tmpl, err := template.ParseFS(assets.EmbedPlayground, "playground/index.html")
		if err != nil {
			return fmt.Errorf("failed to parse playground index.html as Go template: %w", err)
		}

		fileServer := http.FileServer(http.FS(assets.EmbedPlayground))

		policy := backoff.NewExponentialBackOff()
		policy.MaxElapsedTime = 3 * time.Second

		var conn net.Conn
		err = backoff.Retry(
			func() error {
				conn, err = net.Dial("tcp", config.HTTP.Addr)
				return err
			},
			policy,
		)
		if err != nil {
			return fmt.Errorf("failed to establish playground connection to HTTP server: %w", err)
		}

		playgroundAPIToken := ""
		if authMethod == "preshared" {
			playgroundAPIToken = config.Authn.AuthnPresharedKeyConfig.Keys[0]
		}

		mux := http.NewServeMux()
		mux.Handle("/", http.HandlerFunc(func(w http.ResponseWriter, r *http.Request) {

			if strings.HasPrefix(r.URL.Path, "/playground") {
				if r.URL.Path == "/playground" || r.URL.Path == "/playground/index.html" {
					err = tmpl.Execute(w, struct {
						HTTPServerURL      string
						PlaygroundAPIToken string
					}{
						HTTPServerURL:      conn.RemoteAddr().String(),
						PlaygroundAPIToken: playgroundAPIToken,
					})
					if err != nil {
						w.WriteHeader(http.StatusInternalServerError)
						logger.Error("failed to execute/render the playground web template", zap.Error(err))
					}

					return
				}

				fileServer.ServeHTTP(w, r)
				return
			}

			http.NotFound(w, r)
		}))

		playground = &http.Server{Addr: playgroundAddr, Handler: mux}

		go func() {
			err = playground.ListenAndServe()
			if err != http.ErrServerClosed {
				logger.Fatal("failed to start the openfga playground server", zap.Error(err))
			}
			logger.Info("shutdown the openfga playground server")
		}()
	}

	done := make(chan os.Signal, 1)
	signal.Notify(done, os.Interrupt, syscall.SIGINT, syscall.SIGTERM)

	select {
	case <-done:
	case <-ctx.Done():
	}
	logger.Info("attempting to shutdown gracefully")

	ctx, cancel := context.WithTimeout(context.Background(), 5*time.Second)
	defer cancel()

	if playground != nil {
		if err := playground.Shutdown(ctx); err != nil {
			logger.Info("failed to gracefully shutdown playground server", zap.Error(err))
		}
	}

	if httpServer != nil {
		if err := httpServer.Shutdown(ctx); err != nil {
			logger.Info("failed to shutdown the http server", zap.Error(err))
		}
	}

	grpcServer.GracefulStop()

	authenticator.Close()

	datastore.Close()

	if tp != nil {
		_ = tp.ForceFlush(ctx)
		_ = tp.Shutdown(ctx)
	}

	logger.Info("server exited. goodbye 👋")

	return nil
}

// bindRunFlags binds the cobra cmd flags to the equivalent config value being managed
// by viper. This bridges the config between cobra flags and viper flags.
func bindRunFlags(cmd *cobra.Command) {

	defaultConfig := DefaultConfig()

	cmd.Flags().StringSlice("experimentals", defaultConfig.Experimentals, "a list of experimental features to enable")
	util.MustBindPFlag("experimentals", cmd.Flags().Lookup("experimentals"))
	util.MustBindEnv("experimentals", "EXPERIMENTALS")

	cmd.Flags().String("grpc-addr", defaultConfig.GRPC.Addr, "the host:port address to serve the grpc server on")
	util.MustBindPFlag("grpc.addr", cmd.Flags().Lookup("grpc-addr"))
	util.MustBindEnv("grpc.addr", "GRPC_ADDR")

	cmd.Flags().Bool("grpc-tls-enabled", defaultConfig.GRPC.TLS.Enabled, "enable/disable transport layer security (TLS)")
	util.MustBindPFlag("grpc.tls.enabled", cmd.Flags().Lookup("grpc-tls-enabled"))
	util.MustBindEnv("grpc.tls.enabled", "GRPC_TLS_ENABLED")

	cmd.Flags().String("grpc-tls-cert", defaultConfig.GRPC.TLS.CertPath, "the (absolute) file path of the certificate to use for the TLS connection")
	util.MustBindPFlag("grpc.tls.cert", cmd.Flags().Lookup("grpc-tls-cert"))
	util.MustBindEnv("grpc.tls.cert", "GRPC_TLS_CERT")

	cmd.Flags().String("grpc-tls-key", defaultConfig.GRPC.TLS.KeyPath, "the (absolute) file path of the TLS key that should be used for the TLS connection")
	util.MustBindPFlag("grpc.tls.key", cmd.Flags().Lookup("grpc-tls-key"))
	util.MustBindEnv("grpc.tls.key", "GRPC_TLS_KEY")

	cmd.MarkFlagsRequiredTogether("grpc-tls-enabled", "grpc-tls-cert", "grpc-tls-key")

	cmd.Flags().Bool("http-enabled", defaultConfig.HTTP.Enabled, "enable/disable the OpenFGA HTTP server")
	util.MustBindPFlag("http.enabled", cmd.Flags().Lookup("http-enabled"))
	util.MustBindEnv("http.enabled", "HTTP_ENABLED")

	cmd.Flags().String("http-addr", defaultConfig.HTTP.Addr, "the host:port address to serve the HTTP server on")
	util.MustBindPFlag("http.addr", cmd.Flags().Lookup("http-addr"))
	util.MustBindEnv("http.addr", "HTTP_ADDR")

	cmd.Flags().Bool("http-tls-enabled", defaultConfig.HTTP.TLS.Enabled, "enable/disable transport layer security (TLS)")
	util.MustBindPFlag("http.tls.enabled", cmd.Flags().Lookup("http-tls-enabled"))
	util.MustBindEnv("http.tls.enabled", "HTTP_TLS_ENABLED")

	cmd.Flags().String("http-tls-cert", defaultConfig.HTTP.TLS.CertPath, "the (absolute) file path of the certificate to use for the TLS connection")
	util.MustBindPFlag("http.tls.cert", cmd.Flags().Lookup("http-tls-cert"))
	util.MustBindEnv("http.tls.cert", "HTTP_TLS_CERT")

	cmd.Flags().String("http-tls-key", defaultConfig.HTTP.TLS.KeyPath, "the (absolute) file path of the TLS key that should be used for the TLS connection")
	util.MustBindPFlag("http.tls.key", cmd.Flags().Lookup("http-tls-key"))
	util.MustBindEnv("http.tls.key", "HTTP_TLS_KEY")

	cmd.MarkFlagsRequiredTogether("http-tls-enabled", "http-tls-cert", "http-tls-key")

	cmd.Flags().Duration("http-upstream-timeout", defaultConfig.HTTP.UpstreamTimeout, "the timeout duration for proxying HTTP requests upstream to the grpc endpoint")
	util.MustBindPFlag("http.upstreamTimeout", cmd.Flags().Lookup("http-upstream-timeout"))
	util.MustBindEnv("http.upstreamTimeout", "HTTP_UPSTREAM_TIMEOUT", "HTTP_UPSTREAMTIMEOUT")

	cmd.Flags().StringSlice("http-cors-allowed-origins", defaultConfig.HTTP.CORSAllowedOrigins, "specifies the CORS allowed origins")
	util.MustBindPFlag("http.corsAllowedOrigins", cmd.Flags().Lookup("http-cors-allowed-origins"))
	util.MustBindEnv("http.corsAllowedOrigins", "HTTP_CORS_ALLOWED_ORIGINS", "HTTP_CORSALLOWEDORIGINS")

	cmd.Flags().StringSlice("http-cors-allowed-headers", defaultConfig.HTTP.CORSAllowedHeaders, "specifies the CORS allowed headers")
	util.MustBindPFlag("http.corsAllowedHeaders", cmd.Flags().Lookup("http-cors-allowed-headers"))
	util.MustBindEnv("http.corsAllowedHeaders", "HTTP_CORS_ALLOWED_HEADERS", "HTTP_CORSALLOWEDHEADERS")

	cmd.Flags().String("authn-method", defaultConfig.Authn.Method, "the authentication method to use")
	util.MustBindPFlag("authn.method", cmd.Flags().Lookup("authn-method"))
	util.MustBindEnv("authn.method", "AUTHN_METHOD")

	cmd.Flags().StringSlice("authn-preshared-keys", defaultConfig.Authn.Keys, "one or more preshared keys to use for authentication")
	util.MustBindPFlag("authn.preshared.keys", cmd.Flags().Lookup("authn-preshared-keys"))
	util.MustBindEnv("authn.preshared.keys", "AUTHN_PRESHARED_KEYS")

	cmd.Flags().String("authn-oidc-audience", defaultConfig.Authn.Audience, "the OIDC audience of the tokens being signed by the authorization server")
	util.MustBindPFlag("authn.oidc.audience", cmd.Flags().Lookup("authn-oidc-audience"))
	util.MustBindEnv("authn.oidc.audience", "AUTHN_OIDC_AUDIENCE")

	cmd.Flags().String("authn-oidc-issuer", defaultConfig.Authn.Issuer, "the OIDC issuer (authorization server) signing the tokens")
	util.MustBindPFlag("authn.oidc.issuer", cmd.Flags().Lookup("authn-oidc-issuer"))
	util.MustBindEnv("authn.oidc.issuer", "AUTHN_OIDC_ISSUER")

	cmd.Flags().String("datastore-engine", defaultConfig.Datastore.Engine, "the datastore engine that will be used for persistence")
	util.MustBindPFlag("datastore.engine", cmd.Flags().Lookup("datastore-engine"))
	util.MustBindEnv("datastore.engine", "DATASTORE_ENGINE")

	cmd.Flags().String("datastore-uri", defaultConfig.Datastore.URI, "the connection uri to use to connect to the datastore (for any engine other than 'memory')")
	util.MustBindPFlag("datastore.uri", cmd.Flags().Lookup("datastore-uri"))
	util.MustBindEnv("datastore.uri", "DATASTORE_URI")

	cmd.Flags().Int("datastore-max-cache-size", defaultConfig.Datastore.MaxCacheSize, "the maximum number of cache keys that the storage cache can store before evicting old keys")
	util.MustBindPFlag("datastore.maxCacheSize", cmd.Flags().Lookup("datastore-max-cache-size"))
	util.MustBindEnv("datastore.maxCacheSize", "DATASTORE_MAX_CACHE_SIZE", "DATASTORE_MAXCACHESIZE")

	cmd.Flags().Int("datastore-max-open-conns", defaultConfig.Datastore.MaxOpenConns, "the maximum number of open connections to the datastore")
	util.MustBindPFlag("datastore.maxOpenConns", cmd.Flags().Lookup("datastore-max-open-conns"))
	util.MustBindEnv("datastore.maxOpenConns", "DATASTORE_MAX_OPEN_CONNS", "DATASTORE_MAXOPENCONNS")

	cmd.Flags().Int("datastore-max-idle-conns", defaultConfig.Datastore.MaxIdleConns, "the maximum number of connections to the datastore in the idle connection pool")
	util.MustBindPFlag("datastore.maxIdleConns", cmd.Flags().Lookup("datastore-max-idle-conns"))
	util.MustBindEnv("datastore.maxIdleConns", "DATASTORE_MAX_IDLE_CONNS", "DATASTORE_MAXIDLECONNS")

	cmd.Flags().Duration("datastore-conn-max-idle-time", defaultConfig.Datastore.ConnMaxIdleTime, "the maximum amount of time a connection to the datastore may be idle")
	util.MustBindPFlag("datastore.connMaxIdleTime", cmd.Flags().Lookup("datastore-conn-max-idle-time"))
	util.MustBindEnv("datastore.connMaxIdleTime", "DATASTORE_CONN_MAX_IDLE_TIME", "DATASTORE_CONNMAXIDLETIME")

	cmd.Flags().Duration("datastore-conn-max-lifetime", defaultConfig.Datastore.ConnMaxLifetime, "the maximum amount of time a connection to the datastore may be reused")
	util.MustBindPFlag("datastore.connMaxLifetime", cmd.Flags().Lookup("datastore-conn-max-lifetime"))
	util.MustBindEnv("datastore.connMaxLifetime", "DATASTORE_CONN_MAX_LIFETIME", "DATASTORE_CONNMAXLIFETIME")

	cmd.Flags().Bool("playground-enabled", defaultConfig.Playground.Enabled, "enable/disable the OpenFGA Playground")
	util.MustBindPFlag("playground.enabled", cmd.Flags().Lookup("playground-enabled"))
	util.MustBindEnv("playground.enabled", "PLAYGROUND_ENABLED")

	cmd.Flags().Int("playground-port", defaultConfig.Playground.Port, "the port to serve the local OpenFGA Playground on")
	util.MustBindPFlag("playground.port", cmd.Flags().Lookup("playground-port"))
	util.MustBindEnv("playground.port", "PLAYGROUND_PORT")

	cmd.Flags().Bool("profiler-enabled", defaultConfig.Profiler.Enabled, "enable/disable pprof profiling")
	util.MustBindPFlag("profiler.enabled", cmd.Flags().Lookup("profiler-enabled"))
	util.MustBindEnv("profiler.enabled", "PROFILER_ENABLED")

	cmd.Flags().String("log-format", defaultConfig.Log.Format, "the log format to output logs in")
	util.MustBindPFlag("log.format", cmd.Flags().Lookup("log-format"))
	util.MustBindEnv("log.format", "LOG_FORMAT")

	cmd.Flags().String("log-level", defaultConfig.Log.Level, "the log level to use")
	util.MustBindPFlag("log.level", cmd.Flags().Lookup("log-level"))
	util.MustBindEnv("log.level", "LOG_LEVEL")

	cmd.Flags().Bool("trace-enabled", defaultConfig.Trace.Enabled, "enable tracing")
	util.MustBindPFlag("trace.enabled", cmd.Flags().Lookup("trace-enabled"))
	util.MustBindEnv("trace.enabled", "TRACE_ENABLED")

	cmd.Flags().String("trace-grpc-endpoint", defaultConfig.Trace.Endpoint, "the endpoint of the trace collector")
	util.MustBindPFlag("trace.grpc.endpoint", cmd.Flags().Lookup("trace-grpc-endpoint"))
	util.MustBindEnv("trace.grpc.endpoint", "TRACE_GRPC_ENDPOINT")

	cmd.Flags().Float64("trace-sample-ratio", defaultConfig.Trace.SampleRatio, "the fraction of traces to sample. 1 means all, 0 means none.")
	util.MustBindPFlag("trace.sample.ratio", cmd.Flags().Lookup("trace-sample-ratio"))
	util.MustBindEnv("trace.sample.ratio", "TRACE_SAMPLE_RATIO")

	cmd.Flags().Int("max-tuples-per-write", defaultConfig.MaxTuplesPerWrite, "the maximum allowed number of tuples per Write transaction")
	util.MustBindPFlag("maxTuplesPerWrite", cmd.Flags().Lookup("max-tuples-per-write"))
	util.MustBindEnv("maxTuplesPerWrite", "MAX_TUPLES_PER_WRITE", "MAXTUPLESPERWRITE")

	cmd.Flags().Int("max-types-per-authorization-model", defaultConfig.MaxTypesPerAuthorizationModel, "the maximum allowed number of type definitions per authorization model")
	util.MustBindPFlag("maxTypesPerAuthorizationModel", cmd.Flags().Lookup("max-types-per-authorization-model"))
	util.MustBindEnv("maxTypesPerAuthorizationModel", "MAX_TYPES_PER_AUTHORIZATION_MODEL", "MAXTYPESPERAUTHORIZATIONMODEL")

	cmd.Flags().Int("changelog-horizon-offset", defaultConfig.ChangelogHorizonOffset, "the offset (in minutes) from the current time. Changes that occur after this offset will not be included in the response of ReadChanges")
	util.MustBindPFlag("changelogHorizonOffset", cmd.Flags().Lookup("changelog-horizon-offset"))
	util.MustBindEnv("changelogHorizonOffset", "CHANGELOG_HORIZON_OFFSET", "CHANGELOGHORIZONOFFSET")

	cmd.Flags().Int("resolve-node-limit", int(defaultConfig.ResolveNodeLimit), "defines how deeply nested an authorization model can be")
	util.MustBindPFlag("resolveNodeLimit", cmd.Flags().Lookup("resolve-node-limit"))
	util.MustBindEnv("resolveNodeLimit", "RESOLVE_NODE_LIMIT", "RESOLVENODELIMIT")

	cmd.Flags().Duration("listObjects-deadline", defaultConfig.ListObjectsDeadline, "the timeout deadline for serving ListObjects requests")
	util.MustBindPFlag("listObjectsDeadline", cmd.Flags().Lookup("listObjects-deadline"))
	util.MustBindEnv("listObjectsDeadline", "LIST_OBJECTS_DEADLINE", "LISTOBJECTSDEADLINE")

	cmd.Flags().Uint32("listObjects-max-results", defaultConfig.ListObjectsMaxResults, "the maximum results to return in ListObjects responses")
	util.MustBindPFlag("listObjectsMaxResults", cmd.Flags().Lookup("listObjects-max-results"))
	util.MustBindEnv("listObjectsMaxResults", "LIST_OBJECTS_MAX_RESULTS", "LISTOBJECTSMAXRESULTS")

	cmd.Flags().String("otel-metrics-endpoint", defaultConfig.OpenTelemetry.Endpoint, "OpenTelemetry collector endpoint to use")
	util.MustBindPFlag("otel.metrics.endpoint", cmd.Flags().Lookup("otel-metrics-endpoint"))
	util.MustBindEnv("otel.metrics.endpoint", "OTEL_METRICS_ENDPOINT")

	cmd.Flags().String("otel-metrics-protocol", defaultConfig.OpenTelemetry.Protocol, "OpenTelemetry protocol to use to send OTLP metrics")
	util.MustBindPFlag("otel.metrics.protocol", cmd.Flags().Lookup("otel-metrics-protocol"))
	util.MustBindEnv("otel.metrics.protocol", "OTEL_METRICS_PROTOCOL")
}<|MERGE_RESOLUTION|>--- conflicted
+++ resolved
@@ -406,8 +406,6 @@
 		tp = telemetry.MustNewTracerProvider(config.Trace.Endpoint, config.Trace.SampleRatio)
 	}
 
-	meter := metric.NewNoopMeter()
-
 	logger.Info(fmt.Sprintf("🧪 experimental features enabled: %v", config.Experimentals))
 
 	var experimentals []server.ExperimentalFeatureFlag
@@ -415,14 +413,9 @@
 		experimentals = append(experimentals, server.ExperimentalFeatureFlag(feature))
 	}
 
+	meter := metric.NewNoopMeter()
 	var err error
-<<<<<<< HEAD
-	if slices.Contains(config.Experimentals, "otel-metrics") {
-=======
-	meter := metric.NewNoopMeter()
-
 	if util.Contains(config.Experimentals, "otel-metrics") {
->>>>>>> 6e34dec0
 
 		protocol := config.OpenTelemetry.Protocol
 		endpoint := config.OpenTelemetry.Endpoint
