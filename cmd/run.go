package cmd

import (
	"context"
	"errors"
	"fmt"
	"html/template"
	"net"
	"net/http"
	"net/http/pprof"
	"os"
	"os/signal"
	goruntime "runtime"
	"strings"
	"syscall"
	"time"

	"github.com/cenkalti/backoff/v4"
	grpc_auth "github.com/grpc-ecosystem/go-grpc-middleware/auth"
	grpc_validator "github.com/grpc-ecosystem/go-grpc-middleware/validator"
	"github.com/grpc-ecosystem/grpc-gateway/v2/runtime"
	"github.com/openfga/openfga/assets"
	"github.com/openfga/openfga/cmd/util"
	"github.com/openfga/openfga/internal/authn"
	"github.com/openfga/openfga/internal/authn/oidc"
	"github.com/openfga/openfga/internal/authn/presharedkey"
	"github.com/openfga/openfga/internal/build"
	"github.com/openfga/openfga/internal/gateway"
	"github.com/openfga/openfga/internal/middleware"
	httpmiddleware "github.com/openfga/openfga/internal/middleware/http"
	"github.com/openfga/openfga/pkg/encoder"
	"github.com/openfga/openfga/pkg/logger"
	"github.com/openfga/openfga/pkg/server"
	serverErrors "github.com/openfga/openfga/pkg/server/errors"
	"github.com/openfga/openfga/pkg/server/health"
	"github.com/openfga/openfga/pkg/storage"
	"github.com/openfga/openfga/pkg/storage/caching"
	"github.com/openfga/openfga/pkg/storage/common"
	"github.com/openfga/openfga/pkg/storage/memory"
	"github.com/openfga/openfga/pkg/storage/mysql"
	"github.com/openfga/openfga/pkg/storage/postgres"
	"github.com/openfga/openfga/pkg/telemetry"
	"github.com/rs/cors"
	"github.com/spf13/cobra"
	"github.com/spf13/viper"
	openfgapb "go.buf.build/openfga/go/openfga/api/openfga/v1"
	"go.opentelemetry.io/contrib/instrumentation/google.golang.org/grpc/otelgrpc"
	"go.opentelemetry.io/otel/metric"
	"go.uber.org/zap"
	"google.golang.org/grpc"
	"google.golang.org/grpc/credentials"
	"google.golang.org/grpc/credentials/insecure"
	healthv1pb "google.golang.org/grpc/health/grpc_health_v1"
	"google.golang.org/grpc/reflection"
	"google.golang.org/grpc/status"
)

func NewRunCommand() *cobra.Command {
	cmd := &cobra.Command{
		Use:   "run",
		Short: "Run the OpenFGA server",
		Long:  "Run the OpenFGA server.",
		Run:   run,
		Args:  cobra.NoArgs,
	}

	bindRunFlags(cmd)

	return cmd
}

// DatastoreConfig defines OpenFGA server configurations for datastore specific settings.
type DatastoreConfig struct {

	// Engine is the datastore engine to use (e.g. 'memory', 'postgres', 'mysql')
	Engine string
	URI    string

	// MaxCacheSize is the maximum number of cache keys that the storage cache can store before evicting
	// old keys. The storage cache is used to cache query results for various static resources
	// such as type definitions.
	MaxCacheSize int

	// MaxOpenConns is the maximum number of open connections to the database.
	MaxOpenConns int

	// MaxIdleConns is the maximum number of connections to the datastore in the idle connection pool.
	MaxIdleConns int

	// ConnMaxIdleTime is the maximum amount of time a connection to the datastore may be idle.
	ConnMaxIdleTime time.Duration

	// ConnMaxLifetime is the maximum amount of time a connection to the datastore may be reused.
	ConnMaxLifetime time.Duration
}

// GRPCConfig defines OpenFGA server configurations for grpc server specific settings.
type GRPCConfig struct {
	Addr string
	TLS  *TLSConfig
}

// HTTPConfig defines OpenFGA server configurations for HTTP server specific settings.
type HTTPConfig struct {
	Enabled bool
	Addr    string
	TLS     *TLSConfig

	// UpstreamTimeout is the timeout duration for proxying HTTP requests upstream
	// to the grpc endpoint. It cannot be smaller than Config.ListObjectsDeadline.
	UpstreamTimeout time.Duration

	CORSAllowedOrigins []string
	CORSAllowedHeaders []string
}

// TLSConfig defines configuration specific to Transport Layer Security (TLS) settings.
type TLSConfig struct {
	Enabled  bool
	CertPath string `mapstructure:"cert"`
	KeyPath  string `mapstructure:"key"`
}

// AuthnConfig defines OpenFGA server configurations for authentication specific settings.
type AuthnConfig struct {

	// Method is the authentication method that should be enforced (e.g. 'none', 'preshared', 'oidc')
	Method                   string
	*AuthnOIDCConfig         `mapstructure:"oidc"`
	*AuthnPresharedKeyConfig `mapstructure:"preshared"`
}

// AuthnOIDCConfig defines configurations for the 'oidc' method of authentication.
type AuthnOIDCConfig struct {
	Issuer   string
	Audience string
}

// AuthnPresharedKeyConfig defines configurations for the 'preshared' method of authentication.
type AuthnPresharedKeyConfig struct {
	// Keys define the preshared keys to verify authn tokens against.
	Keys []string
}

// LogConfig defines OpenFGA server configurations for log specific settings. For production we
// recommend using the 'json' log format.
type LogConfig struct {
	// Format is the log format to use in the log output (e.g. 'text' or 'json')
	Format string

	// Level is the log level to use in the log output (e.g. 'none', 'debug', or 'info')
	Level string
}

// PlaygroundConfig defines OpenFGA server configurations for the Playground specific settings.
type PlaygroundConfig struct {
	Enabled bool
	Port    int
}

// ProfilerConfig defines server configurations specific to pprof profiling.
type ProfilerConfig struct {
	Enabled bool
	Addr    string
}

type OpenTelemetryMetricsConfig struct {
	Endpoint string
	Protocol string
}

// OpenTelemetryConfig defines configurations for OpenTelemetry telemetry settings.
type OpenTelemetryConfig struct {
	OpenTelemetryMetricsConfig `mapstructure:"metrics"`
}

type Config struct {
	// If you change any of these settings, please update the documentation at https://github.com/openfga/openfga.dev/blob/main/docs/content/intro/setup-openfga.mdx

	// ListObjectsDeadline defines the maximum amount of time to accumulate ListObjects results
	// before the server will respond. This is to protect the server from misuse of the
	// ListObjects endpoints. It cannot be larger than HTTPConfig.UpstreamTimeout.
	ListObjectsDeadline time.Duration

	// ListObjectsMaxResults defines the maximum number of ListObjects results to accumulate
	// before the server will respond. This is to protect the server from misuse of the
	// ListObjects endpoints.
	ListObjectsMaxResults uint32

	// MaxTuplesPerWrite defines the maximum number of tuples per Write endpoint.
	MaxTuplesPerWrite int

	// MaxTypesPerAuthorizationModel defines the maximum number of type definitions per authorization model for the WriteAuthorizationModel endpoint.
	MaxTypesPerAuthorizationModel int

	// ChangelogHorizonOffset is an offset in minutes from the current time. Changes that occur after this offset will not be included in the response of ReadChanges.
	ChangelogHorizonOffset int

	// Experimentals is a list of the experimental features to enable in the OpenFGA server.
	Experimentals []string

	// ResolveNodeLimit indicates how deeply nested an authorization model can be.
	ResolveNodeLimit uint32

	Datastore     DatastoreConfig
	GRPC          GRPCConfig
	HTTP          HTTPConfig
	Authn         AuthnConfig
	Log           LogConfig
	Playground    PlaygroundConfig
	Profiler      ProfilerConfig
	OpenTelemetry OpenTelemetryConfig `mapstructure:"otel"`
}

// DefaultConfig returns the OpenFGA server default configurations.
func DefaultConfig() *Config {
	return &Config{
		MaxTuplesPerWrite:             100,
		MaxTypesPerAuthorizationModel: 100,
		ChangelogHorizonOffset:        0,
		ResolveNodeLimit:              25,
		Experimentals:                 []string{},
		ListObjectsDeadline:           3 * time.Second, // there is a 3-second timeout elsewhere
		ListObjectsMaxResults:         1000,
		Datastore: DatastoreConfig{
			Engine:       "memory",
			MaxCacheSize: 100000,
			MaxIdleConns: 10,
			MaxOpenConns: 30,
		},
		GRPC: GRPCConfig{
			Addr: "0.0.0.0:8081",
			TLS:  &TLSConfig{Enabled: false},
		},
		HTTP: HTTPConfig{
			Enabled:            true,
			Addr:               "0.0.0.0:8080",
			TLS:                &TLSConfig{Enabled: false},
			UpstreamTimeout:    5 * time.Second,
			CORSAllowedOrigins: []string{"*"},
			CORSAllowedHeaders: []string{"*"},
		},
		Authn: AuthnConfig{
			Method:                  "none",
			AuthnPresharedKeyConfig: &AuthnPresharedKeyConfig{},
			AuthnOIDCConfig:         &AuthnOIDCConfig{},
		},
		Log: LogConfig{
			Format: "text",
			Level:  "info",
		},
		Playground: PlaygroundConfig{
			Enabled: true,
			Port:    3000,
		},
		Profiler: ProfilerConfig{
			Enabled: false,
			Addr:    ":3001",
		},
		OpenTelemetry: OpenTelemetryConfig{
			OpenTelemetryMetricsConfig: OpenTelemetryMetricsConfig{
				Protocol: "grpc",
				Endpoint: "0.0.0.0:4317",
			},
		},
	}
}

// MustDefaultConfigWithRandomPorts returns the DefaultConfig, but with random ports for the grpc and http addresses.
// This function may panic if somehow a random port cannot be chosen.
func MustDefaultConfigWithRandomPorts() *Config {
	config := DefaultConfig()

	// Since this is used for tests, turn the following off:
	config.Playground.Enabled = false

	l, err := net.Listen("tcp", "")
	if err != nil {
		panic(err)
	}
	defer l.Close()
	httpPort := l.Addr().(*net.TCPAddr).Port

	l, err = net.Listen("tcp", "")
	if err != nil {
		panic(err)
	}
	defer l.Close()
	grpcPort := l.Addr().(*net.TCPAddr).Port

	config.GRPC.Addr = fmt.Sprintf("0.0.0.0:%d", grpcPort)
	config.HTTP.Addr = fmt.Sprintf("0.0.0.0:%d", httpPort)

	return config
}

// ReadConfig returns the OpenFGA server configuration based on the values provided in the server's 'config.yaml' file.
// The 'config.yaml' file is loaded from '/etc/openfga', '$HOME/.openfga', or the current working directory. If no configuration
// file is present, the default values are returned.
func ReadConfig() (*Config, error) {
	config := DefaultConfig()

	viper.SetConfigName("config")
	viper.SetConfigType("yaml")

	configPaths := []string{"/etc/openfga", "$HOME/.openfga", "."}
	for _, path := range configPaths {
		viper.AddConfigPath(path)
	}
	viper.SetEnvPrefix("OPENFGA")
	viper.SetEnvKeyReplacer(strings.NewReplacer(".", "_"))
	viper.AutomaticEnv()

	err := viper.ReadInConfig()
	if err != nil {
		if _, ok := err.(viper.ConfigFileNotFoundError); !ok {
			return nil, fmt.Errorf("failed to load server config: %w", err)
		}
	}

	if err := viper.Unmarshal(config); err != nil {
		return nil, fmt.Errorf("failed to unmarshal server config: %w", err)
	}

	return config, nil
}

func VerifyConfig(cfg *Config) error {
	if cfg.ListObjectsDeadline > cfg.HTTP.UpstreamTimeout {
		return fmt.Errorf("config 'http.upstreamTimeout' (%s) cannot be lower than 'listObjectsDeadline' config (%s)", cfg.HTTP.UpstreamTimeout, cfg.ListObjectsDeadline)
	}

	if cfg.Log.Format != "text" && cfg.Log.Format != "json" {
		return fmt.Errorf("config 'log.format' must be one of ['text', 'json']")
	}

	if cfg.Log.Level != "none" &&
		cfg.Log.Level != "debug" &&
		cfg.Log.Level != "info" &&
		cfg.Log.Level != "warn" &&
		cfg.Log.Level != "error" &&
		cfg.Log.Level != "panic" &&
		cfg.Log.Level != "fatal" {
		return fmt.Errorf("config 'log.level' must be one of ['none', 'debug', 'info', 'warn', 'error', 'panic', 'fatal']")
	}

	if cfg.Playground.Enabled {
		if !cfg.HTTP.Enabled {
			return errors.New("the HTTP server must be enabled to run the openfga playground")
		}

		if !(cfg.Authn.Method == "none" || cfg.Authn.Method == "preshared") {
			return errors.New("the playground only supports authn methods 'none' and 'preshared'")
		}
	}

	if cfg.HTTP.TLS.Enabled {
		if cfg.HTTP.TLS.CertPath == "" || cfg.HTTP.TLS.KeyPath == "" {
			return errors.New("'http.tls.cert' and 'http.tls.key' configs must be set")
		}
	}

	if cfg.GRPC.TLS.Enabled {
		if cfg.GRPC.TLS.CertPath == "" || cfg.GRPC.TLS.KeyPath == "" {
			return errors.New("'grpc.tls.cert' and 'grpc.tls.key' configs must be set")
		}
	}

	return nil
}

func run(_ *cobra.Command, _ []string) {
	config, err := ReadConfig()
	if err != nil {
		panic(err)
	}

	if err := RunServer(context.Background(), config); err != nil {
		panic(err)
	}
}

func RunServer(ctx context.Context, config *Config) error {
	if err := VerifyConfig(config); err != nil {
		return err
	}

	logger := logger.MustNewLogger(config.Log.Format, config.Log.Level)

	tp := telemetry.MustNewTracerProvider()
	tracer := tp.Tracer("openfga")

	meter := metric.NewNoopMeter()

<<<<<<< HEAD
	var err error
	if slices.Contains(config.Experimentals, "otel-metrics") {
=======
	if util.Contains(config.Experimentals, "otel-metrics") {
>>>>>>> 6e34dec0

		protocol := config.OpenTelemetry.Protocol
		endpoint := config.OpenTelemetry.Endpoint

		logger.Info(fmt.Sprintf("🕵 OpenTelemetry 'otlp' metrics exported to '%s' via protocol '%s'", endpoint, protocol))

		meter, err = telemetry.NewOTLPMeter(ctx, logger, protocol, endpoint)
		if err != nil {
			return fmt.Errorf("failed to initialize otlp metrics meter: %w", err)
		}
	}

	logger.Info(fmt.Sprintf("🧪 experimental features enabled: %v", config.Experimentals))

	var experimentals []server.ExperimentalFeatureFlag
	for _, feature := range config.Experimentals {
		experimentals = append(experimentals, server.ExperimentalFeatureFlag(feature))
	}

	dsCfg := common.NewConfig(
		common.WithLogger(logger),
		common.WithTracer(tracer),
		common.WithMaxTuplesPerWrite(config.MaxTuplesPerWrite),
		common.WithMaxTypesPerAuthorizationModel(config.MaxTypesPerAuthorizationModel),
		common.WithMaxOpenConns(config.Datastore.MaxOpenConns),
		common.WithMaxIdleConns(config.Datastore.MaxIdleConns),
		common.WithConnMaxIdleTime(config.Datastore.ConnMaxIdleTime),
		common.WithConnMaxLifetime(config.Datastore.ConnMaxLifetime),
	)

	var datastore storage.OpenFGADatastore
	switch config.Datastore.Engine {
	case "memory":
		datastore = memory.New(tracer, config.MaxTuplesPerWrite, config.MaxTypesPerAuthorizationModel)
	case "mysql":
		datastore, err = mysql.New(config.Datastore.URI, dsCfg)
		if err != nil {
			return fmt.Errorf("failed to initialize mysql datastore: %w", err)
		}
	case "postgres":
		datastore, err = postgres.New(config.Datastore.URI, dsCfg)
		if err != nil {
			return fmt.Errorf("failed to initialize postgres datastore: %w", err)
		}
	default:
		return fmt.Errorf("storage engine '%s' is unsupported", config.Datastore.Engine)
	}
	logger.Info(fmt.Sprintf("using '%v' storage engine", config.Datastore.Engine))

	datastore = caching.NewCachedOpenFGADatastore(storage.NewContextWrapper(datastore), config.Datastore.MaxCacheSize)

	var authenticator authn.Authenticator
	switch config.Authn.Method {
	case "none":
		logger.Warn("authentication is disabled")
		authenticator = authn.NoopAuthenticator{}
	case "preshared":
		logger.Info("using 'preshared' authentication")
		authenticator, err = presharedkey.NewPresharedKeyAuthenticator(config.Authn.Keys)
	case "oidc":
		logger.Info("using 'oidc' authentication")
		authenticator, err = oidc.NewRemoteOidcAuthenticator(config.Authn.Issuer, config.Authn.Audience)
	default:
		return fmt.Errorf("unsupported authentication method '%v'", config.Authn.Method)
	}
	if err != nil {
		return fmt.Errorf("failed to initialize authenticator: %w", err)
	}

	unaryServerInterceptors := []grpc.UnaryServerInterceptor{
		grpc_validator.UnaryServerInterceptor(),
		otelgrpc.UnaryServerInterceptor(otelgrpc.WithTracerProvider(tp)),
		grpc_auth.UnaryServerInterceptor(middleware.AuthFunc(authenticator)),
		middleware.NewRequestIDInterceptor(logger),
		middleware.NewLoggingInterceptor(logger),
	}

	streamingServerInterceptors := []grpc.StreamServerInterceptor{
		grpc_validator.StreamServerInterceptor(),
		otelgrpc.StreamServerInterceptor(otelgrpc.WithTracerProvider(tp)),
		grpc_auth.StreamServerInterceptor(middleware.AuthFunc(authenticator)),
		middleware.NewStreamingRequestIDInterceptor(logger),
		middleware.NewStreamingLoggingInterceptor(logger),
	}

	opts := []grpc.ServerOption{
		grpc.ChainUnaryInterceptor(unaryServerInterceptors...),
		grpc.ChainStreamInterceptor(streamingServerInterceptors...),
	}

	if config.GRPC.TLS.Enabled {
		if config.GRPC.TLS.CertPath == "" || config.GRPC.TLS.KeyPath == "" {
			return errors.New("'grpc.tls.cert' and 'grpc.tls.key' configs must be set")
		}
		creds, err := credentials.NewServerTLSFromFile(config.GRPC.TLS.CertPath, config.GRPC.TLS.KeyPath)
		if err != nil {
			return err
		}

		opts = append(opts, grpc.Creds(creds))

		logger.Info("grpc TLS is enabled, serving connections using the provided certificate")
	} else {
		logger.Warn("grpc TLS is disabled, serving connections using insecure plaintext")
	}

	if config.Profiler.Enabled {
		mux := http.NewServeMux()
		mux.HandleFunc("/debug/pprof/", pprof.Index)
		mux.HandleFunc("/debug/pprof/cmdline", pprof.Cmdline)
		mux.HandleFunc("/debug/pprof/profile", pprof.Profile)
		mux.HandleFunc("/debug/pprof/symbol", pprof.Symbol)
		mux.HandleFunc("/debug/pprof/trace", pprof.Trace)

		go func() {
			logger.Info(fmt.Sprintf("🔬 starting pprof profiler on '%s'", config.Profiler.Addr))

			if err := http.ListenAndServe(config.Profiler.Addr, mux); err != nil {
				if err != http.ErrServerClosed {
					logger.Fatal("failed to start pprof profiler", zap.Error(err))
				}
			}
		}()
	}

	tokenEncoder := encoder.NewBase64Encoder()

	svr := server.New(&server.Dependencies{
		Datastore:    datastore,
		Tracer:       tracer,
		Logger:       logger,
		Meter:        meter,
		TokenEncoder: tokenEncoder,
		Transport:    gateway.NewRPCTransport(logger),
	}, &server.Config{
		ResolveNodeLimit:       config.ResolveNodeLimit,
		ChangelogHorizonOffset: config.ChangelogHorizonOffset,
		ListObjectsDeadline:    config.ListObjectsDeadline,
		ListObjectsMaxResults:  config.ListObjectsMaxResults,
		Experimentals:          experimentals,
	})

	logger.Info(
		"🚀 starting openfga service...",
		zap.String("version", build.Version),
		zap.String("date", build.Date),
		zap.String("commit", build.Commit),
		zap.String("go-version", goruntime.Version()),
	)

	// nosemgrep: grpc-server-insecure-connection
	grpcServer := grpc.NewServer(opts...)
	openfgapb.RegisterOpenFGAServiceServer(grpcServer, svr)
	healthServer := &health.Checker{TargetService: svr, TargetServiceName: openfgapb.OpenFGAService_ServiceDesc.ServiceName}
	healthv1pb.RegisterHealthServer(grpcServer, healthServer)
	reflection.Register(grpcServer)

	lis, err := net.Listen("tcp", config.GRPC.Addr)
	if err != nil {
		return fmt.Errorf("failed to listen: %w", err)
	}

	go func() {
		if err := grpcServer.Serve(lis); err != nil {
			if !errors.Is(err, grpc.ErrServerStopped) {
				logger.Fatal("failed to start grpc server", zap.Error(err))
			}

			logger.Info("grpc server shut down..")
		}
	}()
	logger.Info(fmt.Sprintf("grpc server listening on '%s'...", config.GRPC.Addr))

	var httpServer *http.Server
	if config.HTTP.Enabled {
		// Set a request timeout.
		runtime.DefaultContextTimeout = config.HTTP.UpstreamTimeout

		dialOpts := []grpc.DialOption{
			grpc.WithBlock(),
			grpc.WithUnaryInterceptor(otelgrpc.UnaryClientInterceptor()),
		}
		if config.GRPC.TLS.Enabled {
			creds, err := credentials.NewClientTLSFromFile(config.GRPC.TLS.CertPath, "")
			if err != nil {
				logger.Fatal("", zap.Error(err))
			}
			dialOpts = append(dialOpts, grpc.WithTransportCredentials(creds))
		} else {
			dialOpts = append(dialOpts, grpc.WithTransportCredentials(insecure.NewCredentials()))
		}

		timeoutCtx, cancel := context.WithTimeout(context.Background(), 3*time.Second)
		defer cancel()

		conn, err := grpc.DialContext(timeoutCtx, config.GRPC.Addr, dialOpts...)
		if err != nil {
			logger.Fatal("", zap.Error(err))
		}
		defer conn.Close()

		muxOpts := []runtime.ServeMuxOption{
			runtime.WithForwardResponseOption(httpmiddleware.HTTPResponseModifier),
			runtime.WithErrorHandler(func(c context.Context, sr *runtime.ServeMux, mm runtime.Marshaler, w http.ResponseWriter, r *http.Request, e error) {
				intCode := serverErrors.ConvertToEncodedErrorCode(status.Convert(e))
				httpmiddleware.CustomHTTPErrorHandler(c, w, r, serverErrors.NewEncodedError(intCode, e.Error()))
			}),
			runtime.WithStreamErrorHandler(func(ctx context.Context, e error) *status.Status {
				intCode := serverErrors.ConvertToEncodedErrorCode(status.Convert(e))
				encodedErr := serverErrors.NewEncodedError(intCode, e.Error())
				return status.Convert(&encodedErr)
			}),
			runtime.WithHealthzEndpoint(healthv1pb.NewHealthClient(conn)),
		}
		mux := runtime.NewServeMux(muxOpts...)
		if err := openfgapb.RegisterOpenFGAServiceHandler(ctx, mux, conn); err != nil {
			return err
		}

		httpServer = &http.Server{
			Addr: config.HTTP.Addr,
			Handler: cors.New(cors.Options{
				AllowedOrigins:   config.HTTP.CORSAllowedOrigins,
				AllowCredentials: true,
				AllowedHeaders:   config.HTTP.CORSAllowedHeaders,
				AllowedMethods: []string{http.MethodGet, http.MethodPost,
					http.MethodHead, http.MethodPatch, http.MethodDelete, http.MethodPut},
			}).Handler(mux),
		}

		go func() {
			var err error
			if config.HTTP.TLS.Enabled {
				if config.HTTP.TLS.CertPath == "" || config.HTTP.TLS.KeyPath == "" {
					logger.Fatal("'http.tls.cert' and 'http.tls.key' configs must be set")
				}
				err = httpServer.ListenAndServeTLS(config.HTTP.TLS.CertPath, config.HTTP.TLS.KeyPath)
			} else {
				err = httpServer.ListenAndServe()
			}
			if err != http.ErrServerClosed {
				logger.Fatal("HTTP server closed with unexpected error", zap.Error(err))
			}
		}()
		logger.Info(fmt.Sprintf("HTTP server listening on '%s'...", httpServer.Addr))
	}

	var playground *http.Server
	if config.Playground.Enabled {
		if !config.HTTP.Enabled {
			return errors.New("the HTTP server must be enabled to run the openfga playground")
		}

		authMethod := config.Authn.Method
		if !(authMethod == "none" || authMethod == "preshared") {
			return errors.New("the playground only supports authn methods 'none' and 'preshared'")
		}

		playgroundAddr := fmt.Sprintf(":%d", config.Playground.Port)
		logger.Info(fmt.Sprintf("🛝 starting openfga playground on http://localhost%s/playground", playgroundAddr))

		tmpl, err := template.ParseFS(assets.EmbedPlayground, "playground/index.html")
		if err != nil {
			return fmt.Errorf("failed to parse playground index.html as Go template: %w", err)
		}

		fileServer := http.FileServer(http.FS(assets.EmbedPlayground))

		policy := backoff.NewExponentialBackOff()
		policy.MaxElapsedTime = 3 * time.Second

		var conn net.Conn
		err = backoff.Retry(
			func() error {
				conn, err = net.Dial("tcp", config.HTTP.Addr)
				return err
			},
			policy,
		)
		if err != nil {
			return fmt.Errorf("failed to establish playground connection to HTTP server: %w", err)
		}

		playgroundAPIToken := ""
		if authMethod == "preshared" {
			playgroundAPIToken = config.Authn.AuthnPresharedKeyConfig.Keys[0]
		}

		mux := http.NewServeMux()
		mux.Handle("/", http.HandlerFunc(func(w http.ResponseWriter, r *http.Request) {

			if strings.HasPrefix(r.URL.Path, "/playground") {
				if r.URL.Path == "/playground" || r.URL.Path == "/playground/index.html" {
					err = tmpl.Execute(w, struct {
						HTTPServerURL      string
						PlaygroundAPIToken string
					}{
						HTTPServerURL:      conn.RemoteAddr().String(),
						PlaygroundAPIToken: playgroundAPIToken,
					})
					if err != nil {
						w.WriteHeader(http.StatusInternalServerError)
						logger.Error("failed to execute/render the playground web template", zap.Error(err))
					}

					return
				}

				fileServer.ServeHTTP(w, r)
				return
			}

			http.NotFound(w, r)
		}))

		playground = &http.Server{Addr: playgroundAddr, Handler: mux}

		go func() {
			err = playground.ListenAndServe()
			if err != http.ErrServerClosed {
				logger.Fatal("failed to start the openfga playground server", zap.Error(err))
			}
			logger.Info("shutdown the openfga playground server")
		}()
	}

	done := make(chan os.Signal, 1)
	signal.Notify(done, os.Interrupt, syscall.SIGINT, syscall.SIGTERM)

	select {
	case <-done:
	case <-ctx.Done():
	}
	logger.Info("attempting to shutdown gracefully")

	ctx, cancel := context.WithTimeout(context.Background(), 5*time.Second)
	defer cancel()

	if playground != nil {
		if err := playground.Shutdown(ctx); err != nil {
			logger.Info("failed to gracefully shutdown playground server", zap.Error(err))
		}
	}

	if httpServer != nil {
		if err := httpServer.Shutdown(ctx); err != nil {
			logger.Info("failed to shutdown the http server", zap.Error(err))
		}
	}

	grpcServer.GracefulStop()

	authenticator.Close()

	datastore.Close()

	logger.Info("server exited. goodbye 👋")

	return nil
}

// bindRunFlags binds the cobra cmd flags to the equivalent config value being managed
// by viper. This bridges the config between cobra flags and viper flags.
func bindRunFlags(cmd *cobra.Command) {

	defaultConfig := DefaultConfig()

	cmd.Flags().StringSlice("experimentals", defaultConfig.Experimentals, "a list of experimental features to enable")
	util.MustBindPFlag("experimentals", cmd.Flags().Lookup("experimentals"))
	util.MustBindEnv("experimentals", "EXPERIMENTALS")

	cmd.Flags().String("grpc-addr", defaultConfig.GRPC.Addr, "the host:port address to serve the grpc server on")
	util.MustBindPFlag("grpc.addr", cmd.Flags().Lookup("grpc-addr"))
	util.MustBindEnv("grpc.addr", "GRPC_ADDR")

	cmd.Flags().Bool("grpc-tls-enabled", defaultConfig.GRPC.TLS.Enabled, "enable/disable transport layer security (TLS)")
	util.MustBindPFlag("grpc.tls.enabled", cmd.Flags().Lookup("grpc-tls-enabled"))
	util.MustBindEnv("grpc.tls.enabled", "GRPC_TLS_ENABLED")

	cmd.Flags().String("grpc-tls-cert", defaultConfig.GRPC.TLS.CertPath, "the (absolute) file path of the certificate to use for the TLS connection")
	util.MustBindPFlag("grpc.tls.cert", cmd.Flags().Lookup("grpc-tls-cert"))
	util.MustBindEnv("grpc.tls.cert", "GRPC_TLS_CERT")

	cmd.Flags().String("grpc-tls-key", defaultConfig.GRPC.TLS.KeyPath, "the (absolute) file path of the TLS key that should be used for the TLS connection")
	util.MustBindPFlag("grpc.tls.key", cmd.Flags().Lookup("grpc-tls-key"))
	util.MustBindEnv("grpc.tls.key", "GRPC_TLS_KEY")

	cmd.MarkFlagsRequiredTogether("grpc-tls-enabled", "grpc-tls-cert", "grpc-tls-key")

	cmd.Flags().Bool("http-enabled", defaultConfig.HTTP.Enabled, "enable/disable the OpenFGA HTTP server")
	util.MustBindPFlag("http.enabled", cmd.Flags().Lookup("http-enabled"))
	util.MustBindEnv("http.enabled", "HTTP_ENABLED")

	cmd.Flags().String("http-addr", defaultConfig.HTTP.Addr, "the host:port address to serve the HTTP server on")
	util.MustBindPFlag("http.addr", cmd.Flags().Lookup("http-addr"))
	util.MustBindEnv("http.addr", "HTTP_ADDR")

	cmd.Flags().Bool("http-tls-enabled", defaultConfig.HTTP.TLS.Enabled, "enable/disable transport layer security (TLS)")
	util.MustBindPFlag("http.tls.enabled", cmd.Flags().Lookup("http-tls-enabled"))
	util.MustBindEnv("http.tls.enabled", "HTTP_TLS_ENABLED")

	cmd.Flags().String("http-tls-cert", defaultConfig.HTTP.TLS.CertPath, "the (absolute) file path of the certificate to use for the TLS connection")
	util.MustBindPFlag("http.tls.cert", cmd.Flags().Lookup("http-tls-cert"))
	util.MustBindEnv("http.tls.cert", "HTTP_TLS_CERT")

	cmd.Flags().String("http-tls-key", defaultConfig.HTTP.TLS.KeyPath, "the (absolute) file path of the TLS key that should be used for the TLS connection")
	util.MustBindPFlag("http.tls.key", cmd.Flags().Lookup("http-tls-key"))
	util.MustBindEnv("http.tls.key", "HTTP_TLS_KEY")

	cmd.MarkFlagsRequiredTogether("http-tls-enabled", "http-tls-cert", "http-tls-key")

	cmd.Flags().Duration("http-upstream-timeout", defaultConfig.HTTP.UpstreamTimeout, "the timeout duration for proxying HTTP requests upstream to the grpc endpoint")
	util.MustBindPFlag("http.upstreamTimeout", cmd.Flags().Lookup("http-upstream-timeout"))
	util.MustBindEnv("http.upstreamTimeout", "HTTP_UPSTREAM_TIMEOUT", "HTTP_UPSTREAMTIMEOUT")

	cmd.Flags().StringSlice("http-cors-allowed-origins", defaultConfig.HTTP.CORSAllowedOrigins, "specifies the CORS allowed origins")
	util.MustBindPFlag("http.corsAllowedOrigins", cmd.Flags().Lookup("http-cors-allowed-origins"))
	util.MustBindEnv("http.corsAllowedOrigins", "HTTP_CORS_ALLOWED_ORIGINS", "HTTP_CORSALLOWEDORIGINS")

	cmd.Flags().StringSlice("http-cors-allowed-headers", defaultConfig.HTTP.CORSAllowedHeaders, "specifies the CORS allowed headers")
	util.MustBindPFlag("http.corsAllowedHeaders", cmd.Flags().Lookup("http-cors-allowed-headers"))
	util.MustBindEnv("http.corsAllowedHeaders", "HTTP_CORS_ALLOWED_HEADERS", "HTTP_CORSALLOWEDHEADERS")

	cmd.Flags().String("authn-method", defaultConfig.Authn.Method, "the authentication method to use")
	util.MustBindPFlag("authn.method", cmd.Flags().Lookup("authn-method"))
	util.MustBindEnv("authn.method", "AUTHN_METHOD")

	cmd.Flags().StringSlice("authn-preshared-keys", defaultConfig.Authn.Keys, "one or more preshared keys to use for authentication")
	util.MustBindPFlag("authn.preshared.keys", cmd.Flags().Lookup("authn-preshared-keys"))
	util.MustBindEnv("authn.preshared.keys", "AUTHN_PRESHARED_KEYS")

	cmd.Flags().String("authn-oidc-audience", defaultConfig.Authn.Audience, "the OIDC audience of the tokens being signed by the authorization server")
	util.MustBindPFlag("authn.oidc.audience", cmd.Flags().Lookup("authn-oidc-audience"))
	util.MustBindEnv("authn.oidc.audience", "AUTHN_OIDC_AUDIENCE")

	cmd.Flags().String("authn-oidc-issuer", defaultConfig.Authn.Issuer, "the OIDC issuer (authorization server) signing the tokens")
	util.MustBindPFlag("authn.oidc.issuer", cmd.Flags().Lookup("authn-oidc-issuer"))
	util.MustBindEnv("authn.oidc.issuer", "AUTHN_OIDC_ISSUER")

	cmd.Flags().String("datastore-engine", defaultConfig.Datastore.Engine, "the datastore engine that will be used for persistence")
	util.MustBindPFlag("datastore.engine", cmd.Flags().Lookup("datastore-engine"))
	util.MustBindEnv("datastore.engine", "DATASTORE_ENGINE")

	cmd.Flags().String("datastore-uri", defaultConfig.Datastore.URI, "the connection uri to use to connect to the datastore (for any engine other than 'memory')")
	util.MustBindPFlag("datastore.uri", cmd.Flags().Lookup("datastore-uri"))
	util.MustBindEnv("datastore.uri", "DATASTORE_URI")

	cmd.Flags().Int("datastore-max-cache-size", defaultConfig.Datastore.MaxCacheSize, "the maximum number of cache keys that the storage cache can store before evicting old keys")
	util.MustBindPFlag("datastore.maxCacheSize", cmd.Flags().Lookup("datastore-max-cache-size"))
	util.MustBindEnv("datastore.maxCacheSize", "DATASTORE_MAX_CACHE_SIZE", "DATASTORE_MAXCACHESIZE")

	cmd.Flags().Int("datastore-max-open-conns", defaultConfig.Datastore.MaxOpenConns, "the maximum number of open connections to the datastore")
	util.MustBindPFlag("datastore.maxOpenConns", cmd.Flags().Lookup("datastore-max-open-conns"))
	util.MustBindEnv("datastore.maxOpenConns", "DATASTORE_MAX_OPEN_CONNS", "DATASTORE_MAXOPENCONNS")

	cmd.Flags().Int("datastore-max-idle-conns", defaultConfig.Datastore.MaxIdleConns, "the maximum number of connections to the datastore in the idle connection pool")
	util.MustBindPFlag("datastore.maxIdleConns", cmd.Flags().Lookup("datastore-max-idle-conns"))
	util.MustBindEnv("datastore.maxIdleConns", "DATASTORE_MAX_IDLE_CONNS", "DATASTORE_MAXIDLECONNS")

	cmd.Flags().Duration("datastore-conn-max-idle-time", defaultConfig.Datastore.ConnMaxIdleTime, "the maximum amount of time a connection to the datastore may be idle")
	util.MustBindPFlag("datastore.connMaxIdleTime", cmd.Flags().Lookup("datastore-conn-max-idle-time"))
	util.MustBindEnv("datastore.connMaxIdleTime", "DATASTORE_CONN_MAX_IDLE_TIME", "DATASTORE_CONNMAXIDLETIME")

	cmd.Flags().Duration("datastore-conn-max-lifetime", defaultConfig.Datastore.ConnMaxLifetime, "the maximum amount of time a connection to the datastore may be reused")
	util.MustBindPFlag("datastore.connMaxLifetime", cmd.Flags().Lookup("datastore-conn-max-lifetime"))
	util.MustBindEnv("datastore.connMaxLifetime", "DATASTORE_CONN_MAX_LIFETIME", "DATASTORE_CONNMAXLIFETIME")

	cmd.Flags().Bool("playground-enabled", defaultConfig.Playground.Enabled, "enable/disable the OpenFGA Playground")
	util.MustBindPFlag("playground.enabled", cmd.Flags().Lookup("playground-enabled"))
	util.MustBindEnv("playground.enabled", "PLAYGROUND_ENABLED")

	cmd.Flags().Int("playground-port", defaultConfig.Playground.Port, "the port to serve the local OpenFGA Playground on")
	util.MustBindPFlag("playground.port", cmd.Flags().Lookup("playground-port"))
	util.MustBindEnv("playground.port", "PLAYGROUND_PORT")

	cmd.Flags().Bool("profiler-enabled", defaultConfig.Profiler.Enabled, "enable/disable pprof profiling")
	util.MustBindPFlag("profiler.enabled", cmd.Flags().Lookup("profiler-enabled"))
	util.MustBindEnv("profiler.enabled", "PROFILER_ENABLED")

	cmd.Flags().String("log-format", defaultConfig.Log.Format, "the log format to output logs in")
	util.MustBindPFlag("log.format", cmd.Flags().Lookup("log-format"))
	util.MustBindEnv("log.format", "LOG_FORMAT")

	cmd.Flags().String("log-level", defaultConfig.Log.Level, "the log level to use")
	util.MustBindPFlag("log.level", cmd.Flags().Lookup("log-level"))
	util.MustBindEnv("log.level", "LOG_LEVEL")

	cmd.Flags().Int("max-tuples-per-write", defaultConfig.MaxTuplesPerWrite, "the maximum allowed number of tuples per Write transaction")
	util.MustBindPFlag("maxTuplesPerWrite", cmd.Flags().Lookup("max-tuples-per-write"))
	util.MustBindEnv("maxTuplesPerWrite", "MAX_TUPLES_PER_WRITE", "MAXTUPLESPERWRITE")

	cmd.Flags().Int("max-types-per-authorization-model", defaultConfig.MaxTypesPerAuthorizationModel, "the maximum allowed number of type definitions per authorization model")
	util.MustBindPFlag("maxTypesPerAuthorizationModel", cmd.Flags().Lookup("max-types-per-authorization-model"))
	util.MustBindEnv("maxTypesPerAuthorizationModel", "MAX_TYPES_PER_AUTHORIZATION_MODEL", "MAXTYPESPERAUTHORIZATIONMODEL")

	cmd.Flags().Int("changelog-horizon-offset", defaultConfig.ChangelogHorizonOffset, "the offset (in minutes) from the current time. Changes that occur after this offset will not be included in the response of ReadChanges")
	util.MustBindPFlag("changelogHorizonOffset", cmd.Flags().Lookup("changelog-horizon-offset"))
	util.MustBindEnv("changelogHorizonOffset", "CHANGELOG_HORIZON_OFFSET", "CHANGELOGHORIZONOFFSET")

	cmd.Flags().Int("resolve-node-limit", int(defaultConfig.ResolveNodeLimit), "defines how deeply nested an authorization model can be")
	util.MustBindPFlag("resolveNodeLimit", cmd.Flags().Lookup("resolve-node-limit"))
	util.MustBindEnv("resolveNodeLimit", "RESOLVE_NODE_LIMIT", "RESOLVENODELIMIT")

	cmd.Flags().Duration("listObjects-deadline", defaultConfig.ListObjectsDeadline, "the timeout deadline for serving ListObjects requests")
	util.MustBindPFlag("listObjectsDeadline", cmd.Flags().Lookup("listObjects-deadline"))
	util.MustBindEnv("listObjectsDeadline", "LIST_OBJECTS_DEADLINE", "LISTOBJECTSDEADLINE")

	cmd.Flags().Uint32("listObjects-max-results", defaultConfig.ListObjectsMaxResults, "the maximum results to return in ListObjects responses")
	util.MustBindPFlag("listObjectsMaxResults", cmd.Flags().Lookup("listObjects-max-results"))
	util.MustBindEnv("listObjectsMaxResults", "LIST_OBJECTS_MAX_RESULTS", "LISTOBJECTSMAXRESULTS")

	cmd.Flags().String("otel-metrics-endpoint", defaultConfig.OpenTelemetry.Endpoint, "OpenTelemetry collector endpoint to use")
	util.MustBindPFlag("otel.metrics.endpoint", cmd.Flags().Lookup("otel-metrics-endpoint"))
	util.MustBindEnv("otel.metrics.endpoint", "OTEL_METRICS_ENDPOINT")

	cmd.Flags().String("otel-metrics-protocol", defaultConfig.OpenTelemetry.Protocol, "OpenTelemetry protocol to use to send OTLP metrics")
	util.MustBindPFlag("otel.metrics.protocol", cmd.Flags().Lookup("otel-metrics-protocol"))
	util.MustBindEnv("otel.metrics.protocol", "OTEL_METRICS_PROTOCOL")
}<|MERGE_RESOLUTION|>--- conflicted
+++ resolved
@@ -392,12 +392,8 @@
 
 	meter := metric.NewNoopMeter()
 
-<<<<<<< HEAD
 	var err error
-	if slices.Contains(config.Experimentals, "otel-metrics") {
-=======
 	if util.Contains(config.Experimentals, "otel-metrics") {
->>>>>>> 6e34dec0
 
 		protocol := config.OpenTelemetry.Protocol
 		endpoint := config.OpenTelemetry.Endpoint
