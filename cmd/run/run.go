--- conflicted
+++ resolved
@@ -200,264 +200,6 @@
 	return cmd
 }
 
-<<<<<<< HEAD
-=======
-// DatastoreConfig defines OpenFGA server configurations for datastore specific settings.
-type DatastoreConfig struct {
-
-	// Engine is the datastore engine to use (e.g. 'memory', 'postgres', 'mysql')
-	Engine   string
-	URI      string
-	Username string
-	Password string
-
-	// MaxCacheSize is the maximum number of cache keys that the storage cache can store before evicting
-	// old keys. The storage cache is used to cache query results for various static resources
-	// such as type definitions.
-	MaxCacheSize int
-
-	// MaxOpenConns is the maximum number of open connections to the database.
-	MaxOpenConns int
-
-	// MaxIdleConns is the maximum number of connections to the datastore in the idle connection pool.
-	MaxIdleConns int
-
-	// ConnMaxIdleTime is the maximum amount of time a connection to the datastore may be idle.
-	ConnMaxIdleTime time.Duration
-
-	// ConnMaxLifetime is the maximum amount of time a connection to the datastore may be reused.
-	ConnMaxLifetime time.Duration
-}
-
-// GRPCConfig defines OpenFGA server configurations for grpc server specific settings.
-type GRPCConfig struct {
-	Addr string
-	TLS  *TLSConfig
-}
-
-// HTTPConfig defines OpenFGA server configurations for HTTP server specific settings.
-type HTTPConfig struct {
-	Enabled bool
-	Addr    string
-	TLS     *TLSConfig
-
-	// UpstreamTimeout is the timeout duration for proxying HTTP requests upstream
-	// to the grpc endpoint. It cannot be smaller than Config.ListObjectsDeadline.
-	UpstreamTimeout time.Duration
-
-	CORSAllowedOrigins []string
-	CORSAllowedHeaders []string
-}
-
-// TLSConfig defines configuration specific to Transport Layer Security (TLS) settings.
-type TLSConfig struct {
-	Enabled  bool
-	CertPath string `mapstructure:"cert"`
-	KeyPath  string `mapstructure:"key"`
-}
-
-// AuthnConfig defines OpenFGA server configurations for authentication specific settings.
-type AuthnConfig struct {
-
-	// Method is the authentication method that should be enforced (e.g. 'none', 'preshared', 'oidc')
-	Method                   string
-	*AuthnOIDCConfig         `mapstructure:"oidc"`
-	*AuthnPresharedKeyConfig `mapstructure:"preshared"`
-}
-
-// AuthnOIDCConfig defines configurations for the 'oidc' method of authentication.
-type AuthnOIDCConfig struct {
-	Issuer   string
-	Audience string
-}
-
-// AuthnPresharedKeyConfig defines configurations for the 'preshared' method of authentication.
-type AuthnPresharedKeyConfig struct {
-	// Keys define the preshared keys to verify authn tokens against.
-	Keys []string
-}
-
-// LogConfig defines OpenFGA server configurations for log specific settings. For production we
-// recommend using the 'json' log format.
-type LogConfig struct {
-	// Format is the log format to use in the log output (e.g. 'text' or 'json')
-	Format string
-
-	// Level is the log level to use in the log output (e.g. 'none', 'debug', or 'info')
-	Level string
-}
-
-type TraceConfig struct {
-	Enabled     bool
-	OTLP        OTLPTraceConfig `mapstructure:"otlp"`
-	SampleRatio float64
-	ServiceName string
-}
-
-type OTLPTraceConfig struct {
-	Endpoint string
-	TLS      OTLPTraceTLSConfig
-}
-
-type OTLPTraceTLSConfig struct {
-	Enabled bool
-}
-
-// PlaygroundConfig defines OpenFGA server configurations for the Playground specific settings.
-type PlaygroundConfig struct {
-	Enabled bool
-	Port    int
-}
-
-// ProfilerConfig defines server configurations specific to pprof profiling.
-type ProfilerConfig struct {
-	Enabled bool
-	Addr    string
-}
-
-// MetricConfig defines configurations for serving custom metrics from OpenFGA.
-type MetricConfig struct {
-	Enabled             bool
-	Addr                string
-	EnableRPCHistograms bool
-}
-
-// CheckQueryCache defines configuration for caching when resolving check
-type CheckQueryCache struct {
-	Enabled bool
-	Limit   uint32 // (in items)
-	TTL     time.Duration
-}
-
-type Config struct {
-	// If you change any of these settings, please update the documentation at https://github.com/openfga/openfga.dev/blob/main/docs/content/intro/setup-openfga.mdx
-
-	// ListObjectsDeadline defines the maximum amount of time to accumulate ListObjects results
-	// before the server will respond. This is to protect the server from misuse of the
-	// ListObjects endpoints. It cannot be larger than HTTPConfig.UpstreamTimeout.
-	ListObjectsDeadline time.Duration
-
-	// ListObjectsMaxResults defines the maximum number of results to accumulate
-	// before the non-streaming ListObjects API will respond to the client.
-	// This is to protect the server from misuse of the ListObjects endpoints.
-	ListObjectsMaxResults uint32
-
-	// MaxTuplesPerWrite defines the maximum number of tuples per Write endpoint.
-	MaxTuplesPerWrite int
-
-	// MaxTypesPerAuthorizationModel defines the maximum number of type definitions per authorization model for the WriteAuthorizationModel endpoint.
-	MaxTypesPerAuthorizationModel int
-
-	// MaxAuthorizationModelSizeInBytes defines the maximum size in bytes allowed for persisting an Authorization Model.
-	MaxAuthorizationModelSizeInBytes int
-
-	// MaxConcurrentReadsForListObjects defines the maximum number of concurrent database reads allowed in ListObjects queries
-	MaxConcurrentReadsForListObjects uint32
-
-	// MaxConcurrentReadsForCheck defines the maximum number of concurrent database reads allowed in Check queries
-	MaxConcurrentReadsForCheck uint32
-
-	// ChangelogHorizonOffset is an offset in minutes from the current time. Changes that occur after this offset will not be included in the response of ReadChanges.
-	ChangelogHorizonOffset int
-
-	// Experimentals is a list of the experimental features to enable in the OpenFGA server.
-	Experimentals []string
-
-	// ResolveNodeLimit indicates how deeply nested an authorization model can be before a query errors out.
-	ResolveNodeLimit uint32
-
-	// ResolveNodeBreadthLimit indicates how many nodes on a given level can be evaluated concurrently in a query
-	ResolveNodeBreadthLimit uint32
-
-	Datastore       DatastoreConfig
-	GRPC            GRPCConfig
-	HTTP            HTTPConfig
-	Authn           AuthnConfig
-	Log             LogConfig
-	Trace           TraceConfig
-	Playground      PlaygroundConfig
-	Profiler        ProfilerConfig
-	Metrics         MetricConfig
-	CheckQueryCache CheckQueryCache
-
-	RequestDurationDatastoreQueryCountBuckets []string
-}
-
-// DefaultConfig returns the OpenFGA server default configurations.
-func DefaultConfig() *Config {
-	return &Config{
-		MaxTuplesPerWrite:                         100,
-		MaxTypesPerAuthorizationModel:             100,
-		MaxAuthorizationModelSizeInBytes:          256 * 1_024,
-		MaxConcurrentReadsForCheck:                math.MaxUint32,
-		MaxConcurrentReadsForListObjects:          math.MaxUint32,
-		ChangelogHorizonOffset:                    0,
-		ResolveNodeLimit:                          25,
-		ResolveNodeBreadthLimit:                   100,
-		Experimentals:                             []string{},
-		ListObjectsDeadline:                       3 * time.Second, // there is a 3-second timeout elsewhere
-		ListObjectsMaxResults:                     1000,
-		RequestDurationDatastoreQueryCountBuckets: []string{"50", "200"},
-		Datastore: DatastoreConfig{
-			Engine:       "memory",
-			MaxCacheSize: 100000,
-			MaxIdleConns: 10,
-			MaxOpenConns: 30,
-		},
-		GRPC: GRPCConfig{
-			Addr: "0.0.0.0:8081",
-			TLS:  &TLSConfig{Enabled: false},
-		},
-		HTTP: HTTPConfig{
-			Enabled:            true,
-			Addr:               "0.0.0.0:8080",
-			TLS:                &TLSConfig{Enabled: false},
-			UpstreamTimeout:    5 * time.Second,
-			CORSAllowedOrigins: []string{"*"},
-			CORSAllowedHeaders: []string{"*"},
-		},
-		Authn: AuthnConfig{
-			Method:                  "none",
-			AuthnPresharedKeyConfig: &AuthnPresharedKeyConfig{},
-			AuthnOIDCConfig:         &AuthnOIDCConfig{},
-		},
-		Log: LogConfig{
-			Format: "text",
-			Level:  "info",
-		},
-		Trace: TraceConfig{
-			Enabled: false,
-			OTLP: OTLPTraceConfig{
-				Endpoint: "0.0.0.0:4317",
-				TLS: OTLPTraceTLSConfig{
-					Enabled: false,
-				},
-			},
-			SampleRatio: 0.2,
-			ServiceName: "openfga",
-		},
-		Playground: PlaygroundConfig{
-			Enabled: true,
-			Port:    3000,
-		},
-		Profiler: ProfilerConfig{
-			Enabled: false,
-			Addr:    ":3001",
-		},
-		Metrics: MetricConfig{
-			Enabled:             true,
-			Addr:                "0.0.0.0:2112",
-			EnableRPCHistograms: false,
-		},
-		CheckQueryCache: CheckQueryCache{
-			Enabled: false,
-			Limit:   10000,
-			TTL:     10 * time.Second,
-		},
-	}
-}
-
->>>>>>> 3b4f6544
 // TCPRandomPort tries to find a random TCP Port. If it can't find one, it panics. Else, it returns the port and a function that releases the port.
 // It is the responsibility of the caller to call the release function.
 func TCPRandomPort() (int, func()) {
