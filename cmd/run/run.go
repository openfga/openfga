// Package run contains the command to run an OpenFGA server.
package run

import (
	"context"
	"errors"
	"fmt"
	"html/template"
	"net"
	"net/http"
	"net/http/pprof"
	"os"
	"os/signal"
	goruntime "runtime"
	"strings"
	"syscall"
	"time"

	"github.com/cenkalti/backoff/v4"
	grpc_auth "github.com/grpc-ecosystem/go-grpc-middleware/auth"
	grpc_ctxtags "github.com/grpc-ecosystem/go-grpc-middleware/tags"
	grpc_validator "github.com/grpc-ecosystem/go-grpc-middleware/validator"
	grpc_prometheus "github.com/grpc-ecosystem/go-grpc-prometheus"
	"github.com/grpc-ecosystem/grpc-gateway/v2/runtime"
	"github.com/openfga/openfga/assets"
	"github.com/openfga/openfga/internal/authn"
	"github.com/openfga/openfga/internal/authn/oidc"
	"github.com/openfga/openfga/internal/authn/presharedkey"
	"github.com/openfga/openfga/internal/build"
	"github.com/openfga/openfga/internal/gateway"
	authnmw "github.com/openfga/openfga/internal/middleware/authn"
	"github.com/openfga/openfga/pkg/logger"
	httpmiddleware "github.com/openfga/openfga/pkg/middleware/http"
	"github.com/openfga/openfga/pkg/middleware/logging"
	"github.com/openfga/openfga/pkg/middleware/requestid"
	"github.com/openfga/openfga/pkg/middleware/storeid"
	"github.com/openfga/openfga/pkg/server"
	serverErrors "github.com/openfga/openfga/pkg/server/errors"
	"github.com/openfga/openfga/pkg/server/health"
	"github.com/openfga/openfga/pkg/storage"
	"github.com/openfga/openfga/pkg/storage/memory"
	"github.com/openfga/openfga/pkg/storage/mysql"
	"github.com/openfga/openfga/pkg/storage/postgres"
	"github.com/openfga/openfga/pkg/storage/sqlcommon"
	"github.com/openfga/openfga/pkg/storage/storagewrappers"
	"github.com/openfga/openfga/pkg/telemetry"
	"github.com/prometheus/client_golang/prometheus/promhttp"
	"github.com/rs/cors"
	"github.com/spf13/cobra"
	"github.com/spf13/viper"
	openfgapb "go.buf.build/openfga/go/openfga/api/openfga/v1"
	"go.opentelemetry.io/contrib/instrumentation/google.golang.org/grpc/otelgrpc"
	sdktrace "go.opentelemetry.io/otel/sdk/trace"
	semconv "go.opentelemetry.io/otel/semconv/v1.12.0"
	"go.uber.org/zap"
	"google.golang.org/grpc"
	"google.golang.org/grpc/credentials"
	"google.golang.org/grpc/credentials/insecure"
	healthv1pb "google.golang.org/grpc/health/grpc_health_v1"
	"google.golang.org/grpc/reflection"
	"google.golang.org/grpc/status"
)

const (
	datastoreEngineFlag = "datastore-engine"
	datastoreURIFlag    = "datastore-uri"
)

func NewRunCommand() *cobra.Command {
	cmd := &cobra.Command{
		Use:   "run",
		Short: "Run the OpenFGA server",
		Long:  "Run the OpenFGA server.",
		Run:   run,
		Args:  cobra.NoArgs,
	}

	defaultConfig := DefaultConfig()
	flags := cmd.Flags()

	flags.StringSlice("experimentals", defaultConfig.Experimentals, "a list of experimental features to enable")

	flags.String("grpc-addr", defaultConfig.GRPC.Addr, "the host:port address to serve the grpc server on")

	flags.Bool("grpc-tls-enabled", defaultConfig.GRPC.TLS.Enabled, "enable/disable transport layer security (TLS)")

	flags.String("grpc-tls-cert", defaultConfig.GRPC.TLS.CertPath, "the (absolute) file path of the certificate to use for the TLS connection")

	flags.String("grpc-tls-key", defaultConfig.GRPC.TLS.KeyPath, "the (absolute) file path of the TLS key that should be used for the TLS connection")

	cmd.MarkFlagsRequiredTogether("grpc-tls-enabled", "grpc-tls-cert", "grpc-tls-key")

	flags.Bool("http-enabled", defaultConfig.HTTP.Enabled, "enable/disable the OpenFGA HTTP server")

	flags.String("http-addr", defaultConfig.HTTP.Addr, "the host:port address to serve the HTTP server on")

	flags.Bool("http-tls-enabled", defaultConfig.HTTP.TLS.Enabled, "enable/disable transport layer security (TLS)")

	flags.String("http-tls-cert", defaultConfig.HTTP.TLS.CertPath, "the (absolute) file path of the certificate to use for the TLS connection")

	flags.String("http-tls-key", defaultConfig.HTTP.TLS.KeyPath, "the (absolute) file path of the TLS key that should be used for the TLS connection")

	cmd.MarkFlagsRequiredTogether("http-tls-enabled", "http-tls-cert", "http-tls-key")

	flags.Duration("http-upstream-timeout", defaultConfig.HTTP.UpstreamTimeout, "the timeout duration for proxying HTTP requests upstream to the grpc endpoint")

	flags.StringSlice("http-cors-allowed-origins", defaultConfig.HTTP.CORSAllowedOrigins, "specifies the CORS allowed origins")

	flags.StringSlice("http-cors-allowed-headers", defaultConfig.HTTP.CORSAllowedHeaders, "specifies the CORS allowed headers")

	flags.String("authn-method", defaultConfig.Authn.Method, "the authentication method to use")

	flags.StringSlice("authn-preshared-keys", defaultConfig.Authn.Keys, "one or more preshared keys to use for authentication")

	flags.String("authn-oidc-audience", defaultConfig.Authn.Audience, "the OIDC audience of the tokens being signed by the authorization server")

	flags.String("authn-oidc-issuer", defaultConfig.Authn.Issuer, "the OIDC issuer (authorization server) signing the tokens")

	flags.String("datastore-engine", defaultConfig.Datastore.Engine, "the datastore engine that will be used for persistence")

	flags.String("datastore-uri", defaultConfig.Datastore.URI, "the connection uri to use to connect to the datastore (for any engine other than 'memory')")

	flags.String("datastore-username", "", "the connection username to use to connect to the datastore (overwrites any username provided in the connection uri)")

	flags.String("datastore-password", "", "the connection password to use to connect to the datastore (overwrites any password provided in the connection uri)")

	flags.Int("datastore-max-cache-size", defaultConfig.Datastore.MaxCacheSize, "the maximum number of cache keys that the storage cache can store before evicting old keys")

	flags.Int("datastore-max-open-conns", defaultConfig.Datastore.MaxOpenConns, "the maximum number of open connections to the datastore")

	flags.Int("datastore-max-idle-conns", defaultConfig.Datastore.MaxIdleConns, "the maximum number of connections to the datastore in the idle connection pool")

	flags.Duration("datastore-conn-max-idle-time", defaultConfig.Datastore.ConnMaxIdleTime, "the maximum amount of time a connection to the datastore may be idle")

	flags.Duration("datastore-conn-max-lifetime", defaultConfig.Datastore.ConnMaxLifetime, "the maximum amount of time a connection to the datastore may be reused")

	flags.Bool("playground-enabled", defaultConfig.Playground.Enabled, "enable/disable the OpenFGA Playground")

	flags.Int("playground-port", defaultConfig.Playground.Port, "the port to serve the local OpenFGA Playground on")

	flags.Bool("profiler-enabled", defaultConfig.Profiler.Enabled, "enable/disable pprof profiling")

	flags.String("profiler-addr", defaultConfig.Profiler.Addr, "the host:port address to serve the pprof profiler server on")

	flags.String("log-format", defaultConfig.Log.Format, "the log format to output logs in")

	flags.String("log-level", defaultConfig.Log.Level, "the log level to use")

	flags.Bool("trace-enabled", defaultConfig.Trace.Enabled, "enable tracing")

	flags.String("trace-otlp-endpoint", defaultConfig.Trace.OTLP.Endpoint, "the endpoint of the trace collector")

	flags.Float64("trace-sample-ratio", defaultConfig.Trace.SampleRatio, "the fraction of traces to sample. 1 means all, 0 means none.")

	flags.String("trace-service-name", defaultConfig.Trace.ServiceName, "the service name included in sampled traces.")

	flags.Bool("metrics-enabled", defaultConfig.Metrics.Enabled, "enable/disable prometheus metrics on the '/metrics' endpoint")

	flags.String("metrics-addr", defaultConfig.Metrics.Addr, "the host:port address to serve the prometheus metrics server on")

	flags.Bool("metrics-enable-rpc-histograms", defaultConfig.Metrics.EnableRPCHistograms, "enables prometheus histogram metrics for RPC latency distributions")

	flags.Int("max-tuples-per-write", defaultConfig.MaxTuplesPerWrite, "the maximum allowed number of tuples per Write transaction")

	flags.Int("max-types-per-authorization-model", defaultConfig.MaxTypesPerAuthorizationModel, "the maximum allowed number of type definitions per authorization model")

	flags.Uint32("max-concurrent-reads-for-list-objects", defaultConfig.MaxConcurrentReadsForListObjects, "the maximum allowed number of concurrent datastore reads in a single ListObjects query. A high number means that you want ListObjects latency to be low, at the expense of other queries performance")

	flags.Uint32("max-concurrent-reads-for-check", defaultConfig.MaxConcurrentReadsForCheck, "the maximum allowed number of concurrent datastore reads in a single Check query. A high number means that you want Check latency to be low, at the expense of other queries performance")

	flags.Int("changelog-horizon-offset", defaultConfig.ChangelogHorizonOffset, "the offset (in minutes) from the current time. Changes that occur after this offset will not be included in the response of ReadChanges")

	flags.Uint32("resolve-node-limit", defaultConfig.ResolveNodeLimit, "maximum resolution depth to attempt before throwing an error (defines how deeply nested an authorization model can be before a query errors out).")

	flags.Uint32("resolve-node-breadth-limit", defaultConfig.ResolveNodeBreadthLimit, "defines how many nodes on a given level can be evaluated concurrently in a Check resolution tree")

	flags.Duration("listObjects-deadline", defaultConfig.ListObjectsDeadline, "the timeout deadline for serving ListObjects requests")

	flags.Uint32("listObjects-max-results", defaultConfig.ListObjectsMaxResults, "the maximum results to return in non-streaming ListObjects API responses. If 0, all results can be returned")

	// NOTE: if you add a new flag here, update the function below, too

	cmd.PreRun = bindRunFlagsFunc(flags)

	return cmd
}

// DatastoreConfig defines OpenFGA server configurations for datastore specific settings.
type DatastoreConfig struct {

	// Engine is the datastore engine to use (e.g. 'memory', 'postgres', 'mysql')
	Engine   string
	URI      string
	Username string
	Password string

	// MaxCacheSize is the maximum number of cache keys that the storage cache can store before evicting
	// old keys. The storage cache is used to cache query results for various static resources
	// such as type definitions.
	MaxCacheSize int

	// MaxOpenConns is the maximum number of open connections to the database.
	MaxOpenConns int

	// MaxIdleConns is the maximum number of connections to the datastore in the idle connection pool.
	MaxIdleConns int

	// ConnMaxIdleTime is the maximum amount of time a connection to the datastore may be idle.
	ConnMaxIdleTime time.Duration

	// ConnMaxLifetime is the maximum amount of time a connection to the datastore may be reused.
	ConnMaxLifetime time.Duration
}

// GRPCConfig defines OpenFGA server configurations for grpc server specific settings.
type GRPCConfig struct {
	Addr string
	TLS  *TLSConfig
}

// HTTPConfig defines OpenFGA server configurations for HTTP server specific settings.
type HTTPConfig struct {
	Enabled bool
	Addr    string
	TLS     *TLSConfig

	// UpstreamTimeout is the timeout duration for proxying HTTP requests upstream
	// to the grpc endpoint. It cannot be smaller than Config.ListObjectsDeadline.
	UpstreamTimeout time.Duration

	CORSAllowedOrigins []string
	CORSAllowedHeaders []string
}

// TLSConfig defines configuration specific to Transport Layer Security (TLS) settings.
type TLSConfig struct {
	Enabled  bool
	CertPath string `mapstructure:"cert"`
	KeyPath  string `mapstructure:"key"`
}

// AuthnConfig defines OpenFGA server configurations for authentication specific settings.
type AuthnConfig struct {

	// Method is the authentication method that should be enforced (e.g. 'none', 'preshared', 'oidc')
	Method                   string
	*AuthnOIDCConfig         `mapstructure:"oidc"`
	*AuthnPresharedKeyConfig `mapstructure:"preshared"`
}

// AuthnOIDCConfig defines configurations for the 'oidc' method of authentication.
type AuthnOIDCConfig struct {
	Issuer   string
	Audience string
}

// AuthnPresharedKeyConfig defines configurations for the 'preshared' method of authentication.
type AuthnPresharedKeyConfig struct {
	// Keys define the preshared keys to verify authn tokens against.
	Keys []string
}

// LogConfig defines OpenFGA server configurations for log specific settings. For production we
// recommend using the 'json' log format.
type LogConfig struct {
	// Format is the log format to use in the log output (e.g. 'text' or 'json')
	Format string

	// Level is the log level to use in the log output (e.g. 'none', 'debug', or 'info')
	Level string
}

type TraceConfig struct {
	Enabled     bool
	OTLP        OTLPTraceConfig `mapstructure:"otlp"`
	SampleRatio float64
	ServiceName string
}

type OTLPTraceConfig struct {
	Endpoint string
}

// PlaygroundConfig defines OpenFGA server configurations for the Playground specific settings.
type PlaygroundConfig struct {
	Enabled bool
	Port    int
}

// ProfilerConfig defines server configurations specific to pprof profiling.
type ProfilerConfig struct {
	Enabled bool
	Addr    string
}

// MetricConfig defines configurations for serving custom metrics from OpenFGA.
type MetricConfig struct {
	Enabled             bool
	Addr                string
	EnableRPCHistograms bool
}

type Config struct {
	// If you change any of these settings, please update the documentation at https://github.com/openfga/openfga.dev/blob/main/docs/content/intro/setup-openfga.mdx

	// ListObjectsDeadline defines the maximum amount of time to accumulate ListObjects results
	// before the server will respond. This is to protect the server from misuse of the
	// ListObjects endpoints. It cannot be larger than HTTPConfig.UpstreamTimeout.
	ListObjectsDeadline time.Duration

	// ListObjectsMaxResults defines the maximum number of results to accumulate
	// before the non-streaming ListObjects API will respond to the client.
	// This is to protect the server from misuse of the ListObjects endpoints.
	ListObjectsMaxResults uint32

	// MaxTuplesPerWrite defines the maximum number of tuples per Write endpoint.
	MaxTuplesPerWrite int

	// MaxTypesPerAuthorizationModel defines the maximum number of type definitions per authorization model for the WriteAuthorizationModel endpoint.
	MaxTypesPerAuthorizationModel int

	// MaxConcurrentReadsForListObjects defines the maximum number of concurrent database reads allowed in ListObjects queries
	MaxConcurrentReadsForListObjects uint32

	// MaxConcurrentReadsForCheck defines the maximum number of concurrent database reads allowed in Check queries
	MaxConcurrentReadsForCheck uint32

	// ChangelogHorizonOffset is an offset in minutes from the current time. Changes that occur after this offset will not be included in the response of ReadChanges.
	ChangelogHorizonOffset int

	// Experimentals is a list of the experimental features to enable in the OpenFGA server.
	Experimentals []string

	// ResolveNodeLimit indicates how deeply nested an authorization model can be before a query errors out.
	ResolveNodeLimit uint32

	// ResolveNodeBreadthLimit indicates how many nodes on a given level can be evaluated concurrently in a query
	ResolveNodeBreadthLimit uint32

	Datastore  DatastoreConfig
	GRPC       GRPCConfig
	HTTP       HTTPConfig
	Authn      AuthnConfig
	Log        LogConfig
	Trace      TraceConfig
	Playground PlaygroundConfig
	Profiler   ProfilerConfig
	Metrics    MetricConfig
}

// DefaultConfig returns the OpenFGA server default configurations.
func DefaultConfig() *Config {
	return &Config{
		MaxTuplesPerWrite:                100,
		MaxTypesPerAuthorizationModel:    100,
		MaxConcurrentReadsForCheck:       30, // same as Datastore.MaxOpenConns
		MaxConcurrentReadsForListObjects: 30, // same as Datastore.MaxOpenConns
		ChangelogHorizonOffset:           0,
		ResolveNodeLimit:                 25,
		ResolveNodeBreadthLimit:          100,
		Experimentals:                    []string{},
		ListObjectsDeadline:              3 * time.Second, // there is a 3-second timeout elsewhere
		ListObjectsMaxResults:            1000,
		Datastore: DatastoreConfig{
			Engine:       "memory",
			MaxCacheSize: 100000,
			MaxIdleConns: 10,
			MaxOpenConns: 30,
		},
		GRPC: GRPCConfig{
			Addr: "0.0.0.0:8081",
			TLS:  &TLSConfig{Enabled: false},
		},
		HTTP: HTTPConfig{
			Enabled:            true,
			Addr:               "0.0.0.0:8080",
			TLS:                &TLSConfig{Enabled: false},
			UpstreamTimeout:    5 * time.Second,
			CORSAllowedOrigins: []string{"*"},
			CORSAllowedHeaders: []string{"*"},
		},
		Authn: AuthnConfig{
			Method:                  "none",
			AuthnPresharedKeyConfig: &AuthnPresharedKeyConfig{},
			AuthnOIDCConfig:         &AuthnOIDCConfig{},
		},
		Log: LogConfig{
			Format: "text",
			Level:  "info",
		},
		Trace: TraceConfig{
			Enabled: false,
			OTLP: OTLPTraceConfig{
				Endpoint: "0.0.0.0:4317",
			},
			SampleRatio: 0.2,
			ServiceName: "openfga",
		},
		Playground: PlaygroundConfig{
			Enabled: true,
			Port:    3000,
		},
		Profiler: ProfilerConfig{
			Enabled: false,
			Addr:    ":3001",
		},
		Metrics: MetricConfig{
			Enabled:             true,
			Addr:                "0.0.0.0:2112",
			EnableRPCHistograms: false,
		},
	}
}

// TCPRandomPort tries to find a random TCP Port. If it can't find one, it panics. Else, it returns the port and a function that releases the port.
// It is the responsibility of the caller to call the release function.
func TCPRandomPort() (int, func()) {
	l, err := net.Listen("tcp", "")
	if err != nil {
		panic(err)
	}
	return l.Addr().(*net.TCPAddr).Port, func() {
		l.Close()
	}
}

// MustDefaultConfigWithRandomPorts returns the DefaultConfig, but with random ports for the grpc and http addresses.
// This function may panic if somehow a random port cannot be chosen.
func MustDefaultConfigWithRandomPorts() *Config {
	config := DefaultConfig()

	// Since this is used for tests, turn the following off:
	config.Playground.Enabled = false
	config.Metrics.Enabled = false

	httpPort, httpPortReleaser := TCPRandomPort()
	defer httpPortReleaser()
	grpcPort, grpcPortReleaser := TCPRandomPort()
	defer grpcPortReleaser()

	config.GRPC.Addr = fmt.Sprintf("0.0.0.0:%d", grpcPort)
	config.HTTP.Addr = fmt.Sprintf("0.0.0.0:%d", httpPort)

	return config
}

// ReadConfig returns the OpenFGA server configuration based on the values provided in the server's 'config.yaml' file.
// The 'config.yaml' file is loaded from '/etc/openfga', '$HOME/.openfga', or the current working directory. If no configuration
// file is present, the default values are returned.
func ReadConfig() (*Config, error) {
	config := DefaultConfig()

	err := viper.ReadInConfig()
	if err != nil {
		if _, ok := err.(viper.ConfigFileNotFoundError); !ok {
			return nil, fmt.Errorf("failed to load server config: %w", err)
		}
	}

	if err := viper.Unmarshal(config); err != nil {
		return nil, fmt.Errorf("failed to unmarshal server config: %w", err)
	}

	return config, nil
}

func VerifyConfig(cfg *Config) error {
	if int(cfg.MaxConcurrentReadsForCheck) > cfg.Datastore.MaxOpenConns {
		fmt.Printf("config 'maxConcurrentReadsForCheck' (%d) should not be higher than 'datastore.maxOpenConns' config (%d)\n", cfg.MaxConcurrentReadsForCheck, cfg.Datastore.MaxOpenConns)
	}

	if int(cfg.MaxConcurrentReadsForListObjects) > cfg.Datastore.MaxOpenConns {
		fmt.Printf("config 'maxConcurrentReadsForListObjects' (%d) should not be higher than 'datastore.maxOpenConns' config (%d)\n", cfg.MaxConcurrentReadsForListObjects, cfg.Datastore.MaxOpenConns)
	}

	if cfg.ListObjectsDeadline > cfg.HTTP.UpstreamTimeout {
		return fmt.Errorf("config 'http.upstreamTimeout' (%s) cannot be lower than 'listObjectsDeadline' config (%s)", cfg.HTTP.UpstreamTimeout, cfg.ListObjectsDeadline)
	}

	if cfg.Log.Format != "text" && cfg.Log.Format != "json" {
		return fmt.Errorf("config 'log.format' must be one of ['text', 'json']")
	}

	if cfg.Log.Level != "none" &&
		cfg.Log.Level != "debug" &&
		cfg.Log.Level != "info" &&
		cfg.Log.Level != "warn" &&
		cfg.Log.Level != "error" &&
		cfg.Log.Level != "panic" &&
		cfg.Log.Level != "fatal" {
		return fmt.Errorf("config 'log.level' must be one of ['none', 'debug', 'info', 'warn', 'error', 'panic', 'fatal']")
	}

	if cfg.Playground.Enabled {
		if !cfg.HTTP.Enabled {
			return errors.New("the HTTP server must be enabled to run the openfga playground")
		}

		if !(cfg.Authn.Method == "none" || cfg.Authn.Method == "preshared") {
			return errors.New("the playground only supports authn methods 'none' and 'preshared'")
		}
	}

	if cfg.HTTP.TLS.Enabled {
		if cfg.HTTP.TLS.CertPath == "" || cfg.HTTP.TLS.KeyPath == "" {
			return errors.New("'http.tls.cert' and 'http.tls.key' configs must be set")
		}
	}

	if cfg.GRPC.TLS.Enabled {
		if cfg.GRPC.TLS.CertPath == "" || cfg.GRPC.TLS.KeyPath == "" {
			return errors.New("'grpc.tls.cert' and 'grpc.tls.key' configs must be set")
		}
	}

	return nil
}

func run(_ *cobra.Command, _ []string) {
	config, err := ReadConfig()
	if err != nil {
		panic(err)
	}

	if err := RunServer(context.Background(), config); err != nil {
		panic(err)
	}
}

func RunServer(ctx context.Context, config *Config) error {
	if err := VerifyConfig(config); err != nil {
		return err
	}

	logger := logger.MustNewLogger(config.Log.Format, config.Log.Level)

	tp := sdktrace.NewTracerProvider()
	if config.Trace.Enabled {
		logger.Info(fmt.Sprintf("🕵 tracing enabled: sampling ratio is %v and sending traces to '%s'", config.Trace.SampleRatio, config.Trace.OTLP.Endpoint))
		tp = telemetry.MustNewTracerProvider(
			telemetry.WithOTLPEndpoint(config.Trace.OTLP.Endpoint),
			telemetry.WithAttributes(
				semconv.ServiceNameKey.String(config.Trace.ServiceName),
				semconv.ServiceVersionKey.String(build.Version),
			),
			telemetry.WithSamplingRatio(config.Trace.SampleRatio),
		)
	}

	logger.Info(fmt.Sprintf("🧪 experimental features enabled: %v", config.Experimentals))

	var experimentals []server.ExperimentalFeatureFlag
	for _, feature := range config.Experimentals {
		experimentals = append(experimentals, server.ExperimentalFeatureFlag(feature))
	}

	dsCfg := sqlcommon.NewConfig(
		sqlcommon.WithUsername(config.Datastore.Username),
		sqlcommon.WithPassword(config.Datastore.Password),
		sqlcommon.WithLogger(logger),
		sqlcommon.WithMaxTuplesPerWrite(config.MaxTuplesPerWrite),
		sqlcommon.WithMaxTypesPerAuthorizationModel(config.MaxTypesPerAuthorizationModel),
		sqlcommon.WithMaxOpenConns(config.Datastore.MaxOpenConns),
		sqlcommon.WithMaxIdleConns(config.Datastore.MaxIdleConns),
		sqlcommon.WithConnMaxIdleTime(config.Datastore.ConnMaxIdleTime),
		sqlcommon.WithConnMaxLifetime(config.Datastore.ConnMaxLifetime),
	)

	var datastore storage.OpenFGADatastore
	var err error
	switch config.Datastore.Engine {
	case "memory":
		opts := []memory.StorageOption{
			memory.WithMaxTypesPerAuthorizationModel(config.MaxTypesPerAuthorizationModel),
			memory.WithMaxTuplesPerWrite(config.MaxTuplesPerWrite),
		}
		datastore = memory.New(opts...)
	case "mysql":
		datastore, err = mysql.New(config.Datastore.URI, dsCfg)
		if err != nil {
			return fmt.Errorf("failed to initialize mysql datastore: %w", err)
		}
	case "postgres":
		datastore, err = postgres.New(config.Datastore.URI, dsCfg)
		if err != nil {
			return fmt.Errorf("failed to initialize postgres datastore: %w", err)
		}
	default:
		return fmt.Errorf("storage engine '%s' is unsupported", config.Datastore.Engine)
	}
	datastore = storagewrappers.NewCachedOpenFGADatastore(storagewrappers.NewContextWrapper(datastore), config.Datastore.MaxCacheSize)

	logger.Info(fmt.Sprintf("using '%v' storage engine", config.Datastore.Engine))

	var authenticator authn.Authenticator
	switch config.Authn.Method {
	case "none":
		logger.Warn("authentication is disabled")
		authenticator = authn.NoopAuthenticator{}
	case "preshared":
		logger.Info("using 'preshared' authentication")
		authenticator, err = presharedkey.NewPresharedKeyAuthenticator(config.Authn.Keys)
	case "oidc":
		logger.Info("using 'oidc' authentication")
		authenticator, err = oidc.NewRemoteOidcAuthenticator(config.Authn.Issuer, config.Authn.Audience)
	default:
		return fmt.Errorf("unsupported authentication method '%v'", config.Authn.Method)
	}
	if err != nil {
		return fmt.Errorf("failed to initialize authenticator: %w", err)
	}

	unaryInterceptors := []grpc.UnaryServerInterceptor{
		requestid.NewUnaryInterceptor(),
		grpc_validator.UnaryServerInterceptor(),
		grpc_ctxtags.UnaryServerInterceptor(),
	}

	streamingInterceptors := []grpc.StreamServerInterceptor{
		requestid.NewStreamingInterceptor(),
		grpc_validator.StreamServerInterceptor(),
		grpc_ctxtags.StreamServerInterceptor(),
	}

	if config.Metrics.Enabled {
		unaryInterceptors = append(unaryInterceptors, grpc_prometheus.UnaryServerInterceptor)
		streamingInterceptors = append(streamingInterceptors, grpc_prometheus.StreamServerInterceptor)

		if config.Metrics.EnableRPCHistograms {
			grpc_prometheus.EnableHandlingTimeHistogram()
		}
	}

	if config.Trace.Enabled {
		unaryInterceptors = append(unaryInterceptors, otelgrpc.UnaryServerInterceptor())
		streamingInterceptors = append(streamingInterceptors, otelgrpc.StreamServerInterceptor())
	}

	unaryInterceptors = append(unaryInterceptors,
		storeid.NewUnaryInterceptor(),
		logging.NewLoggingInterceptor(logger),
		grpc_auth.UnaryServerInterceptor(authnmw.AuthFunc(authenticator)),
	)

	streamingInterceptors = append(streamingInterceptors,
		grpc_auth.StreamServerInterceptor(authnmw.AuthFunc(authenticator)),
		// The following interceptors wrap the server stream with our own
		// wrapper and must come last.
		storeid.NewStreamingInterceptor(),
		logging.NewStreamingLoggingInterceptor(logger),
	)

	opts := []grpc.ServerOption{
		grpc.ChainUnaryInterceptor(unaryInterceptors...),
		grpc.ChainStreamInterceptor(streamingInterceptors...),
	}

	if config.GRPC.TLS.Enabled {
		if config.GRPC.TLS.CertPath == "" || config.GRPC.TLS.KeyPath == "" {
			return errors.New("'grpc.tls.cert' and 'grpc.tls.key' configs must be set")
		}
		creds, err := credentials.NewServerTLSFromFile(config.GRPC.TLS.CertPath, config.GRPC.TLS.KeyPath)
		if err != nil {
			return err
		}

		opts = append(opts, grpc.Creds(creds))

		logger.Info("grpc TLS is enabled, serving connections using the provided certificate")
	} else {
		logger.Warn("grpc TLS is disabled, serving connections using insecure plaintext")
	}

	if config.Profiler.Enabled {
		mux := http.NewServeMux()
		mux.HandleFunc("/debug/pprof/", pprof.Index)
		mux.HandleFunc("/debug/pprof/cmdline", pprof.Cmdline)
		mux.HandleFunc("/debug/pprof/profile", pprof.Profile)
		mux.HandleFunc("/debug/pprof/symbol", pprof.Symbol)
		mux.HandleFunc("/debug/pprof/trace", pprof.Trace)

		go func() {
			logger.Info(fmt.Sprintf("🔬 starting pprof profiler on '%s'", config.Profiler.Addr))

			if err := http.ListenAndServe(config.Profiler.Addr, mux); err != nil {
				if err != http.ErrServerClosed {
					logger.Fatal("failed to start pprof profiler", zap.Error(err))
				}
			}
		}()
	}

	if config.Metrics.Enabled {
		logger.Info(fmt.Sprintf("📈 starting metrics server on '%s'", config.Metrics.Addr))

		go func() {
			http.Handle("/metrics", promhttp.Handler())
			if err := http.ListenAndServe(config.Metrics.Addr, nil); err != nil {
				if err != http.ErrServerClosed {
					logger.Fatal("failed to start prometheus metrics server", zap.Error(err))
				}
			}
		}()
	}

<<<<<<< HEAD
	svr := server.MustNewServerWithOpts(
		server.WithDatastore(datastore),
		server.WithLogger(logger),
		server.WithTransport(gateway.NewRPCTransport(logger)),
		server.WithResolveNodeLimit(config.ResolveNodeLimit),
		server.WithChangelogHorizonOffset(config.ChangelogHorizonOffset),
		server.WithListObjectsDeadline(config.ListObjectsDeadline),
		server.WithListObjectsMaxResults(config.ListObjectsMaxResults),
		server.WithExperimentals(experimentals...),
	)
=======
	svr := server.New(&server.Dependencies{
		Datastore:    datastore,
		Logger:       logger,
		TokenEncoder: encoder.NewBase64Encoder(),
		Transport:    gateway.NewRPCTransport(logger),
	}, &server.Config{
		ResolveNodeLimit:                 config.ResolveNodeLimit,
		ResolveNodeBreadthLimit:          config.ResolveNodeBreadthLimit,
		MaxConcurrentReadsForCheck:       config.MaxConcurrentReadsForCheck,
		MaxConcurrentReadsForListObjects: config.MaxConcurrentReadsForListObjects,
		ChangelogHorizonOffset:           config.ChangelogHorizonOffset,
		ListObjectsDeadline:              config.ListObjectsDeadline,
		ListObjectsMaxResults:            config.ListObjectsMaxResults,
		Experimentals:                    experimentals,
	})
>>>>>>> 6d84cd6d

	logger.Info(
		"🚀 starting openfga service...",
		zap.String("version", build.Version),
		zap.String("date", build.Date),
		zap.String("commit", build.Commit),
		zap.String("go-version", goruntime.Version()),
	)

	// nosemgrep: grpc-server-insecure-connection
	grpcServer := grpc.NewServer(opts...)
	openfgapb.RegisterOpenFGAServiceServer(grpcServer, svr)
	healthServer := &health.Checker{TargetService: svr, TargetServiceName: openfgapb.OpenFGAService_ServiceDesc.ServiceName}
	healthv1pb.RegisterHealthServer(grpcServer, healthServer)
	reflection.Register(grpcServer)

	lis, err := net.Listen("tcp", config.GRPC.Addr)
	if err != nil {
		return fmt.Errorf("failed to listen: %w", err)
	}

	go func() {
		if err := grpcServer.Serve(lis); err != nil {
			if !errors.Is(err, grpc.ErrServerStopped) {
				logger.Fatal("failed to start grpc server", zap.Error(err))
			}

			logger.Info("grpc server shut down..")
		}
	}()
	logger.Info(fmt.Sprintf("grpc server listening on '%s'...", config.GRPC.Addr))

	var httpServer *http.Server
	if config.HTTP.Enabled {
		// Set a request timeout.
		runtime.DefaultContextTimeout = config.HTTP.UpstreamTimeout

		dialOpts := []grpc.DialOption{
			grpc.WithBlock(),
		}
		if config.GRPC.TLS.Enabled {
			creds, err := credentials.NewClientTLSFromFile(config.GRPC.TLS.CertPath, "")
			if err != nil {
				logger.Fatal("", zap.Error(err))
			}
			dialOpts = append(dialOpts, grpc.WithTransportCredentials(creds))
		} else {
			dialOpts = append(dialOpts, grpc.WithTransportCredentials(insecure.NewCredentials()))
		}

		timeoutCtx, cancel := context.WithTimeout(context.Background(), 3*time.Second)
		defer cancel()

		conn, err := grpc.DialContext(timeoutCtx, config.GRPC.Addr, dialOpts...)
		if err != nil {
			logger.Fatal("", zap.Error(err))
		}
		defer conn.Close()

		muxOpts := []runtime.ServeMuxOption{
			runtime.WithForwardResponseOption(httpmiddleware.HTTPResponseModifier),
			runtime.WithErrorHandler(func(c context.Context, sr *runtime.ServeMux, mm runtime.Marshaler, w http.ResponseWriter, r *http.Request, e error) {
				intCode := serverErrors.ConvertToEncodedErrorCode(status.Convert(e))
				httpmiddleware.CustomHTTPErrorHandler(c, w, r, serverErrors.NewEncodedError(intCode, e.Error()))
			}),
			runtime.WithStreamErrorHandler(func(ctx context.Context, e error) *status.Status {
				intCode := serverErrors.ConvertToEncodedErrorCode(status.Convert(e))
				encodedErr := serverErrors.NewEncodedError(intCode, e.Error())
				return status.Convert(encodedErr)
			}),
			runtime.WithHealthzEndpoint(healthv1pb.NewHealthClient(conn)),
			runtime.WithOutgoingHeaderMatcher(func(s string) (string, bool) { return s, true }),
		}
		mux := runtime.NewServeMux(muxOpts...)
		if err := openfgapb.RegisterOpenFGAServiceHandler(ctx, mux, conn); err != nil {
			return err
		}

		httpServer = &http.Server{
			Addr: config.HTTP.Addr,
			Handler: cors.New(cors.Options{
				AllowedOrigins:   config.HTTP.CORSAllowedOrigins,
				AllowCredentials: true,
				AllowedHeaders:   config.HTTP.CORSAllowedHeaders,
				AllowedMethods: []string{http.MethodGet, http.MethodPost,
					http.MethodHead, http.MethodPatch, http.MethodDelete, http.MethodPut},
			}).Handler(mux),
		}

		go func() {
			var err error
			if config.HTTP.TLS.Enabled {
				if config.HTTP.TLS.CertPath == "" || config.HTTP.TLS.KeyPath == "" {
					logger.Fatal("'http.tls.cert' and 'http.tls.key' configs must be set")
				}
				err = httpServer.ListenAndServeTLS(config.HTTP.TLS.CertPath, config.HTTP.TLS.KeyPath)
			} else {
				err = httpServer.ListenAndServe()
			}
			if err != http.ErrServerClosed {
				logger.Fatal("HTTP server closed with unexpected error", zap.Error(err))
			}
		}()
		logger.Info(fmt.Sprintf("HTTP server listening on '%s'...", httpServer.Addr))
	}

	var playground *http.Server
	if config.Playground.Enabled {
		if !config.HTTP.Enabled {
			return errors.New("the HTTP server must be enabled to run the openfga playground")
		}

		authMethod := config.Authn.Method
		if !(authMethod == "none" || authMethod == "preshared") {
			return errors.New("the playground only supports authn methods 'none' and 'preshared'")
		}

		playgroundAddr := fmt.Sprintf(":%d", config.Playground.Port)
		logger.Info(fmt.Sprintf("🛝 starting openfga playground on http://localhost%s/playground", playgroundAddr))

		tmpl, err := template.ParseFS(assets.EmbedPlayground, "playground/index.html")
		if err != nil {
			return fmt.Errorf("failed to parse playground index.html as Go template: %w", err)
		}

		fileServer := http.FileServer(http.FS(assets.EmbedPlayground))

		policy := backoff.NewExponentialBackOff()
		policy.MaxElapsedTime = 3 * time.Second

		var conn net.Conn
		err = backoff.Retry(
			func() error {
				conn, err = net.Dial("tcp", config.HTTP.Addr)
				return err
			},
			policy,
		)
		if err != nil {
			return fmt.Errorf("failed to establish playground connection to HTTP server: %w", err)
		}

		playgroundAPIToken := ""
		if authMethod == "preshared" {
			playgroundAPIToken = config.Authn.AuthnPresharedKeyConfig.Keys[0]
		}

		mux := http.NewServeMux()
		mux.Handle("/", http.HandlerFunc(func(w http.ResponseWriter, r *http.Request) {

			if strings.HasPrefix(r.URL.Path, "/playground") {
				if r.URL.Path == "/playground" || r.URL.Path == "/playground/index.html" {
					err = tmpl.Execute(w, struct {
						HTTPServerURL      string
						PlaygroundAPIToken string
					}{
						HTTPServerURL:      conn.RemoteAddr().String(),
						PlaygroundAPIToken: playgroundAPIToken,
					})
					if err != nil {
						w.WriteHeader(http.StatusInternalServerError)
						logger.Error("failed to execute/render the playground web template", zap.Error(err))
					}

					return
				}

				fileServer.ServeHTTP(w, r)
				return
			}

			http.NotFound(w, r)
		}))

		playground = &http.Server{Addr: playgroundAddr, Handler: mux}

		go func() {
			err = playground.ListenAndServe()
			if err != http.ErrServerClosed {
				logger.Fatal("failed to start the openfga playground server", zap.Error(err))
			}
			logger.Info("shutdown the openfga playground server")
		}()
	}

	done := make(chan os.Signal, 1)
	signal.Notify(done, os.Interrupt, syscall.SIGINT, syscall.SIGTERM)

	select {
	case <-done:
	case <-ctx.Done():
	}
	logger.Info("attempting to shutdown gracefully")

	ctx, cancel := context.WithTimeout(context.Background(), 5*time.Second)
	defer cancel()

	if playground != nil {
		if err := playground.Shutdown(ctx); err != nil {
			logger.Info("failed to gracefully shutdown playground server", zap.Error(err))
		}
	}

	if httpServer != nil {
		if err := httpServer.Shutdown(ctx); err != nil {
			logger.Info("failed to shutdown the http server", zap.Error(err))
		}
	}

	grpcServer.GracefulStop()

	authenticator.Close()

	datastore.Close()

	_ = tp.ForceFlush(ctx)
	_ = tp.Shutdown(ctx)

	logger.Info("server exited. goodbye 👋")

	return nil
}<|MERGE_RESOLUTION|>--- conflicted
+++ resolved
@@ -703,34 +703,19 @@
 		}()
 	}
 
-<<<<<<< HEAD
 	svr := server.MustNewServerWithOpts(
 		server.WithDatastore(datastore),
 		server.WithLogger(logger),
 		server.WithTransport(gateway.NewRPCTransport(logger)),
 		server.WithResolveNodeLimit(config.ResolveNodeLimit),
+		server.WithResolveNodeBreadthLimit(config.ResolveNodeBreadthLimit),
 		server.WithChangelogHorizonOffset(config.ChangelogHorizonOffset),
 		server.WithListObjectsDeadline(config.ListObjectsDeadline),
 		server.WithListObjectsMaxResults(config.ListObjectsMaxResults),
+		server.WithMaxConcurrentReadsForListObjects(config.MaxConcurrentReadsForListObjects),
+		server.WithMaxConcurrentReadsForCheck(config.MaxConcurrentReadsForCheck),
 		server.WithExperimentals(experimentals...),
 	)
-=======
-	svr := server.New(&server.Dependencies{
-		Datastore:    datastore,
-		Logger:       logger,
-		TokenEncoder: encoder.NewBase64Encoder(),
-		Transport:    gateway.NewRPCTransport(logger),
-	}, &server.Config{
-		ResolveNodeLimit:                 config.ResolveNodeLimit,
-		ResolveNodeBreadthLimit:          config.ResolveNodeBreadthLimit,
-		MaxConcurrentReadsForCheck:       config.MaxConcurrentReadsForCheck,
-		MaxConcurrentReadsForListObjects: config.MaxConcurrentReadsForListObjects,
-		ChangelogHorizonOffset:           config.ChangelogHorizonOffset,
-		ListObjectsDeadline:              config.ListObjectsDeadline,
-		ListObjectsMaxResults:            config.ListObjectsMaxResults,
-		Experimentals:                    experimentals,
-	})
->>>>>>> 6d84cd6d
 
 	logger.Info(
 		"🚀 starting openfga service...",
