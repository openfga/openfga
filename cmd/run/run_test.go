package run

import (
	"context"
	"crypto/rand"
	"crypto/rsa"
	"crypto/tls"
	"crypto/x509"
	"crypto/x509/pkix"
	"encoding/json"
	"encoding/pem"
	"fmt"
	"github.com/openfga/openfga/cmd"
	"io"
	"log"
	"math/big"
	"net/http"
	"os"
	"path"
	"path/filepath"
	"runtime"
	"strings"
	"testing"
	"time"

	"github.com/hashicorp/go-retryablehttp"
	openfgav1 "github.com/openfga/api/proto/openfga/v1"
	parser "github.com/openfga/language/pkg/go/transformer"
	"github.com/prometheus/client_golang/prometheus"
	"github.com/prometheus/client_golang/prometheus/testutil"

	"github.com/openfga/openfga/pkg/testutils"

	"github.com/openfga/openfga/pkg/middleware/requestid"
	"github.com/openfga/openfga/pkg/middleware/storeid"
	"github.com/openfga/openfga/pkg/server"

	"github.com/openfga/openfga/cmd"
	"github.com/openfga/openfga/cmd/util"
	"github.com/openfga/openfga/internal/mocks"
	serverconfig "github.com/openfga/openfga/internal/server/config"
	"github.com/openfga/openfga/pkg/logger"
	serverErrors "github.com/openfga/openfga/pkg/server/errors"
	storagefixtures "github.com/openfga/openfga/pkg/testfixtures/storage"
	"github.com/openfga/openfga/pkg/tuple"
	"github.com/openfga/openfga/pkg/typesystem"

	"github.com/spf13/cobra"
	"github.com/spf13/viper"
	"github.com/stretchr/testify/require"
	"github.com/tidwall/gjson"
	sdktrace "go.opentelemetry.io/otel/sdk/trace"
	"google.golang.org/grpc/credentials"
	"google.golang.org/protobuf/encoding/protojson"
)

func TestMain(m *testing.M) {
	_, filename, _, _ := runtime.Caller(0)
	dir := path.Join(path.Dir(filename), "../../..")
	err := os.Chdir(dir)
	if err != nil {
		panic(err)
	}

	os.Exit(m.Run())
}

func genCert(t *testing.T, template, parent *x509.Certificate, pub *rsa.PublicKey, priv *rsa.PrivateKey) (*x509.Certificate, []byte) {
	certBytes, err := x509.CreateCertificate(rand.Reader, template, parent, pub, priv)
	require.NoError(t, err)

	cert, err := x509.ParseCertificate(certBytes)
	require.NoError(t, err)

	block := &pem.Block{
		Type:  "CERTIFICATE",
		Bytes: certBytes,
	}

	return cert, pem.EncodeToMemory(block)
}

func genCACert(t *testing.T) (*x509.Certificate, []byte, *rsa.PrivateKey) {
	priv, err := rsa.GenerateKey(rand.Reader, 2048)
	require.NoError(t, err)

	var rootTemplate = &x509.Certificate{
		SerialNumber:          big.NewInt(1),
		KeyUsage:              x509.KeyUsageCertSign | x509.KeyUsageCRLSign,
		ExtKeyUsage:           []x509.ExtKeyUsage{x509.ExtKeyUsageServerAuth},
		BasicConstraintsValid: true,
		IsCA:                  true,
		MaxPathLen:            2,
		NotBefore:             time.Now().Add(-time.Minute),
		NotAfter:              time.Now().Add(time.Hour),
		Subject: pkix.Name{
			Country:      []string{"Earth"},
			Organization: []string{"Starfleet"},
		},
		DNSNames: []string{"localhost"},
	}

	rootCert, rootPEM := genCert(t, rootTemplate, rootTemplate, &priv.PublicKey, priv)

	return rootCert, rootPEM, priv
}

func genServerCert(t *testing.T, caCert *x509.Certificate, caKey *rsa.PrivateKey) (*x509.Certificate, []byte, *rsa.PrivateKey) {
	priv, err := rsa.GenerateKey(rand.Reader, 2048)
	require.NoError(t, err)

	var template = &x509.Certificate{
		SerialNumber:          big.NewInt(1),
		KeyUsage:              x509.KeyUsageCRLSign,
		ExtKeyUsage:           []x509.ExtKeyUsage{x509.ExtKeyUsageServerAuth},
		BasicConstraintsValid: true,
		IsCA:                  false,
		NotBefore:             time.Now().Add(-time.Minute),
		NotAfter:              time.Now().Add(time.Hour),
		Subject: pkix.Name{
			Country:      []string{"Earth"},
			Organization: []string{"Starfleet"},
		},
		DNSNames: []string{"localhost"},
	}

	serverCert, serverPEM := genCert(t, template, caCert, &priv.PublicKey, caKey)

	return serverCert, serverPEM, priv
}

func writeToTempFile(t *testing.T, data []byte) *os.File {
	file, err := os.CreateTemp("", "openfga_tls_test")
	require.NoError(t, err)

	_, err = file.Write(data)
	require.NoError(t, err)

	return file
}

type certHandle struct {
	caCert         *x509.Certificate
	serverCertFile string
	serverKeyFile  string
}

func (c certHandle) Clean() {
	os.Remove(c.serverCertFile)
	os.Remove(c.serverKeyFile)
}

// createCertsAndKeys generates a self-signed root CA certificate and a server certificate and server key. It will write
// the PEM encoded server certificate and server key to temporary files. It is the responsibility of the caller
// to delete these files by calling `Clean` on the returned `certHandle`.
func createCertsAndKeys(t *testing.T) certHandle {
	caCert, _, caKey := genCACert(t)
	_, serverPEM, serverKey := genServerCert(t, caCert, caKey)
	serverCertFile := writeToTempFile(t, serverPEM)
	serverKeyFile := writeToTempFile(t, pem.EncodeToMemory(
		&pem.Block{
			Type:  "RSA PRIVATE KEY",
			Bytes: x509.MarshalPKCS1PrivateKey(serverKey),
		},
	))

	return certHandle{
		caCert:         caCert,
		serverCertFile: serverCertFile.Name(),
		serverKeyFile:  serverKeyFile.Name(),
	}
}

type authTest struct {
	_name                 string
	authHeader            string
	expectedErrorResponse *serverErrors.ErrorResponse
	expectedStatusCode    int
}

func runServer(ctx context.Context, cfg *serverconfig.Config) error {
	if err := cfg.Verify(); err != nil {
		return err
	}

<<<<<<< HEAD
		err := VerifyConfig(cfg)
		require.Error(t, err)
	})

	t.Run("correct datastore engine specified", func(t *testing.T) {
		cfg := DefaultConfig()
		cfg.Datastore.Engine = cmd.Postgres

		err := VerifyConfig(cfg)
		require.NoError(t, err)
	})

	t.Run("incorrect datastore engine specified", func(t *testing.T) {
		cfg := DefaultConfig()
		cfg.Datastore.Engine = "mssql"

		err := VerifyConfig(cfg)
		require.Error(t, err)
	})
=======
	logger := logger.MustNewLogger(cfg.Log.Format, cfg.Log.Level, cfg.Log.TimestampFormat)
	serverCtx := &ServerContext{Logger: logger}
	return serverCtx.Run(ctx, cfg)
>>>>>>> 9ac5204e
}

func TestBuildServiceWithPresharedKeyAuthenticationFailsIfZeroKeys(t *testing.T) {
	cfg := testutils.MustDefaultConfigWithRandomPorts()
	cfg.Authn.Method = "preshared"
	cfg.Authn.AuthnPresharedKeyConfig = &serverconfig.AuthnPresharedKeyConfig{}

	err := runServer(context.Background(), cfg)
	require.EqualError(t, err, "failed to initialize authenticator: invalid auth configuration, please specify at least one key")
}

func TestBuildServiceWithNoAuth(t *testing.T) {
	cfg := testutils.MustDefaultConfigWithRandomPorts()
	ctx, cancel := context.WithCancel(context.Background())
	defer cancel()

	go func() {
		if err := runServer(ctx, cfg); err != nil {
			log.Fatal(err)
		}
	}()

	testutils.EnsureServiceHealthy(t, cfg.GRPC.Addr, cfg.HTTP.Addr, nil, true)

	conn := testutils.CreateGrpcConnection(t, cfg.GRPC.Addr)

	client := openfgav1.NewOpenFGAServiceClient(conn)

	// Just checking we can create a store with no authentication.
	_, err := client.CreateStore(context.Background(), &openfgav1.CreateStoreRequest{Name: "store"})
	require.NoError(t, err)
}

func TestBuildServiceWithPresharedKeyAuthentication(t *testing.T) {
	cfg := testutils.MustDefaultConfigWithRandomPorts()
	cfg.Authn.Method = "preshared"
	cfg.Authn.AuthnPresharedKeyConfig = &serverconfig.AuthnPresharedKeyConfig{
		Keys: []string{"KEYONE", "KEYTWO"},
	}

	ctx, cancel := context.WithCancel(context.Background())
	defer cancel()

	go func() {
		if err := runServer(ctx, cfg); err != nil {
			log.Fatal(err)
		}
	}()

	testutils.EnsureServiceHealthy(t, cfg.GRPC.Addr, cfg.HTTP.Addr, nil, true)

	tests := []authTest{{
		_name:      "Header_with_incorrect_key_fails",
		authHeader: "Bearer incorrectkey",
		expectedErrorResponse: &serverErrors.ErrorResponse{
			Code:    "unauthenticated",
			Message: "unauthenticated",
		},
		expectedStatusCode: 401,
	}, {
		_name:      "Missing_header_fails",
		authHeader: "",
		expectedErrorResponse: &serverErrors.ErrorResponse{
			Code:    "bearer_token_missing",
			Message: "missing bearer token",
		},
		expectedStatusCode: 401,
	}, {
		_name:              "Correct_key_one_succeeds",
		authHeader:         fmt.Sprintf("Bearer %s", cfg.Authn.AuthnPresharedKeyConfig.Keys[0]),
		expectedStatusCode: 200,
	}, {
		_name:              "Correct_key_two_succeeds",
		authHeader:         fmt.Sprintf("Bearer %s", cfg.Authn.AuthnPresharedKeyConfig.Keys[1]),
		expectedStatusCode: 200,
	}}

	retryClient := retryablehttp.NewClient()
	for _, test := range tests {
		t.Run(test._name, func(t *testing.T) {
			tryGetStores(t, test, cfg.HTTP.Addr, retryClient)
		})

		t.Run(test._name+"/streaming", func(t *testing.T) {
			tryStreamingListObjects(t, test, cfg.HTTP.Addr, retryClient, cfg.Authn.AuthnPresharedKeyConfig.Keys[0])
		})
	}
}

func TestBuildServiceWithTracingEnabled(t *testing.T) {
	// create mock OTLP server
	otlpServerPort, otlpServerPortReleaser := testutils.TCPRandomPort()
	localOTLPServerURL := fmt.Sprintf("localhost:%d", otlpServerPort)
	otlpServerPortReleaser()
	otlpServer := mocks.NewMockTracingServer(t, otlpServerPort)

	// create OpenFGA server with tracing enabled
	cfg := testutils.MustDefaultConfigWithRandomPorts()
	cfg.Trace.Enabled = true
	cfg.Trace.SampleRatio = 1
	cfg.Trace.OTLP.Endpoint = localOTLPServerURL
	cfg.Trace.OTLP.TLS.Enabled = false

	ctx, cancel := context.WithCancel(context.Background())
	defer cancel()

	go func() {
		if err := runServer(ctx, cfg); err != nil {
			log.Fatal(err)
		}
	}()

	testutils.EnsureServiceHealthy(t, cfg.GRPC.Addr, cfg.HTTP.Addr, nil, true)

	// attempt a random request
	client := retryablehttp.NewClient()
	_, err := client.Get(fmt.Sprintf("http://%s/healthz", cfg.HTTP.Addr))
	require.NoError(t, err)

	// wait for trace exporting
	time.Sleep(sdktrace.DefaultScheduleDelay * time.Millisecond)

	require.Equal(t, 1, otlpServer.GetExportCount())
}

func tryStreamingListObjects(t *testing.T, test authTest, httpAddr string, retryClient *retryablehttp.Client, validToken string) {
	// create a store
	createStorePayload := strings.NewReader(`{"name": "some-store-name"}`)
	req, err := retryablehttp.NewRequest("POST", fmt.Sprintf("http://%s/stores", httpAddr), createStorePayload)
	require.NoError(t, err, "Failed to construct create store request")
	req.Header.Set("content-type", "application/json")
	req.Header.Set("authorization", fmt.Sprintf("Bearer %s", validToken))
	res, err := retryClient.Do(req)
	require.NoError(t, err, "Failed to execute create store request")
	defer res.Body.Close()
	body, err := io.ReadAll(res.Body)
	require.NoError(t, err, "Failed to read create store response")
	var createStoreResponse openfgav1.CreateStoreResponse
	err = protojson.Unmarshal(body, &createStoreResponse)
	require.NoError(t, err, "Failed to unmarshal create store response")

	// create an authorization model
	authModelPayload := strings.NewReader(`{
  "type_definitions": [
    {
      "type": "user",
      "relations": {}
    },
    {
      "type": "document",
      "relations": {
        "owner": {
          "this": {}
        }
      },
      "metadata": {
        "relations": {
          "owner": {
            "directly_related_user_types": [
              {
                "type": "user"
              }
            ]
          }
        }
      }
    }
  ],
  "schema_version": "1.1"
}`)
	req, err = retryablehttp.NewRequest("POST", fmt.Sprintf("http://%s/stores/%s/authorization-models", httpAddr, createStoreResponse.GetId()), authModelPayload)
	require.NoError(t, err, "Failed to construct create authorization model request")
	req.Header.Set("content-type", "application/json")
	req.Header.Set("authorization", fmt.Sprintf("Bearer %s", validToken))
	_, err = retryClient.Do(req)
	require.NoError(t, err, "Failed to execute create authorization model request")

	// call one streaming endpoint
	listObjectsPayload := strings.NewReader(`{"type": "document", "user": "user:anne", "relation": "owner"}`)
	req, err = retryablehttp.NewRequest("POST", fmt.Sprintf("http://%s/stores/%s/streamed-list-objects", httpAddr, createStoreResponse.GetId()), listObjectsPayload)
	require.NoError(t, err, "Failed to construct request")
	req.Header.Set("content-type", "application/json")
	req.Header.Set("authorization", test.authHeader)
	res, err = retryClient.Do(req)
	require.NoError(t, err, "Failed to execute streaming request")
	defer res.Body.Close()
	require.Equal(t, test.expectedStatusCode, res.StatusCode)
	body, err = io.ReadAll(res.Body)
	require.NoError(t, err, "Failed to read response")

	if test.expectedErrorResponse != nil {
		require.Contains(t, string(body), fmt.Sprintf(",\"message\":\"%s\"", test.expectedErrorResponse.Message))
	}
}

func tryGetStores(t *testing.T, test authTest, httpAddr string, retryClient *retryablehttp.Client) {
	req, err := retryablehttp.NewRequest("GET", fmt.Sprintf("http://%s/stores", httpAddr), nil)
	require.NoError(t, err, "Failed to construct request")
	req.Header.Set("content-type", "application/json")
	req.Header.Set("authorization", test.authHeader)

	res, err := retryClient.Do(req)
	require.NoError(t, err, "Failed to execute request")
	require.Equal(t, test.expectedStatusCode, res.StatusCode)
	defer res.Body.Close()
	body, err := io.ReadAll(res.Body)
	require.NoError(t, err, "Failed to read response")

	if test.expectedErrorResponse != nil {
		var actualErrorResponse serverErrors.ErrorResponse
		err = json.Unmarshal(body, &actualErrorResponse)

		require.NoError(t, err, "Failed to unmarshal response")

		require.Equal(t, test.expectedErrorResponse, &actualErrorResponse)
	}
}

func TestHTTPServerWithCORS(t *testing.T) {
	cfg := testutils.MustDefaultConfigWithRandomPorts()
	cfg.Authn.Method = "preshared"
	cfg.Authn.AuthnPresharedKeyConfig = &serverconfig.AuthnPresharedKeyConfig{
		Keys: []string{"KEYONE", "KEYTWO"},
	}
	cfg.HTTP.CORSAllowedOrigins = []string{"http://openfga.dev", "http://localhost"}
	cfg.HTTP.CORSAllowedHeaders = []string{"Origin", "Accept", "Content-Type", "X-Requested-With", "Authorization", "X-Custom-Header"}

	ctx, cancel := context.WithCancel(context.Background())
	defer cancel()

	go func() {
		if err := runServer(ctx, cfg); err != nil {
			log.Fatal(err)
		}
	}()

	testutils.EnsureServiceHealthy(t, cfg.GRPC.Addr, cfg.HTTP.Addr, nil, true)

	type args struct {
		origin string
		header string
	}
	type want struct {
		origin string
		header string
	}
	tests := []struct {
		name string
		args args
		want want
	}{
		{
			name: "Good_Origin",
			args: args{
				origin: "http://localhost",
				header: "Authorization, X-Custom-Header",
			},
			want: want{
				origin: "http://localhost",
				header: "Authorization, X-Custom-Header",
			},
		},
		{
			name: "Bad_Origin",
			args: args{
				origin: "http://openfga.example",
				header: "X-Custom-Header",
			},
			want: want{
				origin: "",
				header: "",
			},
		},
		{
			name: "Bad_Header",
			args: args{
				origin: "http://localhost",
				header: "Bad-Custom-Header",
			},
			want: want{
				origin: "",
				header: "",
			},
		},
	}

	client := retryablehttp.NewClient()

	for _, test := range tests {
		t.Run(test.name, func(t *testing.T) {
			payload := strings.NewReader(`{"name": "some-store-name"}`)
			req, err := retryablehttp.NewRequest("OPTIONS", fmt.Sprintf("http://%s/stores", cfg.HTTP.Addr), payload)
			require.NoError(t, err, "Failed to construct request")
			req.Header.Set("content-type", "application/json")
			req.Header.Set("Origin", test.args.origin)
			req.Header.Set("Access-Control-Request-Method", "OPTIONS")
			req.Header.Set("Access-Control-Request-Headers", test.args.header)

			res, err := client.Do(req)
			require.NoError(t, err, "Failed to execute request")
			defer res.Body.Close()

			origin := res.Header.Get("Access-Control-Allow-Origin")
			acceptedHeader := res.Header.Get("Access-Control-Allow-Headers")
			require.Equal(t, test.want.origin, origin)

			require.Equal(t, test.want.header, acceptedHeader)

			_, err = io.ReadAll(res.Body)
			require.NoError(t, err, "Failed to read response")
		})
	}
}

func TestBuildServerWithOIDCAuthentication(t *testing.T) {
	oidcServerPort, oidcServerPortReleaser := testutils.TCPRandomPort()
	localOIDCServerURL := fmt.Sprintf("http://localhost:%d", oidcServerPort)

	cfg := testutils.MustDefaultConfigWithRandomPorts()
	cfg.Authn.Method = "oidc"
	cfg.Authn.AuthnOIDCConfig = &serverconfig.AuthnOIDCConfig{
		Audience: "openfga.dev",
		Issuer:   localOIDCServerURL,
	}

	oidcServerPortReleaser()

	trustedIssuerServer, err := mocks.NewMockOidcServer(localOIDCServerURL)
	require.NoError(t, err)

	trustedToken, err := trustedIssuerServer.GetToken("openfga.dev", "some-user")
	require.NoError(t, err)

	ctx, cancel := context.WithCancel(context.Background())
	defer cancel()

	go func() {
		if err := runServer(ctx, cfg); err != nil {
			log.Fatal(err)
		}
	}()

	testutils.EnsureServiceHealthy(t, cfg.GRPC.Addr, cfg.HTTP.Addr, nil, true)

	tests := []authTest{
		{
			_name:      "Header_with_invalid_token_fails",
			authHeader: "Bearer incorrecttoken",
			expectedErrorResponse: &serverErrors.ErrorResponse{
				Code:    "auth_failed_invalid_bearer_token",
				Message: "invalid bearer token",
			},
			expectedStatusCode: 401,
		},
		{
			_name:      "Missing_header_fails",
			authHeader: "",
			expectedErrorResponse: &serverErrors.ErrorResponse{
				Code:    "bearer_token_missing",
				Message: "missing bearer token",
			},
			expectedStatusCode: 401,
		},
		{
			_name:              "Correct_token_succeeds",
			authHeader:         "Bearer " + trustedToken,
			expectedStatusCode: 200,
		},
	}

	retryClient := retryablehttp.NewClient()
	for _, test := range tests {
		t.Run(test._name, func(t *testing.T) {
			tryGetStores(t, test, cfg.HTTP.Addr, retryClient)
		})

		t.Run(test._name+"/streaming", func(t *testing.T) {
			tryStreamingListObjects(t, test, cfg.HTTP.Addr, retryClient, trustedToken)
		})
	}
}

func TestBuildServerWithOIDCAuthenticationAlias(t *testing.T) {
	oidcServerPort1, oidcServerPortReleaser1 := testutils.TCPRandomPort()
	oidcServerPort2, oidcServerPortReleaser2 := testutils.TCPRandomPort()
	oidcServerURL1 := fmt.Sprintf("http://localhost:%d", oidcServerPort1)
	oidcServerURL2 := fmt.Sprintf("http://localhost:%d", oidcServerPort2)

	cfg := testutils.MustDefaultConfigWithRandomPorts()
	cfg.Authn.Method = "oidc"
	cfg.Authn.AuthnOIDCConfig = &serverconfig.AuthnOIDCConfig{
		Audience:      "openfga.dev",
		Issuer:        oidcServerURL1,
		IssuerAliases: []string{oidcServerURL2},
	}

	oidcServerPortReleaser1()
	oidcServerPortReleaser2()

	trustedIssuerServer1, err := mocks.NewMockOidcServer(oidcServerURL1)
	require.NoError(t, err)

	trustedIssuerServer2 := trustedIssuerServer1.NewAliasMockServer(oidcServerURL2)

	trustedTokenFromAlias, err := trustedIssuerServer2.GetToken("openfga.dev", "some-user")
	require.NoError(t, err)

	ctx, cancel := context.WithCancel(context.Background())
	defer cancel()

	go func() {
		if err := runServer(ctx, cfg); err != nil {
			log.Fatal(err)
		}
	}()

	testutils.EnsureServiceHealthy(t, cfg.GRPC.Addr, cfg.HTTP.Addr, nil, true)

	retryClient := retryablehttp.NewClient()
	test := authTest{
		_name:              "Token_with_issuer_equal_to_alias_is_accepted",
		authHeader:         "Bearer " + trustedTokenFromAlias,
		expectedStatusCode: 200,
	}
	t.Run(test._name, func(t *testing.T) {
		tryGetStores(t, test, cfg.HTTP.Addr, retryClient)
	})

	t.Run(test._name+"/streaming", func(t *testing.T) {
		tryStreamingListObjects(t, test, cfg.HTTP.Addr, retryClient, trustedTokenFromAlias)
	})
}

func TestHTTPServingTLS(t *testing.T) {
	t.Run("enable_HTTP_TLS_is_false,_even_with_keys_set,_will_serve_plaintext", func(t *testing.T) {
		certsAndKeys := createCertsAndKeys(t)
		defer certsAndKeys.Clean()

		cfg := testutils.MustDefaultConfigWithRandomPorts()
		cfg.HTTP.TLS = &serverconfig.TLSConfig{
			CertPath: certsAndKeys.serverCertFile,
			KeyPath:  certsAndKeys.serverKeyFile,
		}

		ctx, cancel := context.WithCancel(context.Background())
		defer cancel()

		go func() {
			if err := runServer(ctx, cfg); err != nil {
				log.Fatal(err)
			}
		}()

		testutils.EnsureServiceHealthy(t, cfg.GRPC.Addr, cfg.HTTP.Addr, nil, true)
	})

	t.Run("enable_HTTP_TLS_is_true_will_serve_HTTP_TLS", func(t *testing.T) {
		certsAndKeys := createCertsAndKeys(t)
		defer certsAndKeys.Clean()

		cfg := testutils.MustDefaultConfigWithRandomPorts()
		cfg.HTTP.TLS = &serverconfig.TLSConfig{
			Enabled:  true,
			CertPath: certsAndKeys.serverCertFile,
			KeyPath:  certsAndKeys.serverKeyFile,
		}
		// Port for TLS cannot be 0.0.0.0
		cfg.HTTP.Addr = strings.ReplaceAll(cfg.HTTP.Addr, "0.0.0.0", "localhost")

		ctx, cancel := context.WithCancel(context.Background())
		defer cancel()

		go func() {
			if err := runServer(ctx, cfg); err != nil {
				log.Fatal(err)
			}
		}()

		certPool := x509.NewCertPool()
		certPool.AddCert(certsAndKeys.caCert)
		client := retryablehttp.NewClient()
		client.HTTPClient.Transport = &http.Transport{
			TLSClientConfig: &tls.Config{
				RootCAs: certPool,
			},
		}

		_, err := client.Get(fmt.Sprintf("https://%s/healthz", cfg.HTTP.Addr))
		require.NoError(t, err)
	})
}

func TestGRPCServingTLS(t *testing.T) {
	t.Run("enable_grpc_TLS_is_false,_even_with_keys_set,_will_serve_plaintext", func(t *testing.T) {
		certsAndKeys := createCertsAndKeys(t)
		defer certsAndKeys.Clean()

		cfg := testutils.MustDefaultConfigWithRandomPorts()
		cfg.HTTP.Enabled = false
		cfg.GRPC.TLS = &serverconfig.TLSConfig{
			CertPath: certsAndKeys.serverCertFile,
			KeyPath:  certsAndKeys.serverKeyFile,
		}

		ctx, cancel := context.WithCancel(context.Background())
		defer cancel()

		go func() {
			if err := runServer(ctx, cfg); err != nil {
				log.Fatal(err)
			}
		}()

		testutils.EnsureServiceHealthy(t, cfg.GRPC.Addr, cfg.HTTP.Addr, nil, false)
	})

	t.Run("enable_grpc_TLS_is_true_will_serve_grpc_TLS", func(t *testing.T) {
		certsAndKeys := createCertsAndKeys(t)
		defer certsAndKeys.Clean()

		cfg := testutils.MustDefaultConfigWithRandomPorts()
		cfg.HTTP.Enabled = false
		cfg.GRPC.TLS = &serverconfig.TLSConfig{
			Enabled:  true,
			CertPath: certsAndKeys.serverCertFile,
			KeyPath:  certsAndKeys.serverKeyFile,
		}
		// Port for TLS cannot be 0.0.0.0
		cfg.GRPC.Addr = strings.ReplaceAll(cfg.GRPC.Addr, "0.0.0.0", "localhost")

		ctx, cancel := context.WithCancel(context.Background())
		defer cancel()

		go func() {
			if err := runServer(ctx, cfg); err != nil {
				log.Fatal(err)
			}
		}()

		certPool := x509.NewCertPool()
		certPool.AddCert(certsAndKeys.caCert)
		creds := credentials.NewClientTLSFromCert(certPool, "")

		testutils.EnsureServiceHealthy(t, cfg.GRPC.Addr, cfg.HTTP.Addr, creds, false)
	})
}

func TestServerMetricsReporting(t *testing.T) {
	t.Run("mysql", func(t *testing.T) {
		testServerMetricsReporting(t, "mysql")
	})
	t.Run("postgres", func(t *testing.T) {
		testServerMetricsReporting(t, "postgres")
	})
}

func testServerMetricsReporting(t *testing.T, engine string) {
	testDatastore := storagefixtures.RunDatastoreTestContainer(t, engine)

	cfg := testutils.MustDefaultConfigWithRandomPorts()
	cfg.Datastore.Engine = engine
	cfg.Datastore.URI = testDatastore.GetConnectionURI(true)
	cfg.Datastore.Metrics.Enabled = true
	cfg.Metrics.Enabled = true
	cfg.Metrics.EnableRPCHistograms = true
	metricsPort, metricsPortReleaser := testutils.TCPRandomPort()
	metricsPortReleaser()

	cfg.Metrics.Addr = fmt.Sprintf("0.0.0.0:%d", metricsPort)

	cfg.MaxConcurrentReadsForCheck = 30
	cfg.MaxConcurrentReadsForListObjects = 30

	ctx, cancel := context.WithCancel(context.Background())
	defer cancel()

	go func() {
		if err := runServer(ctx, cfg); err != nil {
			log.Fatal(err)
		}
	}()

	testutils.EnsureServiceHealthy(t, cfg.GRPC.Addr, cfg.HTTP.Addr, nil, false)

	conn := testutils.CreateGrpcConnection(t, cfg.GRPC.Addr)

	client := openfgav1.NewOpenFGAServiceClient(conn)

	createStoreResp, err := client.CreateStore(ctx, &openfgav1.CreateStoreRequest{
		Name: "test-store",
	})
	require.NoError(t, err)

	storeID := createStoreResp.GetId()

	_, err = client.WriteAuthorizationModel(ctx, &openfgav1.WriteAuthorizationModelRequest{
		StoreId: storeID,
		TypeDefinitions: []*openfgav1.TypeDefinition{
			{
				Type: "user",
			},
			{
				Type: "document",
				Relations: map[string]*openfgav1.Userset{
					"allowed": typesystem.This(),
					"editor":  typesystem.This(),
					"viewer": typesystem.Union(
						typesystem.This(),
						typesystem.Intersection(
							typesystem.ComputedUserset("editor"),
							typesystem.ComputedUserset("allowed"))),
				},
				Metadata: &openfgav1.Metadata{
					Relations: map[string]*openfgav1.RelationMetadata{
						"allowed": {
							DirectlyRelatedUserTypes: []*openfgav1.RelationReference{
								{Type: "user"},
							},
						},
						"editor": {
							DirectlyRelatedUserTypes: []*openfgav1.RelationReference{
								{Type: "user"},
							},
						},
						"viewer": {
							DirectlyRelatedUserTypes: []*openfgav1.RelationReference{
								{Type: "user", Condition: "condx"},
							},
						},
					},
				},
			},
		},
		Conditions: map[string]*openfgav1.Condition{
			"condx": {
				Name: "condx",
				Parameters: map[string]*openfgav1.ConditionParamTypeRef{
					"x": {
						TypeName: openfgav1.ConditionParamTypeRef_TYPE_NAME_INT,
					},
				},
				Expression: "x < 100",
			},
		},
		SchemaVersion: typesystem.SchemaVersion1_1,
	})
	require.NoError(t, err)

	_, err = client.Write(ctx, &openfgav1.WriteRequest{
		StoreId: storeID,
		Writes: &openfgav1.WriteRequestWrites{
			TupleKeys: []*openfgav1.TupleKey{
				tuple.NewTupleKeyWithCondition("document:1", "viewer", "user:jon", "condx", nil),
				{Object: "document:2", Relation: "editor", User: "user:jon"},
				{Object: "document:2", Relation: "allowed", User: "user:jon"},
			},
		},
	})
	require.NoError(t, err)

	checkResp, err := client.Check(ctx, &openfgav1.CheckRequest{
		StoreId:  storeID,
		TupleKey: tuple.NewCheckRequestTupleKey("document:1", "viewer", "user:jon"),
		Context: testutils.MustNewStruct(t, map[string]interface{}{
			"x": 10,
		}),
	})
	require.NoError(t, err)
	require.True(t, checkResp.GetAllowed())

	listObjectsResp, err := client.ListObjects(ctx, &openfgav1.ListObjectsRequest{
		StoreId:  storeID,
		Type:     "document",
		Relation: "viewer",
		User:     "user:jon",
		Context: testutils.MustNewStruct(t, map[string]interface{}{
			"x": 10,
		}),
	})
	require.NoError(t, err)
	require.Len(t, listObjectsResp.GetObjects(), 2)
	require.Contains(t, listObjectsResp.GetObjects(), "document:1")
	require.Contains(t, listObjectsResp.GetObjects(), "document:2")

	resp, err := retryablehttp.Get(fmt.Sprintf("http://%s/metrics", cfg.Metrics.Addr))
	require.NoError(t, err)
	require.Equal(t, http.StatusOK, resp.StatusCode)
	defer resp.Body.Close()

	expectedMetrics := []string{
		"openfga_datastore_query_count",
		"openfga_request_duration_by_query_count_ms",
		"openfga_request_duration_ms",
		"grpc_server_handling_seconds",
		"openfga_datastore_bounded_read_delay_ms",
		"openfga_list_objects_further_eval_required_count",
		"openfga_list_objects_no_further_eval_required_count",
		"go_sql_idle_connections",
		"openfga_condition_evaluation_cost",
		"openfga_condition_compilation_duration_ms",
		"openfga_condition_evaluation_duration_ms",
	}

	for _, metric := range expectedMetrics {
		count, err := testutil.GatherAndCount(prometheus.DefaultGatherer, metric)
		require.NoError(t, err)
		require.GreaterOrEqualf(t, count, 1, "expected at least 1 reported value for '%s'", metric)
	}
}

func TestHTTPServerDisabled(t *testing.T) {
	cfg := testutils.MustDefaultConfigWithRandomPorts()
	cfg.HTTP.Enabled = false

	ctx, cancel := context.WithCancel(context.Background())
	defer cancel()

	go func() {
		if err := runServer(ctx, cfg); err != nil {
			log.Fatal(err)
		}
	}()

	testutils.EnsureServiceHealthy(t, cfg.GRPC.Addr, "", nil, false)

	_, err := http.Get(fmt.Sprintf("http://%s/healthz", cfg.HTTP.Addr))
	require.Error(t, err)
	require.ErrorContains(t, err, "connect: connection refused")
}

func TestHTTPServerEnabled(t *testing.T) {
	cfg := testutils.MustDefaultConfigWithRandomPorts()

	ctx, cancel := context.WithCancel(context.Background())
	defer cancel()

	go func() {
		if err := runServer(ctx, cfg); err != nil {
			log.Fatal(err)
		}
	}()

	testutils.EnsureServiceHealthy(t, cfg.GRPC.Addr, cfg.HTTP.Addr, nil, true)
}

func TestDefaultConfig(t *testing.T) {
	cfg, err := ReadConfig()
	require.NoError(t, err)

	_, basepath, _, _ := runtime.Caller(0)
	jsonSchema, err := os.ReadFile(path.Join(filepath.Dir(basepath), "..", "..", ".config-schema.json"))
	require.NoError(t, err)

	res := gjson.ParseBytes(jsonSchema)

	val := res.Get("properties.datastore.properties.engine.default")
	require.True(t, val.Exists())
	require.Equal(t, val.String(), cfg.Datastore.Engine)

	val = res.Get("properties.datastore.properties.maxCacheSize.default")
	require.True(t, val.Exists())
	require.EqualValues(t, val.Int(), cfg.Datastore.MaxCacheSize)

	val = res.Get("properties.datastore.properties.maxIdleConns.default")
	require.True(t, val.Exists())
	require.EqualValues(t, val.Int(), cfg.Datastore.MaxIdleConns)

	val = res.Get("properties.datastore.properties.maxOpenConns.default")
	require.True(t, val.Exists())
	require.EqualValues(t, val.Int(), cfg.Datastore.MaxOpenConns)

	val = res.Get("properties.datastore.properties.connMaxIdleTime.default")
	require.True(t, val.Exists())

	val = res.Get("properties.datastore.properties.connMaxLifetime.default")
	require.True(t, val.Exists())

	val = res.Get("properties.datastore.properties.metrics.properties.enabled.default")
	require.True(t, val.Exists())
	require.False(t, val.Bool())

	val = res.Get("properties.grpc.properties.addr.default")
	require.True(t, val.Exists())
	require.Equal(t, val.String(), cfg.GRPC.Addr)

	val = res.Get("properties.http.properties.enabled.default")
	require.True(t, val.Exists())
	require.Equal(t, val.Bool(), cfg.HTTP.Enabled)

	val = res.Get("properties.http.properties.addr.default")
	require.True(t, val.Exists())
	require.Equal(t, val.String(), cfg.HTTP.Addr)

	val = res.Get("properties.playground.properties.enabled.default")
	require.True(t, val.Exists())
	require.Equal(t, val.Bool(), cfg.Playground.Enabled)

	val = res.Get("properties.playground.properties.port.default")
	require.True(t, val.Exists())
	require.EqualValues(t, val.Int(), cfg.Playground.Port)

	val = res.Get("properties.profiler.properties.enabled.default")
	require.True(t, val.Exists())
	require.Equal(t, val.Bool(), cfg.Profiler.Enabled)

	val = res.Get("properties.profiler.properties.addr.default")
	require.True(t, val.Exists())
	require.Equal(t, val.String(), cfg.Profiler.Addr)

	val = res.Get("properties.authn.properties.method.default")
	require.True(t, val.Exists())
	require.Equal(t, val.String(), cfg.Authn.Method)

	val = res.Get("properties.log.properties.format.default")
	require.True(t, val.Exists())
	require.Equal(t, val.String(), cfg.Log.Format)

	val = res.Get("properties.maxTuplesPerWrite.default")
	require.True(t, val.Exists())
	require.EqualValues(t, val.Int(), cfg.MaxTuplesPerWrite)

	val = res.Get("properties.maxTypesPerAuthorizationModel.default")
	require.True(t, val.Exists())
	require.EqualValues(t, val.Int(), cfg.MaxTypesPerAuthorizationModel)

	val = res.Get("properties.maxConcurrentReadsForListObjects.default")
	require.True(t, val.Exists())
	require.EqualValues(t, val.Int(), cfg.MaxConcurrentReadsForListObjects)

	val = res.Get("properties.maxConcurrentReadsForCheck.default")
	require.True(t, val.Exists())
	require.EqualValues(t, val.Int(), cfg.MaxConcurrentReadsForCheck)

	val = res.Get("properties.changelogHorizonOffset.default")
	require.True(t, val.Exists())
	require.EqualValues(t, val.Int(), cfg.ChangelogHorizonOffset)

	val = res.Get("properties.resolveNodeBreadthLimit.default")
	require.True(t, val.Exists())
	require.EqualValues(t, val.Int(), cfg.ResolveNodeBreadthLimit)

	val = res.Get("properties.resolveNodeLimit.default")
	require.True(t, val.Exists())
	require.EqualValues(t, val.Int(), cfg.ResolveNodeLimit)

	val = res.Get("properties.grpc.properties.tls.properties.enabled.default")
	require.True(t, val.Exists())
	require.Equal(t, val.Bool(), cfg.GRPC.TLS.Enabled)

	val = res.Get("properties.http.properties.tls.properties.enabled.default")
	require.True(t, val.Exists())
	require.Equal(t, val.Bool(), cfg.HTTP.TLS.Enabled)

	val = res.Get("properties.listObjectsDeadline.default")
	require.True(t, val.Exists())
	require.Equal(t, val.String(), cfg.ListObjectsDeadline.String())

	val = res.Get("properties.listObjectsMaxResults.default")
	require.True(t, val.Exists())
	require.EqualValues(t, val.Int(), cfg.ListObjectsMaxResults)

	val = res.Get("properties.experimentals.default")
	require.True(t, val.Exists())
	require.Equal(t, len(val.Array()), len(cfg.Experimentals))

	val = res.Get("properties.metrics.properties.enabled.default")
	require.True(t, val.Exists())
	require.Equal(t, val.Bool(), cfg.Metrics.Enabled)

	val = res.Get("properties.metrics.properties.addr.default")
	require.True(t, val.Exists())
	require.Equal(t, val.String(), cfg.Metrics.Addr)

	val = res.Get("properties.metrics.properties.enableRPCHistograms.default")
	require.True(t, val.Exists())
	require.Equal(t, val.Bool(), cfg.Metrics.EnableRPCHistograms)

	val = res.Get("properties.trace.properties.serviceName.default")
	require.True(t, val.Exists())
	require.Equal(t, val.String(), cfg.Trace.ServiceName)

	val = res.Get("properties.trace.properties.otlp.properties.endpoint.default")
	require.True(t, val.Exists())
	require.Equal(t, val.String(), cfg.Trace.OTLP.Endpoint)

	val = res.Get("properties.trace.properties.otlp.properties.tls.properties.enabled.default")
	require.True(t, val.Exists())
	require.Equal(t, val.Bool(), cfg.Trace.OTLP.TLS.Enabled)

	val = res.Get("properties.checkQueryCache.properties.enabled.default")
	require.True(t, val.Exists())
	require.Equal(t, val.Bool(), cfg.CheckQueryCache.Enabled)

	val = res.Get("properties.checkQueryCache.properties.limit.default")
	require.True(t, val.Exists())
	require.EqualValues(t, val.Int(), cfg.CheckQueryCache.Limit)

	val = res.Get("properties.checkQueryCache.properties.ttl.default")
	require.True(t, val.Exists())
	require.Equal(t, val.String(), cfg.CheckQueryCache.TTL.String())

	val = res.Get("properties.requestDurationDatastoreQueryCountBuckets.default")
	require.True(t, val.Exists())
	require.Equal(t, len(val.Array()), len(cfg.RequestDurationDatastoreQueryCountBuckets))
	for index, arrayVal := range val.Array() {
		require.Equal(t, arrayVal.String(), cfg.RequestDurationDatastoreQueryCountBuckets[index])
	}

	val = res.Get("properties.requestDurationDispatchCountBuckets.default")
	require.True(t, val.Exists())
	require.Equal(t, len(val.Array()), len(cfg.RequestDurationDispatchCountBuckets))
	for index, arrayVal := range val.Array() {
		require.Equal(t, arrayVal.String(), cfg.RequestDurationDispatchCountBuckets[index])
	}

	val = res.Get("properties.dispatchThrottling.properties.enabled.default")
	require.True(t, val.Exists())
	require.Equal(t, val.Bool(), cfg.DispatchThrottling.Enabled)

	val = res.Get("properties.dispatchThrottling.properties.frequency.default")
	require.True(t, val.Exists())
	require.Equal(t, val.String(), cfg.DispatchThrottling.Frequency.String())

	val = res.Get("properties.dispatchThrottling.properties.threshold.default")
	require.True(t, val.Exists())
	require.EqualValues(t, val.Int(), cfg.DispatchThrottling.Threshold)
}

func TestRunCommandNoConfigDefaultValues(t *testing.T) {
	util.PrepareTempConfigDir(t)
	runCmd := NewRunCommand()
	runCmd.RunE = func(cmd *cobra.Command, _ []string) error {
		require.Equal(t, "", viper.GetString(datastoreEngineFlag))
		require.Equal(t, "", viper.GetString(datastoreURIFlag))
		require.False(t, viper.GetBool("check-query-cache-enabled"))
		require.Equal(t, uint32(0), viper.GetUint32("check-query-cache-limit"))
		require.Equal(t, 0*time.Second, viper.GetDuration("check-query-cache-ttl"))
		require.Equal(t, []int{}, viper.GetIntSlice("request-duration-datastore-query-count-buckets"))
		return nil
	}

	rootCmd := cmd.NewRootCommand()
	rootCmd.AddCommand(runCmd)
	rootCmd.SetArgs([]string{"run"})
	require.NoError(t, rootCmd.Execute())
}

func TestRunCommandConfigFileValuesAreParsed(t *testing.T) {
	config := `datastore:
    engine: postgres
    uri: postgres://postgres:password@127.0.0.1:5432/postgres
`
	util.PrepareTempConfigFile(t, config)

	runCmd := NewRunCommand()
	runCmd.RunE = func(cmd *cobra.Command, _ []string) error {
		require.Equal(t, "postgres", viper.GetString(datastoreEngineFlag))
		require.Equal(t, "postgres://postgres:password@127.0.0.1:5432/postgres", viper.GetString(datastoreURIFlag))
		return nil
	}

	rootCmd := cmd.NewRootCommand()
	rootCmd.AddCommand(runCmd)
	rootCmd.SetArgs([]string{"run"})
	require.NoError(t, rootCmd.Execute())
}

func TestParseConfig(t *testing.T) {
	config := `checkQueryCache:
    enabled: true
    limit: 100
    TTL: 5s
requestDurationDatastoreQueryCountBuckets: [33,44]
requestDurationDispatchCountBuckets: [32,42]
`
	util.PrepareTempConfigFile(t, config)

	runCmd := NewRunCommand()
	runCmd.RunE = func(cmd *cobra.Command, _ []string) error {
		return nil
	}
	rootCmd := cmd.NewRootCommand()
	rootCmd.AddCommand(runCmd)
	rootCmd.SetArgs([]string{"run"})
	require.NoError(t, rootCmd.Execute())

	cfg, err := ReadConfig()
	require.NoError(t, err)
	require.True(t, cfg.CheckQueryCache.Enabled)
	require.Equal(t, uint32(100), cfg.CheckQueryCache.Limit)
	require.Equal(t, 5*time.Second, cfg.CheckQueryCache.TTL)
	require.Equal(t, []string{"33", "44"}, cfg.RequestDurationDatastoreQueryCountBuckets)
	require.Equal(t, []string{"32", "42"}, cfg.RequestDurationDispatchCountBuckets)
}

func TestRunCommandConfigIsMerged(t *testing.T) {
	config := `datastore:
    engine: postgres
`
	util.PrepareTempConfigFile(t, config)

	t.Setenv("OPENFGA_DATASTORE_URI", "postgres://postgres:PASS2@127.0.0.1:5432/postgres")
	t.Setenv("OPENFGA_MAX_TYPES_PER_AUTHORIZATION_MODEL", "1")
	t.Setenv("OPENFGA_CHECK_QUERY_CACHE_ENABLED", "true")
	t.Setenv("OPENFGA_CHECK_QUERY_CACHE_LIMIT", "33")
	t.Setenv("OPENFGA_CHECK_QUERY_CACHE_TTL", "5s")
	t.Setenv("OPENFGA_REQUEST_DURATION_DATASTORE_QUERY_COUNT_BUCKETS", "33 44")
	t.Setenv("OPENFGA_DISPATCH_THROTTLING_ENABLED", "true")
	t.Setenv("OPENFGA_DISPATCH_THROTTLING_FREQUENCY", "1ms")
	t.Setenv("OPENFGA_DISPATCH_THROTTLING_THRESHOLD", "120")

	runCmd := NewRunCommand()
	runCmd.RunE = func(cmd *cobra.Command, _ []string) error {
		require.Equal(t, "postgres", viper.GetString(datastoreEngineFlag))
		require.Equal(t, "postgres://postgres:PASS2@127.0.0.1:5432/postgres", viper.GetString(datastoreURIFlag))
		require.Equal(t, "1", viper.GetString("max-types-per-authorization-model"))
		require.True(t, viper.GetBool("check-query-cache-enabled"))
		require.Equal(t, uint32(33), viper.GetUint32("check-query-cache-limit"))
		require.Equal(t, 5*time.Second, viper.GetDuration("check-query-cache-ttl"))

		require.Equal(t, []string{"33", "44"}, viper.GetStringSlice("request-duration-datastore-query-count-buckets"))
		require.True(t, viper.GetBool("dispatch-throttling-enabled"))
		require.Equal(t, "1ms", viper.GetString("dispatch-throttling-frequency"))
		require.Equal(t, "120", viper.GetString("dispatch-throttling-threshold"))

		return nil
	}

	rootCmd := cmd.NewRootCommand()
	rootCmd.AddCommand(runCmd)
	rootCmd.SetArgs([]string{"run"})
	require.NoError(t, rootCmd.Execute())
}

func TestHTTPHeaders(t *testing.T) {
	t.Parallel()
	cfg := testutils.MustDefaultConfigWithRandomPorts()
	ctx, cancel := context.WithCancel(context.Background())
	t.Cleanup(cancel)

	go func() {
		if err := runServer(ctx, cfg); err != nil {
			log.Fatal(err)
		}
	}()

	testutils.EnsureServiceHealthy(t, cfg.GRPC.Addr, cfg.HTTP.Addr, nil, true)

	conn := testutils.CreateGrpcConnection(t, cfg.GRPC.Addr)

	client := openfgav1.NewOpenFGAServiceClient(conn)

	createStoreResp, err := client.CreateStore(context.Background(), &openfgav1.CreateStoreRequest{
		Name: "openfga-demo",
	})
	require.NoError(t, err)

	storeID := createStoreResp.GetId()

	writeModelResp, err := client.WriteAuthorizationModel(context.Background(), &openfgav1.WriteAuthorizationModelRequest{
		StoreId:       storeID,
		SchemaVersion: typesystem.SchemaVersion1_1,
		TypeDefinitions: parser.MustTransformDSLToProto(`model
	schema 1.1
type user

type document
  relations
	define viewer: [user]`).GetTypeDefinitions(),
	})
	require.NoError(t, err)

	authorizationModelID := writeModelResp.GetAuthorizationModelId()

	httpClient := retryablehttp.NewClient()

	var testCases = map[string]struct {
		httpVerb      string
		httpPath      string
		httpJSONBody  string
		expectedError bool
	}{
		`check`: {
			httpVerb:     "POST",
			httpPath:     fmt.Sprintf("http://%s/stores/%s/check", cfg.HTTP.Addr, storeID),
			httpJSONBody: `{"tuple_key": {"user": "user:anne",  "relation": "viewer", "object": "document:1"}}`,
		},
		`listobjects`: {
			httpVerb:     "POST",
			httpPath:     fmt.Sprintf("http://%s/stores/%s/list-objects", cfg.HTTP.Addr, storeID),
			httpJSONBody: `{"type": "document", "user": "user:anne", "relation": "viewer"}`,
		},
		`streamed-list-objects`: {
			httpVerb:     "POST",
			httpPath:     fmt.Sprintf("http://%s/stores/%s/streamed-list-objects", cfg.HTTP.Addr, storeID),
			httpJSONBody: `{"type": "document", "user": "user:anne", "relation": "viewer"}`,
		},
		`expand`: {
			httpVerb:     "POST",
			httpPath:     fmt.Sprintf("http://%s/stores/%s/expand", cfg.HTTP.Addr, storeID),
			httpJSONBody: `{"tuple_key": {"user": "user:anne",  "relation": "viewer", "object": "document:1"}}`,
		},
		`write`: {
			httpVerb:     "POST",
			httpPath:     fmt.Sprintf("http://%s/stores/%s/write", cfg.HTTP.Addr, storeID),
			httpJSONBody: `{"writes": { "tuple_keys": [{"user": "user:anne",  "relation": "viewer", "object": "document:1"}]}}`,
		},
	}

	for name, test := range testCases {
		test := test
		t.Run(name, func(t *testing.T) {
			t.Parallel()
			req, err := retryablehttp.NewRequest(test.httpVerb, test.httpPath, strings.NewReader(test.httpJSONBody))
			require.NoError(t, err, "Failed to construct request")

			httpResponse, err := httpClient.Do(req)
			require.NoError(t, err)

			// These are set in the server RPCs
			require.Len(t, httpResponse.Header[server.AuthorizationModelIDHeader], 1)
			require.Equal(t, authorizationModelID, httpResponse.Header[server.AuthorizationModelIDHeader][0])

			// These are set in middlewares
			require.Len(t, httpResponse.Header[storeid.StoreIDHeader], 1)
			require.Equal(t, storeID, httpResponse.Header[storeid.StoreIDHeader][0])
			require.Len(t, httpResponse.Header[requestid.RequestIDHeader], 1)
			require.NotEmpty(t, httpResponse.Header[requestid.RequestIDHeader][0])
		})
	}
}<|MERGE_RESOLUTION|>--- conflicted
+++ resolved
@@ -10,7 +10,6 @@
 	"encoding/json"
 	"encoding/pem"
 	"fmt"
-	"github.com/openfga/openfga/cmd"
 	"io"
 	"log"
 	"math/big"
@@ -23,6 +22,8 @@
 	"testing"
 	"time"
 
+	"github.com/openfga/openfga/cmd"
+
 	"github.com/hashicorp/go-retryablehttp"
 	openfgav1 "github.com/openfga/api/proto/openfga/v1"
 	parser "github.com/openfga/language/pkg/go/transformer"
@@ -35,7 +36,6 @@
 	"github.com/openfga/openfga/pkg/middleware/storeid"
 	"github.com/openfga/openfga/pkg/server"
 
-	"github.com/openfga/openfga/cmd"
 	"github.com/openfga/openfga/cmd/util"
 	"github.com/openfga/openfga/internal/mocks"
 	serverconfig "github.com/openfga/openfga/internal/server/config"
@@ -183,31 +183,9 @@
 		return err
 	}
 
-<<<<<<< HEAD
-		err := VerifyConfig(cfg)
-		require.Error(t, err)
-	})
-
-	t.Run("correct datastore engine specified", func(t *testing.T) {
-		cfg := DefaultConfig()
-		cfg.Datastore.Engine = cmd.Postgres
-
-		err := VerifyConfig(cfg)
-		require.NoError(t, err)
-	})
-
-	t.Run("incorrect datastore engine specified", func(t *testing.T) {
-		cfg := DefaultConfig()
-		cfg.Datastore.Engine = "mssql"
-
-		err := VerifyConfig(cfg)
-		require.Error(t, err)
-	})
-=======
 	logger := logger.MustNewLogger(cfg.Log.Format, cfg.Log.Level, cfg.Log.TimestampFormat)
 	serverCtx := &ServerContext{Logger: logger}
 	return serverCtx.Run(ctx, cfg)
->>>>>>> 9ac5204e
 }
 
 func TestBuildServiceWithPresharedKeyAuthenticationFailsIfZeroKeys(t *testing.T) {
@@ -768,7 +746,9 @@
 	testDatastore := storagefixtures.RunDatastoreTestContainer(t, engine)
 
 	cfg := testutils.MustDefaultConfigWithRandomPorts()
-	cfg.Datastore.Engine = engine
+	var err error
+	cfg.Datastore.Engine, err = cmd.NewDatastoreEngine(engine)
+	require.NoError(t, err)
 	cfg.Datastore.URI = testDatastore.GetConnectionURI(true)
 	cfg.Datastore.Metrics.Enabled = true
 	cfg.Metrics.Enabled = true
@@ -965,7 +945,7 @@
 
 	val := res.Get("properties.datastore.properties.engine.default")
 	require.True(t, val.Exists())
-	require.Equal(t, val.String(), cfg.Datastore.Engine)
+	require.Equal(t, val.String(), cfg.Datastore.Engine.String())
 
 	val = res.Get("properties.datastore.properties.maxCacheSize.default")
 	require.True(t, val.Exists())
