package main

import (
	"context"
	"fmt"
	"io/ioutil"
	"net/http"
	"os"
	"strings"
	"testing"

	"github.com/openfga/openfga/mocks"
	"github.com/openfga/openfga/pkg/logger"
	"github.com/openfga/openfga/pkg/retryablehttp"
	"github.com/stretchr/testify/require"
	"golang.org/x/sync/errgroup"
)

type authTest struct {
	_name         string
	authHeader    string
	expectedError string
}

const (
	openFgaServerURL = "http://localhost:8080"
)

func TestBuildServerWithNoAuth(t *testing.T) {
	noopLogger := logger.NewNoopLogger()

	service, err := buildService(noopLogger)
	require.NoError(t, err, "Failed to build server and/or datastore")

	defer service.Close(context.Background())
}

func TestBuildServerWithPresharedKeyAuthenticationFailsIfZeroKeys(t *testing.T) {
	noopLogger := logger.NewNoopLogger()

	os.Setenv("OPENFGA_AUTH_METHOD", "preshared")
	os.Setenv("OPENFGA_AUTH_PRESHARED_KEYS", "")

	_, err := buildService(noopLogger)
	if err == nil {
		t.Fatal("Expected to fail with error")
	}

	expectedError := "invalid auth configuration, please specify at least one key"
	if !strings.Contains(err.Error(), expectedError) {
		t.Fatalf("Expected to fail with error %v but got %v", expectedError, err.Error())
	}
}

func TestBuildServerWithPresharedKeyAuthentication(t *testing.T) {
	noopLogger := logger.NewNoopLogger()
	ctx := context.Background()
	retryClient := retryablehttp.NewClient().StandardClient()

	os.Setenv("OPENFGA_AUTH_METHOD", "preshared")
	os.Setenv("OPENFGA_AUTH_PRESHARED_KEYS", "KEYONE,KEYTWO")

	service, err := buildService(noopLogger)
	require.NoError(t, err, "Failed to build server and/or datastore")
	defer service.Close(ctx)

	g, ctx := errgroup.WithContext(ctx)

	g.Go(func() error {
		return service.server.Run(ctx)
	})

	ensureServiceUp(t)

	tests := []authTest{{
		_name:         "Header with incorrect key fails",
		authHeader:    "Bearer incorrectkey",
		expectedError: "unauthorized",
	}, {
		_name:         "Missing header fails",
		authHeader:    "",
		expectedError: "missing bearer token",
	}, {
		_name:         "Correct key one succeeds",
		authHeader:    "Bearer KEYONE",
		expectedError: "",
	}, {
		_name:         "Correct key two succeeds",
		authHeader:    "Bearer KEYTWO",
		expectedError: "",
	}}

	for _, test := range tests {
		t.Run(test._name, func(t *testing.T) {
			payload := strings.NewReader(`{"name": "some-store-name"}`)
			req, err := http.NewRequest("POST", fmt.Sprintf("%s/stores", openFgaServerURL), payload)
			require.NoError(t, err, "Failed to construct request")
			req.Header.Set("content-type", "application/json")
			req.Header.Set("authorization", test.authHeader)

			res, err := retryClient.Do(req)
			require.NoError(t, err, "Failed to execute request")

			defer res.Body.Close()
			body, err := ioutil.ReadAll(res.Body)
			require.NoError(t, err, "Failed to read response")

			stringBody := string(body)

			if test.expectedError == "" && strings.Contains(stringBody, "code") {
				t.Fatalf("Expected no error but got %v", stringBody)
			}

			if !strings.Contains(stringBody, test.expectedError) && test.expectedError != "" {
				t.Fatalf("Expected %v to contain %v", stringBody, test.expectedError)
			}
		})
	}
}

func TestBuildServerWithOidcAuthentication(t *testing.T) {
	noopLogger := logger.NewNoopLogger()
	ctx := context.Background()
	retryClient := retryablehttp.NewClient().StandardClient()

	const localOidcServerURL = "http://localhost:8083"
	os.Setenv("OPENFGA_AUTH_METHOD", "oidc")
	os.Setenv("OPENFGA_AUTH_OIDC_ISSUER", localOidcServerURL)
	os.Setenv("OPENFGA_AUTH_OIDC_AUDIENCE", openFgaServerURL)

	trustedIssuerServer, err := mocks.NewMockOidcServer(localOidcServerURL)
	require.NoError(t, err)

	service, err := buildService(noopLogger)
	require.NoError(t, err)
	defer service.Close(ctx)

	g, ctx := errgroup.WithContext(ctx)

	g.Go(func() error {
		return service.server.Run(ctx)
	})

	ensureServiceUp(t)

	trustedToken, err := trustedIssuerServer.GetToken(openFgaServerURL, "some-user")
	if err != nil {
		t.Fatal(err)
	}

	tests := []authTest{{
		_name:         "Header with invalid token fails",
		authHeader:    "Bearer incorrecttoken",
		expectedError: "error parsing token",
	}, {
		_name:         "Missing header fails",
		authHeader:    "",
		expectedError: "missing bearer token",
	}, {
		_name:         "Correct token succeeds",
		authHeader:    "Bearer " + trustedToken,
		expectedError: "",
	}}

	for _, test := range tests {
		t.Run(test._name, func(t *testing.T) {
			payload := strings.NewReader(`{"name": "some-store-name"}`)
			req, err := http.NewRequest("POST", fmt.Sprintf("%s/stores", openFgaServerURL), payload)
			require.NoError(t, err, "Failed to construct request")
			req.Header.Set("content-type", "application/json")
			req.Header.Set("authorization", test.authHeader)

			res, err := retryClient.Do(req)
			require.NoError(t, err, "Failed to execute request")

			defer res.Body.Close()
			body, err := ioutil.ReadAll(res.Body)
			require.NoError(t, err, "Failed to read response")

			stringBody := string(body)
			if test.expectedError == "" && strings.Contains(stringBody, "code") {
				t.Fatalf("Expected no error but got %v", stringBody)
			}

			if !strings.Contains(stringBody, test.expectedError) && test.expectedError != "" {
				t.Fatalf("Expected %v to contain %v", stringBody, test.expectedError)
			}
		})
	}
}

func ensureServiceUp(t testing.TB) {
	t.Helper()

<<<<<<< HEAD
	retryClient := retryablehttp.NewClient().StandardClient()
	req, _ := http.NewRequest("GET", fmt.Sprintf("%s/healthz", openFgaServerURL), nil)
	resp, err := retryClient.Do(req)
	require.NoError(t, err, "Failed to execute request")
	defer resp.Body.Close()
=======
	backoffPolicy := backoff.NewExponentialBackOff()
	backoffPolicy.MaxElapsedTime = 2 * time.Second

	err := backoff.Retry(
		func() error {
			resp, err := http.Get(fmt.Sprintf("%s/healthz", openFgaServerURL))
			if err != nil {
				return err
			}
			defer resp.Body.Close()

			if resp.StatusCode != http.StatusOK {
				return fmt.Errorf("waiting for OK status")
			}
>>>>>>> 680ec3ca

	if resp.StatusCode != http.StatusOK || err != nil {
		t.Fatalf("failed to start service")
	}
}<|MERGE_RESOLUTION|>--- conflicted
+++ resolved
@@ -192,28 +192,11 @@
 func ensureServiceUp(t testing.TB) {
 	t.Helper()
 
-<<<<<<< HEAD
 	retryClient := retryablehttp.NewClient().StandardClient()
 	req, _ := http.NewRequest("GET", fmt.Sprintf("%s/healthz", openFgaServerURL), nil)
 	resp, err := retryClient.Do(req)
 	require.NoError(t, err, "Failed to execute request")
 	defer resp.Body.Close()
-=======
-	backoffPolicy := backoff.NewExponentialBackOff()
-	backoffPolicy.MaxElapsedTime = 2 * time.Second
-
-	err := backoff.Retry(
-		func() error {
-			resp, err := http.Get(fmt.Sprintf("%s/healthz", openFgaServerURL))
-			if err != nil {
-				return err
-			}
-			defer resp.Body.Close()
-
-			if resp.StatusCode != http.StatusOK {
-				return fmt.Errorf("waiting for OK status")
-			}
->>>>>>> 680ec3ca
 
 	if resp.StatusCode != http.StatusOK || err != nil {
 		t.Fatalf("failed to start service")
