--- conflicted
+++ resolved
@@ -11,16 +11,12 @@
 	"os"
 	"strings"
 	"testing"
-
-<<<<<<< HEAD
-	"github.com/openfga/openfga/mocks"
+	"time"
+
+	"github.com/cenkalti/backoff/v4"
 	"github.com/openfga/openfga/pkg/logger"
 	"github.com/openfga/openfga/pkg/retryablehttp"
-=======
-	"github.com/cenkalti/backoff/v4"
-	"github.com/openfga/openfga/pkg/logger"
 	"github.com/openfga/openfga/server/authentication/mocks"
->>>>>>> 400c6eb7
 	"github.com/stretchr/testify/require"
 	openfgapb "go.buf.build/openfga/go/openfga/api/openfga/v1"
 	"golang.org/x/sync/errgroup"
@@ -164,13 +160,8 @@
 }
 
 func TestBuildServerWithPresharedKeyAuthentication(t *testing.T) {
-<<<<<<< HEAD
-	noopLogger := logger.NewNoopLogger()
-	ctx := context.Background()
 	retryClient := retryablehttp.New().StandardClient()
 
-=======
->>>>>>> 400c6eb7
 	os.Setenv("OPENFGA_AUTH_METHOD", "preshared")
 	os.Setenv("OPENFGA_AUTH_PRESHARED_KEYS", "KEYONE,KEYTWO")
 
@@ -237,13 +228,8 @@
 }
 
 func TestBuildServerWithOidcAuthentication(t *testing.T) {
-<<<<<<< HEAD
-	noopLogger := logger.NewNoopLogger()
-	ctx := context.Background()
 	retryClient := retryablehttp.New().StandardClient()
 
-=======
->>>>>>> 400c6eb7
 	const localOidcServerURL = "http://localhost:8083"
 	os.Setenv("OPENFGA_AUTH_METHOD", "oidc")
 	os.Setenv("OPENFGA_AUTH_OIDC_ISSUER", localOidcServerURL)
@@ -317,7 +303,6 @@
 func ensureServiceUp(t *testing.T) {
 	t.Helper()
 
-<<<<<<< HEAD
 	retryClient := retryablehttp.New().StandardClient()
 	req, _ := http.NewRequest("GET", fmt.Sprintf("%s/healthz", openFgaServerURL), nil)
 	resp, err := retryClient.Do(req)
@@ -327,27 +312,6 @@
 	if resp.StatusCode != http.StatusOK || err != nil {
 		t.Fatalf("failed to start service")
 	}
-=======
-	backoffPolicy := backoff.NewExponentialBackOff()
-	backoffPolicy.MaxElapsedTime = 2 * time.Second
-
-	err := backoff.Retry(
-		func() error {
-			resp, err := http.Get(fmt.Sprintf("%s/healthz", openFgaServerURL))
-			if err != nil {
-				return err
-			}
-			defer resp.Body.Close()
-
-			if resp.StatusCode != http.StatusOK {
-				return errors.New("waiting for OK status")
-			}
-
-			return nil
-		},
-		backoffPolicy,
-	)
-	require.NoError(t, err)
 }
 
 func TestTLSFailureSettings(t *testing.T) {
@@ -531,5 +495,4 @@
 		require.NoError(t, g.Wait())
 		require.NoError(t, service.Close(ctx))
 	})
->>>>>>> 400c6eb7
 }