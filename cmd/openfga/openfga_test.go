//go:build functional
// +build functional

package main

import (
	"context"
	"fmt"
	"testing"
	"time"

	"github.com/cenkalti/backoff/v4"
	"github.com/docker/docker/api/types"
	"github.com/docker/docker/api/types/container"
	"github.com/docker/docker/client"
	"github.com/docker/go-connections/nat"
	"github.com/openfga/openfga/pkg/id"
	"github.com/openfga/openfga/pkg/testutils"
	"github.com/openfga/openfga/pkg/tuple"
	"github.com/stretchr/testify/require"
	openfgapb "go.buf.build/openfga/go/openfga/api/openfga/v1"
	"google.golang.org/grpc"
	grpcbackoff "google.golang.org/grpc/backoff"
	"google.golang.org/grpc/codes"
	"google.golang.org/grpc/credentials/insecure"
	healthv1pb "google.golang.org/grpc/health/grpc_health_v1"
	"google.golang.org/grpc/metadata"
	"google.golang.org/grpc/status"
	"google.golang.org/protobuf/types/known/wrapperspb"
)

type OpenFGATester interface {
	GetGRPCPort() string
	GetHTTPPort() string
	Cleanup() func()
}

type serverHandle struct {
	grpcPort string
	httpPort string
	cleanup  func()
}

func (s *serverHandle) GetGRPCPort() string {
	return s.grpcPort
}

func (s *serverHandle) GetHTTPPort() string {
	return s.httpPort
}

func (s *serverHandle) Cleanup() func() {
	return s.cleanup
}

// newOpenFGATester spins up an openfga container with the default service ports
// exposed for testing purposes. Before running functional tests it is assumed
// the openfga/openfga container is already built and available to the docker engine.
func newOpenFGATester(t *testing.T, args ...string) (OpenFGATester, error) {
	t.Helper()

	dockerClient, err := client.NewClientWithOpts(client.FromEnv)
	require.NoError(t, err)

	cmd := []string{"run"}
	cmd = append(cmd, args...)

	containerCfg := container.Config{
		Env: []string{},
		ExposedPorts: nat.PortSet{
			nat.Port("8080/tcp"): {},
			nat.Port("8081/tcp"): {},
			nat.Port("3000/tcp"): {},
		},
		Image: "openfga/openfga:functionaltest",
		Cmd:   cmd,
	}

	hostCfg := container.HostConfig{
		AutoRemove:      true,
		PublishAllPorts: true,
		PortBindings: nat.PortMap{
			"8080/tcp": []nat.PortBinding{},
			"8081/tcp": []nat.PortBinding{},
			"3000/tcp": []nat.PortBinding{},
		},
	}

	ulid := id.Must(id.New()).String()
	name := fmt.Sprintf("openfga-%s", ulid)

	ctx := context.Background()

	cont, err := dockerClient.ContainerCreate(ctx, &containerCfg, &hostCfg, nil, nil, name)
	require.NoError(t, err, "failed to create openfga docker container")

	stopContainer := func() {

		timeout := 5 * time.Second

		err := dockerClient.ContainerStop(ctx, cont.ID, &timeout)
		if err != nil && !client.IsErrNotFound(err) {
			t.Fatalf("failed to stop openfga container: %v", err)
		}
	}

	err = dockerClient.ContainerStart(ctx, cont.ID, types.ContainerStartOptions{})
	require.NoError(t, err)

	t.Cleanup(stopContainer)

	// spin up a goroutine to survive any test panics or terminations to expire/stop the running container
	go func() {
		time.Sleep(2 * time.Minute)

		// swallow the error because by this point we've terminated
		_ = dockerClient.ContainerStop(ctx, cont.ID, nil)
	}()

	containerJSON, err := dockerClient.ContainerInspect(ctx, cont.ID)
	require.NoError(t, err)

	ports := containerJSON.NetworkSettings.Ports

	m, ok := ports["8080/tcp"]
	if !ok || len(m) == 0 {
		t.Fatalf("failed to get HTTP host port mapping from openfga container")
	}
	httpPort := m[0].HostPort

	m, ok = ports["8081/tcp"]
	if !ok || len(m) == 0 {
		t.Fatalf("failed to get grpc host port mapping from openfga container")
	}
	grpcPort := m[0].HostPort

	timeoutCtx, cancel := context.WithTimeout(ctx, 3*time.Second)
	defer cancel()

	creds := insecure.NewCredentials()

	dialOpts := []grpc.DialOption{
		grpc.WithBlock(),
		grpc.WithTransportCredentials(creds),
		grpc.WithConnectParams(grpc.ConnectParams{Backoff: grpcbackoff.DefaultConfig}),
	}

	conn, err := grpc.DialContext(
		timeoutCtx,
		fmt.Sprintf("localhost:%s", grpcPort),
		dialOpts...,
	)
	require.NoError(t, err)
	defer conn.Close()

	client := healthv1pb.NewHealthClient(conn)

	backoffPolicy := backoff.NewExponentialBackOff()
	backoffPolicy.MaxElapsedTime = 30 * time.Second

	err = backoff.Retry(func() error {
		timeoutCtx, cancel := context.WithTimeout(context.Background(), 2*time.Second)
		defer cancel()

		resp, err := client.Check(timeoutCtx, &healthv1pb.HealthCheckRequest{
			Service: openfgapb.OpenFGAService_ServiceDesc.ServiceName,
		})
		if err != nil {
			return err
		}

		if resp.GetStatus() != healthv1pb.HealthCheckResponse_SERVING {
			return fmt.Errorf("not serving")
		}

		return nil
	},
		backoffPolicy,
	)
	require.NoError(t, err)

	return &serverHandle{
		grpcPort: grpcPort,
		httpPort: httpPort,
		cleanup:  stopContainer,
	}, nil
}

func TestFunctionalGRPC(t *testing.T) {

	require := require.New(t)

	// tester can be shared across tests that aren't impacted
	// by shared state
	tester, err := newOpenFGATester(t)
	require.NoError(err)
	defer tester.Cleanup()

	t.Run("TestCreateStore", func(t *testing.T) { GRPCCreateStoreTest(t, tester) })
	t.Run("TestGetStore", func(t *testing.T) { GRPCGetStoreTest(t, tester) })
	t.Run("TestListStores", GRPCListStoresTest) // run an isolated tester from the others so bootstrapped stores don't collide
	t.Run("TestDeleteStore", func(t *testing.T) { GRPCDeleteStoreTest(t, tester) })

	t.Run("TestWrite", func(t *testing.T) { GRPCWriteTest(t, tester) })
	t.Run("TestRead", func(t *testing.T) { GRPCReadTest(t, tester) })
	t.Run("TestReadChanges", func(t *testing.T) { GRPCReadChangesTest(t, tester) })

	t.Run("TestCheck", func(t *testing.T) { GRPCCheckTest(t, tester) })
	t.Run("TestExpand", func(t *testing.T) { GRPCExpandTest(t, tester) })

	t.Run("TestWriteAuthorizationModel", func(t *testing.T) { GRPCWriteAuthorizationModelTest(t, tester) })
	t.Run("TestReadAuthorizationModel", func(t *testing.T) { GRPCReadAuthorizationModelTest(t, tester) })
	t.Run("TestReadAuthorizationModels", func(t *testing.T) { GRPCReadAuthorizationModelsTest(t, tester) })
}

func TestGRPCWithPresharedKey(t *testing.T) {
	tester, err := newOpenFGATester(t, "--authn-method", "preshared", "--authn-preshared-keys", "key1,key2")
	require.NoError(t, err)
	defer tester.Cleanup()

	conn := connect(t, tester)

	openfgaClient := openfgapb.NewOpenFGAServiceClient(conn)
	healthClient := healthv1pb.NewHealthClient(conn)

	resp, err := healthClient.Check(context.Background(), &healthv1pb.HealthCheckRequest{
		Service: openfgapb.OpenFGAService_ServiceDesc.ServiceName,
	})
	require.NoError(t, err)
	require.Equal(t, healthv1pb.HealthCheckResponse_SERVING, resp.Status)

	_, err = openfgaClient.CreateStore(context.Background(), &openfgapb.CreateStoreRequest{
		Name: "openfga-demo",
	})
	require.Error(t, err)

	s, ok := status.FromError(err)
	require.True(t, ok)
	require.Equal(t, codes.Code(openfgapb.AuthErrorCode_bearer_token_missing), s.Code())

	ctx := metadata.AppendToOutgoingContext(context.Background(), "authorization", "Bearer key1")
	_, err = openfgaClient.CreateStore(ctx, &openfgapb.CreateStoreRequest{
		Name: "openfga-demo1",
	})
	require.NoError(t, err)

	ctx = metadata.AppendToOutgoingContext(context.Background(), "authorization", "Bearer key2")
	_, err = openfgaClient.CreateStore(ctx, &openfgapb.CreateStoreRequest{
		Name: "openfga-demo2",
	})
	require.NoError(t, err)

	ctx = metadata.AppendToOutgoingContext(context.Background(), "authorization", "Bearer key3")
	_, err = openfgaClient.CreateStore(ctx, &openfgapb.CreateStoreRequest{
		Name: "openfga-demo3",
	})
	require.Error(t, err)

	s, ok = status.FromError(err)
	require.True(t, ok)
	require.Equal(t, codes.Code(openfgapb.AuthErrorCode_unauthenticated), s.Code())
}

// connect connects to the underlying grpc server of the OpenFGATester and
// returns the client connection.
func connect(t *testing.T, tester OpenFGATester) *grpc.ClientConn {
	t.Helper()

	conn, err := grpc.Dial(
		fmt.Sprintf("localhost:%s", tester.GetGRPCPort()),
		[]grpc.DialOption{
			grpc.WithTransportCredentials(insecure.NewCredentials()),
		}...,
	)
	require.NoError(t, err)

	return conn
}

func GRPCWriteTest(t *testing.T, tester OpenFGATester) {

}

func GRPCReadTest(t *testing.T, tester OpenFGATester) {

}

func GRPCReadChangesTest(t *testing.T, tester OpenFGATester) {

}

func GRPCCreateStoreTest(t *testing.T, tester OpenFGATester) {

	type output struct {
		resp      *openfgapb.CreateStoreResponse
		errorCode codes.Code
	}

	tests := []struct {
		name   string
		input  *openfgapb.CreateStoreRequest
		output output
	}{
		{
			name:  "empty request",
			input: &openfgapb.CreateStoreRequest{},
			output: output{
				errorCode: codes.InvalidArgument,
			},
		},
		{
			name: "invalid 'name' length",
			input: &openfgapb.CreateStoreRequest{
				Name: "a",
			},
			output: output{
				errorCode: codes.InvalidArgument,
			},
		},
		{
			name: "invalid 'name' characters",
			input: &openfgapb.CreateStoreRequest{
				Name: "$openfga",
			},
			output: output{
				errorCode: codes.InvalidArgument,
			},
		},
		{
			name: "success",
			input: &openfgapb.CreateStoreRequest{
				Name: "openfga",
			},
		},
		{
			name: "duplicate store 'name' is allowed",
			input: &openfgapb.CreateStoreRequest{
				Name: "openfga",
			},
		},
	}

	conn := connect(t, tester)
	defer conn.Close()

	client := openfgapb.NewOpenFGAServiceClient(conn)

	for _, test := range tests {
		t.Run(test.name, func(t *testing.T) {
			response, err := client.CreateStore(context.Background(), test.input)

			s, ok := status.FromError(err)
			require.True(t, ok)
			require.Equal(t, test.output.errorCode.String(), s.Code().String())

			if test.output.errorCode == codes.OK {
				require.True(t, response.Name == test.input.Name)
				require.True(t, id.IsValid(response.Id))
			}
		})
	}
}

func GRPCGetStoreTest(t *testing.T, tester OpenFGATester) {
	conn := connect(t, tester)
	defer conn.Close()

	client := openfgapb.NewOpenFGAServiceClient(conn)

	resp1, err := client.CreateStore(context.Background(), &openfgapb.CreateStoreRequest{
		Name: "openfga-demo",
	})
	require.NoError(t, err)

	resp2, err := client.GetStore(context.Background(), &openfgapb.GetStoreRequest{
		StoreId: resp1.Id,
	})
	require.NoError(t, err)

	require.Equal(t, resp1.Name, resp2.Name)
	require.Equal(t, resp1.Id, resp2.Id)

	resp3, err := client.GetStore(context.Background(), &openfgapb.GetStoreRequest{
		StoreId: id.Must(id.New()).String(),
	})
	require.Error(t, err)
	require.Nil(t, resp3)
}

func GRPCListStoresTest(t *testing.T) {
	tester, err := newOpenFGATester(t)
	require.NoError(t, err)
	defer tester.Cleanup()

	conn := connect(t, tester)
	defer conn.Close()

	client := openfgapb.NewOpenFGAServiceClient(conn)

	_, err = client.CreateStore(context.Background(), &openfgapb.CreateStoreRequest{
		Name: "openfga-demo",
	})
	require.NoError(t, err)

	_, err = client.CreateStore(context.Background(), &openfgapb.CreateStoreRequest{
		Name: "openfga-test",
	})

	response1, err := client.ListStores(context.Background(), &openfgapb.ListStoresRequest{
		PageSize: wrapperspb.Int32(1),
	})
	require.NoError(t, err)

	require.NotEmpty(t, response1.ContinuationToken)

	var received []*openfgapb.Store
	received = append(received, response1.Stores...)

	response2, err := client.ListStores(context.Background(), &openfgapb.ListStoresRequest{
		PageSize:          wrapperspb.Int32(2),
		ContinuationToken: response1.ContinuationToken,
	})
	require.NoError(t, err)

	require.Empty(t, response2.ContinuationToken)

	received = append(received, response2.Stores...)

	require.Len(t, received, 2)
	// todo: add assertions on received Store objects
}

func GRPCDeleteStoreTest(t *testing.T, tester OpenFGATester) {
	conn := connect(t, tester)
	defer conn.Close()

	client := openfgapb.NewOpenFGAServiceClient(conn)

	response1, err := client.CreateStore(context.Background(), &openfgapb.CreateStoreRequest{
		Name: "openfga-demo",
	})
	require.NoError(t, err)

	response2, err := client.GetStore(context.Background(), &openfgapb.GetStoreRequest{
		StoreId: response1.Id,
	})
	require.NoError(t, err)

	require.Equal(t, response1.Id, response2.Id)

	_, err = client.DeleteStore(context.Background(), &openfgapb.DeleteStoreRequest{
		StoreId: response1.Id,
	})
	require.NoError(t, err)

	response3, err := client.GetStore(context.Background(), &openfgapb.GetStoreRequest{
		StoreId: response1.Id,
	})
	require.Nil(t, response3)

	s, ok := status.FromError(err)
	require.True(t, ok)
	require.Equal(t, codes.Code(openfgapb.NotFoundErrorCode_store_id_not_found), s.Code())

	// delete is idempotent, so if the store does not exist it's a noop
	_, err = client.DeleteStore(context.Background(), &openfgapb.DeleteStoreRequest{
		StoreId: id.Must(id.New()).String(),
	})
	require.NoError(t, err)
}

func GRPCCheckTest(t *testing.T, tester OpenFGATester) {

	type testData struct {
		storeID         string
		modelID         string
		tuples          *openfgapb.TupleKeys
		typeDefinitions []*openfgapb.TypeDefinition
	}

	type output struct {
		resp      *openfgapb.CheckResponse
		errorCode codes.Code
	}

	tests := []struct {
		name     string
		input    *openfgapb.CheckRequest
		output   output
		testData *testData
	}{
		{
			name:  "empty request",
			input: &openfgapb.CheckRequest{},
			output: output{
				errorCode: codes.InvalidArgument,
			},
		},
		{
			name: "invalid storeID (too short)",
			input: &openfgapb.CheckRequest{
				StoreId:              "1",
				AuthorizationModelId: id.Must(id.New()).String(),
				TupleKey:             tuple.NewTupleKey("document:doc1", "viewer", "bob"),
			},
			output: output{
				errorCode: codes.InvalidArgument,
			},
		},
		{
			name: "invalid storeID (extra chars)",
			input: &openfgapb.CheckRequest{
				StoreId:              id.Must(id.New()).String() + "A",
				AuthorizationModelId: id.Must(id.New()).String(),
				TupleKey:             tuple.NewTupleKey("document:doc1", "viewer", "bob"),
			},
			output: output{
				errorCode: codes.InvalidArgument,
			},
		},
		{
			name: "invalid storeID (invalid chars)",
			input: &openfgapb.CheckRequest{
				StoreId:              "ABCDEFGHIJKLMNOPQRSTUVWXY@",
				AuthorizationModelId: id.Must(id.New()).String(),
				TupleKey:             tuple.NewTupleKey("document:doc1", "viewer", "bob"),
			},
			output: output{
				errorCode: codes.InvalidArgument,
			},
		},
		{
			name: "invalid authorization model ID (extra chars)",
			input: &openfgapb.CheckRequest{
				StoreId:              id.Must(id.New()).String(),
				AuthorizationModelId: id.Must(id.New()).String() + "A",
				TupleKey:             tuple.NewTupleKey("document:doc1", "viewer", "bob"),
			},
			output: output{
				errorCode: codes.InvalidArgument,
			},
		},
		{
			name: "invalid authorization model ID (invalid chars)",
			input: &openfgapb.CheckRequest{
				StoreId:              id.Must(id.New()).String(),
				AuthorizationModelId: "ABCDEFGHIJKLMNOPQRSTUVWXY@",
				TupleKey:             tuple.NewTupleKey("document:doc1", "viewer", "bob"),
			},
			output: output{
				errorCode: codes.InvalidArgument,
			},
		},
		{
			name: "missing tuplekey field",
			input: &openfgapb.CheckRequest{
				StoreId:              id.Must(id.New()).String(),
				AuthorizationModelId: id.Must(id.New()).String(),
			},
			output: output{
				errorCode: codes.InvalidArgument,
			},
		},
		{
			name: "blerb",
			input: &openfgapb.CheckRequest{
				StoreId: id.Must(id.New()).String(),
				// AuthorizationModelId is generated automatically during testData bootstrap
				TupleKey: tuple.NewTupleKey("repo:auth0/express-jwt", "admin", "github|bob@auth0.com"),
				Trace:    true,
			},
			output: output{
				resp: &openfgapb.CheckResponse{
					Allowed:    true,
					Resolution: ".union.0(direct).",
				},
			},
			testData: &testData{
				typeDefinitions: []*openfgapb.TypeDefinition{
					{
						Type: "repo",
						Relations: map[string]*openfgapb.Userset{
							"admin": {
								Userset: &openfgapb.Userset_Union{
									Union: &openfgapb.Usersets{Child: []*openfgapb.Userset{
										{
											Userset: &openfgapb.Userset_This{
												This: &openfgapb.DirectUserset{},
											},
										},
									}},
								},
							},
						},
					},
				},
				tuples: &openfgapb.TupleKeys{
					TupleKeys: []*openfgapb.TupleKey{
						tuple.NewTupleKey("repo:auth0/express-jwt", "admin", "github|bob@auth0.com"),
					},
				},
			},
		},
	}

	conn := connect(t, tester)
	defer conn.Close()

	client := openfgapb.NewOpenFGAServiceClient(conn)

	for _, test := range tests {
		t.Run(test.name, func(t *testing.T) {

			storeID := test.input.StoreId
			modelID := test.input.AuthorizationModelId
			if test.testData != nil {
				resp, err := client.WriteAuthorizationModel(context.Background(), &openfgapb.WriteAuthorizationModelRequest{
					StoreId:         storeID,
					TypeDefinitions: test.testData.typeDefinitions,
				})
				require.NoError(t, err)

				modelID = resp.GetAuthorizationModelId()

				_, err = client.Write(context.Background(), &openfgapb.WriteRequest{
					StoreId:              storeID,
					AuthorizationModelId: modelID,
					Writes:               test.testData.tuples,
				})
				require.NoError(t, err)
			}

			response, err := client.Check(context.Background(), test.input)

			s, ok := status.FromError(err)
			require.True(t, ok)
			require.Equal(t, test.output.errorCode.String(), s.Code().String())

			if test.output.errorCode == codes.OK {
				require.Equal(t, test.output.resp.Allowed, response.Allowed)
				require.Equal(t, test.output.resp.Resolution, response.Resolution)
			}
		})
	}
}

func GRPCExpandTest(t *testing.T, tester OpenFGATester) {

}

func GRPCReadAuthorizationModelTest(t *testing.T, tester OpenFGATester) {

	type output struct {
		resp      *openfgapb.ReadAuthorizationModelResponse
		errorCode codes.Code
	}

	type testData struct {
		typeDefinitions []*openfgapb.TypeDefinition
	}

	tests := []struct {
		name     string
		input    *openfgapb.ReadAuthorizationModelRequest
		output   output
		testData *testData
	}{
		{
			name:  "empty request",
			input: &openfgapb.ReadAuthorizationModelRequest{},
			output: output{
				errorCode: codes.InvalidArgument,
			},
		},
		{
			name: "invalid storeID (too short)",
			input: &openfgapb.ReadAuthorizationModelRequest{
				StoreId: "1",
				Id:      id.Must(id.New()).String(),
			},
			output: output{
				errorCode: codes.InvalidArgument,
			},
		},
		{
			name: "invalid storeID (extra chars)",
			input: &openfgapb.ReadAuthorizationModelRequest{
				StoreId: id.Must(id.New()).String() + "A",
				Id:      id.Must(id.New()).String(), // ulids aren't required at this time
			},
			output: output{
				errorCode: codes.InvalidArgument,
			},
		},
		{
			name: "invalid authorization model ID (extra chars)",
			input: &openfgapb.ReadAuthorizationModelRequest{
				StoreId: id.Must(id.New()).String(),
				Id:      id.Must(id.New()).String() + "A",
			},
			output: output{
				errorCode: codes.InvalidArgument,
			},
		},
	}

	conn := connect(t, tester)
	defer conn.Close()

	client := openfgapb.NewOpenFGAServiceClient(conn)

	for _, test := range tests {
		t.Run(test.name, func(t *testing.T) {

			response, err := client.ReadAuthorizationModel(context.Background(), test.input)

			s, ok := status.FromError(err)
			require.True(t, ok)
			require.Equal(t, test.output.errorCode.String(), s.Code().String())

			if test.output.errorCode == codes.OK {
				_ = response // use response for assertions
				//require.Equal(t, test.output.resp.Allowed, response.Allowed)
			}
		})
	}
}

func GRPCReadAuthorizationModelsTest(t *testing.T, tester OpenFGATester) {

	conn := connect(t, tester)
	defer conn.Close()

	client := openfgapb.NewOpenFGAServiceClient(conn)

	storeID := id.Must(id.New()).String()

	_, err := client.WriteAuthorizationModel(context.Background(), &openfgapb.WriteAuthorizationModelRequest{
		StoreId: storeID,
		TypeDefinitions: []*openfgapb.TypeDefinition{
			{
				Type: "document",
				Relations: map[string]*openfgapb.Userset{
					"viewer": {Userset: &openfgapb.Userset_This{}},
				},
			},
		},
	})
	require.NoError(t, err)

	_, err = client.WriteAuthorizationModel(context.Background(), &openfgapb.WriteAuthorizationModelRequest{
		StoreId: storeID,
		TypeDefinitions: []*openfgapb.TypeDefinition{
			{
				Type: "document",
				Relations: map[string]*openfgapb.Userset{
					"editor": {Userset: &openfgapb.Userset_This{}},
				},
			},
		},
	})
	require.NoError(t, err)

	resp1, err := client.ReadAuthorizationModels(context.Background(), &openfgapb.ReadAuthorizationModelsRequest{
		StoreId:  storeID,
		PageSize: wrapperspb.Int32(1),
	})
	require.NoError(t, err)

	require.Len(t, resp1.AuthorizationModels, 1)
	require.NotEmpty(t, resp1.ContinuationToken)

	resp2, err := client.ReadAuthorizationModels(context.Background(), &openfgapb.ReadAuthorizationModelsRequest{
		StoreId:           storeID,
		ContinuationToken: resp1.ContinuationToken,
	})
	require.NoError(t, err)

	require.Len(t, resp2.AuthorizationModels, 1)
	require.Empty(t, resp2.ContinuationToken)
}

func GRPCWriteAuthorizationModelTest(t *testing.T, tester OpenFGATester) {

	type output struct {
		resp      *openfgapb.WriteAuthorizationModelResponse
		errorCode codes.Code
	}

	tests := []struct {
		name   string
		input  *openfgapb.WriteAuthorizationModelRequest
		output output
	}{
		{
			name:  "empty request",
			input: &openfgapb.WriteAuthorizationModelRequest{},
			output: output{
				errorCode: codes.InvalidArgument,
			},
		},
		{
			name: "invalid storeID (too short)",
			input: &openfgapb.WriteAuthorizationModelRequest{
				StoreId: "1",
			},
			output: output{
				errorCode: codes.InvalidArgument,
			},
		},
		{
			name: "invalid storeID (extra chars)",
			input: &openfgapb.WriteAuthorizationModelRequest{
				StoreId: id.Must(id.New()).String() + "A",
			},
			output: output{
				errorCode: codes.InvalidArgument,
			},
		},
		{
			name: "missing type definitions",
			input: &openfgapb.WriteAuthorizationModelRequest{
				StoreId: id.Must(id.New()).String(),
			},
			output: output{
				errorCode: codes.InvalidArgument,
			},
		},
		{
			name: "invalid type definition (empty type name)",
			input: &openfgapb.WriteAuthorizationModelRequest{
<<<<<<< HEAD
				StoreId: testutils.RandomID(t),
=======
				StoreId: id.Must(id.New()).String(),
>>>>>>> 46fce4c6
				TypeDefinitions: []*openfgapb.TypeDefinition{
					{
						Type: "",
						Relations: map[string]*openfgapb.Userset{
							"viewer": {Userset: &openfgapb.Userset_This{}},
						},
					},
				},
			},
			output: output{
				errorCode: codes.InvalidArgument,
			},
		},
		{
			name: "invalid type definition (too many chars in name)",
			input: &openfgapb.WriteAuthorizationModelRequest{
<<<<<<< HEAD
				StoreId: testutils.RandomID(t),
=======
				StoreId: id.Must(id.New()).String(),
>>>>>>> 46fce4c6
				TypeDefinitions: []*openfgapb.TypeDefinition{
					{
						Type: testutils.CreateRandomString(255),
						Relations: map[string]*openfgapb.Userset{
							"viewer": {Userset: &openfgapb.Userset_This{}},
						},
					},
				},
			},
			output: output{
				errorCode: codes.InvalidArgument,
			},
		},
		{
			name: "invalid type definition (invalid chars in name)",
			input: &openfgapb.WriteAuthorizationModelRequest{
<<<<<<< HEAD
				StoreId: testutils.RandomID(t),
=======
				StoreId: id.Must(id.New()).String(),
>>>>>>> 46fce4c6
				TypeDefinitions: []*openfgapb.TypeDefinition{
					{
						Type: "some type",
						Relations: map[string]*openfgapb.Userset{
							"viewer": {Userset: &openfgapb.Userset_This{}},
						},
					},
				},
			},
			output: output{
				errorCode: codes.InvalidArgument,
			},
		},
	}

	conn := connect(t, tester)
	defer conn.Close()

	client := openfgapb.NewOpenFGAServiceClient(conn)

	for _, test := range tests {
		t.Run(test.name, func(t *testing.T) {
			response, err := client.WriteAuthorizationModel(context.Background(), test.input)

			s, ok := status.FromError(err)
			require.True(t, ok)
			require.Equal(t, test.output.errorCode.String(), s.Code().String())

			if test.output.errorCode == codes.OK {
				_, err = id.Parse(response.AuthorizationModelId)
				require.NoError(t, err)
			}
		})
	}
}

func TestFunctionalHTTP(t *testing.T) {

	require := require.New(t)

	tester, err := newOpenFGATester(t)
	require.NoError(err)
	defer tester.Cleanup()

	t.Run("TestCreateStore", HTTPCreateStoreTest)
	t.Run("TestListStores", HTTPListStoresTest)
	t.Run("TestDeleteStore", HTTPDeleteStoreTest)
	t.Run("TestWrite", HTTPWriteTest)
	t.Run("TestRead", HTTPReadTest)
	t.Run("TestCheck", HTTPCheckTest)
	t.Run("TestExpand", HTTPExpandTest)
}

func HTTPCreateStoreTest(t *testing.T) {

}

func HTTPListStoresTest(t *testing.T) {

}

func HTTPDeleteStoreTest(t *testing.T) {

}

func HTTPWriteTest(t *testing.T) {

}

func HTTPReadTest(t *testing.T) {

}

func HTTPCheckTest(t *testing.T) {

}

func HTTPExpandTest(t *testing.T) {

}<|MERGE_RESOLUTION|>--- conflicted
+++ resolved
@@ -829,11 +829,7 @@
 		{
 			name: "invalid type definition (empty type name)",
 			input: &openfgapb.WriteAuthorizationModelRequest{
-<<<<<<< HEAD
-				StoreId: testutils.RandomID(t),
-=======
 				StoreId: id.Must(id.New()).String(),
->>>>>>> 46fce4c6
 				TypeDefinitions: []*openfgapb.TypeDefinition{
 					{
 						Type: "",
@@ -850,11 +846,7 @@
 		{
 			name: "invalid type definition (too many chars in name)",
 			input: &openfgapb.WriteAuthorizationModelRequest{
-<<<<<<< HEAD
-				StoreId: testutils.RandomID(t),
-=======
 				StoreId: id.Must(id.New()).String(),
->>>>>>> 46fce4c6
 				TypeDefinitions: []*openfgapb.TypeDefinition{
 					{
 						Type: testutils.CreateRandomString(255),
@@ -871,11 +863,7 @@
 		{
 			name: "invalid type definition (invalid chars in name)",
 			input: &openfgapb.WriteAuthorizationModelRequest{
-<<<<<<< HEAD
-				StoreId: testutils.RandomID(t),
-=======
 				StoreId: id.Must(id.New()).String(),
->>>>>>> 46fce4c6
 				TypeDefinitions: []*openfgapb.TypeDefinition{
 					{
 						Type: "some type",
