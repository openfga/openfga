//go:build functional
// +build functional

package main

import (
	"context"
	"fmt"
	"io"
	"strconv"
	"strings"
	"testing"
	"time"

	"github.com/cenkalti/backoff/v4"
	parser "github.com/craigpastro/openfga-dsl-parser/v2"
	"github.com/docker/docker/api/types"
	"github.com/docker/docker/api/types/container"
	"github.com/docker/docker/client"
	"github.com/docker/go-connections/nat"
	"github.com/google/go-cmp/cmp"
	"github.com/oklog/ulid/v2"
	openfgav1 "github.com/openfga/api/proto/openfga/v1"
	"github.com/openfga/openfga/cmd/migrate"
	storagefixtures "github.com/openfga/openfga/pkg/testfixtures/storage"
	"github.com/stretchr/testify/require"
	"google.golang.org/grpc"
	grpcbackoff "google.golang.org/grpc/backoff"
	"google.golang.org/grpc/codes"
	"google.golang.org/grpc/credentials/insecure"
	healthv1pb "google.golang.org/grpc/health/grpc_health_v1"
	"google.golang.org/grpc/metadata"
	"google.golang.org/grpc/status"
	"google.golang.org/protobuf/testing/protocmp"
	"google.golang.org/protobuf/types/known/wrapperspb"

	"github.com/openfga/openfga/pkg/testutils"
	"github.com/openfga/openfga/pkg/tuple"
	"github.com/openfga/openfga/pkg/typesystem"
)

const (
	baseFunctionalTestImage = "openfga/openfga:functionaltest"
<<<<<<< HEAD
	customImage             = "openfga/openfga:feat-split-user-column-part2"
	defaultIpAddressInLinux = "172.17.0.1" // https://stackoverflow.com/q/65497331
=======
	customImage             = "openfga/openfga:feat-split-user-column"
	defaultIPAddressInLinux = "172.17.0.1" // https://stackoverflow.com/q/65497331
>>>>>>> df022fbf
)

type OpenFGATester interface {
	GetGRPCPort() string
	GetHTTPPort() string
	Cleanup() func()
}

type serverHandle struct {
	grpcPort string
	httpPort string
	cleanup  func()
}

func (s *serverHandle) GetGRPCPort() string {
	return s.grpcPort
}

func (s *serverHandle) GetHTTPPort() string {
	return s.httpPort
}

func (s *serverHandle) Cleanup() func() {
	return s.cleanup
}

// newOpenFGATester spins up an openfga container with the default service ports
// exposed for testing purposes. Before running functional tests it is assumed
// the openfga/openfga container is already built and available to the docker engine.
func newOpenFGATester(t *testing.T, openfgaImage string, args ...string) OpenFGATester {
	t.Helper()

	dockerClient, err := client.NewClientWithOpts(
		client.FromEnv,
		client.WithAPIVersionNegotiation(),
	)
	require.NoError(t, err)

	if openfgaImage != baseFunctionalTestImage && openfgaImage != customImage {
		t.Logf("Pulling image %s", openfgaImage)
		reader, err := dockerClient.ImagePull(context.Background(), openfgaImage, types.ImagePullOptions{})
		require.NoError(t, err)

		_, err = io.Copy(io.Discard, reader) // consume the image pull output to make sure it's done
		require.NoError(t, err)
	}

	cmd := []string{"run"}
	cmd = append(cmd, args...)

	containerCfg := container.Config{
		Env: []string{},
		ExposedPorts: nat.PortSet{
			nat.Port("8080/tcp"): {},
			nat.Port("8081/tcp"): {},
			nat.Port("3000/tcp"): {},
		},
		Image: openfgaImage,
		Cmd:   cmd,
	}

	hostCfg := container.HostConfig{
		AutoRemove:      true,
		PublishAllPorts: true,
		PortBindings: nat.PortMap{
			"8080/tcp": []nat.PortBinding{},
			"8081/tcp": []nat.PortBinding{},
			"3000/tcp": []nat.PortBinding{},
		},
	}

	ulid := ulid.Make().String()
	name := fmt.Sprintf("openfga-%s", ulid)

	ctx := context.Background()

	cont, err := dockerClient.ContainerCreate(ctx, &containerCfg, &hostCfg, nil, nil, name)
	require.NoError(t, err, "failed to create openfga docker container")

	stopContainer := func() {
		t.Logf("stopping container %s", name)
		timeoutSec := 5

		err := dockerClient.ContainerStop(ctx, cont.ID, container.StopOptions{Timeout: &timeoutSec})
		if err != nil && !client.IsErrNotFound(err) {
			t.Logf("failed to stop openfga container: %v", err)
		}

		dockerClient.Close()
		t.Logf("stopped container %s", name)
	}

	err = dockerClient.ContainerStart(ctx, cont.ID, types.ContainerStartOptions{})
	require.NoError(t, err)

	t.Cleanup(func() {
		stopContainer()
	})

	// spin up a goroutine to survive any test panics or terminations to expire/stop the running container
	go func() {
		time.Sleep(2 * time.Minute)
		timeoutSec := 0

		t.Logf("expiring container %s", name)
		// swallow the error because by this point we've terminated
		_ = dockerClient.ContainerStop(ctx, cont.ID, container.StopOptions{Timeout: &timeoutSec})

		t.Logf("expired container %s", name)
	}()

	containerJSON, err := dockerClient.ContainerInspect(ctx, cont.ID)
	require.NoError(t, err)

	ports := containerJSON.NetworkSettings.Ports

	m, ok := ports["8080/tcp"]
	if !ok || len(m) == 0 {
		t.Fatalf("failed to get HTTP host port mapping from openfga container")
	}
	httpPort := m[0].HostPort

	m, ok = ports["8081/tcp"]
	if !ok || len(m) == 0 {
		t.Fatalf("failed to get grpc host port mapping from openfga container")
	}
	grpcPort := m[0].HostPort

	timeoutCtx, cancel := context.WithTimeout(ctx, 3*time.Second)
	defer cancel()

	creds := insecure.NewCredentials()

	dialOpts := []grpc.DialOption{
		grpc.WithBlock(),
		grpc.WithTransportCredentials(creds),
		grpc.WithConnectParams(grpc.ConnectParams{Backoff: grpcbackoff.DefaultConfig}),
	}

	conn, err := grpc.DialContext(
		timeoutCtx,
		fmt.Sprintf("localhost:%s", grpcPort),
		dialOpts...,
	)
	require.NoError(t, err)
	defer conn.Close()

	client := healthv1pb.NewHealthClient(conn)

	backoffPolicy := backoff.NewExponentialBackOff()
	backoffPolicy.MaxElapsedTime = 30 * time.Second

	err = backoff.Retry(func() error {
		timeoutCtx, cancel := context.WithTimeout(context.Background(), 2*time.Second)
		defer cancel()

		resp, err := client.Check(timeoutCtx, &healthv1pb.HealthCheckRequest{
			Service: openfgav1.OpenFGAService_ServiceDesc.ServiceName,
		})
		if err != nil {
			return err
		}

		if resp.GetStatus() != healthv1pb.HealthCheckResponse_SERVING {
			return fmt.Errorf("not serving")
		}

		return nil
	},
		backoffPolicy,
	)
	require.NoError(t, err)

	return &serverHandle{
		grpcPort: grpcPort,
		httpPort: httpPort,
		cleanup:  stopContainer,
	}
}

func TestFunctionalGRPC(t *testing.T) {
	// tester can be shared across tests that aren't impacted
	// by shared state
	tester := newOpenFGATester(t, baseFunctionalTestImage)
	defer tester.Cleanup()

	t.Run("TestCreateStore", func(t *testing.T) { GRPCCreateStoreTest(t, tester) })
	t.Run("TestGetStore", func(t *testing.T) { GRPCGetStoreTest(t, tester) })
	t.Run("TestDeleteStore", func(t *testing.T) { GRPCDeleteStoreTest(t, tester) })

	t.Run("TestWrite", func(t *testing.T) { GRPCWriteTest(t, tester) })
	t.Run("TestRead", func(t *testing.T) { GRPCReadTest(t, tester) })
	t.Run("TestReadChanges", func(t *testing.T) { GRPCReadChangesTest(t, tester) })

	t.Run("TestCheck", func(t *testing.T) { GRPCCheckTest(t, tester) })
	t.Run("TestListObjects", func(t *testing.T) { GRPCListObjectsTest(t, tester) })

	t.Run("TestWriteAuthorizationModel", func(t *testing.T) { GRPCWriteAuthorizationModelTest(t, tester) })
	t.Run("TestReadAuthorizationModel", func(t *testing.T) { GRPCReadAuthorizationModelTest(t, tester) })
	t.Run("TestReadAuthorizationModels", func(t *testing.T) { GRPCReadAuthorizationModelsTest(t, tester) })
}

func TestDatastoreMigrations(t *testing.T) {
	engines := []string{"postgres", "mysql"}
	t.Run("TestMigrateDatastoreToVersion5", func(t *testing.T) {
		for _, engine := range engines {
			MigrateDatastoreToVersion5Test(t, engine)
		}
	})
	t.Run("TestMigrateDatastoreToVersion6", func(t *testing.T) {
		for _, engine := range engines {
			MigrateDatastoreToVersion6Test(t, engine)
		}
	})
}

func TestGRPCWithPresharedKey(t *testing.T) {
	tester := newOpenFGATester(t, baseFunctionalTestImage, "--authn-method", "preshared", "--authn-preshared-keys", "key1,key2")
	defer tester.Cleanup()

	conn := connect(t, tester)
	defer conn.Close()

	openfgaClient := openfgav1.NewOpenFGAServiceClient(conn)
	healthClient := healthv1pb.NewHealthClient(conn)

	resp, err := healthClient.Check(context.Background(), &healthv1pb.HealthCheckRequest{
		Service: openfgav1.OpenFGAService_ServiceDesc.ServiceName,
	})
	require.NoError(t, err)
	require.Equal(t, healthv1pb.HealthCheckResponse_SERVING, resp.Status)

	_, err = openfgaClient.CreateStore(context.Background(), &openfgav1.CreateStoreRequest{
		Name: "openfga-demo",
	})
	require.Error(t, err)

	s, ok := status.FromError(err)
	require.True(t, ok)
	require.Equal(t, codes.Code(openfgav1.AuthErrorCode_bearer_token_missing), s.Code())

	ctx := metadata.AppendToOutgoingContext(context.Background(), "authorization", "Bearer key1")
	_, err = openfgaClient.CreateStore(ctx, &openfgav1.CreateStoreRequest{
		Name: "openfga-demo1",
	})
	require.NoError(t, err)

	ctx = metadata.AppendToOutgoingContext(context.Background(), "authorization", "Bearer key2")
	_, err = openfgaClient.CreateStore(ctx, &openfgav1.CreateStoreRequest{
		Name: "openfga-demo2",
	})
	require.NoError(t, err)

	ctx = metadata.AppendToOutgoingContext(context.Background(), "authorization", "Bearer key3")
	_, err = openfgaClient.CreateStore(ctx, &openfgav1.CreateStoreRequest{
		Name: "openfga-demo3",
	})
	require.Error(t, err)

	s, ok = status.FromError(err)
	require.True(t, ok)
	require.Equal(t, codes.Code(openfgav1.AuthErrorCode_unauthenticated), s.Code())
}

// connect connects to the underlying grpc server of the OpenFGATester and
// returns the client connection.
func connect(t *testing.T, tester OpenFGATester) *grpc.ClientConn {
	t.Helper()

	conn, err := grpc.Dial(
		fmt.Sprintf("localhost:%s", tester.GetGRPCPort()),
		[]grpc.DialOption{
			grpc.WithTransportCredentials(insecure.NewCredentials()),
		}...,
	)
	require.NoError(t, err)

	return conn
}

// MigrateDatastoreToVersion5Test is meant to prove that a server that hasn't been updated to the latest version
// can still write tuples after the database has been migrated to version 5
func MigrateDatastoreToVersion5Test(t *testing.T, engine string) {
	t.Run(engine, func(t *testing.T) {
		store := ulid.Make().String()
		t.Logf("start the database container and run migrations up to the latest migration version available")
		testDatastore := storagefixtures.RunDatastoreTestContainer(t, engine)
		uri := testDatastore.GetConnectionURI(true)

		t.Logf("migrate database down to version 4")
		migrateCommand := migrate.NewMigrateCommand()
		migrateCommand.SetArgs([]string{"--datastore-engine", engine, "--datastore-uri", uri, "--version", strconv.Itoa(4)})
		err := migrateCommand.Execute()
		require.NoError(t, err)

		t.Logf("start openfga 1.3.3 and wait for it to be ready")
		// this is a hack to have the networking work in GitHub Actions
		datastoreConnectionURI := strings.Replace(uri, "localhost", defaultIPAddressInLinux, -1)
		tester := newOpenFGATester(t, "openfga/openfga:v1.3.3", "--datastore-engine", engine, "--datastore-uri", datastoreConnectionURI)
		defer tester.Cleanup()

		t.Logf("create a client of openfga")
		conn := connect(t, tester)
		defer conn.Close()

		openfgaClient := openfgav1.NewOpenFGAServiceClient(conn)

		t.Logf("write authorization model")
		_, err = openfgaClient.WriteAuthorizationModel(context.Background(), &openfgav1.WriteAuthorizationModelRequest{
			StoreId: store,
			TypeDefinitions: parser.MustParse(`type user
          type document
            relations
              define viewer: [user] as self`),
			SchemaVersion: typesystem.SchemaVersion1_1,
		})
		require.NoError(t, err)

		t.Logf("write one tuple")
		_, err = openfgaClient.Write(context.Background(), &openfgav1.WriteRequest{
			StoreId: store,
			Writes: &openfgav1.TupleKeys{TupleKeys: []*openfgav1.TupleKey{
				tuple.NewTupleKey("document:1", "viewer", "user:a"),
			}},
		})
		require.NoError(t, err)

		t.Logf("migrate database up to version 5")
		migrateCommand.SetArgs([]string{"--datastore-engine", engine, "--datastore-uri", uri, "--version", strconv.Itoa(5)})
		err = migrateCommand.Execute()
		require.NoError(t, err)

		t.Logf("write another tuple")
		_, err = openfgaClient.Write(context.Background(), &openfgav1.WriteRequest{
			StoreId: store,
			Writes: &openfgav1.TupleKeys{TupleKeys: []*openfgav1.TupleKey{
				tuple.NewTupleKey("document:1", "viewer", "user:b"),
			}},
		})
		require.NoError(t, err)

		t.Logf("read changes")
		resp, err := openfgaClient.ReadChanges(context.Background(), &openfgav1.ReadChangesRequest{
			StoreId: store,
		})
		require.NoError(t, err)
		require.Equal(t, 2, len(resp.Changes))
	})
}

func MigrateDatastoreToVersion6Test(t *testing.T, engine string) {
	t.Run(engine, func(t *testing.T) {
		store := ulid.Make().String()
		t.Logf("start the database container and run migrations up to the latest migration version available")
		testDatastore := storagefixtures.RunDatastoreTestContainer(t, engine)
		uri := testDatastore.GetConnectionURI(true)

<<<<<<< HEAD
		t.Logf("migrate database down to version 5")
		migrateCommand := cmd.NewMigrateCommand()
		migrateCommand.SetArgs([]string{"--datastore-engine", engine, "--datastore-uri", uri, "--version", strconv.Itoa(5)})
		err := migrateCommand.Execute()
		require.NoError(t, err)

		t.Logf("start openfga on branch feat-split-user-column-part2 and wait for it to be ready")
		// this is a hack to have the networking work in Github Actions
		datastoreConnectionURI := strings.Replace(uri, "localhost", defaultIpAddressInLinux, -1)
		tester, err := newOpenFGATester(t, "openfga/openfga:feat-split-user-column-part2", "--datastore-engine", engine, "--datastore-uri", datastoreConnectionURI)
		require.NoError(t, err)
=======
		t.Logf("migrate database down to version 4")
		migrateCommand := migrate.NewMigrateCommand()
		migrateCommand.SetArgs([]string{"--datastore-engine", engine, "--datastore-uri", uri, "--version", strconv.Itoa(4)})
		err := migrateCommand.Execute()
		require.NoError(t, err)

		t.Logf("start openfga on branch feat-split-user-column and wait for it to be ready")
		// this is a hack to have the networking work in GitHub Actions
		datastoreConnectionURI := strings.Replace(uri, "localhost", defaultIPAddressInLinux, -1)
		tester := newOpenFGATester(t, "openfga/openfga:feat-split-user-column", "--datastore-engine", engine, "--datastore-uri", datastoreConnectionURI)
>>>>>>> df022fbf
		defer tester.Cleanup()

		t.Logf("create a client of openfga")
		conn := connect(t, tester)
		defer conn.Close()

		openfgaClient := openfgav1.NewOpenFGAServiceClient(conn)

		t.Logf("write authorization model")
		_, err = openfgaClient.WriteAuthorizationModel(context.Background(), &openfgav1.WriteAuthorizationModelRequest{
			StoreId: store,
			TypeDefinitions: parser.MustParse(`type user
          type group
            relations
              define member: [user] as self
          type document
            relations
              define viewer: [user, user:*, group#member] as self`),
			SchemaVersion: typesystem.SchemaVersion1_1,
		})
		require.NoError(t, err)

		t.Logf("write one tuple per _user format")
		_, err = openfgaClient.Write(context.Background(), &openfgav1.WriteRequest{
			StoreId: store,
			Writes: &openfgav1.TupleKeys{TupleKeys: []*openfgav1.TupleKey{
				tuple.NewTupleKey("document:1", "viewer", "user:a"),
				tuple.NewTupleKey("document:2", "viewer", "user:*"),
				tuple.NewTupleKey("document:3", "viewer", "group:fga#member"),
			}},
		})
		require.NoError(t, err)

		t.Logf("migrate database up to version 6")
		migrateCommand.SetArgs([]string{"--datastore-engine", engine, "--datastore-uri", uri, "--version", strconv.Itoa(6)})
		err = migrateCommand.Execute()
		require.NoError(t, err)

		t.Logf("checks should work")
		c1, err := openfgaClient.Check(context.Background(), &openfgav1.CheckRequest{
			StoreId:  store,
			TupleKey: tuple.NewTupleKey("document:1", "viewer", "user:a"),
		})
		require.NoError(t, err)
		require.True(t, c1.Allowed)

		c2, err := openfgaClient.Check(context.Background(), &openfgav1.CheckRequest{
			StoreId:  store,
			TupleKey: tuple.NewTupleKey("document:2", "viewer", "user:*"),
		})
		require.NoError(t, err)
		require.True(t, c2.Allowed)

		c3, err := openfgaClient.Check(context.Background(), &openfgav1.CheckRequest{
			StoreId:  store,
			TupleKey: tuple.NewTupleKey("document:3", "viewer", "group:fga#member"),
		})
		require.NoError(t, err)
		require.True(t, c3.Allowed)

		t.Logf("ListObjects should work")
		res, err := openfgaClient.ListObjects(context.Background(), &openfgav1.ListObjectsRequest{
			StoreId:  store,
			Type:     "document",
			Relation: "viewer",
			User:     "user:a",
		})
		require.NoError(t, err)
		require.Equal(t, 2, len(res.Objects))
		require.ElementsMatch(t, []string{"document:1", "document:2"}, res.Objects)

		res, err = openfgaClient.ListObjects(context.Background(), &openfgav1.ListObjectsRequest{
			StoreId:  store,
			Type:     "document",
			Relation: "viewer",
			User:     "user:*",
		})
		require.NoError(t, err)
		require.Equal(t, 1, len(res.Objects))
		require.Equal(t, "document:2", res.Objects[0])

		res, err = openfgaClient.ListObjects(context.Background(), &openfgav1.ListObjectsRequest{
			StoreId:  store,
			Type:     "document",
			Relation: "viewer",
			User:     "group:fga#member",
		})
		require.NoError(t, err)
		require.Equal(t, 1, len(res.Objects))
		require.Equal(t, "document:3", res.Objects[0])
	})
}

func GRPCWriteTest(t *testing.T, tester OpenFGATester) {

}

func GRPCReadTest(t *testing.T, tester OpenFGATester) {

}

func GRPCReadChangesTest(t *testing.T, tester OpenFGATester) {

}

func GRPCCreateStoreTest(t *testing.T, tester OpenFGATester) {
	type output struct {
		errorCode codes.Code
	}

	tests := []struct {
		name   string
		input  *openfgav1.CreateStoreRequest
		output output
	}{
		{
			name:  "empty_request",
			input: &openfgav1.CreateStoreRequest{},
			output: output{
				errorCode: codes.InvalidArgument,
			},
		},
		{
			name: "invalid_name_length",
			input: &openfgav1.CreateStoreRequest{
				Name: "a",
			},
			output: output{
				errorCode: codes.InvalidArgument,
			},
		},
		{
			name: "invalid_name_characters",
			input: &openfgav1.CreateStoreRequest{
				Name: "$openfga",
			},
			output: output{
				errorCode: codes.InvalidArgument,
			},
		},
		{
			name: "success",
			input: &openfgav1.CreateStoreRequest{
				Name: "openfga",
			},
		},
		{
			name: "duplicate_store_name_is_allowed",
			input: &openfgav1.CreateStoreRequest{
				Name: "openfga",
			},
		},
	}

	conn := connect(t, tester)
	defer conn.Close()

	client := openfgav1.NewOpenFGAServiceClient(conn)

	for _, test := range tests {
		t.Run(test.name, func(t *testing.T) {
			response, err := client.CreateStore(context.Background(), test.input)

			s, ok := status.FromError(err)
			require.True(t, ok)
			require.Equal(t, test.output.errorCode.String(), s.Code().String())

			if test.output.errorCode == codes.OK {
				require.True(t, response.Name == test.input.Name)
				_, err = ulid.Parse(response.Id)
				require.NoError(t, err)
			}
		})
	}
}

func GRPCGetStoreTest(t *testing.T, tester OpenFGATester) {
	conn := connect(t, tester)
	defer conn.Close()

	client := openfgav1.NewOpenFGAServiceClient(conn)

	resp1, err := client.CreateStore(context.Background(), &openfgav1.CreateStoreRequest{
		Name: "openfga-demo",
	})
	require.NoError(t, err)

	resp2, err := client.GetStore(context.Background(), &openfgav1.GetStoreRequest{
		StoreId: resp1.Id,
	})
	require.NoError(t, err)

	require.Equal(t, resp1.Name, resp2.Name)
	require.Equal(t, resp1.Id, resp2.Id)

	resp3, err := client.GetStore(context.Background(), &openfgav1.GetStoreRequest{
		StoreId: ulid.Make().String(),
	})
	require.Error(t, err)
	require.Nil(t, resp3)
}

func TestGRPCListStores(t *testing.T) {
	tester := newOpenFGATester(t, baseFunctionalTestImage)
	defer tester.Cleanup()

	conn := connect(t, tester)
	defer conn.Close()

	client := openfgav1.NewOpenFGAServiceClient(conn)

	_, err := client.CreateStore(context.Background(), &openfgav1.CreateStoreRequest{
		Name: "openfga-demo",
	})
	require.NoError(t, err)

	_, err = client.CreateStore(context.Background(), &openfgav1.CreateStoreRequest{
		Name: "openfga-test",
	})
	require.NoError(t, err)

	response1, err := client.ListStores(context.Background(), &openfgav1.ListStoresRequest{
		PageSize: wrapperspb.Int32(1),
	})
	require.NoError(t, err)

	require.NotEmpty(t, response1.ContinuationToken)

	var received []*openfgav1.Store
	received = append(received, response1.Stores...)

	response2, err := client.ListStores(context.Background(), &openfgav1.ListStoresRequest{
		PageSize:          wrapperspb.Int32(2),
		ContinuationToken: response1.ContinuationToken,
	})
	require.NoError(t, err)

	require.Empty(t, response2.ContinuationToken)

	received = append(received, response2.Stores...)

	require.Len(t, received, 2)
	// todo: add assertions on received Store objects
}

func GRPCDeleteStoreTest(t *testing.T, tester OpenFGATester) {
	conn := connect(t, tester)
	defer conn.Close()

	client := openfgav1.NewOpenFGAServiceClient(conn)

	response1, err := client.CreateStore(context.Background(), &openfgav1.CreateStoreRequest{
		Name: "openfga-demo",
	})
	require.NoError(t, err)

	response2, err := client.GetStore(context.Background(), &openfgav1.GetStoreRequest{
		StoreId: response1.Id,
	})
	require.NoError(t, err)

	require.Equal(t, response1.Id, response2.Id)

	_, err = client.DeleteStore(context.Background(), &openfgav1.DeleteStoreRequest{
		StoreId: response1.Id,
	})
	require.NoError(t, err)

	response3, err := client.GetStore(context.Background(), &openfgav1.GetStoreRequest{
		StoreId: response1.Id,
	})
	require.Nil(t, response3)

	s, ok := status.FromError(err)
	require.True(t, ok)
	require.Equal(t, codes.Code(openfgav1.NotFoundErrorCode_store_id_not_found), s.Code())

	// delete is idempotent, so if the store does not exist it's a noop
	_, err = client.DeleteStore(context.Background(), &openfgav1.DeleteStoreRequest{
		StoreId: ulid.Make().String(),
	})
	require.NoError(t, err)
}

func GRPCCheckTest(t *testing.T, tester OpenFGATester) {
	type testData struct {
		tuples []*openfgav1.TupleKey
		model  *openfgav1.AuthorizationModel
	}

	type output struct {
		resp      *openfgav1.CheckResponse
		errorCode codes.Code
	}

	tests := []struct {
		name     string
		input    *openfgav1.CheckRequest
		output   output
		testData *testData
	}{
		{
			name:  "empty_request",
			input: &openfgav1.CheckRequest{},
			output: output{
				errorCode: codes.InvalidArgument,
			},
		},
		{
			name: "invalid_storeID_because_too_short",
			input: &openfgav1.CheckRequest{
				StoreId:              "1",
				AuthorizationModelId: ulid.Make().String(),
				TupleKey:             tuple.NewTupleKey("document:doc1", "viewer", "bob"),
			},
			output: output{
				errorCode: codes.InvalidArgument,
			},
		},
		{
			name: "invalid_storeID_because_extra_chars",
			input: &openfgav1.CheckRequest{
				StoreId:              ulid.Make().String() + "A",
				AuthorizationModelId: ulid.Make().String(),
				TupleKey:             tuple.NewTupleKey("document:doc1", "viewer", "bob"),
			},
			output: output{
				errorCode: codes.InvalidArgument,
			},
		},
		{
			name: "invalid_storeID_because_invalid_chars",
			input: &openfgav1.CheckRequest{
				StoreId:              "ABCDEFGHIJKLMNOPQRSTUVWXY@",
				AuthorizationModelId: ulid.Make().String(),
				TupleKey:             tuple.NewTupleKey("document:doc1", "viewer", "bob"),
			},
			output: output{
				errorCode: codes.InvalidArgument,
			},
		},
		{
			name: "invalid_authorization_model_ID_because_extra_chars",
			input: &openfgav1.CheckRequest{
				StoreId:              ulid.Make().String(),
				AuthorizationModelId: ulid.Make().String() + "A",
				TupleKey:             tuple.NewTupleKey("document:doc1", "viewer", "bob"),
			},
			output: output{
				errorCode: codes.InvalidArgument,
			},
		},
		{
			name: "invalid_authorization_model_ID_because_invalid_chars",
			input: &openfgav1.CheckRequest{
				StoreId:              ulid.Make().String(),
				AuthorizationModelId: "ABCDEFGHIJKLMNOPQRSTUVWXY@",
				TupleKey:             tuple.NewTupleKey("document:doc1", "viewer", "bob"),
			},
			output: output{
				errorCode: codes.InvalidArgument,
			},
		},
		{
			name: "missing_tuplekey_field",
			input: &openfgav1.CheckRequest{
				StoreId:              ulid.Make().String(),
				AuthorizationModelId: ulid.Make().String(),
			},
			output: output{
				errorCode: codes.InvalidArgument,
			},
		},
	}

	conn := connect(t, tester)
	defer conn.Close()

	client := openfgav1.NewOpenFGAServiceClient(conn)

	for _, test := range tests {
		t.Run(test.name, func(t *testing.T) {
			storeID := test.input.StoreId
			if test.testData != nil {
				resp, err := client.WriteAuthorizationModel(context.Background(), &openfgav1.WriteAuthorizationModelRequest{
					StoreId:         storeID,
					SchemaVersion:   test.testData.model.SchemaVersion,
					TypeDefinitions: test.testData.model.TypeDefinitions,
				})
				require.NoError(t, err)

				modelID := resp.GetAuthorizationModelId()

				_, err = client.Write(context.Background(), &openfgav1.WriteRequest{
					StoreId:              storeID,
					AuthorizationModelId: modelID,
					Writes:               &openfgav1.TupleKeys{TupleKeys: test.testData.tuples},
				})
				require.NoError(t, err)
			}

			response, err := client.Check(context.Background(), test.input)

			s, ok := status.FromError(err)
			require.True(t, ok)
			require.Equal(t, test.output.errorCode.String(), s.Code().String())

			if test.output.errorCode == codes.OK {
				require.Equal(t, test.output.resp.Allowed, response.Allowed)
				require.Equal(t, test.output.resp.Resolution, response.Resolution)
			}
		})
	}
}

func GRPCListObjectsTest(t *testing.T, tester OpenFGATester) {
	type testData struct {
		tuples []*openfgav1.TupleKey
		model  string
	}

	type output struct {
		resp      *openfgav1.ListObjectsResponse
		errorCode codes.Code
	}

	tests := []struct {
		name     string
		input    *openfgav1.ListObjectsRequest
		output   output
		testData *testData
	}{
		{
			name: "undefined_model_id_returns_error",
			input: &openfgav1.ListObjectsRequest{
				StoreId:              ulid.Make().String(),
				AuthorizationModelId: ulid.Make().String(), // generate random ulid so it doesn't match
				Type:                 "document",
				Relation:             "viewer",
				User:                 "user:jon",
			},
			output: output{
				errorCode: codes.Code(openfgav1.ErrorCode_authorization_model_not_found),
			},
			testData: &testData{
				model: `
				type user

				type document
				  relations
				    define viewer: [user] as self
				`,
			},
		},
		{
			name: "direct_relationships_with_intersecton_returns_expected_objects",
			input: &openfgav1.ListObjectsRequest{
				StoreId:  ulid.Make().String(),
				Type:     "document",
				Relation: "viewer",
				User:     "user:jon",
			},
			output: output{
				resp: &openfgav1.ListObjectsResponse{
					Objects: []string{"document:1"},
				},
			},
			testData: &testData{
				tuples: []*openfgav1.TupleKey{
					tuple.NewTupleKey("document:1", "viewer", "user:jon"),
					tuple.NewTupleKey("document:1", "allowed", "user:jon"),
				},
				model: `
				type user

				type document
				  relations
				    define allowed: [user] as self
				    define viewer: [user] as self and allowed
				`,
			},
		},
	}

	conn := connect(t, tester)
	defer conn.Close()

	client := openfgav1.NewOpenFGAServiceClient(conn)

	for _, test := range tests {
		t.Run(test.name, func(t *testing.T) {
			typedefs := parser.MustParse(test.testData.model)

			storeID := test.input.StoreId

			if test.testData != nil {
				resp, err := client.WriteAuthorizationModel(context.Background(), &openfgav1.WriteAuthorizationModelRequest{
					StoreId:         storeID,
					SchemaVersion:   typesystem.SchemaVersion1_1,
					TypeDefinitions: typedefs,
				})
				require.NoError(t, err)

				modelID := resp.GetAuthorizationModelId()

				if len(test.testData.tuples) > 0 {
					_, err = client.Write(context.Background(), &openfgav1.WriteRequest{
						StoreId:              storeID,
						AuthorizationModelId: modelID,
						Writes:               &openfgav1.TupleKeys{TupleKeys: test.testData.tuples},
					})
					require.NoError(t, err)
				}
			}

			response, err := client.ListObjects(context.Background(), test.input)

			s, ok := status.FromError(err)
			require.True(t, ok)
			require.Equal(t, test.output.errorCode.String(), s.Code().String())

			if test.output.errorCode == codes.OK {
				require.Equal(t, test.output.resp.Objects, response.Objects)
			}
		})
	}
}

// TestCheckWorkflows are tests that involve workflows that define assertions for
// Checks against multi-model stores etc..
func TestCheckWorkflows(t *testing.T) {
	tester := newOpenFGATester(t, baseFunctionalTestImage)
	defer tester.Cleanup()

	conn := connect(t, tester)
	defer conn.Close()

	client := openfgav1.NewOpenFGAServiceClient(conn)

	/*
	 * TypedWildcardsFromOtherModelsIgnored ensures that a typed wildcard introduced
	 * from a prior model does not impact the Check outcome of a model that should not
	 * involve it. For example,
	 *
	 * type user
	 * type document
	 *   relations
	 *     define viewer: [user:*]
	 *
	 * write(document:1#viewer@user:*)
	 *
	 * type user
	 * type document
	 *	relations
	 *	  define viewer: [user]
	 *
	 * check(document:1#viewer@user:jon) --> {allowed: false}
	 */
	t.Run("TypedWildcardsFromOtherModelsIgnored", func(t *testing.T) {
		resp1, err := client.CreateStore(context.Background(), &openfgav1.CreateStoreRequest{
			Name: "openfga-demo",
		})
		require.NoError(t, err)

		storeID := resp1.GetId()

		_, err = client.WriteAuthorizationModel(context.Background(), &openfgav1.WriteAuthorizationModelRequest{
			StoreId:       storeID,
			SchemaVersion: typesystem.SchemaVersion1_1,
			TypeDefinitions: []*openfgav1.TypeDefinition{
				{
					Type: "user",
				},
				{
					Type: "document",
					Relations: map[string]*openfgav1.Userset{
						"viewer": typesystem.This(),
					},
					Metadata: &openfgav1.Metadata{
						Relations: map[string]*openfgav1.RelationMetadata{
							"viewer": {
								DirectlyRelatedUserTypes: []*openfgav1.RelationReference{
									typesystem.WildcardRelationReference("user"),
								},
							},
						},
					},
				},
			},
		})
		require.NoError(t, err)

		_, err = client.Write(context.Background(), &openfgav1.WriteRequest{
			StoreId: storeID,
			Writes: &openfgav1.TupleKeys{
				TupleKeys: []*openfgav1.TupleKey{
					tuple.NewTupleKey("document:1", "viewer", "user:*"),
				},
			},
		})
		require.NoError(t, err)

		_, err = client.WriteAuthorizationModel(context.Background(), &openfgav1.WriteAuthorizationModelRequest{
			StoreId:       storeID,
			SchemaVersion: typesystem.SchemaVersion1_1,
			TypeDefinitions: []*openfgav1.TypeDefinition{
				{
					Type: "user",
				},
				{
					Type: "document",
					Relations: map[string]*openfgav1.Userset{
						"viewer": typesystem.This(),
					},
					Metadata: &openfgav1.Metadata{
						Relations: map[string]*openfgav1.RelationMetadata{
							"viewer": {
								DirectlyRelatedUserTypes: []*openfgav1.RelationReference{
									{Type: "user"},
								},
							},
						},
					},
				},
			},
		})
		require.NoError(t, err)

		resp, err := client.Check(context.Background(), &openfgav1.CheckRequest{
			StoreId:  storeID,
			TupleKey: tuple.NewTupleKey("document:1", "viewer", "user:jon"),
		})
		require.NoError(t, err)
		require.False(t, resp.Allowed)
	})
}

// TestExpandWorkflows are tests that involve workflows that define assertions for
// Expands against multi-model stores etc..
func TestExpandWorkflows(t *testing.T) {
	tester := newOpenFGATester(t, baseFunctionalTestImage)
	defer tester.Cleanup()

	conn := connect(t, tester)
	defer conn.Close()

	client := openfgav1.NewOpenFGAServiceClient(conn)

	/*
	 * TypedWildcardsFromOtherModelsIgnored ensures that a typed wildcard introduced
	 * from a prior model does not impact the Expand outcome of a model that should not
	 * involve it. For example,
	 *
	 * type user
	 * type document
	 *   relations
	 *     define viewer: [user, user:*]
	 *
	 * write(document:1#viewer@user:*)
	 * write(document:1#viewer@user:jon)
	 * Expand(document:1#viewer) --> {tree: {root: {name: document:1#viewer, leaf: {users: [user:*, user:jon]}}}}
	 *
	 * type user
	 * type document
	 *	relations
	 *	  define viewer: [user]
	 *
	 * Expand(document:1#viewer) --> {tree: {root: {name: document:1#viewer, leaf: {users: [user:jon]}}}}
	 *
	 * type employee
	 * type document
	 *   relations
	 *     define viewer: [employee]
	 *
	 * type user
	 * type employee
	 * type document
	 *   relations
	 *     define viewer: [employee]
	 * Expand(document:1#viewer) --> {tree: {root: {name: document:1#viewer, leaf: {users: []}}}}
	 */
	t.Run("TypedWildcardsFromOtherModelsIgnored", func(t *testing.T) {
		resp1, err := client.CreateStore(context.Background(), &openfgav1.CreateStoreRequest{
			Name: "openfga-demo",
		})
		require.NoError(t, err)

		storeID := resp1.GetId()

		_, err = client.WriteAuthorizationModel(context.Background(), &openfgav1.WriteAuthorizationModelRequest{
			StoreId:       storeID,
			SchemaVersion: typesystem.SchemaVersion1_1,
			TypeDefinitions: []*openfgav1.TypeDefinition{
				{
					Type: "user",
				},
				{
					Type: "document",
					Relations: map[string]*openfgav1.Userset{
						"viewer": typesystem.This(),
					},
					Metadata: &openfgav1.Metadata{
						Relations: map[string]*openfgav1.RelationMetadata{
							"viewer": {
								DirectlyRelatedUserTypes: []*openfgav1.RelationReference{
									typesystem.DirectRelationReference("user", ""),
									typesystem.WildcardRelationReference("user"),
								},
							},
						},
					},
				},
			},
		})
		require.NoError(t, err)

		_, err = client.Write(context.Background(), &openfgav1.WriteRequest{
			StoreId: storeID,
			Writes: &openfgav1.TupleKeys{
				TupleKeys: []*openfgav1.TupleKey{
					tuple.NewTupleKey("document:1", "viewer", "user:*"),
					tuple.NewTupleKey("document:1", "viewer", "user:jon"),
				},
			},
		})
		require.NoError(t, err)

		expandResp, err := client.Expand(context.Background(), &openfgav1.ExpandRequest{
			StoreId:  storeID,
			TupleKey: tuple.NewTupleKey("document:1", "viewer", ""),
		})
		require.NoError(t, err)

		if diff := cmp.Diff(&openfgav1.UsersetTree{
			Root: &openfgav1.UsersetTree_Node{
				Name: "document:1#viewer",
				Value: &openfgav1.UsersetTree_Node_Leaf{
					Leaf: &openfgav1.UsersetTree_Leaf{
						Value: &openfgav1.UsersetTree_Leaf_Users{
							Users: &openfgav1.UsersetTree_Users{
								Users: []string{"user:*", "user:jon"},
							},
						},
					},
				},
			},
		}, expandResp.GetTree(), protocmp.Transform(), protocmp.SortRepeated(func(x, y string) bool {
			return x <= y
		})); diff != "" {
			require.Fail(t, diff)
		}

		_, err = client.WriteAuthorizationModel(context.Background(), &openfgav1.WriteAuthorizationModelRequest{
			StoreId:       storeID,
			SchemaVersion: typesystem.SchemaVersion1_1,
			TypeDefinitions: []*openfgav1.TypeDefinition{
				{
					Type: "user",
				},
				{
					Type: "document",
					Relations: map[string]*openfgav1.Userset{
						"viewer": typesystem.This(),
					},
					Metadata: &openfgav1.Metadata{
						Relations: map[string]*openfgav1.RelationMetadata{
							"viewer": {
								DirectlyRelatedUserTypes: []*openfgav1.RelationReference{
									typesystem.DirectRelationReference("user", ""),
								},
							},
						},
					},
				},
			},
		})
		require.NoError(t, err)

		expandResp, err = client.Expand(context.Background(), &openfgav1.ExpandRequest{
			StoreId:  storeID,
			TupleKey: tuple.NewTupleKey("document:1", "viewer", ""),
		})
		require.NoError(t, err)

		if diff := cmp.Diff(&openfgav1.UsersetTree{
			Root: &openfgav1.UsersetTree_Node{
				Name: "document:1#viewer",
				Value: &openfgav1.UsersetTree_Node_Leaf{
					Leaf: &openfgav1.UsersetTree_Leaf{
						Value: &openfgav1.UsersetTree_Leaf_Users{
							Users: &openfgav1.UsersetTree_Users{
								Users: []string{"user:jon"},
							},
						},
					},
				},
			},
		}, expandResp.GetTree(), protocmp.Transform()); diff != "" {
			require.Fail(t, diff)
		}

		_, err = client.WriteAuthorizationModel(context.Background(), &openfgav1.WriteAuthorizationModelRequest{
			StoreId:       storeID,
			SchemaVersion: typesystem.SchemaVersion1_1,
			TypeDefinitions: []*openfgav1.TypeDefinition{
				{
					Type: "employee",
				},
				{
					Type: "document",
					Relations: map[string]*openfgav1.Userset{
						"viewer": typesystem.This(),
					},
					Metadata: &openfgav1.Metadata{
						Relations: map[string]*openfgav1.RelationMetadata{
							"viewer": {
								DirectlyRelatedUserTypes: []*openfgav1.RelationReference{
									{Type: "employee"},
								},
							},
						},
					},
				},
			},
		})
		require.NoError(t, err)

		expandResp, err = client.Expand(context.Background(), &openfgav1.ExpandRequest{
			StoreId:  storeID,
			TupleKey: tuple.NewTupleKey("document:1", "viewer", ""),
		})
		require.NoError(t, err)

		if diff := cmp.Diff(&openfgav1.UsersetTree{
			Root: &openfgav1.UsersetTree_Node{
				Name: "document:1#viewer",
				Value: &openfgav1.UsersetTree_Node_Leaf{
					Leaf: &openfgav1.UsersetTree_Leaf{
						Value: &openfgav1.UsersetTree_Leaf_Users{
							Users: &openfgav1.UsersetTree_Users{
								Users: []string{},
							},
						},
					},
				},
			},
		}, expandResp.GetTree(), protocmp.Transform()); diff != "" {
			require.Fail(t, diff)
		}

		_, err = client.WriteAuthorizationModel(context.Background(), &openfgav1.WriteAuthorizationModelRequest{
			StoreId:       storeID,
			SchemaVersion: typesystem.SchemaVersion1_1,
			TypeDefinitions: []*openfgav1.TypeDefinition{
				{
					Type: "user",
				},
				{
					Type: "employee",
				},
				{
					Type: "document",
					Relations: map[string]*openfgav1.Userset{
						"viewer": typesystem.This(),
					},
					Metadata: &openfgav1.Metadata{
						Relations: map[string]*openfgav1.RelationMetadata{
							"viewer": {
								DirectlyRelatedUserTypes: []*openfgav1.RelationReference{
									{Type: "employee"},
								},
							},
						},
					},
				},
			},
		})
		require.NoError(t, err)

		expandResp, err = client.Expand(context.Background(), &openfgav1.ExpandRequest{
			StoreId:  storeID,
			TupleKey: tuple.NewTupleKey("document:1", "viewer", ""),
		})
		require.NoError(t, err)

		if diff := cmp.Diff(&openfgav1.UsersetTree{
			Root: &openfgav1.UsersetTree_Node{
				Name: "document:1#viewer",
				Value: &openfgav1.UsersetTree_Node_Leaf{
					Leaf: &openfgav1.UsersetTree_Leaf{
						Value: &openfgav1.UsersetTree_Leaf_Users{
							Users: &openfgav1.UsersetTree_Users{
								Users: []string{},
							},
						},
					},
				},
			},
		}, expandResp.GetTree(), protocmp.Transform()); diff != "" {
			require.Fail(t, diff)
		}
	})
}

func GRPCReadAuthorizationModelTest(t *testing.T, tester OpenFGATester) {
	type output struct {
		errorCode codes.Code
	}

	tests := []struct {
		name   string
		input  *openfgav1.ReadAuthorizationModelRequest
		output output
	}{
		{
			name:  "empty_request",
			input: &openfgav1.ReadAuthorizationModelRequest{},
			output: output{
				errorCode: codes.InvalidArgument,
			},
		},
		{
			name: "invalid_storeID_because_too_short",
			input: &openfgav1.ReadAuthorizationModelRequest{
				StoreId: "1",
				Id:      ulid.Make().String(),
			},
			output: output{
				errorCode: codes.InvalidArgument,
			},
		},
		{
			name: "invalid_storeID_because_extra_chars",
			input: &openfgav1.ReadAuthorizationModelRequest{
				StoreId: ulid.Make().String() + "A",
				Id:      ulid.Make().String(), // ulids aren't required at this time
			},
			output: output{
				errorCode: codes.InvalidArgument,
			},
		},
		{
			name: "invalid_authorization_model_ID_because_extra_chars",
			input: &openfgav1.ReadAuthorizationModelRequest{
				StoreId: ulid.Make().String(),
				Id:      ulid.Make().String() + "A",
			},
			output: output{
				errorCode: codes.InvalidArgument,
			},
		},
	}

	conn := connect(t, tester)
	defer conn.Close()

	client := openfgav1.NewOpenFGAServiceClient(conn)

	for _, test := range tests {
		t.Run(test.name, func(t *testing.T) {
			response, err := client.ReadAuthorizationModel(context.Background(), test.input)

			s, ok := status.FromError(err)
			require.True(t, ok)
			require.Equal(t, test.output.errorCode.String(), s.Code().String())

			if test.output.errorCode == codes.OK {
				_ = response // use response for assertions
				// require.Equal(t, test.output.resp.Allowed, response.Allowed)
			}
		})
	}
}

func GRPCReadAuthorizationModelsTest(t *testing.T, tester OpenFGATester) {
	conn := connect(t, tester)
	defer conn.Close()

	client := openfgav1.NewOpenFGAServiceClient(conn)

	storeID := ulid.Make().String()

	_, err := client.WriteAuthorizationModel(context.Background(), &openfgav1.WriteAuthorizationModelRequest{
		StoreId: storeID,
		TypeDefinitions: []*openfgav1.TypeDefinition{
			{
				Type: "user",
			},
			{
				Type: "document",
				Relations: map[string]*openfgav1.Userset{
					"viewer": {Userset: &openfgav1.Userset_This{}},
				},
				Metadata: &openfgav1.Metadata{
					Relations: map[string]*openfgav1.RelationMetadata{
						"viewer": {
							DirectlyRelatedUserTypes: []*openfgav1.RelationReference{
								typesystem.DirectRelationReference("user", ""),
							},
						},
					},
				},
			},
		},

		SchemaVersion: typesystem.SchemaVersion1_1,
	})
	require.NoError(t, err)

	_, err = client.WriteAuthorizationModel(context.Background(), &openfgav1.WriteAuthorizationModelRequest{
		StoreId: storeID,
		TypeDefinitions: []*openfgav1.TypeDefinition{
			{
				Type: "user",
			},
			{
				Type: "document",
				Relations: map[string]*openfgav1.Userset{
					"editor": {Userset: &openfgav1.Userset_This{}},
				},
				Metadata: &openfgav1.Metadata{
					Relations: map[string]*openfgav1.RelationMetadata{
						"editor": {
							DirectlyRelatedUserTypes: []*openfgav1.RelationReference{
								typesystem.DirectRelationReference("user", ""),
							},
						},
					},
				},
			},
		},
		SchemaVersion: typesystem.SchemaVersion1_1,
	})
	require.NoError(t, err)

	resp1, err := client.ReadAuthorizationModels(context.Background(), &openfgav1.ReadAuthorizationModelsRequest{
		StoreId:  storeID,
		PageSize: wrapperspb.Int32(1),
	})
	require.NoError(t, err)

	require.Len(t, resp1.AuthorizationModels, 1)
	require.NotEmpty(t, resp1.ContinuationToken)

	resp2, err := client.ReadAuthorizationModels(context.Background(), &openfgav1.ReadAuthorizationModelsRequest{
		StoreId:           storeID,
		ContinuationToken: resp1.ContinuationToken,
	})
	require.NoError(t, err)

	require.Len(t, resp2.AuthorizationModels, 1)
	require.Empty(t, resp2.ContinuationToken)
}

func GRPCWriteAuthorizationModelTest(t *testing.T, tester OpenFGATester) {
	type output struct {
		errorCode codes.Code
	}

	tests := []struct {
		name   string
		input  *openfgav1.WriteAuthorizationModelRequest
		output output
	}{
		{
			name:  "empty_request",
			input: &openfgav1.WriteAuthorizationModelRequest{},
			output: output{
				errorCode: codes.InvalidArgument,
			},
		},
		{
			name: "invalid_storeID_because_too_short",
			input: &openfgav1.WriteAuthorizationModelRequest{
				StoreId: "1",
			},
			output: output{
				errorCode: codes.InvalidArgument,
			},
		},
		{
			name: "invalid_storeID_because_extra_chars",
			input: &openfgav1.WriteAuthorizationModelRequest{
				StoreId: ulid.Make().String() + "A",
			},
			output: output{
				errorCode: codes.InvalidArgument,
			},
		},
		{
			name: "missing_type_definitions",
			input: &openfgav1.WriteAuthorizationModelRequest{
				StoreId: ulid.Make().String(),
			},
			output: output{
				errorCode: codes.InvalidArgument,
			},
		},
		{
			name: "invalid_type_definition_because_empty_type_name",
			input: &openfgav1.WriteAuthorizationModelRequest{
				StoreId: ulid.Make().String(),
				TypeDefinitions: []*openfgav1.TypeDefinition{
					{
						Type: "",
						Relations: map[string]*openfgav1.Userset{
							"viewer": {Userset: &openfgav1.Userset_This{}},
						},
					},
				},
			},
			output: output{
				errorCode: codes.InvalidArgument,
			},
		},
		{
			name: "invalid_type_definition_because_too_many_chars_in_name",
			input: &openfgav1.WriteAuthorizationModelRequest{
				StoreId: ulid.Make().String(),
				TypeDefinitions: []*openfgav1.TypeDefinition{
					{
						Type: testutils.CreateRandomString(255),
						Relations: map[string]*openfgav1.Userset{
							"viewer": {Userset: &openfgav1.Userset_This{}},
						},
					},
				},
			},
			output: output{
				errorCode: codes.InvalidArgument,
			},
		},
		{
			name: "invalid_type_definition_because_invalid_chars_in_name",
			input: &openfgav1.WriteAuthorizationModelRequest{
				StoreId: ulid.Make().String(),
				TypeDefinitions: []*openfgav1.TypeDefinition{
					{
						Type: "some type",
						Relations: map[string]*openfgav1.Userset{
							"viewer": {Userset: &openfgav1.Userset_This{}},
						},
					},
				},
			},
			output: output{
				errorCode: codes.InvalidArgument,
			},
		},
	}

	conn := connect(t, tester)
	defer conn.Close()

	client := openfgav1.NewOpenFGAServiceClient(conn)

	for _, test := range tests {
		t.Run(test.name, func(t *testing.T) {
			response, err := client.WriteAuthorizationModel(context.Background(), test.input)

			s, ok := status.FromError(err)
			require.True(t, ok)
			require.Equal(t, test.output.errorCode.String(), s.Code().String())

			if test.output.errorCode == codes.OK {
				_, err = ulid.Parse(response.AuthorizationModelId)
				require.NoError(t, err)
			}
		})
	}
}<|MERGE_RESOLUTION|>--- conflicted
+++ resolved
@@ -41,13 +41,8 @@
 
 const (
 	baseFunctionalTestImage = "openfga/openfga:functionaltest"
-<<<<<<< HEAD
 	customImage             = "openfga/openfga:feat-split-user-column-part2"
-	defaultIpAddressInLinux = "172.17.0.1" // https://stackoverflow.com/q/65497331
-=======
-	customImage             = "openfga/openfga:feat-split-user-column"
 	defaultIPAddressInLinux = "172.17.0.1" // https://stackoverflow.com/q/65497331
->>>>>>> df022fbf
 )
 
 type OpenFGATester interface {
@@ -257,9 +252,9 @@
 			MigrateDatastoreToVersion5Test(t, engine)
 		}
 	})
-	t.Run("TestMigrateDatastoreToVersion6", func(t *testing.T) {
+	t.Run("TestMigrateDatastoreToVersion7", func(t *testing.T) {
 		for _, engine := range engines {
-			MigrateDatastoreToVersion6Test(t, engine)
+			MigrateDatastoreToVersion7Test(t, engine)
 		}
 	})
 }
@@ -398,37 +393,23 @@
 	})
 }
 
-func MigrateDatastoreToVersion6Test(t *testing.T, engine string) {
+func MigrateDatastoreToVersion7Test(t *testing.T, engine string) {
 	t.Run(engine, func(t *testing.T) {
 		store := ulid.Make().String()
 		t.Logf("start the database container and run migrations up to the latest migration version available")
 		testDatastore := storagefixtures.RunDatastoreTestContainer(t, engine)
 		uri := testDatastore.GetConnectionURI(true)
 
-<<<<<<< HEAD
-		t.Logf("migrate database down to version 5")
-		migrateCommand := cmd.NewMigrateCommand()
-		migrateCommand.SetArgs([]string{"--datastore-engine", engine, "--datastore-uri", uri, "--version", strconv.Itoa(5)})
+		t.Logf("migrate database down to version 6")
+		migrateCommand := migrate.NewMigrateCommand()
+		migrateCommand.SetArgs([]string{"--datastore-engine", engine, "--datastore-uri", uri, "--version", strconv.Itoa(6)})
 		err := migrateCommand.Execute()
 		require.NoError(t, err)
 
 		t.Logf("start openfga on branch feat-split-user-column-part2 and wait for it to be ready")
 		// this is a hack to have the networking work in Github Actions
-		datastoreConnectionURI := strings.Replace(uri, "localhost", defaultIpAddressInLinux, -1)
-		tester, err := newOpenFGATester(t, "openfga/openfga:feat-split-user-column-part2", "--datastore-engine", engine, "--datastore-uri", datastoreConnectionURI)
-		require.NoError(t, err)
-=======
-		t.Logf("migrate database down to version 4")
-		migrateCommand := migrate.NewMigrateCommand()
-		migrateCommand.SetArgs([]string{"--datastore-engine", engine, "--datastore-uri", uri, "--version", strconv.Itoa(4)})
-		err := migrateCommand.Execute()
-		require.NoError(t, err)
-
-		t.Logf("start openfga on branch feat-split-user-column and wait for it to be ready")
-		// this is a hack to have the networking work in GitHub Actions
 		datastoreConnectionURI := strings.Replace(uri, "localhost", defaultIPAddressInLinux, -1)
-		tester := newOpenFGATester(t, "openfga/openfga:feat-split-user-column", "--datastore-engine", engine, "--datastore-uri", datastoreConnectionURI)
->>>>>>> df022fbf
+		tester := newOpenFGATester(t, "openfga/openfga:feat-split-user-column-part2", "--datastore-engine", engine, "--datastore-uri", datastoreConnectionURI)
 		defer tester.Cleanup()
 
 		t.Logf("create a client of openfga")
@@ -462,8 +443,8 @@
 		})
 		require.NoError(t, err)
 
-		t.Logf("migrate database up to version 6")
-		migrateCommand.SetArgs([]string{"--datastore-engine", engine, "--datastore-uri", uri, "--version", strconv.Itoa(6)})
+		t.Logf("migrate database up to version 7")
+		migrateCommand.SetArgs([]string{"--datastore-engine", engine, "--datastore-uri", uri, "--version", strconv.Itoa(7)})
 		err = migrateCommand.Execute()
 		require.NoError(t, err)
 
