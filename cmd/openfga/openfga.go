package main

import (
	"context"
	"errors"
	"fmt"
	"log"
	"os/signal"
	"runtime"
	"syscall"
	"time"

	"github.com/kelseyhightower/envconfig"
	"github.com/openfga/openfga/pkg/encoder"
	"github.com/openfga/openfga/pkg/logger"
	"github.com/openfga/openfga/pkg/telemetry"
	"github.com/openfga/openfga/server"
	"github.com/openfga/openfga/server/authentication"
	"github.com/openfga/openfga/server/authentication/oidc"
	"github.com/openfga/openfga/server/authentication/presharedkey"
	"github.com/openfga/openfga/server/middleware"
	"github.com/openfga/openfga/storage"
	"github.com/openfga/openfga/storage/caching"
	"github.com/openfga/openfga/storage/memory"
	"github.com/openfga/openfga/storage/postgres"
	"go.uber.org/zap"
	"golang.org/x/sync/errgroup"
	"google.golang.org/grpc"
)

var (
	version = "dev"
	commit  = "none"
	date    = "unknown"

	errInvalidGRPCTLSConfig = errors.New("'OPENFGA_GRPC_TLS_CERT_PATH' and 'OPENFGA_GRPC_TLS_KEY_PATH' env variables must be set")
	errInvalidHTTPTLSConfig = errors.New("'OPENFGA_HTTP_GATEWAY_TLS_CERT_PATH' and 'OPENFGA_HTTP_GATEWAY_TLS_KEY_PATH' env variables must be set")
)

type service struct {
	server        *server.Server
	datastore     storage.OpenFGADatastore
	authenticator authentication.Authenticator
}

func (s *service) Close(ctx context.Context) error {
	s.authenticator.Close()
	s.server.Close()

	return s.datastore.Close(ctx)
}

type svcConfig struct {
	// If you change any of these settings, please update the documentation at https://github.com/openfga/openfga.dev/blob/main/docs/content/intro/setup-openfga.mdx
	DatastoreEngine               string `default:"memory" split_words:"true"`
	DatastoreConnectionURI        string `split_words:"true"`
	DatastoreMaxCacheSize         int    `default:"100000" split_words:"true"`
	ServiceName                   string `default:"openfga" split_words:"true"`
	HTTPPort                      int    `default:"8080" split_words:"true"`
	RPCPort                       int    `default:"8081" split_words:"true"`
	MaxTuplesPerWrite             int    `default:"100" split_words:"true"`
	MaxTypesPerAuthorizationModel int    `default:"100" split_words:"true"`
	// ChangelogHorizonOffset is an offset in minutes from the current time. Changes that occur after this offset will not be included in the response of ReadChanges.
	ChangelogHorizonOffset int `default:"0" split_words:"true" `
	// ResolveNodeLimit indicates how deeply nested an authorization model can be.
	ResolveNodeLimit uint32 `default:"25" split_words:"true"`
	// RequestTimeout is a limit on the time a request may take. If the value is 0, then there is no timeout.
	RequestTimeout time.Duration `default:"0s" split_words:"true"`

	GRPCTLSEnabled  bool   `default:"false" envconfig:"GRPC_TLS_ENABLED"`
	GRPCTLSCertPath string `envconfig:"GRPC_TLS_CERT_PATH"`
	GRPCTLSKeyPath  string `envconfig:"GRPC_TLS_KEY_PATH"`

	HTTPTLSEnabled  bool   `default:"false" envconfig:"HTTP_TLS_ENABLED"`
	HTTPTLSCertPath string `envconfig:"HTTP_TLS_CERT_PATH"`
	HTTPTLSKeyPath  string `envconfig:"HTTP_TLS_KEY_PATH"`

	// Authentication. Possible options: none,preshared,oidc
	AuthMethod string `default:"none" split_words:"true"`

	// Shared key authentication
	AuthPresharedKeys []string `default:"" split_words:"true"`

	// OIDC authentication
	AuthOIDCIssuer   string `default:"" split_words:"true"`
	AuthOIDCAudience string `default:"" split_words:"true"`

	// Logging
	DevelopmentLogging bool `default:"true" split_words:"true"`
}

func main() {

	ctx, stop := signal.NotifyContext(context.Background(), syscall.SIGINT, syscall.SIGTERM)
	defer stop()

	logger, err := buildLogger()
	if err != nil {
		log.Fatalf("failed to initialize logger: %v", err)
	}

	service, err := buildService(logger)
	if err != nil {
		logger.Fatal("failed to initialize openfga server", zap.Error(err))
	}

	g, ctx := errgroup.WithContext(ctx)

	logger.Info(
		"🚀 starting openfga service...",
		zap.String("version", version),
		zap.String("date", date),
		zap.String("commit", commit),
		zap.String("go-version", runtime.Version()),
	)

	g.Go(func() error {
		return service.server.Run(ctx)
	})

	if err := g.Wait(); err != nil {
		logger.Error("failed to run openfga server", zap.Error(err))
	}

	ctx, cancel := context.WithTimeout(context.Background(), 5*time.Second)
	defer cancel()

	if err := service.Close(ctx); err != nil {
		logger.Error("failed to gracefully shutdown the service", zap.Error(err))
	}

	logger.Info("Server exiting. Goodbye 👋")
}

func getServiceConfig() svcConfig {
	var config svcConfig

	if err := envconfig.Process("OPENFGA", &config); err != nil {
		log.Fatalf("failed to process server config: %v", err)
	}
	return config
}

func buildService(logger logger.Logger) (*service, error) {
	var err error
	var datastore storage.OpenFGADatastore
	config := getServiceConfig()

	tracer := telemetry.NewNoopTracer()
	meter := telemetry.NewNoopMeter()
	tokenEncoder := encoder.NewBase64Encoder()

	switch config.DatastoreEngine {
	case "memory":
		datastore = memory.New(tracer, config.MaxTuplesPerWrite, config.MaxTypesPerAuthorizationModel)
	case "postgres":
		opts := []postgres.PostgresOption{
			postgres.WithLogger(logger),
			postgres.WithTracer(tracer),
		}

		datastore, err = postgres.NewPostgresDatastore(config.DatastoreConnectionURI, opts...)
		if err != nil {
			return nil, fmt.Errorf("failed to initialize postgres datastore: %v", err)
		}
	default:
		return nil, fmt.Errorf("storage engine '%s' is unsupported", config.DatastoreEngine)
	}

<<<<<<< HEAD
	logger.Info(fmt.Sprintf("using '%v' storage engine", config.DatastoreEngine))

	var authenticator authentication.Authenticator
=======
	var grpcTLSConfig *server.TLSConfig
	if config.GRPCTLSEnabled {
		if config.GRPCTLSCertPath == "" || config.GRPCTLSKeyPath == "" {
			return nil, errInvalidGRPCTLSConfig
		}
		grpcTLSConfig = &server.TLSConfig{
			CertPath: config.GRPCTLSCertPath,
			KeyPath:  config.GRPCTLSKeyPath,
		}
		logger.Info("GRPC TLS enabled, serving connections using the provided certificate")
	} else {
		logger.Warn("GRPC TLS is disabled, falling back to insecure plaintext")
	}

	var httpTLSConfig *server.TLSConfig
	if config.HTTPTLSEnabled {
		if config.HTTPTLSCertPath == "" || config.HTTPTLSKeyPath == "" {
			return nil, errInvalidHTTPTLSConfig
		}
		httpTLSConfig = &server.TLSConfig{
			CertPath: config.HTTPTLSCertPath,
			KeyPath:  config.HTTPTLSKeyPath,
		}
		logger.Info("HTTP TLS enabled, serving connections using the provided certificate")
	} else {
		logger.Warn("HTTP TLS is disabled, falling back to insecure plaintext")
	}
>>>>>>> 55ed4b98

	var authenticator authentication.Authenticator
	switch config.AuthMethod {
	case "none":
		authenticator = authentication.NoopAuthenticator{}
	case "preshared":
		authenticator, err = presharedkey.NewPresharedKeyAuthenticator(config.AuthPresharedKeys)
	case "oidc":
		authenticator, err = oidc.NewRemoteOidcAuthenticator(config.AuthOIDCIssuer, config.AuthOIDCAudience)
	default:
		return nil, fmt.Errorf("unsupported authenticator type: %v", config.AuthMethod)
	}
	if err != nil {
		return nil, fmt.Errorf("failed to initialize authenticator: %v", err)
	}

	logger.Info(fmt.Sprintf("using '%v' authentication", config.AuthMethod))

	interceptors := []grpc.UnaryServerInterceptor{
		middleware.NewAuthenticationInterceptor(authenticator),
	}

	openFgaServer, err := server.New(&server.Dependencies{
		Datastore:    caching.NewCachedOpenFGADatastore(datastore, config.DatastoreMaxCacheSize),
		Tracer:       tracer,
		Logger:       logger,
		Meter:        meter,
		TokenEncoder: tokenEncoder,
	}, &server.Config{
		ServiceName: config.ServiceName,
		GRPCServer: server.GRPCServerConfig{
			Addr:      config.RPCPort,
			TLSConfig: grpcTLSConfig,
		},
		HTTPServer: server.HTTPServerConfig{
			Addr:      config.HTTPPort,
			TLSConfig: httpTLSConfig,
		},
		ResolveNodeLimit:       config.ResolveNodeLimit,
		ChangelogHorizonOffset: config.ChangelogHorizonOffset,
		UnaryInterceptors:      interceptors,
		MuxOptions:             nil,
		RequestTimeout:         config.RequestTimeout,
	})
	if err != nil {
		return nil, fmt.Errorf("failed to initialize openfga server: %v", err)
	}

	return &service{
		server:        openFgaServer,
		datastore:     datastore,
		authenticator: authenticator,
	}, nil
}

func buildLogger() (logger.Logger, error) {
	openfgaLogger, err := logger.NewDevelopmentLogger()
	if err != nil {
		return nil, err
	}

	config := getServiceConfig()
	if !config.DevelopmentLogging {
		openfgaLogger, err = logger.NewProductionLogger()
		if err != nil {
			return nil, err
		}
		openfgaLogger.With(
			zap.String("build.version", version),
			zap.String("build.commit", commit),
		)
	}

	return openfgaLogger, err
}<|MERGE_RESOLUTION|>--- conflicted
+++ resolved
@@ -167,11 +167,9 @@
 		return nil, fmt.Errorf("storage engine '%s' is unsupported", config.DatastoreEngine)
 	}
 
-<<<<<<< HEAD
 	logger.Info(fmt.Sprintf("using '%v' storage engine", config.DatastoreEngine))
 
-	var authenticator authentication.Authenticator
-=======
+	
 	var grpcTLSConfig *server.TLSConfig
 	if config.GRPCTLSEnabled {
 		if config.GRPCTLSCertPath == "" || config.GRPCTLSKeyPath == "" {
@@ -199,7 +197,6 @@
 	} else {
 		logger.Warn("HTTP TLS is disabled, falling back to insecure plaintext")
 	}
->>>>>>> 55ed4b98
 
 	var authenticator authentication.Authenticator
 	switch config.AuthMethod {
