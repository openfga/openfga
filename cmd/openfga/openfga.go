--- conflicted
+++ resolved
@@ -1,277 +1,18 @@
 package main
 
 import (
-<<<<<<< HEAD
-	"context"
-	"fmt"
-	"html/template"
 	"log"
-	"net/http"
-	"os/signal"
-	"runtime"
-	"strings"
-	"syscall"
-	"time"
-=======
-	"log"
->>>>>>> bd6e8626
 
 	"github.com/openfga/openfga/pkg/cmd"
 )
 
-<<<<<<< HEAD
-var (
-	version = "dev"
-	commit  = "none"
-	date    = "unknown"
-)
-
-type service struct {
-	openFgaServer *server.Server
-	datastore     storage.OpenFGADatastore
-	authenticator authentication.Authenticator
-}
-
-type svcConfig struct {
-	// If you change any of these settings, please update the documentation at https://github.com/openfga/openfga.dev/blob/main/docs/content/intro/setup-openfga.mdx
-	DatastoreEngine               string `default:"memory" split_words:"true" required:"true"`
-	DatastoreConnectionURI        string `split_words:"true"`
-	DatastoreMaxCacheSize         int    `default:"100000" split_words:"true"`
-	ServiceName                   string `default:"openfga" split_words:"true"`
-	HTTPPort                      int    `default:"8080" split_words:"true"`
-	RPCPort                       int    `default:"8081" split_words:"true"`
-	MaxTuplesPerWrite             int    `default:"100" split_words:"true"`
-	MaxTypesPerAuthorizationModel int    `default:"100" split_words:"true"`
-	// ChangelogHorizonOffset is an offset in minutes from the current time. Changes that occur after this offset will not be included in the response of ReadChanges.
-	ChangelogHorizonOffset int `default:"0" split_words:"true" `
-	// ResolveNodeLimit indicates how deeply nested an authorization model can be.
-	ResolveNodeLimit uint32 `default:"25" split_words:"true"`
-	// RequestTimeout is a limit on the time a request may take. If the value is 0, then there is no timeout.
-	RequestTimeout time.Duration `default:"0s" split_words:"true"`
-
-	// Authentication. Possible options: none,preshared,oidc
-	AuthMethod string `default:"none" split_words:"true"`
-
-	// Shared key authentication
-	AuthPresharedKeys []string `default:"" split_words:"true"`
-
-	// OIDC authentication
-	AuthOIDCIssuer   string `default:"" split_words:"true"`
-	AuthOIDCAudience string `default:"" split_words:"true"`
-
-	PlaygroundEnabled bool `default:"true" split_words:"true"`
-	PlaygroundPort    int  `default:"3000" split_words:"true"`
-}
-
-=======
->>>>>>> bd6e8626
 func main() {
 	rootCmd := cmd.NewRootCommand()
 
-<<<<<<< HEAD
-	ctx, stop := signal.NotifyContext(context.Background(), syscall.SIGINT, syscall.SIGTERM)
-	defer stop()
-
-	logger, err := logger.NewZapLogger()
-	if err != nil {
-		log.Fatalf("failed to initialize logger: %v", err)
-	}
-
-	logger.With(
-		zap.String("build.version", version),
-		zap.String("build.commit", commit),
-	)
-
-	var config svcConfig
-	if err := envconfig.Process("OPENFGA", &config); err != nil {
-		logger.Fatal("failed to process server config", zap.Error(err))
-	}
-
-	service, err := buildService(config, logger)
-	if err != nil {
-		logger.Fatal("failed to initialize openfga server", zap.Error(err))
-	}
-
-	g, ctx := errgroup.WithContext(ctx)
-
-	logger.Info(
-		"🚀 starting openfga service...",
-		zap.String("version", version),
-		zap.String("date", date),
-		zap.String("commit", commit),
-		zap.String("go-version", runtime.Version()),
-	)
-
-	g.Go(func() error {
-		return service.openFgaServer.Run(ctx)
-	})
-
-	var playground *http.Server
-	if config.PlaygroundEnabled {
-		playgroundPort := config.PlaygroundPort
-		playgroundAddr := fmt.Sprintf(":%d", playgroundPort)
-
-		logger.Info(fmt.Sprintf("🛝 starting openfga playground on 'http://localhost:%s/playground'...", playgroundAddr))
-
-		tmpl, err := template.ParseFiles("./static/playground/index.html")
-		if err != nil {
-			logger.Fatal("failed to parse Playground index.html as Go template", zap.Error(err))
-		}
-
-		fileServer := http.FileServer(http.Dir("./static"))
-
-		mux := http.NewServeMux()
-		mux.Handle("/", http.HandlerFunc(func(w http.ResponseWriter, r *http.Request) {
-
-			if strings.HasPrefix(r.URL.Path, "/playground") {
-				if r.URL.Path == "/playground" || r.URL.Path == "/playground/index.html" {
-					tmpl.Execute(w, struct {
-						HTTPServerURL string
-					}{
-						HTTPServerURL: fmt.Sprintf("localhost:%d", config.HTTPPort),
-					})
-
-					return
-				}
-
-				fileServer.ServeHTTP(w, r)
-				return
-			}
-
-			http.NotFound(w, r)
-			return
-		}))
-
-		playground = &http.Server{Addr: playgroundAddr, Handler: mux}
-
-		g.Go(func() error {
-
-			var errCh chan (error)
-
-			go func() {
-				err = playground.ListenAndServe()
-				if err != http.ErrServerClosed {
-					errCh <- err
-				}
-			}()
-
-			select {
-			case err := <-errCh:
-				logger.Fatal("failed to start or shutdown playground server", zap.Error(err))
-			case <-ctx.Done():
-			}
-
-			return nil
-		})
-	}
-
-	if err := g.Wait(); err != nil {
-		logger.Error("failed to run openfga server", zap.Error(err))
-	}
-
-	defer service.authenticator.Close()
-
-	ctx, cancel := context.WithTimeout(context.Background(), 5*time.Second)
-	defer cancel()
-
-	if playground != nil {
-		if err := playground.Shutdown(ctx); err != nil {
-			logger.Error("failed to gracefully shutdown playground server", zap.Error(err))
-		}
-	}
-
-	if err := service.openFgaServer.Close(); err != nil {
-		logger.Error("failed to gracefully shutdown openfga server", zap.Error(err))
-	}
-=======
 	runCmd := cmd.NewRunCommand()
 	rootCmd.AddCommand(runCmd)
->>>>>>> bd6e8626
 
 	if err := rootCmd.Execute(); err != nil {
 		log.Fatal(err)
 	}
-<<<<<<< HEAD
-
-	logger.Info("Server exiting. Goodbye 👋")
-}
-
-func buildService(config svcConfig, logger logger.Logger) (*service, error) {
-
-	var err error
-
-	tracer := telemetry.NewNoopTracer()
-	meter := telemetry.NewNoopMeter()
-	tokenEncoder := encoder.NewBase64Encoder()
-
-	var datastore storage.OpenFGADatastore
-	switch config.DatastoreEngine {
-	case "memory":
-		logger.Info("using 'memory' storage engine")
-
-		datastore = memory.New(tracer, config.MaxTuplesPerWrite, config.MaxTypesPerAuthorizationModel)
-	case "postgres":
-		logger.Info("using 'postgres' storage engine")
-
-		opts := []postgres.PostgresOption{
-			postgres.WithLogger(logger),
-			postgres.WithTracer(tracer),
-		}
-
-		datastore, err = postgres.NewPostgresDatastore(config.DatastoreConnectionURI, opts...)
-		if err != nil {
-			return nil, fmt.Errorf("failed to initialize postgres datastore: %v", err)
-		}
-	default:
-		return nil, fmt.Errorf("storage engine '%s' is unsupported", config.DatastoreEngine)
-	}
-
-	var authenticator authentication.Authenticator
-
-	switch config.AuthMethod {
-	case "none":
-		authenticator = authentication.NoopAuthenticator{}
-	case "preshared":
-		authenticator, err = presharedkey.NewPresharedKeyAuthenticator(config.AuthPresharedKeys)
-
-	case "oidc":
-		authenticator, err = oidc.NewRemoteOidcAuthenticator(config.AuthOIDCIssuer, config.AuthOIDCAudience)
-	default:
-		return nil, fmt.Errorf("unsupported authenticator type: %v", config.AuthMethod)
-	}
-	if err != nil {
-		return nil, fmt.Errorf("failed to initialize authenticator: %v", err)
-	}
-
-	interceptors := []grpc.UnaryServerInterceptor{
-		middleware.NewAuthenticationInterceptor(authenticator),
-	}
-
-	openFgaServer, err := server.New(&server.Dependencies{
-		Datastore:    caching.NewCachedOpenFGADatastore(datastore, config.DatastoreMaxCacheSize),
-		Tracer:       tracer,
-		Logger:       logger,
-		Meter:        meter,
-		TokenEncoder: tokenEncoder,
-	}, &server.Config{
-		ServiceName:            config.ServiceName,
-		RPCPort:                config.RPCPort,
-		HTTPPort:               config.HTTPPort,
-		ResolveNodeLimit:       config.ResolveNodeLimit,
-		ChangelogHorizonOffset: config.ChangelogHorizonOffset,
-		UnaryInterceptors:      interceptors,
-		MuxOptions:             nil,
-		RequestTimeout:         config.RequestTimeout,
-	})
-	if err != nil {
-		return nil, fmt.Errorf("failed to initialize openfga server: %v", err)
-	}
-
-	return &service{
-		openFgaServer: openFgaServer,
-		datastore:     datastore,
-		authenticator: authenticator,
-	}, nil
-=======
->>>>>>> bd6e8626
 }