package commands

import (
	"context"
	"errors"
	"fmt"
	"sync/atomic"
	"time"

	"github.com/openfga/openfga/pkg/logger"
	"github.com/openfga/openfga/pkg/tuple"
	"github.com/openfga/openfga/pkg/typesystem"
	serverErrors "github.com/openfga/openfga/server/errors"
	"github.com/openfga/openfga/storage"
	openfgapb "go.buf.build/openfga/go/openfga/api/openfga/v1"
	"go.opentelemetry.io/otel/attribute"
	"go.opentelemetry.io/otel/metric"
	"go.opentelemetry.io/otel/metric/instrument"
	"go.opentelemetry.io/otel/metric/unit"
	"go.opentelemetry.io/otel/trace"
	"go.uber.org/zap"
	"golang.org/x/sync/errgroup"
)

const (
	maximumConcurrentChecks = 100 // todo(jon-whit): make this configurable, but for now limit to 100 concurrent checks
)

type ListObjectsQuery struct {
	Datastore             storage.OpenFGADatastore
	Logger                logger.Logger
	Tracer                trace.Tracer
	Meter                 metric.Meter
	ListObjectsDeadline   time.Duration
	ListObjectsMaxResults uint32
	ResolveNodeLimit      uint32
	ConnectedObjects      func(ctx context.Context, req *ConnectedObjectsRequest, results chan<- string) error
}

type listObjectsRequest interface {
	GetStoreId() string
	GetAuthorizationModelId() string
	GetType() string
	GetRelation() string
	GetUser() string
	GetContextualTuples() *openfgapb.ContextualTupleKeys
}

func (q *ListObjectsQuery) handler(
	ctx context.Context,
	req listObjectsRequest,
	resultsChan chan<- string,
	errChan chan<- error,
) error {

	targetObjectType := req.GetType()
	targetRelation := req.GetRelation()

	model, err := q.Datastore.ReadAuthorizationModel(ctx, req.GetStoreId(), req.GetAuthorizationModelId())
	if err != nil {
		if errors.Is(err, storage.ErrNotFound) {
			return serverErrors.AuthorizationModelNotFound(req.GetAuthorizationModelId())
		}
		return err
	}

	typesys := typesystem.New(model)

	hasTypeInfo, err := typesys.HasTypeInfo(targetObjectType, targetRelation)
	if err != nil {
		q.Logger.WarnWithContext(
			ctx, fmt.Sprintf("failed to lookup type info for relation '%s'", targetRelation),
			zap.String("store_id", req.GetStoreId()),
			zap.String("object_type", targetObjectType),
		)
	}

	handler := func() {
		q.performChecks(ctx, req, resultsChan, errChan)
	}

	_, err = typesys.GetRelation(targetObjectType, targetRelation)
	if err != nil {
		if errors.Is(err, typesystem.ErrObjectTypeUndefined) {
			return serverErrors.TypeNotFound(targetObjectType)
		}

		if errors.Is(err, typesystem.ErrRelationUndefined) {
			return serverErrors.RelationNotFound(targetRelation, targetObjectType, nil)
		}

		return serverErrors.HandleError("", err)
	}

	containsIntersection, _ := typesys.RelationInvolvesIntersection(targetObjectType, targetRelation)
	containsExclusion, _ := typesys.RelationInvolvesExclusion(targetObjectType, targetRelation)

	// ConnectedObjects currently only supports models that do not include intersection and exclusion,
	// and the model must include type info for ConnectedObjects to work.
	if !containsIntersection && !containsExclusion && hasTypeInfo {

		userObj, userRel := tuple.SplitObjectRelation(req.GetUser())

		handler = func() {
			err = q.ConnectedObjects(ctx, &ConnectedObjectsRequest{
				StoreID:          req.GetStoreId(),
				ObjectType:       targetObjectType,
				Relation:         targetRelation,
				User:             &openfgapb.ObjectRelation{Object: userObj, Relation: userRel},
				ContextualTuples: req.GetContextualTuples().GetTupleKeys(),
			}, resultsChan)
			if err != nil {
				errChan <- err
			}

			close(resultsChan)
		}
	}

	go handler()

	return nil
}

// Execute the ListObjectsQuery, returning a list of object IDs
func (q *ListObjectsQuery) Execute(
	ctx context.Context,
	req *openfgapb.ListObjectsRequest,
) (*openfgapb.ListObjectsResponse, error) {

	listObjectsGauge, err := q.Meter.AsyncInt64().Gauge(
		"openfga.listObjects.results",
		instrument.WithDescription("Number of results returned by ListObjects"),
		instrument.WithUnit(unit.Dimensionless),
	)
	if err != nil {
		return nil, serverErrors.NewInternalError("", err)
	}

	resultsChan := make(chan string, 1)
	if q.ListObjectsMaxResults > 0 {
		resultsChan = make(chan string, q.ListObjectsMaxResults)
	}

	errChan := make(chan error)

	timeoutCtx := ctx
	if q.ListObjectsDeadline != 0 {
		var cancel context.CancelFunc
		timeoutCtx, cancel = context.WithTimeout(ctx, q.ListObjectsDeadline)
		defer cancel()
	}

	err = q.handler(timeoutCtx, req, resultsChan, errChan)
	if err != nil {
		return nil, err
	}

	attributes := make([]attribute.KeyValue, 1)
<<<<<<< HEAD
	objectIDs := make([]string, 0)

	for {
		select {
		case objectID, ok := <-resultsChan:
			if !ok {
				// Channel closed! No more results. Send them all
				attributes = append(attributes, attribute.Bool("complete_results", true))
				listObjectsGauge.Observe(ctx, int64(len(objectIDs)), attributes...)

				return &openfgapb.ListObjectsResponse{
					ObjectIds: objectIDs,
				}, nil
			}
			objectIDs = append(objectIDs, objectID)
		case genericError, ok := <-errChan:
			if ok {
				return nil, serverErrors.NewInternalError("", genericError)
			}
		}
	}
=======

	select {
	case <-timeoutCtx.Done():
		attributes = append(attributes, attribute.Bool("complete_results", false))
	case <-resolvedChan:
		attributes = append(attributes, attribute.Bool("complete_results", true))
	case genericError := <-errChan:
		return nil, genericError
	}

	objects := make([]string, 0)
	for object := range resultsChan {
		objects = append(objects, object)
	}

	listObjectsGauge.Observe(ctx, int64(len(objects)), attributes...)

	return &openfgapb.ListObjectsResponse{
		Objects: objects,
	}, nil
>>>>>>> 218244d1
}

func (q *ListObjectsQuery) ExecuteStreamed(
	ctx context.Context,
	req *openfgapb.StreamedListObjectsRequest,
	srv openfgapb.OpenFGAService_StreamedListObjectsServer,
) error {

	resultsChan := make(chan string, 1)
	if q.ListObjectsMaxResults > 0 {
		resultsChan = make(chan string, q.ListObjectsMaxResults)
	}

	errChan := make(chan error)

	timeoutCtx := ctx
	if q.ListObjectsDeadline != 0 {
		var cancel context.CancelFunc
		timeoutCtx, cancel = context.WithTimeout(ctx, q.ListObjectsDeadline)
		defer cancel()
	}

	err := q.handler(timeoutCtx, req, resultsChan, errChan)
	if err != nil {
		return err
	}

	for {
		select {
<<<<<<< HEAD
		case objectID, ok := <-resultsChan:
=======
		case <-timeoutCtx.Done():
			return nil
		case object, ok := <-resultsChan:
>>>>>>> 218244d1
			if !ok {
				// Channel closed! No more results.
				return nil
			}

			if err := srv.Send(&openfgapb.StreamedListObjectsResponse{
				Object: object,
			}); err != nil {
				return serverErrors.NewInternalError("", err)
			}
		case genericError, ok := <-errChan:
			if ok {
				return serverErrors.NewInternalError("", genericError)
			}
		}
	}
}

func (q *ListObjectsQuery) performChecks(
	ctx context.Context,
	req listObjectsRequest,
	resultsChan chan<- string,
	errChan chan<- error,
) {
	g := new(errgroup.Group)
	g.SetLimit(maximumConcurrentChecks)
	var objectsFound = new(uint32)

	iter1 := storage.NewObjectIteratorFromTupleKeyIterator(storage.NewFilteredTupleKeyIterator(
		storage.NewStaticTupleKeyIterator(req.GetContextualTuples().GetTupleKeys()),
		func(tk *openfgapb.TupleKey) bool {
			return tuple.GetType(tk.GetObject()) == req.GetType()
		}))

	iter2, err := q.Datastore.ListObjectsByType(ctx, req.GetStoreId(), req.GetType())
	if err != nil {
		iter1.Stop()
		errChan <- err
		return
	}

	// pass contextual tuples iterator (iter1) first to exploit uniqueness optimization
	iter := storage.NewUniqueObjectIterator(iter1, iter2)
	defer iter.Stop()

	// iterate over all object IDs in the store and check if the user has relation with each
ForLoop:
	for {
		select {
		case <-ctx.Done():
			// if the request times out, or it's cancelled manually, we short circuit so that we avoid unnecessary database lookups
			break ForLoop
		default:
			object, err := iter.Next()
			if err != nil {
				if !errors.Is(err, storage.ErrIteratorDone) {
					errChan <- err
				}
				break ForLoop
			}
			if atomic.LoadUint32(objectsFound) >= q.ListObjectsMaxResults {
				break ForLoop
			}

			checkFunction := func() error {
				return q.internalCheck(ctx, object, req, objectsFound, resultsChan)
			}

			g.Go(checkFunction)
		}
	}

	err = g.Wait()
	if err != nil {
		errChan <- err
	}

	close(resultsChan)
}

func (q *ListObjectsQuery) internalCheck(
	ctx context.Context,
	obj *openfgapb.Object,
	req listObjectsRequest,
	objectsFound *uint32,
	resultsChan chan<- string,
) error {
	query := NewCheckQuery(q.Datastore, q.Tracer, q.Meter, q.Logger, q.ResolveNodeLimit)

	resp, err := query.Execute(ctx, &openfgapb.CheckRequest{
		StoreId:              req.GetStoreId(),
		AuthorizationModelId: req.GetAuthorizationModelId(),
		TupleKey:             tuple.NewTupleKey(tuple.ObjectKey(obj), req.GetRelation(), req.GetUser()),
		ContextualTuples:     req.GetContextualTuples(),
	})
	if err != nil {
		// ignore the error. we don't want to abort everything if one of the checks failed.
		q.Logger.ErrorWithContext(ctx, "check_error", logger.Error(err))
		return nil
	}
	if resp.Allowed && atomic.AddUint32(objectsFound, 1) <= q.ListObjectsMaxResults {
		resultsChan <- tuple.ObjectKey(obj)
	}

	return nil
}<|MERGE_RESOLUTION|>--- conflicted
+++ resolved
@@ -157,8 +157,7 @@
 	}
 
 	attributes := make([]attribute.KeyValue, 1)
-<<<<<<< HEAD
-	objectIDs := make([]string, 0)
+	objects := make([]string, 0)
 
 	for {
 		select {
@@ -166,41 +165,19 @@
 			if !ok {
 				// Channel closed! No more results. Send them all
 				attributes = append(attributes, attribute.Bool("complete_results", true))
-				listObjectsGauge.Observe(ctx, int64(len(objectIDs)), attributes...)
+				listObjectsGauge.Observe(ctx, int64(len(objects)), attributes...)
 
 				return &openfgapb.ListObjectsResponse{
-					ObjectIds: objectIDs,
+					Objects: objects,
 				}, nil
 			}
-			objectIDs = append(objectIDs, objectID)
+			objects = append(objects, objectID)
 		case genericError, ok := <-errChan:
 			if ok {
 				return nil, serverErrors.NewInternalError("", genericError)
 			}
 		}
 	}
-=======
-
-	select {
-	case <-timeoutCtx.Done():
-		attributes = append(attributes, attribute.Bool("complete_results", false))
-	case <-resolvedChan:
-		attributes = append(attributes, attribute.Bool("complete_results", true))
-	case genericError := <-errChan:
-		return nil, genericError
-	}
-
-	objects := make([]string, 0)
-	for object := range resultsChan {
-		objects = append(objects, object)
-	}
-
-	listObjectsGauge.Observe(ctx, int64(len(objects)), attributes...)
-
-	return &openfgapb.ListObjectsResponse{
-		Objects: objects,
-	}, nil
->>>>>>> 218244d1
 }
 
 func (q *ListObjectsQuery) ExecuteStreamed(
@@ -230,13 +207,7 @@
 
 	for {
 		select {
-<<<<<<< HEAD
-		case objectID, ok := <-resultsChan:
-=======
-		case <-timeoutCtx.Done():
-			return nil
 		case object, ok := <-resultsChan:
->>>>>>> 218244d1
 			if !ok {
 				// Channel closed! No more results.
 				return nil
