--- conflicted
+++ resolved
@@ -178,20 +178,7 @@
 		return
 	}
 
-<<<<<<< HEAD
 	iter2 := storage.NewTupleKeyObjectIterator(input.ctxTuples.GetTupleKeys())
-=======
-	// iterate over the contextual tuples
-	if input.ctxTuples != nil {
-		for _, t := range input.ctxTuples.TupleKeys {
-			if atomic.LoadUint32(objectsFound) >= q.ListObjectsMaxResults {
-				break
-			}
-			t := t
-			checkFunction := func() error {
-				return q.internalCheck(timeoutCtx, t.Object, input, objectsFound, resultsChan)
-			}
->>>>>>> 9dcf229a
 
 	iter, err := storage.UniqueObjectIterator(iter1, iter2)
 	if err != nil {
@@ -231,18 +218,13 @@
 	close(resolvedChan)
 }
 
-<<<<<<< HEAD
-func (q *ListObjectsQuery) internalCheck(ctx context.Context, object *openfgapb.Object, input *PerformChecksInput, objectsFound uint32, resultsChan chan<- string) error {
-=======
-func (q *ListObjectsQuery) internalCheck(ctx context.Context, object string, input *PerformChecksInput, objectsFound *uint32, resultsChan chan<- string) error {
-	_, objectID := tuple.SplitObject(object)
->>>>>>> 9dcf229a
+func (q *ListObjectsQuery) internalCheck(ctx context.Context, obj *openfgapb.Object, input *PerformChecksInput, objectsFound *uint32, resultsChan chan<- string) error {
 	query := NewCheckQuery(q.Datastore, q.Tracer, q.Meter, q.Logger, q.ResolveNodeLimit)
 
 	resp, err := query.Execute(ctx, &openfgapb.CheckRequest{
 		StoreId:              input.storeID,
 		AuthorizationModelId: input.authModelID,
-		TupleKey:             tuple.NewTupleKey(tuple.ObjectKey(object), input.relation, input.user),
+		TupleKey:             tuple.NewTupleKey(tuple.ObjectKey(obj), input.relation, input.user),
 		ContextualTuples:     input.ctxTuples,
 	})
 	if err != nil {
@@ -251,15 +233,9 @@
 		return nil
 	}
 
-<<<<<<< HEAD
-	if resp.Allowed && atomic.LoadUint32(&objectsFound) < q.ListObjectsMaxResults {
-		resultsChan <- object.Id
-		atomic.AddUint32(&objectsFound, 1)
-=======
 	if resp.Allowed && atomic.LoadUint32(objectsFound) < q.ListObjectsMaxResults {
-		resultsChan <- objectID
+		resultsChan <- obj.Id
 		atomic.AddUint32(objectsFound, 1)
->>>>>>> 9dcf229a
 	}
 
 	return nil
