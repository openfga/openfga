--- conflicted
+++ resolved
@@ -192,11 +192,7 @@
 	for {
 		object, err := iter.Next()
 		if err != nil {
-<<<<<<< HEAD
-			if errors.Is(err, storage.ErrObjectIteratorDone) {
-=======
 			if errors.Is(err, storage.ErrIteratorDone) {
->>>>>>> 2dfe665d
 				break
 			} else {
 				errChan <- err
