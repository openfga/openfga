--- conflicted
+++ resolved
@@ -147,15 +147,8 @@
 				Deletes: &openfgapb.TupleKeys{TupleKeys: test.deletes},
 			}
 
-<<<<<<< HEAD
-			err := cmd.validateTuplesets(ctx, req, dbCounter)
+			err := cmd.validateTuplesets(ctx, req)
 			require.ErrorIs(t, err, test.expectedError)
-=======
-			err := cmd.validateTuplesets(ctx, req)
-			if !reflect.DeepEqual(err, test.expectedError) {
-				t.Errorf("Expected error %v, got %v", test.expectedError, err)
-			}
->>>>>>> cc1cd021
 		})
 	}
 }