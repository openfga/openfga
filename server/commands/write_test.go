package commands

import (
	"context"
	"fmt"
	"testing"

	"github.com/golang/mock/gomock"
	"github.com/openfga/openfga/pkg/logger"
	"github.com/openfga/openfga/pkg/telemetry"
	"github.com/openfga/openfga/pkg/testutils"
	serverErrors "github.com/openfga/openfga/server/errors"
	mockstorage "github.com/openfga/openfga/storage/mocks"
	"github.com/stretchr/testify/require"
	openfgapb "go.buf.build/openfga/go/openfga/api/openfga/v1"
)

func TestValidateNoDuplicatesAndCorrectSize(t *testing.T) {
	type test struct {
		name          string
		deletes       []*openfgapb.TupleKey
		writes        []*openfgapb.TupleKey
		expectedError error
	}

	tracer := telemetry.NewNoopTracer()
	logger := logger.NewNoopLogger()

	mockController := gomock.NewController(t)
	defer mockController.Finish()

	maxTuplesInWriteOp := 10
	mockDatastore := mockstorage.NewMockOpenFGADatastore(mockController)
	mockDatastore.EXPECT().MaxTuplesInWriteOperation().AnyTimes().Return(maxTuplesInWriteOp)

	items := make([]*openfgapb.TupleKey, maxTuplesInWriteOp+1)
	for i := 0; i < maxTuplesInWriteOp+1; i++ {
		items[i] = &openfgapb.TupleKey{
			Object:   fmt.Sprintf("%s:1", testutils.CreateRandomString(459)),
			Relation: testutils.CreateRandomString(50),
			User:     testutils.CreateRandomString(512),
		}
	}

	cmd := NewWriteCommand(mockDatastore, tracer, logger)

	tests := []test{
		{
			name:    "empty deletes and writes",
			deletes: []*openfgapb.TupleKey{},
			writes:  []*openfgapb.TupleKey{},
		},
		{
			name:    "good deletes and writes",
			deletes: []*openfgapb.TupleKey{items[0], items[1]},
			writes:  []*openfgapb.TupleKey{items[2], items[3]},
		},
		{
			name:          "duplicate deletes",
			deletes:       []*openfgapb.TupleKey{items[0], items[1], items[0]},
			writes:        []*openfgapb.TupleKey{},
			expectedError: serverErrors.DuplicateTupleInWrite(items[0]),
		},
		{
			name:          "duplicate writes",
			deletes:       []*openfgapb.TupleKey{},
			writes:        []*openfgapb.TupleKey{items[0], items[1], items[0]},
			expectedError: serverErrors.DuplicateTupleInWrite(items[0]),
		},
		{
			name:          "same item appeared in writes and deletes",
			deletes:       []*openfgapb.TupleKey{items[2], items[1]},
			writes:        []*openfgapb.TupleKey{items[0], items[1]},
			expectedError: serverErrors.DuplicateTupleInWrite(items[1]),
		},
		{
			name:          "too many items writes and deletes",
			deletes:       items[:5],
			writes:        items[5:],
			expectedError: serverErrors.ExceededEntityLimit("write operations", maxTuplesInWriteOp),
		},
	}

	for _, test := range tests {
		t.Run(test.name, func(t *testing.T) {
			err := cmd.validateNoDuplicatesAndCorrectSize(test.deletes, test.writes)
			require.ErrorIs(t, err, test.expectedError)
		})
	}
}

func TestValidateWriteRequest(t *testing.T) {
	type test struct {
		name          string
		deletes       []*openfgapb.TupleKey
		writes        []*openfgapb.TupleKey
		expectedError error
	}

	badItem := &openfgapb.TupleKey{
		Object:   fmt.Sprintf("%s:1", testutils.CreateRandomString(20)),
		Relation: testutils.CreateRandomString(50),
		User:     "",
	}

	tests := []test{
		{
			name:          "nil for deletes and writes",
			deletes:       nil,
			writes:        nil,
			expectedError: serverErrors.InvalidWriteInput,
		},
		{
			name:          "write failure with invalid user",
			deletes:       []*openfgapb.TupleKey{},
			writes:        []*openfgapb.TupleKey{badItem},
			expectedError: serverErrors.InvalidTuple("the 'user' field is invalid", badItem),
		},
		{
			name:          "delete failure with invalid user",
			deletes:       []*openfgapb.TupleKey{badItem},
			writes:        []*openfgapb.TupleKey{},
			expectedError: serverErrors.InvalidTuple("the 'user' field is invalid", badItem),
		},
	}

	for _, test := range tests {
		t.Run(test.name, func(t *testing.T) {
			tracer := telemetry.NewNoopTracer()
			logger := logger.NewNoopLogger()

			mockController := gomock.NewController(t)
			defer mockController.Finish()
			maxTuplesInWriteOp := 10
			mockDatastore := mockstorage.NewMockOpenFGADatastore(mockController)
			mockDatastore.EXPECT().MaxTuplesInWriteOperation().AnyTimes().Return(maxTuplesInWriteOp)
			cmd := NewWriteCommand(mockDatastore, tracer, logger)

			if len(test.writes) > 0 {
				mockDatastore.EXPECT().ReadAuthorizationModel(gomock.Any(), gomock.Any(), gomock.Any()).Return(&openfgapb.AuthorizationModel{}, nil)
			}

			ctx := context.Background()
			req := &openfgapb.WriteRequest{
				StoreId: "abcd123",
				Writes:  &openfgapb.TupleKeys{TupleKeys: test.writes},
				Deletes: &openfgapb.TupleKeys{TupleKeys: test.deletes},
			}

<<<<<<< HEAD
			err := cmd.validateWriteRequest(ctx, req)
=======
			err := cmd.validateTuplesets(ctx, req)
>>>>>>> f068c227
			require.ErrorIs(t, err, test.expectedError)
		})
	}
}<|MERGE_RESOLUTION|>--- conflicted
+++ resolved
@@ -147,11 +147,7 @@
 				Deletes: &openfgapb.TupleKeys{TupleKeys: test.deletes},
 			}
 
-<<<<<<< HEAD
 			err := cmd.validateWriteRequest(ctx, req)
-=======
-			err := cmd.validateTuplesets(ctx, req)
->>>>>>> f068c227
 			require.ErrorIs(t, err, test.expectedError)
 		})
 	}
