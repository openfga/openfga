--- conflicted
+++ resolved
@@ -119,17 +119,10 @@
 			},
 		}
 
-<<<<<<< HEAD
 		encrypter, err := encoder.NewGCMEncrypter("key", encoder.NewBase64Encoder())
 		require.NoError(t, err)
 
 		readChangesQuery := commands.NewReadChangesQuery(backend, tracer, logger.NewNoopLogger(), encrypter, 0)
-=======
-		encoder, err := encoder.NewTokenEncrypter("key")
-		require.NoError(t, err)
-
-		readChangesQuery := commands.NewReadChangesQuery(backend, tracer, logger.NewNoopLogger(), encoder, 0)
->>>>>>> 10dfe5ec
 		runTests(t, ctx, testCases, readChangesQuery)
 	})
 
@@ -256,16 +249,9 @@
 func TestReadChangesReturnsSameContTokenWhenNoChanges(t *testing.T, dbTester teststorage.DatastoreTester[storage.OpenFGADatastore]) {
 	store := testutils.CreateRandomString(10)
 	ctx, backend, tracer, err := setup(store, dbTester)
-<<<<<<< HEAD
-	if err != nil {
-		t.Fatal(err)
-	}
+	require.NoError(t, err)
+
 	readChangesQuery := commands.NewReadChangesQuery(backend, tracer, logger.NewNoopLogger(), encoder.NewBase64Encrypter(), 0)
-=======
-	require.NoError(t, err)
-
-	readChangesQuery := commands.NewReadChangesQuery(backend, tracer, logger.NewNoopLogger(), encoder.Noop{}, 0)
->>>>>>> 10dfe5ec
 
 	res1, err := readChangesQuery.Execute(ctx, newReadChangesRequest(store, "", "", storage.DefaultPageSize))
 	require.NoError(t, err)
