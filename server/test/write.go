package test

import (
	"context"
	"testing"

	"github.com/oklog/ulid/v2"
	"github.com/openfga/openfga/pkg/logger"
	"github.com/openfga/openfga/pkg/telemetry"
<<<<<<< HEAD
	"github.com/openfga/openfga/pkg/testutils"
	"github.com/openfga/openfga/pkg/tuple"
=======
	"github.com/openfga/openfga/pkg/tuple"
	"github.com/openfga/openfga/pkg/typesystem"
>>>>>>> cc1cd021
	"github.com/openfga/openfga/server/commands"
	serverErrors "github.com/openfga/openfga/server/errors"
	"github.com/openfga/openfga/storage"
	"github.com/stretchr/testify/require"
	openfgapb "go.buf.build/openfga/go/openfga/api/openfga/v1"
)

type writeCommandTest struct {
<<<<<<< HEAD
	name            string
	typeDefinitions []*openfgapb.TypeDefinition
	tuples          []*openfgapb.TupleKey
	request         *openfgapb.WriteRequest
	err             error
	response        *openfgapb.WriteResponse
=======
	_name    string
	model    *openfgapb.AuthorizationModel
	tuples   []*openfgapb.TupleKey
	request  *openfgapb.WriteRequest
	err      error
	response *openfgapb.WriteResponse
>>>>>>> cc1cd021
}

var tk = tuple.NewTupleKey("repository:openfga/openfga", "administrator", "github|alice@openfga")

var writeCommandTests = []writeCommandTest{
	{
		name: "ExecuteWithEmptyWritesAndDeletesReturnsZeroWrittenAndDeleted",
		// input
		model: &openfgapb.AuthorizationModel{
			Id:            ulid.Make().String(),
			SchemaVersion: typesystem.SchemaVersion1_0,
			TypeDefinitions: []*openfgapb.TypeDefinition{
				{
					Type: "repository",
				},
			},
		},
		request: &openfgapb.WriteRequest{},
		// output
		err: serverErrors.InvalidWriteInput,
	},
	{
		name: "ExecuteWithSameTupleInWritesReturnsError",
		// state
		model: &openfgapb.AuthorizationModel{
			Id:            ulid.Make().String(),
			SchemaVersion: typesystem.SchemaVersion1_0,
			TypeDefinitions: []*openfgapb.TypeDefinition{
				{
					Type: "repository",
					Relations: map[string]*openfgapb.Userset{
						"administrator": {Userset: &openfgapb.Userset_This{}},
					},
				},
			},
		},
		// input
		request: &openfgapb.WriteRequest{
			Writes: &openfgapb.TupleKeys{TupleKeys: []*openfgapb.TupleKey{tk, tk}},
		},
		// output
		err: serverErrors.DuplicateTupleInWrite(tk),
	},
	{
<<<<<<< HEAD
		name: "ExecuteWithSameTupleInDeletesReturnsError",
=======
		_name: "ExecuteWithWriteToIndirectUnionRelationshipReturnsError",
		// state
		model: &openfgapb.AuthorizationModel{
			Id:            ulid.Make().String(),
			SchemaVersion: typesystem.SchemaVersion1_0,
			TypeDefinitions: []*openfgapb.TypeDefinition{
				{
					Type: "repository",
					Relations: map[string]*openfgapb.Userset{
						"writer": {Userset: &openfgapb.Userset_This{}},
						"owner":  {Userset: &openfgapb.Userset_This{}},
						"viewer": {
							Userset: &openfgapb.Userset_Union{
								Union: &openfgapb.Usersets{
									Child: []*openfgapb.Userset{
										{Userset: &openfgapb.Userset_ComputedUserset{
											ComputedUserset: &openfgapb.ObjectRelation{
												Object:   "",
												Relation: "writer",
											},
										}},
										{Userset: &openfgapb.Userset_ComputedUserset{
											ComputedUserset: &openfgapb.ObjectRelation{
												Object:   "",
												Relation: "owner",
											},
										}},
									},
								},
							},
						},
					},
				},
			},
		},
		// input
		request: &openfgapb.WriteRequest{
			Writes: &openfgapb.TupleKeys{TupleKeys: []*openfgapb.TupleKey{{
				Object:   "repository:openfga/openfga",
				Relation: "viewer",
				User:     "github|alice@openfga.com",
			}}},
		},
		// output
		err: serverErrors.WriteToIndirectRelationError("Attempting to write directly to an indirect only relationship", &openfgapb.TupleKey{
			Object:   "repository:openfga/openfga",
			Relation: "viewer",
			User:     "github|alice@openfga.com",
		}),
	},
	{
		_name: "ExecuteWithWriteToIndirectIntersectionRelationshipReturnsError",
		// state
		model: &openfgapb.AuthorizationModel{
			Id:            ulid.Make().String(),
			SchemaVersion: typesystem.SchemaVersion1_0,
			TypeDefinitions: []*openfgapb.TypeDefinition{
				{
					Type: "repository",
					Relations: map[string]*openfgapb.Userset{
						"writer": {Userset: &openfgapb.Userset_This{}},
						"owner":  {Userset: &openfgapb.Userset_This{}},
						"viewer": {
							Userset: &openfgapb.Userset_Intersection{
								Intersection: &openfgapb.Usersets{
									Child: []*openfgapb.Userset{
										{Userset: &openfgapb.Userset_ComputedUserset{
											ComputedUserset: &openfgapb.ObjectRelation{
												Object:   "",
												Relation: "writer",
											},
										}},
										{Userset: &openfgapb.Userset_ComputedUserset{
											ComputedUserset: &openfgapb.ObjectRelation{
												Object:   "",
												Relation: "owner",
											},
										}},
									},
								},
							},
						},
					},
				},
			},
		},
		// input
		request: &openfgapb.WriteRequest{
			Writes: &openfgapb.TupleKeys{TupleKeys: []*openfgapb.TupleKey{{
				Object:   "repository:openfga/openfga",
				Relation: "viewer",
				User:     "github|alice@openfga.com",
			}}},
		},
		// output
		err: serverErrors.WriteToIndirectRelationError("Attempting to write directly to an indirect only relationship", &openfgapb.TupleKey{
			Object:   "repository:openfga/openfga",
			Relation: "viewer",
			User:     "github|alice@openfga.com",
		}),
	},
	{
		_name: "ExecuteWithWriteToIndirectDifferenceRelationshipReturnsError",
		// state
		model: &openfgapb.AuthorizationModel{
			Id:            ulid.Make().String(),
			SchemaVersion: typesystem.SchemaVersion1_0,
			TypeDefinitions: []*openfgapb.TypeDefinition{
				{
					Type: "repository",
					Relations: map[string]*openfgapb.Userset{
						"writer": {Userset: &openfgapb.Userset_This{}},
						"owner":  {Userset: &openfgapb.Userset_This{}},
						"banned": {Userset: &openfgapb.Userset_This{}},
						"viewer": {
							Userset: &openfgapb.Userset_Difference{
								Difference: &openfgapb.Difference{
									Base: &openfgapb.Userset{
										Userset: &openfgapb.Userset_Union{
											Union: &openfgapb.Usersets{
												Child: []*openfgapb.Userset{
													{Userset: &openfgapb.Userset_ComputedUserset{
														ComputedUserset: &openfgapb.ObjectRelation{
															Object:   "",
															Relation: "writer",
														},
													}},
													{Userset: &openfgapb.Userset_ComputedUserset{
														ComputedUserset: &openfgapb.ObjectRelation{
															Object:   "",
															Relation: "owner",
														},
													}},
												},
											},
										},
									},
									Subtract: &openfgapb.Userset{
										Userset: &openfgapb.Userset_ComputedUserset{
											ComputedUserset: &openfgapb.ObjectRelation{
												Relation: "banned",
											},
										},
									},
								},
							},
						},
					},
				},
			},
		},
		// input
		request: &openfgapb.WriteRequest{
			Writes: &openfgapb.TupleKeys{TupleKeys: []*openfgapb.TupleKey{{
				Object:   "repository:openfga/openfga",
				Relation: "viewer",
				User:     "github|alice@openfga.com",
			}}},
		},
		// output
		err: serverErrors.WriteToIndirectRelationError("Attempting to write directly to an indirect only relationship", &openfgapb.TupleKey{
			Object:   "repository:openfga/openfga",
			Relation: "viewer",
			User:     "github|alice@openfga.com",
		}),
	},
	{
		_name: "ExecuteWithWriteToIndirectComputerUsersetRelationshipReturnsError",
		// state
		model: &openfgapb.AuthorizationModel{
			Id:            ulid.Make().String(),
			SchemaVersion: typesystem.SchemaVersion1_0,
			TypeDefinitions: []*openfgapb.TypeDefinition{
				{
					Type: "repository",
					Relations: map[string]*openfgapb.Userset{
						"writer": {Userset: &openfgapb.Userset_This{}},
						"owner":  {Userset: &openfgapb.Userset_This{}},
						"viewer": {
							Userset: &openfgapb.Userset_ComputedUserset{
								ComputedUserset: &openfgapb.ObjectRelation{
									Object:   "",
									Relation: "writer",
								},
							},
						},
					},
				},
			},
		},
		// input
		request: &openfgapb.WriteRequest{
			Writes: &openfgapb.TupleKeys{TupleKeys: []*openfgapb.TupleKey{{
				Object:   "repository:openfga/openfga",
				Relation: "viewer",
				User:     "github|alice@openfga.com",
			}}},
		},
		// output
		err: serverErrors.WriteToIndirectRelationError("Attempting to write directly to an indirect only relationship", &openfgapb.TupleKey{
			Object:   "repository:openfga/openfga",
			Relation: "viewer",
			User:     "github|alice@openfga.com",
		}),
	},
	{
		_name: "ExecuteWithWriteToIndirectTupleToUsersetRelationshipReturnsError",
		// state
		model: &openfgapb.AuthorizationModel{
			Id:            ulid.Make().String(),
			SchemaVersion: typesystem.SchemaVersion1_0,
			TypeDefinitions: []*openfgapb.TypeDefinition{
				{
					Type: "repository",
					Relations: map[string]*openfgapb.Userset{
						"writer": {Userset: &openfgapb.Userset_This{}},
						"owner":  {Userset: &openfgapb.Userset_This{}},
						"viewer": {
							Userset: &openfgapb.Userset_TupleToUserset{
								TupleToUserset: &openfgapb.TupleToUserset{
									Tupleset: &openfgapb.ObjectRelation{
										Object:   "",
										Relation: "writer",
									},
									ComputedUserset: &openfgapb.ObjectRelation{
										Object:   "",
										Relation: "writer",
									},
								},
							},
						},
					},
				},
			},
		},
		// input
		request: &openfgapb.WriteRequest{
			Writes: &openfgapb.TupleKeys{TupleKeys: []*openfgapb.TupleKey{{
				Object:   "repository:openfga/openfga",
				Relation: "viewer",
				User:     "github|alice@openfga.com",
			}}},
		},
		// output
		err: serverErrors.WriteToIndirectRelationError("Attempting to write directly to an indirect only relationship", &openfgapb.TupleKey{
			Object:   "repository:openfga/openfga",
			Relation: "viewer",
			User:     "github|alice@openfga.com",
		}),
	},
	{
		_name: "ExecuteWithSameTupleInDeletesReturnsError",
>>>>>>> cc1cd021
		// state
		model: &openfgapb.AuthorizationModel{
			Id:            ulid.Make().String(),
			SchemaVersion: typesystem.SchemaVersion1_0,
			TypeDefinitions: []*openfgapb.TypeDefinition{
				{
					Type: "repository",
					Relations: map[string]*openfgapb.Userset{
						"administrator": {},
					},
				},
			},
		},
		// input
		request: &openfgapb.WriteRequest{
			Deletes: &openfgapb.TupleKeys{TupleKeys: []*openfgapb.TupleKey{tk, tk}},
		},
		// output
		err: serverErrors.DuplicateTupleInWrite(tk),
	},
	{
		name: "ExecuteWithSameTupleInWritesAndDeletesReturnsError",
		// state
		model: &openfgapb.AuthorizationModel{
			Id:            ulid.Make().String(),
			SchemaVersion: typesystem.SchemaVersion1_0,
			TypeDefinitions: []*openfgapb.TypeDefinition{
				{
					Type: "repository",
					Relations: map[string]*openfgapb.Userset{
						"administrator": {Userset: &openfgapb.Userset_This{}},
					},
				},
			},
		},
		// input
		request: &openfgapb.WriteRequest{
			Writes:  &openfgapb.TupleKeys{TupleKeys: []*openfgapb.TupleKey{tk}},
			Deletes: &openfgapb.TupleKeys{TupleKeys: []*openfgapb.TupleKey{tk}},
		},
		// output
		err: serverErrors.DuplicateTupleInWrite(tk),
	},
	{
		name: "ExecuteDeleteTupleWhichDoesNotExistReturnsError",
		// state
		model: &openfgapb.AuthorizationModel{
			Id:            ulid.Make().String(),
			SchemaVersion: typesystem.SchemaVersion1_0,
			TypeDefinitions: []*openfgapb.TypeDefinition{
				{
					Type: "repository",
					Relations: map[string]*openfgapb.Userset{
						"administrator": {},
					},
				},
			},
		},
		// input
		request: &openfgapb.WriteRequest{
			Deletes: &openfgapb.TupleKeys{TupleKeys: []*openfgapb.TupleKey{tk}},
		},
		// output
		err: serverErrors.WriteFailedDueToInvalidInput(storage.InvalidWriteInputError(tk, openfgapb.TupleOperation_TUPLE_OPERATION_DELETE)),
	},
	{
		name: "ExecuteWithWriteTupleWithInvalidAuthorizationModelReturnsError",
		// state
		model: &openfgapb.AuthorizationModel{
			Id:            ulid.Make().String(),
			SchemaVersion: typesystem.SchemaVersion1_0,
			TypeDefinitions: []*openfgapb.TypeDefinition{
				{
					Type:      "repo",
					Relations: map[string]*openfgapb.Userset{},
				},
			},
		},
		// input
		request: &openfgapb.WriteRequest{
			Writes: &openfgapb.TupleKeys{TupleKeys: []*openfgapb.TupleKey{tk}},
		},
		// output
		err: serverErrors.TypeNotFound("repository"),
	},
	{
		name: "ExecuteWithWriteTupleWithMissingUserError",
		// state
		model: &openfgapb.AuthorizationModel{
			Id:            ulid.Make().String(),
			SchemaVersion: typesystem.SchemaVersion1_0,
			TypeDefinitions: []*openfgapb.TypeDefinition{
				{
					Type: "repo",
					Relations: map[string]*openfgapb.Userset{
						"owner": {},
					},
				},
			},
		},
		// input
		request: &openfgapb.WriteRequest{
			Writes: &openfgapb.TupleKeys{TupleKeys: []*openfgapb.TupleKey{
				tuple.NewTupleKey("repo:openfga", "owner", ""),
			}},
		},
		// output
<<<<<<< HEAD
		err: serverErrors.InvalidTuple("the 'user' field must be a non-empty string", tuple.NewTupleKey("repo:openfga", "owner", "")),
=======
		err: serverErrors.InvalidTuple("the 'user' field is invalid", &openfgapb.TupleKey{Object: "repo:openfga", Relation: "owner"}),
>>>>>>> cc1cd021
	},
	{
		name: "ExecuteWithWriteTupleWithMissingObjectError",
		// state
		model: &openfgapb.AuthorizationModel{
			Id:            ulid.Make().String(),
			SchemaVersion: typesystem.SchemaVersion1_0,
			TypeDefinitions: []*openfgapb.TypeDefinition{
				{
					Type: "repo",
					Relations: map[string]*openfgapb.Userset{
						"owner": {},
					},
				},
			},
		},
		// input
		request: &openfgapb.WriteRequest{
			Writes: &openfgapb.TupleKeys{TupleKeys: []*openfgapb.TupleKey{
				tuple.NewTupleKey("", "owner", "elbuo@github.com"),
			}},
		},
		// output
		err: serverErrors.InvalidObjectFormat(tuple.NewTupleKey("", "owner", "elbuo@github.com")),
	},
	{
		name: "ExecuteWithWriteTupleWithInvalidRelationError",
		// state
		model: &openfgapb.AuthorizationModel{
			Id:            ulid.Make().String(),
			SchemaVersion: typesystem.SchemaVersion1_0,
			TypeDefinitions: []*openfgapb.TypeDefinition{
				{
					Type: "repo",
					Relations: map[string]*openfgapb.Userset{
						"owner": {},
					},
				},
			},
		},
		// input
		request: &openfgapb.WriteRequest{
			Writes: &openfgapb.TupleKeys{TupleKeys: []*openfgapb.TupleKey{
				tuple.NewTupleKey("repo:openfga", "", "elbuo@github.com"),
			}},
		},
		// output
		err: serverErrors.InvalidTuple("invalid relation", tuple.NewTupleKey("repo:openfga", "", "elbuo@github.com")),
	},
	{
		name: "ExecuteWithWriteTupleWithNotFoundRelationError",
		// state
		model: &openfgapb.AuthorizationModel{
			Id:            ulid.Make().String(),
			SchemaVersion: typesystem.SchemaVersion1_0,
			TypeDefinitions: []*openfgapb.TypeDefinition{
				{
					Type: "repo",
					Relations: map[string]*openfgapb.Userset{
						"owner": {},
					},
				},
			},
		},
		// input
		request: &openfgapb.WriteRequest{
			Writes: &openfgapb.TupleKeys{TupleKeys: []*openfgapb.TupleKey{
				tuple.NewTupleKey("repo:openfga", "undefined", "elbuo@github.com"),
			}},
		},
		// output
		err: serverErrors.RelationNotFound(
			"undefined",
			"repo",
			tuple.NewTupleKey("repo:openfga", "undefined", "elbuo@github.com"),
		),
	},
	{
		name: "ExecuteDeleteTupleWithInvalidAuthorizationModelIgnoresAuthorizationModelValidation",
		// state
		model: &openfgapb.AuthorizationModel{
			Id:            ulid.Make().String(),
			SchemaVersion: typesystem.SchemaVersion1_0,
			TypeDefinitions: []*openfgapb.TypeDefinition{
				{
					Type:      "repo",
					Relations: map[string]*openfgapb.Userset{},
				},
			},
		},
		tuples: []*openfgapb.TupleKey{tk},
		// input
		request: &openfgapb.WriteRequest{
			Deletes: &openfgapb.TupleKeys{TupleKeys: []*openfgapb.TupleKey{tk}},
		},
	},
	{
		name: "ExecuteWithInvalidObjectFormatReturnsError",
		// state
		model: &openfgapb.AuthorizationModel{
			Id:            ulid.Make().String(),
			SchemaVersion: typesystem.SchemaVersion1_0,
			TypeDefinitions: []*openfgapb.TypeDefinition{
				{
					Type:      "repo",
					Relations: map[string]*openfgapb.Userset{},
				},
			},
		},
		// input
		request: &openfgapb.WriteRequest{
			Writes: &openfgapb.TupleKeys{TupleKeys: []*openfgapb.TupleKey{
				// invalid because object has no :
				tuple.NewTupleKey("openfga", "owner", "github|jose@openfga"),
			}},
		},
		// output
		err: serverErrors.InvalidObjectFormat(tuple.NewTupleKey("openfga", "owner", "github|jose@openfga")),
	},
	{
		name: "ExecuteReturnsErrorIfWriteRelationDoesNotExistInAuthorizationModel",
		// state
		model: &openfgapb.AuthorizationModel{
			Id:            ulid.Make().String(),
			SchemaVersion: typesystem.SchemaVersion1_0,
			TypeDefinitions: []*openfgapb.TypeDefinition{
				{
					Type: "repo",
					Relations: map[string]*openfgapb.Userset{
						"admin": {},
					},
				},

				{
					Type: "org",
					Relations: map[string]*openfgapb.Userset{
						"manages": {},
					},
				},
			},
		},
		// input
		request: &openfgapb.WriteRequest{
			Writes: &openfgapb.TupleKeys{TupleKeys: []*openfgapb.TupleKey{
				tuple.NewTupleKey("repo:openfga/openfga", "writer", "github|jose@openfga"),
			}},
		},
		// output
		err: serverErrors.RelationNotFound(
			"writer",
			"repo",
			tuple.NewTupleKey("repo:openfga/openfga", "writer", "github|jose@openfga"),
		),
	},
	{
		name: "ExecuteReturnsSuccessIfDeleteRelationDoesNotExistInAuthorizationModel",
		// state
		model: &openfgapb.AuthorizationModel{
			Id:            ulid.Make().String(),
			SchemaVersion: typesystem.SchemaVersion1_0,
			TypeDefinitions: []*openfgapb.TypeDefinition{
				{
					Type: "repo",
					Relations: map[string]*openfgapb.Userset{
						"admin": {},
					},
				},
				{
					Type: "org",
					Relations: map[string]*openfgapb.Userset{
						"manages": {},
					},
				},
			},
		},
		tuples: []*openfgapb.TupleKey{
			tuple.NewTupleKey("org:openfga", "owner", "github|jose@openfga"),
		},
		// input
		request: &openfgapb.WriteRequest{
			Deletes: &openfgapb.TupleKeys{TupleKeys: []*openfgapb.TupleKey{
				tuple.NewTupleKey("org:openfga", "owner", "github|jose@openfga"),
			}},
		},
	},
	{
		name: "ExecuteSucceedsForWriteOnly",
		// state
		model: &openfgapb.AuthorizationModel{
			Id:            ulid.Make().String(),
			SchemaVersion: typesystem.SchemaVersion1_0,
			TypeDefinitions: []*openfgapb.TypeDefinition{
				{
					Type: "repo",
					Relations: map[string]*openfgapb.Userset{
						"admin":  {Userset: &openfgapb.Userset_This{}},
						"writer": {Userset: &openfgapb.Userset_This{}},
					},
				},
				{
					Type: "org",
					Relations: map[string]*openfgapb.Userset{
						"owner": {Userset: &openfgapb.Userset_This{}},
					},
				},
				{
					Type: "team",
					Relations: map[string]*openfgapb.Userset{
						"member": {Userset: &openfgapb.Userset_This{}},
					},
				},
			},
		},
		// input
		request: &openfgapb.WriteRequest{
			Writes: &openfgapb.TupleKeys{TupleKeys: []*openfgapb.TupleKey{
				tuple.NewTupleKey("org:openfga", "owner", "github|jose@openfga"),
				tuple.NewTupleKey("repo:openfga/openfga", "admin", "github|jose@openfga"),
				tuple.NewTupleKey("repo:openfga/openfga", "writer", "team:openfga/iam#member"),
				tuple.NewTupleKey("team:openfga/iam", "member", "iaco@openfga"),
			}},
		},
	},
	{
		name: "ExecuteSucceedsForDeleteOnly",
		// state
		model: &openfgapb.AuthorizationModel{
			Id:            ulid.Make().String(),
			SchemaVersion: typesystem.SchemaVersion1_0,
			TypeDefinitions: []*openfgapb.TypeDefinition{
				{
					Type: "repo",
					Relations: map[string]*openfgapb.Userset{
						"admin":  {},
						"writer": {},
					},
				},
				{
					Type: "org",
					Relations: map[string]*openfgapb.Userset{
						"owner": {},
					},
				},
				{
					Type: "team",
					Relations: map[string]*openfgapb.Userset{
						"member": {},
					},
				},
			},
		},
		tuples: []*openfgapb.TupleKey{
			tuple.NewTupleKey("org:openfga", "owner", "github|jose@openfga"),
			tuple.NewTupleKey("repo:openfga/openfga", "admin", "github|jose@openfga"),
			tuple.NewTupleKey("repo:openfga/openfga", "writer", "team:openfga/iam#member"),
			tuple.NewTupleKey("team:openfga/iam", "member", "iaco@openfga"),
		},
		// input
		request: &openfgapb.WriteRequest{
			Deletes: &openfgapb.TupleKeys{TupleKeys: []*openfgapb.TupleKey{
				tuple.NewTupleKey("org:openfga", "owner", "github|jose@openfga"),
				tuple.NewTupleKey("repo:openfga/openfga", "admin", "github|jose@openfga"),
				tuple.NewTupleKey("repo:openfga/openfga", "writer", "team:openfga/iam#member"),
				tuple.NewTupleKey("team:openfga/iam", "member", "iaco@openfga"),
			}},
		},
	},
	{
		name: "ExecuteSucceedsForWriteAndDelete",
		// state
		model: &openfgapb.AuthorizationModel{
			Id:            ulid.Make().String(),
			SchemaVersion: typesystem.SchemaVersion1_0,
			TypeDefinitions: []*openfgapb.TypeDefinition{
				{
					Type: "repo",
					Relations: map[string]*openfgapb.Userset{
						"admin":  {Userset: &openfgapb.Userset_This{}},
						"writer": {Userset: &openfgapb.Userset_This{}},
					},
				},
				{
					Type: "org",
					Relations: map[string]*openfgapb.Userset{
						"owner": {Userset: &openfgapb.Userset_This{}},
					},
				},
				{
					Type: "team",
					Relations: map[string]*openfgapb.Userset{
						"member": {Userset: &openfgapb.Userset_This{}},
					},
				},
			},
		},
		tuples: []*openfgapb.TupleKey{
			tuple.NewTupleKey("org:openfga", "owner", "github|yenkel@openfga"),
			tuple.NewTupleKey("repo:openfga/openfga", "reader", "team:openfga/platform#member"),
		},
		// input
		request: &openfgapb.WriteRequest{
			Writes: &openfgapb.TupleKeys{TupleKeys: []*openfgapb.TupleKey{
				tuple.NewTupleKey("org:openfga", "owner", "github|jose@openfga"),
				tuple.NewTupleKey("repo:openfga/openfga", "admin", "github|jose@openfga"),
				tuple.NewTupleKey("repo:openfga/openfga", "writer", "team:openfga/iam#member"),
				tuple.NewTupleKey("team:openfga/iam", "member", "iaco@openfga"),
			}},
			Deletes: &openfgapb.TupleKeys{TupleKeys: []*openfgapb.TupleKey{
				tuple.NewTupleKey("org:openfga", "owner", "github|yenkel@openfga"),
				tuple.NewTupleKey("repo:openfga/openfga", "reader", "team:openfga/platform#member"),
			}},
		},
	},
	{
		name: "undefined type in userset value",
		typeDefinitions: []*openfgapb.TypeDefinition{
			{
				Type: "document",
				Relations: map[string]*openfgapb.Userset{
					"viewer": {
						Userset: &openfgapb.Userset_This{},
					},
				},
			},
		},
		tuples: []*openfgapb.TupleKey{},
		request: &openfgapb.WriteRequest{
			Writes: &openfgapb.TupleKeys{
				TupleKeys: []*openfgapb.TupleKey{
					tuple.NewTupleKey("document:doc1", "viewer", "group:engineering#member"),
				},
			},
		},
		err: serverErrors.TypeNotFound("group"),
	},
	{
		name: "undefined type relation in userset value",
		typeDefinitions: []*openfgapb.TypeDefinition{
			{
				Type: "document",
				Relations: map[string]*openfgapb.Userset{
					"viewer": {
						Userset: &openfgapb.Userset_This{},
					},
				},
			},
		},
		tuples: []*openfgapb.TupleKey{},
		request: &openfgapb.WriteRequest{
			Writes: &openfgapb.TupleKeys{
				TupleKeys: []*openfgapb.TupleKey{
					tuple.NewTupleKey("document:doc1", "viewer", "document:doc1#editor"),
				},
			},
		},
		err: serverErrors.RelationNotFound("editor", "document", tuple.NewTupleKey("document:doc1", "viewer", "document:doc1#editor")),
	},
	// Begin section with tests for schema version 1.1
	{
		_name: "Delete succeeds even if user field contains a type that is not allowed by the current authorization model",
		// state
		model: &openfgapb.AuthorizationModel{
			Id:            ulid.Make().String(),
			SchemaVersion: typesystem.SchemaVersion1_1,
			TypeDefinitions: []*openfgapb.TypeDefinition{
				{
					Type: "user",
				},
				{
					Type: "org",
					Relations: map[string]*openfgapb.Userset{
						"owner": {Userset: &openfgapb.Userset_This{}},
					},
					Metadata: &openfgapb.Metadata{
						Relations: map[string]*openfgapb.RelationMetadata{
							"owner": {
								DirectlyRelatedUserTypes: []*openfgapb.RelationReference{
									{
										Type: "user",
									},
								},
							},
						},
					},
				},
			},
		},
		tuples: []*openfgapb.TupleKey{
			{
				Object:   "org:openfga",
				Relation: "owner",
				User:     "impossible:1",
			},
		},
		request: &openfgapb.WriteRequest{
			Deletes: &openfgapb.TupleKeys{TupleKeys: []*openfgapb.TupleKey{
				tuple.NewTupleKey("org:openfga", "owner", "impossible:1"),
			},
			},
		},
	},
	{
		_name: "Write fails if user field contains a type that does not exist",
		// state
		model: &openfgapb.AuthorizationModel{
			Id:            ulid.Make().String(),
			SchemaVersion: typesystem.SchemaVersion1_1,
			TypeDefinitions: []*openfgapb.TypeDefinition{
				{
					Type: "user",
				},
				{
					Type: "org",
					Relations: map[string]*openfgapb.Userset{
						"owner": {Userset: &openfgapb.Userset_This{}},
					},
					Metadata: &openfgapb.Metadata{
						Relations: map[string]*openfgapb.RelationMetadata{
							"owner": {
								DirectlyRelatedUserTypes: []*openfgapb.RelationReference{
									{
										Type: "user",
									},
								},
							},
						},
					},
				},
			},
		},
		request: &openfgapb.WriteRequest{
			Writes: &openfgapb.TupleKeys{TupleKeys: []*openfgapb.TupleKey{
				tuple.NewTupleKey("org:openfga", "owner", "impossible:1"),
			},
			},
		},
		err: serverErrors.InvalidWriteInput,
	},
	{
		_name: "Write fails if user field contains a type that is not allowed by the authorization model (which only allows group:...)",
		// state
		model: &openfgapb.AuthorizationModel{
			Id:            ulid.Make().String(),
			SchemaVersion: typesystem.SchemaVersion1_1,
			TypeDefinitions: []*openfgapb.TypeDefinition{
				{
					Type: "user",
				},
				{
					Type: "group",
				},
				{
					Type: "document",
					Relations: map[string]*openfgapb.Userset{
						"reader": {Userset: &openfgapb.Userset_This{}},
					},
					Metadata: &openfgapb.Metadata{
						Relations: map[string]*openfgapb.RelationMetadata{
							"reader": {
								DirectlyRelatedUserTypes: []*openfgapb.RelationReference{
									{
										Type: "group",
									},
								},
							},
						},
					},
				},
			},
		},
		request: &openfgapb.WriteRequest{
			Writes: &openfgapb.TupleKeys{TupleKeys: []*openfgapb.TupleKey{
				tuple.NewTupleKey("document:budget", "reader", "user:abc"),
			}},
		},
		err: serverErrors.InvalidTuple("User 'user:abc' is not allowed to have relation reader with document:budget",
			tuple.NewTupleKey("document:budget", "reader", "user:abc"),
		),
	},
	{
		_name: "Write fails if user field is a userset that is not allowed by the authorization model (which only allows group:...)",
		// state
		model: &openfgapb.AuthorizationModel{
			Id:            ulid.Make().String(),
			SchemaVersion: typesystem.SchemaVersion1_1,
			TypeDefinitions: []*openfgapb.TypeDefinition{
				{
					Type: "user",
				},
				{
					Type: "group",
				},
				{
					Type: "document",
					Relations: map[string]*openfgapb.Userset{
						"reader": {Userset: &openfgapb.Userset_This{}},
					},
					Metadata: &openfgapb.Metadata{
						Relations: map[string]*openfgapb.RelationMetadata{
							"reader": {
								DirectlyRelatedUserTypes: []*openfgapb.RelationReference{
									{
										Type: "group",
									},
								},
							},
						},
					},
				},
			},
		},
		request: &openfgapb.WriteRequest{
			Writes: &openfgapb.TupleKeys{TupleKeys: []*openfgapb.TupleKey{
				tuple.NewTupleKey("document:budget", "reader", "group:abc#member"),
			}},
		},
		err: serverErrors.InvalidTuple("User 'group:abc#member' is not allowed to have relation reader with document:budget",
			tuple.NewTupleKey("document:budget", "reader", "group:abc#member"),
		),
	},
	{
		_name: "Write succeeds if user field contains a type that is allowed by the authorization model (which only allows user:...)",
		// state
		model: &openfgapb.AuthorizationModel{
			Id:            ulid.Make().String(),
			SchemaVersion: typesystem.SchemaVersion1_1,
			TypeDefinitions: []*openfgapb.TypeDefinition{
				{
					Type: "user",
				},
				{
					Type: "document",
					Relations: map[string]*openfgapb.Userset{
						"reader": {Userset: &openfgapb.Userset_This{}},
					},
					Metadata: &openfgapb.Metadata{
						Relations: map[string]*openfgapb.RelationMetadata{
							"reader": {
								DirectlyRelatedUserTypes: []*openfgapb.RelationReference{
									{
										Type: "user",
									},
								},
							},
						},
					},
				},
			},
		},
		request: &openfgapb.WriteRequest{
			Writes: &openfgapb.TupleKeys{TupleKeys: []*openfgapb.TupleKey{
				tuple.NewTupleKey("document:budget", "reader", "user:bob"),
			}},
		},
	},
	{
		_name: "Write fails if user field contains a type that is not allowed by the authorization model (which only allows group:...#member)",
		// state
		model: &openfgapb.AuthorizationModel{
			Id:            ulid.Make().String(),
			SchemaVersion: typesystem.SchemaVersion1_1,
			TypeDefinitions: []*openfgapb.TypeDefinition{
				{
					Type: "user",
				},
				{
					Type: "group",
				},
				{
					Type: "document",
					Relations: map[string]*openfgapb.Userset{
						"reader": {Userset: &openfgapb.Userset_This{}},
					},
					Metadata: &openfgapb.Metadata{
						Relations: map[string]*openfgapb.RelationMetadata{
							"reader": {
								DirectlyRelatedUserTypes: []*openfgapb.RelationReference{
									{
										Type:     "group",
										Relation: "member",
									},
								},
							},
						},
					},
				},
			},
		},
		request: &openfgapb.WriteRequest{
			Writes: &openfgapb.TupleKeys{TupleKeys: []*openfgapb.TupleKey{
				tuple.NewTupleKey("document:budget", "reader", "user:abc"),
			}},
		},
		err: serverErrors.InvalidTuple("User 'user:abc' is not allowed to have relation reader with document:budget",
			tuple.NewTupleKey("document:budget", "reader", "user:abc"),
		),
	},
	{
		_name: "Write succeeds if user field contains a type that is allowed by the authorization model (which only allows group:...#member)",
		// state
		model: &openfgapb.AuthorizationModel{
			Id:            ulid.Make().String(),
			SchemaVersion: typesystem.SchemaVersion1_1,
			TypeDefinitions: []*openfgapb.TypeDefinition{
				{
					Type: "user",
				},
				{
					Type: "group",
				},
				{
					Type: "document",
					Relations: map[string]*openfgapb.Userset{
						"reader": {Userset: &openfgapb.Userset_This{}},
					},
					Metadata: &openfgapb.Metadata{
						Relations: map[string]*openfgapb.RelationMetadata{
							"reader": {
								DirectlyRelatedUserTypes: []*openfgapb.RelationReference{
									{
										Type:     "group",
										Relation: "member",
									},
								},
							},
						},
					},
				},
			},
		},
		request: &openfgapb.WriteRequest{
			Writes: &openfgapb.TupleKeys{TupleKeys: []*openfgapb.TupleKey{
				tuple.NewTupleKey("document:budget", "reader", "group:abc#member"),
			}},
		},
	},
	{
		_name: "Multiple writes succeed if user fields contain a type that is allowed by the authorization model",
		// state
		model: &openfgapb.AuthorizationModel{
			Id:            ulid.Make().String(),
			SchemaVersion: typesystem.SchemaVersion1_1,
			TypeDefinitions: []*openfgapb.TypeDefinition{
				{
					Type: "user",
				},
				{
					Type: "group",
				},
				{
					Type: "document",
					Relations: map[string]*openfgapb.Userset{
						"reader": {Userset: &openfgapb.Userset_This{}},
					},
					Metadata: &openfgapb.Metadata{
						Relations: map[string]*openfgapb.RelationMetadata{
							"reader": {
								DirectlyRelatedUserTypes: []*openfgapb.RelationReference{
									{
										Type: "user",
									},
									{
										Type:     "group",
										Relation: "member",
									},
								},
							},
						},
					},
				},
			},
		},
		request: &openfgapb.WriteRequest{
			Writes: &openfgapb.TupleKeys{TupleKeys: []*openfgapb.TupleKey{
				tuple.NewTupleKey("document:budget", "reader", "group:abc#member"),
				tuple.NewTupleKey("document:budget", "reader", "user:def"),
			}},
		},
	},
	{
		_name: "Write succeeds if user is * and type references a specific type",
		// state
		model: &openfgapb.AuthorizationModel{
			Id:            ulid.Make().String(),
			SchemaVersion: typesystem.SchemaVersion1_1,
			TypeDefinitions: []*openfgapb.TypeDefinition{
				{
					Type: "user",
				},
				{
					Type: "group",
				},
				{
					Type: "document",
					Relations: map[string]*openfgapb.Userset{
						"reader": {Userset: &openfgapb.Userset_This{}},
					},
					Metadata: &openfgapb.Metadata{
						Relations: map[string]*openfgapb.RelationMetadata{
							"reader": {
								DirectlyRelatedUserTypes: []*openfgapb.RelationReference{
									{
										Type: "group",
									},
								},
							},
						},
					},
				},
			},
		},
		request: &openfgapb.WriteRequest{
			Writes: &openfgapb.TupleKeys{TupleKeys: []*openfgapb.TupleKey{
				tuple.NewTupleKey("document:budget", "reader", "*"),
			}},
		},
	},
	{
		_name: "Write fails if user is * and type does not reference a specific type",
		// state
		model: &openfgapb.AuthorizationModel{
			Id:            ulid.Make().String(),
			SchemaVersion: typesystem.SchemaVersion1_1,
			TypeDefinitions: []*openfgapb.TypeDefinition{
				{
					Type: "user",
				},
				{
					Type: "group",
				},
				{
					Type: "document",
					Relations: map[string]*openfgapb.Userset{
						"reader": {Userset: &openfgapb.Userset_This{}},
					},
					Metadata: &openfgapb.Metadata{
						Relations: map[string]*openfgapb.RelationMetadata{
							"reader": {
								DirectlyRelatedUserTypes: []*openfgapb.RelationReference{
									{
										Type:     "group",
										Relation: "member",
									},
								},
							},
						},
					},
				},
			},
		},
		request: &openfgapb.WriteRequest{
			Writes: &openfgapb.TupleKeys{TupleKeys: []*openfgapb.TupleKey{
				tuple.NewTupleKey("document:budget", "reader", "*"),
			}},
		},
		err: serverErrors.InvalidTuple("User '*' is not allowed to have relation reader with document:budget",
			tuple.NewTupleKey("document:budget", "reader", "*"),
		),
	},
	{
		_name: "Write fails if schema version is 1.1 but type definitions are lacking metadata",
		// state
		model: &openfgapb.AuthorizationModel{
			Id:            ulid.Make().String(),
			SchemaVersion: typesystem.SchemaVersion1_1,
			TypeDefinitions: []*openfgapb.TypeDefinition{
				{
					Type: "document",
					Relations: map[string]*openfgapb.Userset{
						"reader": {Userset: &openfgapb.Userset_This{}},
					},
				},
			},
		},
		request: &openfgapb.WriteRequest{
			Writes: &openfgapb.TupleKeys{TupleKeys: []*openfgapb.TupleKey{
				tuple.NewTupleKey("document:budget", "reader", "*"),
			}},
		},
		err: serverErrors.NewInternalError("invalid authorization model", errors.New("invalid authorization model")),
	},

	{
		_name: "Write fails if a. schema version is 1.0 b. user is a userset c. relation is referenced in a tupleset of a tupleToUserset relation",
		model: &openfgapb.AuthorizationModel{
			Id:            ulid.Make().String(),
			SchemaVersion: typesystem.SchemaVersion1_0,
			TypeDefinitions: []*openfgapb.TypeDefinition{
				{
					Type: "folder",
					Relations: map[string]*openfgapb.Userset{
						"owner": typesystem.This(),
						"admin": typesystem.This(),
					},
				},
				{
					Type: "document",
					Relations: map[string]*openfgapb.Userset{
						"parent":   typesystem.This(),
						"can_view": typesystem.TupleToUserset("parent", "owner"), //owner from parent
					},
				},
			},
		},
		request: &openfgapb.WriteRequest{
			Writes: &openfgapb.TupleKeys{TupleKeys: []*openfgapb.TupleKey{
				tuple.NewTupleKey("document:budget", "parent", "folder:budgets#admin"),
			}},
		},
		err: serverErrors.InvalidTuple("Userset 'folder:budgets#admin' is not allowed to have relation 'parent' with 'document:budget'",
			tuple.NewTupleKey("document:budget", "parent", "folder:budgets#admin"),
		),
	},
	{
		_name: "Write fails if a. schema version is 1.0 b. user is a userset c. relation is referenced in a tupleset of a tupleToUserset relation (defined as union)",
		model: &openfgapb.AuthorizationModel{
			Id:            ulid.Make().String(),
			SchemaVersion: typesystem.SchemaVersion1_0,
			TypeDefinitions: []*openfgapb.TypeDefinition{
				{
					Type: "folder",
					Relations: map[string]*openfgapb.Userset{
						"owner": typesystem.This(),
						"admin": typesystem.This(),
					},
				},
				{
					Type: "document",
					Relations: map[string]*openfgapb.Userset{
						"parent": typesystem.This(),
						"can_view": typesystem.Union(
							typesystem.TupleToUserset("parent", "owner"), //owner from parent
							typesystem.TupleToUserset("parent", "admin"), //admin from parent
						),
					},
				},
			},
		},
		request: &openfgapb.WriteRequest{
			Writes: &openfgapb.TupleKeys{TupleKeys: []*openfgapb.TupleKey{
				tuple.NewTupleKey("document:budget", "parent", "folder:budgets#admin"),
			}},
		},
		err: serverErrors.InvalidTuple("Userset 'folder:budgets#admin' is not allowed to have relation 'parent' with 'document:budget'",
			tuple.NewTupleKey("document:budget", "parent", "folder:budgets#admin"),
		),
	},
	{
		_name: "Write fails if a. schema version is 1.0 b. user is a userset c. relation is referenced in a tupleset of a tupleToUserset relation (defined as intersection)",
		model: &openfgapb.AuthorizationModel{
			Id:            ulid.Make().String(),
			SchemaVersion: typesystem.SchemaVersion1_0,
			TypeDefinitions: []*openfgapb.TypeDefinition{
				{
					Type: "folder",
					Relations: map[string]*openfgapb.Userset{
						"owner": typesystem.This(),
						"admin": typesystem.This(),
					},
				},
				{
					Type: "document",
					Relations: map[string]*openfgapb.Userset{
						"parent": typesystem.This(),
						"can_view": typesystem.Intersection(
							typesystem.TupleToUserset("parent", "owner"), //owner from parent
							typesystem.TupleToUserset("parent", "admin"), //admin from parent
						),
					},
				},
			},
		},
		request: &openfgapb.WriteRequest{
			Writes: &openfgapb.TupleKeys{TupleKeys: []*openfgapb.TupleKey{
				tuple.NewTupleKey("document:budget", "parent", "folder:budgets#admin"),
			}},
		},
		err: serverErrors.InvalidTuple("Userset 'folder:budgets#admin' is not allowed to have relation 'parent' with 'document:budget'",
			tuple.NewTupleKey("document:budget", "parent", "folder:budgets#admin"),
		),
	},
	{
		_name: "Write fails if a. schema version is 1.0 b. user is a userset c. relation is referenced in a tupleset of a tupleToUserset relation (defined as difference)",
		model: &openfgapb.AuthorizationModel{
			Id:            ulid.Make().String(),
			SchemaVersion: typesystem.SchemaVersion1_0,
			TypeDefinitions: []*openfgapb.TypeDefinition{
				{
					Type: "folder",
					Relations: map[string]*openfgapb.Userset{
						"owner": typesystem.This(),
						"admin": typesystem.This(),
					},
				},
				{
					Type: "document",
					Relations: map[string]*openfgapb.Userset{
						"parent": typesystem.This(),
						"can_view": typesystem.Difference(
							typesystem.TupleToUserset("parent", "owner"), //owner from parent
							typesystem.TupleToUserset("parent", "admin"), //admin from parent
						),
					},
				},
			},
		},
		request: &openfgapb.WriteRequest{
			Writes: &openfgapb.TupleKeys{TupleKeys: []*openfgapb.TupleKey{
				tuple.NewTupleKey("document:budget", "parent", "folder:budgets#admin"),
			}},
		},
		err: serverErrors.InvalidTuple("Userset 'folder:budgets#admin' is not allowed to have relation 'parent' with 'document:budget'",
			tuple.NewTupleKey("document:budget", "parent", "folder:budgets#admin"),
		),
	},
	{
		_name: "Write succeeds if a. schema version is 1.0 b. user is a userset c. relation is referenced in a tupleset of a tupleToUserset relation of another type",
		model: &openfgapb.AuthorizationModel{
			Id:            ulid.Make().String(),
			SchemaVersion: typesystem.SchemaVersion1_0,
			TypeDefinitions: []*openfgapb.TypeDefinition{
				{
					Type: "folder",
					Relations: map[string]*openfgapb.Userset{
						"owner": typesystem.This(),
						"parent": typesystem.Union( // let's confuse the code. if this were defined in 'document' type, it would fail
							typesystem.TupleToUserset("parent", "owner"),
						),
					},
				},
				{
					Type: "document",
					Relations: map[string]*openfgapb.Userset{
						"owner":  typesystem.This(),
						"parent": typesystem.This(),
					},
				},
			},
		},
		request: &openfgapb.WriteRequest{
			Writes: &openfgapb.TupleKeys{TupleKeys: []*openfgapb.TupleKey{
				tuple.NewTupleKey("document:budget", "parent", "folder:budgets#admin"),
			}},
		},
	},
}

func TestWriteCommand(t *testing.T, datastore storage.OpenFGADatastore) {
	require := require.New(t)
	ctx := context.Background()
	tracer := telemetry.NewNoopTracer()
	logger := logger.NewNoopLogger()

	for _, test := range writeCommandTests {
<<<<<<< HEAD
		t.Run(test.name, func(t *testing.T) {
			store := testutils.CreateRandomString(10)
			modelID, err := id.NewString()
			require.NoError(err)
=======
		t.Run(test._name, func(t *testing.T) {
			store := ulid.Make().String()
>>>>>>> cc1cd021

			err := datastore.WriteAuthorizationModel(ctx, store, test.model)
			require.NoError(err)

			if test.tuples != nil {
				err := datastore.Write(ctx, store, []*openfgapb.TupleKey{}, test.tuples)
				require.NoError(err)
			}

			cmd := commands.NewWriteCommand(datastore, tracer, logger)
			test.request.StoreId = store
			test.request.AuthorizationModelId = test.model.Id
			resp, gotErr := cmd.Execute(ctx, test.request)

			require.ErrorIs(gotErr, test.err)

			// todo: validate the response bodies are equivalent
			if test.response != nil {
				require.NotNil(resp)
			}
		})
	}
}<|MERGE_RESOLUTION|>--- conflicted
+++ resolved
@@ -2,18 +2,14 @@
 
 import (
 	"context"
+	"errors"
 	"testing"
 
 	"github.com/oklog/ulid/v2"
 	"github.com/openfga/openfga/pkg/logger"
 	"github.com/openfga/openfga/pkg/telemetry"
-<<<<<<< HEAD
-	"github.com/openfga/openfga/pkg/testutils"
-	"github.com/openfga/openfga/pkg/tuple"
-=======
 	"github.com/openfga/openfga/pkg/tuple"
 	"github.com/openfga/openfga/pkg/typesystem"
->>>>>>> cc1cd021
 	"github.com/openfga/openfga/server/commands"
 	serverErrors "github.com/openfga/openfga/server/errors"
 	"github.com/openfga/openfga/storage"
@@ -22,28 +18,19 @@
 )
 
 type writeCommandTest struct {
-<<<<<<< HEAD
-	name            string
-	typeDefinitions []*openfgapb.TypeDefinition
-	tuples          []*openfgapb.TupleKey
-	request         *openfgapb.WriteRequest
-	err             error
-	response        *openfgapb.WriteResponse
-=======
 	_name    string
 	model    *openfgapb.AuthorizationModel
 	tuples   []*openfgapb.TupleKey
 	request  *openfgapb.WriteRequest
 	err      error
 	response *openfgapb.WriteResponse
->>>>>>> cc1cd021
 }
 
 var tk = tuple.NewTupleKey("repository:openfga/openfga", "administrator", "github|alice@openfga")
 
 var writeCommandTests = []writeCommandTest{
 	{
-		name: "ExecuteWithEmptyWritesAndDeletesReturnsZeroWrittenAndDeleted",
+		_name: "ExecuteWithEmptyWritesAndDeletesReturnsZeroWrittenAndDeleted",
 		// input
 		model: &openfgapb.AuthorizationModel{
 			Id:            ulid.Make().String(),
@@ -59,7 +46,7 @@
 		err: serverErrors.InvalidWriteInput,
 	},
 	{
-		name: "ExecuteWithSameTupleInWritesReturnsError",
+		_name: "ExecuteWithSameTupleInWritesReturnsError",
 		// state
 		model: &openfgapb.AuthorizationModel{
 			Id:            ulid.Make().String(),
@@ -81,9 +68,6 @@
 		err: serverErrors.DuplicateTupleInWrite(tk),
 	},
 	{
-<<<<<<< HEAD
-		name: "ExecuteWithSameTupleInDeletesReturnsError",
-=======
 		_name: "ExecuteWithWriteToIndirectUnionRelationshipReturnsError",
 		// state
 		model: &openfgapb.AuthorizationModel{
@@ -336,7 +320,6 @@
 	},
 	{
 		_name: "ExecuteWithSameTupleInDeletesReturnsError",
->>>>>>> cc1cd021
 		// state
 		model: &openfgapb.AuthorizationModel{
 			Id:            ulid.Make().String(),
@@ -358,7 +341,7 @@
 		err: serverErrors.DuplicateTupleInWrite(tk),
 	},
 	{
-		name: "ExecuteWithSameTupleInWritesAndDeletesReturnsError",
+		_name: "ExecuteWithSameTupleInWritesAndDeletesReturnsError",
 		// state
 		model: &openfgapb.AuthorizationModel{
 			Id:            ulid.Make().String(),
@@ -381,7 +364,7 @@
 		err: serverErrors.DuplicateTupleInWrite(tk),
 	},
 	{
-		name: "ExecuteDeleteTupleWhichDoesNotExistReturnsError",
+		_name: "ExecuteDeleteTupleWhichDoesNotExistReturnsError",
 		// state
 		model: &openfgapb.AuthorizationModel{
 			Id:            ulid.Make().String(),
@@ -403,7 +386,7 @@
 		err: serverErrors.WriteFailedDueToInvalidInput(storage.InvalidWriteInputError(tk, openfgapb.TupleOperation_TUPLE_OPERATION_DELETE)),
 	},
 	{
-		name: "ExecuteWithWriteTupleWithInvalidAuthorizationModelReturnsError",
+		_name: "ExecuteWithWriteTupleWithInvalidAuthorizationModelReturnsError",
 		// state
 		model: &openfgapb.AuthorizationModel{
 			Id:            ulid.Make().String(),
@@ -423,7 +406,7 @@
 		err: serverErrors.TypeNotFound("repository"),
 	},
 	{
-		name: "ExecuteWithWriteTupleWithMissingUserError",
+		_name: "ExecuteWithWriteTupleWithMissingUserError",
 		// state
 		model: &openfgapb.AuthorizationModel{
 			Id:            ulid.Make().String(),
@@ -444,14 +427,10 @@
 			}},
 		},
 		// output
-<<<<<<< HEAD
-		err: serverErrors.InvalidTuple("the 'user' field must be a non-empty string", tuple.NewTupleKey("repo:openfga", "owner", "")),
-=======
 		err: serverErrors.InvalidTuple("the 'user' field is invalid", &openfgapb.TupleKey{Object: "repo:openfga", Relation: "owner"}),
->>>>>>> cc1cd021
-	},
-	{
-		name: "ExecuteWithWriteTupleWithMissingObjectError",
+	},
+	{
+		_name: "ExecuteWithWriteTupleWithMissingObjectError",
 		// state
 		model: &openfgapb.AuthorizationModel{
 			Id:            ulid.Make().String(),
@@ -475,7 +454,7 @@
 		err: serverErrors.InvalidObjectFormat(tuple.NewTupleKey("", "owner", "elbuo@github.com")),
 	},
 	{
-		name: "ExecuteWithWriteTupleWithInvalidRelationError",
+		_name: "ExecuteWithWriteTupleWithInvalidRelationError",
 		// state
 		model: &openfgapb.AuthorizationModel{
 			Id:            ulid.Make().String(),
@@ -499,7 +478,7 @@
 		err: serverErrors.InvalidTuple("invalid relation", tuple.NewTupleKey("repo:openfga", "", "elbuo@github.com")),
 	},
 	{
-		name: "ExecuteWithWriteTupleWithNotFoundRelationError",
+		_name: "ExecuteWithWriteTupleWithNotFoundRelationError",
 		// state
 		model: &openfgapb.AuthorizationModel{
 			Id:            ulid.Make().String(),
@@ -527,7 +506,7 @@
 		),
 	},
 	{
-		name: "ExecuteDeleteTupleWithInvalidAuthorizationModelIgnoresAuthorizationModelValidation",
+		_name: "ExecuteDeleteTupleWithInvalidAuthorizationModelIgnoresAuthorizationModelValidation",
 		// state
 		model: &openfgapb.AuthorizationModel{
 			Id:            ulid.Make().String(),
@@ -546,7 +525,7 @@
 		},
 	},
 	{
-		name: "ExecuteWithInvalidObjectFormatReturnsError",
+		_name: "ExecuteWithInvalidObjectFormatReturnsError",
 		// state
 		model: &openfgapb.AuthorizationModel{
 			Id:            ulid.Make().String(),
@@ -569,7 +548,7 @@
 		err: serverErrors.InvalidObjectFormat(tuple.NewTupleKey("openfga", "owner", "github|jose@openfga")),
 	},
 	{
-		name: "ExecuteReturnsErrorIfWriteRelationDoesNotExistInAuthorizationModel",
+		_name: "ExecuteReturnsErrorIfWriteRelationDoesNotExistInAuthorizationModel",
 		// state
 		model: &openfgapb.AuthorizationModel{
 			Id:            ulid.Make().String(),
@@ -604,7 +583,7 @@
 		),
 	},
 	{
-		name: "ExecuteReturnsSuccessIfDeleteRelationDoesNotExistInAuthorizationModel",
+		_name: "ExecuteReturnsSuccessIfDeleteRelationDoesNotExistInAuthorizationModel",
 		// state
 		model: &openfgapb.AuthorizationModel{
 			Id:            ulid.Make().String(),
@@ -635,7 +614,7 @@
 		},
 	},
 	{
-		name: "ExecuteSucceedsForWriteOnly",
+		_name: "ExecuteSucceedsForWriteOnly",
 		// state
 		model: &openfgapb.AuthorizationModel{
 			Id:            ulid.Make().String(),
@@ -673,7 +652,7 @@
 		},
 	},
 	{
-		name: "ExecuteSucceedsForDeleteOnly",
+		_name: "ExecuteSucceedsForDeleteOnly",
 		// state
 		model: &openfgapb.AuthorizationModel{
 			Id:            ulid.Make().String(),
@@ -717,7 +696,7 @@
 		},
 	},
 	{
-		name: "ExecuteSucceedsForWriteAndDelete",
+		_name: "ExecuteSucceedsForWriteAndDelete",
 		// state
 		model: &openfgapb.AuthorizationModel{
 			Id:            ulid.Make().String(),
@@ -761,50 +740,6 @@
 				tuple.NewTupleKey("repo:openfga/openfga", "reader", "team:openfga/platform#member"),
 			}},
 		},
-	},
-	{
-		name: "undefined type in userset value",
-		typeDefinitions: []*openfgapb.TypeDefinition{
-			{
-				Type: "document",
-				Relations: map[string]*openfgapb.Userset{
-					"viewer": {
-						Userset: &openfgapb.Userset_This{},
-					},
-				},
-			},
-		},
-		tuples: []*openfgapb.TupleKey{},
-		request: &openfgapb.WriteRequest{
-			Writes: &openfgapb.TupleKeys{
-				TupleKeys: []*openfgapb.TupleKey{
-					tuple.NewTupleKey("document:doc1", "viewer", "group:engineering#member"),
-				},
-			},
-		},
-		err: serverErrors.TypeNotFound("group"),
-	},
-	{
-		name: "undefined type relation in userset value",
-		typeDefinitions: []*openfgapb.TypeDefinition{
-			{
-				Type: "document",
-				Relations: map[string]*openfgapb.Userset{
-					"viewer": {
-						Userset: &openfgapb.Userset_This{},
-					},
-				},
-			},
-		},
-		tuples: []*openfgapb.TupleKey{},
-		request: &openfgapb.WriteRequest{
-			Writes: &openfgapb.TupleKeys{
-				TupleKeys: []*openfgapb.TupleKey{
-					tuple.NewTupleKey("document:doc1", "viewer", "document:doc1#editor"),
-				},
-			},
-		},
-		err: serverErrors.RelationNotFound("editor", "document", tuple.NewTupleKey("document:doc1", "viewer", "document:doc1#editor")),
 	},
 	// Begin section with tests for schema version 1.1
 	{
@@ -929,7 +864,7 @@
 		),
 	},
 	{
-		_name: "Write fails if user field is a userset that is not allowed by the authorization model (which only allows group:...)",
+		_name: "Write fails if user field is a userset with a relation that is not allowed by the authorization model (which only allows group:...)",
 		// state
 		model: &openfgapb.AuthorizationModel{
 			Id:            ulid.Make().String(),
@@ -965,9 +900,46 @@
 				tuple.NewTupleKey("document:budget", "reader", "group:abc#member"),
 			}},
 		},
-		err: serverErrors.InvalidTuple("User 'group:abc#member' is not allowed to have relation reader with document:budget",
-			tuple.NewTupleKey("document:budget", "reader", "group:abc#member"),
-		),
+		err: serverErrors.RelationNotFound("member", "group", tuple.NewTupleKey("document:budget", "reader", "group:abc#member")),
+	},
+	{
+		_name: "Write fails if user field is a userset with a type that is not allowed by the authorization model (which only allows group:...)",
+		// state
+		model: &openfgapb.AuthorizationModel{
+			Id:            ulid.Make().String(),
+			SchemaVersion: typesystem.SchemaVersion1_1,
+			TypeDefinitions: []*openfgapb.TypeDefinition{
+				{
+					Type: "user",
+				},
+				{
+					Type: "group",
+				},
+				{
+					Type: "document",
+					Relations: map[string]*openfgapb.Userset{
+						"reader": {Userset: &openfgapb.Userset_This{}},
+					},
+					Metadata: &openfgapb.Metadata{
+						Relations: map[string]*openfgapb.RelationMetadata{
+							"reader": {
+								DirectlyRelatedUserTypes: []*openfgapb.RelationReference{
+									{
+										Type: "group",
+									},
+								},
+							},
+						},
+					},
+				},
+			},
+		},
+		request: &openfgapb.WriteRequest{
+			Writes: &openfgapb.TupleKeys{TupleKeys: []*openfgapb.TupleKey{
+				tuple.NewTupleKey("document:budget", "reader", "notallowed:abc#member"),
+			}},
+		},
+		err: serverErrors.TypeNotFound("notallowed"),
 	},
 	{
 		_name: "Write succeeds if user field contains a type that is allowed by the authorization model (which only allows user:...)",
@@ -1058,6 +1030,9 @@
 				},
 				{
 					Type: "group",
+					Relations: map[string]*openfgapb.Userset{
+						"member": typesystem.This(),
+					},
 				},
 				{
 					Type: "document",
@@ -1097,6 +1072,9 @@
 				},
 				{
 					Type: "group",
+					Relations: map[string]*openfgapb.Userset{
+						"member": typesystem.This(),
+					},
 				},
 				{
 					Type: "document",
@@ -1373,6 +1351,7 @@
 				{
 					Type: "folder",
 					Relations: map[string]*openfgapb.Userset{
+						"admin": typesystem.This(),
 						"owner": typesystem.This(),
 						"parent": typesystem.Union( // let's confuse the code. if this were defined in 'document' type, it would fail
 							typesystem.TupleToUserset("parent", "owner"),
@@ -1403,15 +1382,8 @@
 	logger := logger.NewNoopLogger()
 
 	for _, test := range writeCommandTests {
-<<<<<<< HEAD
-		t.Run(test.name, func(t *testing.T) {
-			store := testutils.CreateRandomString(10)
-			modelID, err := id.NewString()
-			require.NoError(err)
-=======
 		t.Run(test._name, func(t *testing.T) {
 			store := ulid.Make().String()
->>>>>>> cc1cd021
 
 			err := datastore.WriteAuthorizationModel(ctx, store, test.model)
 			require.NoError(err)
