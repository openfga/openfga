package test

import (
	"context"
	"errors"
	"testing"

	"github.com/openfga/openfga/pkg/id"
	"github.com/openfga/openfga/pkg/logger"
	"github.com/openfga/openfga/pkg/telemetry"
<<<<<<< HEAD
=======
	"github.com/openfga/openfga/pkg/tuple"
	"github.com/openfga/openfga/pkg/typesystem"
>>>>>>> 35fb276b
	"github.com/openfga/openfga/server/commands"
	serverErrors "github.com/openfga/openfga/server/errors"
	"github.com/openfga/openfga/storage"
	"github.com/stretchr/testify/require"
	openfgapb "go.buf.build/openfga/go/openfga/api/openfga/v1"
)

type writeCommandTest struct {
	_name           string
	typeDefinitions []*openfgapb.TypeDefinition
	schemaVersion   typesystem.SchemaVersion
	tuples          []*openfgapb.TupleKey
	request         *openfgapb.WriteRequest
	err             error
	response        *openfgapb.WriteResponse
}

var tk = tuple.NewTupleKey("repository:openfga/openfga", "administrator", "github|alice@openfga")

var writeCommandTests = []writeCommandTest{
	{
		_name: "ExecuteWithEmptyWritesAndDeletesReturnsZeroWrittenAndDeleted",
		// input
		request: &openfgapb.WriteRequest{},
		// output
		err: serverErrors.InvalidWriteInput,
	},
	{
		_name: "ExecuteWithSameTupleInWritesReturnsError",
		// state
		schemaVersion: typesystem.SchemaVersion1_0,
		typeDefinitions: []*openfgapb.TypeDefinition{
			{
				Type: "repository",
				Relations: map[string]*openfgapb.Userset{
					"administrator": {Userset: &openfgapb.Userset_This{}},
				},
			},
		},
		// input
		request: &openfgapb.WriteRequest{
			Writes: &openfgapb.TupleKeys{TupleKeys: []*openfgapb.TupleKey{tk, tk}},
		},
		// output
		err: serverErrors.DuplicateTupleInWrite(tk),
	},
	{
		_name: "ExecuteWithWriteToIndirectUnionRelationshipReturnsError",
		// state
		schemaVersion: typesystem.SchemaVersion1_0,
		typeDefinitions: []*openfgapb.TypeDefinition{
			{
				Type: "repository",
				Relations: map[string]*openfgapb.Userset{
					"writer": {Userset: &openfgapb.Userset_This{}},
					"owner":  {Userset: &openfgapb.Userset_This{}},
					"viewer": {
						Userset: &openfgapb.Userset_Union{
							Union: &openfgapb.Usersets{
								Child: []*openfgapb.Userset{
									{Userset: &openfgapb.Userset_ComputedUserset{
										ComputedUserset: &openfgapb.ObjectRelation{
											Object:   "",
											Relation: "writer",
										},
									}},
									{Userset: &openfgapb.Userset_ComputedUserset{
										ComputedUserset: &openfgapb.ObjectRelation{
											Object:   "",
											Relation: "owner",
										},
									}},
								},
							},
						},
					},
				},
			},
		},
		// input
		request: &openfgapb.WriteRequest{
			Writes: &openfgapb.TupleKeys{TupleKeys: []*openfgapb.TupleKey{{
				Object:   "repository:openfga/openfga",
				Relation: "viewer",
				User:     "github|alice@openfga.com",
			}}},
		},
		// output
		err: serverErrors.WriteToIndirectRelationError("Attempting to write directly to an indirect only relationship", &openfgapb.TupleKey{
			Object:   "repository:openfga/openfga",
			Relation: "viewer",
			User:     "github|alice@openfga.com",
		}),
	},
	{
		_name: "ExecuteWithWriteToIndirectIntersectionRelationshipReturnsError",
		// state
		schemaVersion: typesystem.SchemaVersion1_0,
		typeDefinitions: []*openfgapb.TypeDefinition{
			{
				Type: "repository",
				Relations: map[string]*openfgapb.Userset{
					"writer": {Userset: &openfgapb.Userset_This{}},
					"owner":  {Userset: &openfgapb.Userset_This{}},
					"viewer": {
						Userset: &openfgapb.Userset_Intersection{
							Intersection: &openfgapb.Usersets{
								Child: []*openfgapb.Userset{
									{Userset: &openfgapb.Userset_ComputedUserset{
										ComputedUserset: &openfgapb.ObjectRelation{
											Object:   "",
											Relation: "writer",
										},
									}},
									{Userset: &openfgapb.Userset_ComputedUserset{
										ComputedUserset: &openfgapb.ObjectRelation{
											Object:   "",
											Relation: "owner",
										},
									}},
								},
							},
						},
					},
				},
			},
		},
		// input
		request: &openfgapb.WriteRequest{
			Writes: &openfgapb.TupleKeys{TupleKeys: []*openfgapb.TupleKey{{
				Object:   "repository:openfga/openfga",
				Relation: "viewer",
				User:     "github|alice@openfga.com",
			}}},
		},
		// output
		err: serverErrors.WriteToIndirectRelationError("Attempting to write directly to an indirect only relationship", &openfgapb.TupleKey{
			Object:   "repository:openfga/openfga",
			Relation: "viewer",
			User:     "github|alice@openfga.com",
		}),
	},
	{
		_name: "ExecuteWithWriteToIndirectDifferenceRelationshipReturnsError",
		// state
		schemaVersion: typesystem.SchemaVersion1_0,
		typeDefinitions: []*openfgapb.TypeDefinition{
			{
				Type: "repository",
				Relations: map[string]*openfgapb.Userset{
					"writer": {Userset: &openfgapb.Userset_This{}},
					"owner":  {Userset: &openfgapb.Userset_This{}},
					"banned": {Userset: &openfgapb.Userset_This{}},
					"viewer": {
						Userset: &openfgapb.Userset_Difference{
							Difference: &openfgapb.Difference{
								Base: &openfgapb.Userset{
									Userset: &openfgapb.Userset_Union{
										Union: &openfgapb.Usersets{
											Child: []*openfgapb.Userset{
												{Userset: &openfgapb.Userset_ComputedUserset{
													ComputedUserset: &openfgapb.ObjectRelation{
														Object:   "",
														Relation: "writer",
													},
												}},
												{Userset: &openfgapb.Userset_ComputedUserset{
													ComputedUserset: &openfgapb.ObjectRelation{
														Object:   "",
														Relation: "owner",
													},
												}},
											},
										},
									},
								},
								Subtract: &openfgapb.Userset{
									Userset: &openfgapb.Userset_ComputedUserset{
										ComputedUserset: &openfgapb.ObjectRelation{
											Relation: "banned",
										},
									},
								},
							},
						},
					},
				},
			},
		},
		// input
		request: &openfgapb.WriteRequest{
			Writes: &openfgapb.TupleKeys{TupleKeys: []*openfgapb.TupleKey{{
				Object:   "repository:openfga/openfga",
				Relation: "viewer",
				User:     "github|alice@openfga.com",
			}}},
		},
		// output
		err: serverErrors.WriteToIndirectRelationError("Attempting to write directly to an indirect only relationship", &openfgapb.TupleKey{
			Object:   "repository:openfga/openfga",
			Relation: "viewer",
			User:     "github|alice@openfga.com",
		}),
	},
	{
		_name: "ExecuteWithWriteToIndirectComputerUsersetRelationshipReturnsError",
		// state
		schemaVersion: typesystem.SchemaVersion1_0,
		typeDefinitions: []*openfgapb.TypeDefinition{
			{
				Type: "repository",
				Relations: map[string]*openfgapb.Userset{
					"writer": {Userset: &openfgapb.Userset_This{}},
					"owner":  {Userset: &openfgapb.Userset_This{}},
					"viewer": {
						Userset: &openfgapb.Userset_ComputedUserset{
							ComputedUserset: &openfgapb.ObjectRelation{
								Object:   "",
								Relation: "writer",
							},
						},
					},
				},
			},
		},
		// input
		request: &openfgapb.WriteRequest{
			Writes: &openfgapb.TupleKeys{TupleKeys: []*openfgapb.TupleKey{{
				Object:   "repository:openfga/openfga",
				Relation: "viewer",
				User:     "github|alice@openfga.com",
			}}},
		},
		// output
		err: serverErrors.WriteToIndirectRelationError("Attempting to write directly to an indirect only relationship", &openfgapb.TupleKey{
			Object:   "repository:openfga/openfga",
			Relation: "viewer",
			User:     "github|alice@openfga.com",
		}),
	},
	{
		_name: "ExecuteWithWriteToIndirectTupleToUsersetRelationshipReturnsError",
		// state
		schemaVersion: typesystem.SchemaVersion1_0,
		typeDefinitions: []*openfgapb.TypeDefinition{
			{
				Type: "repository",
				Relations: map[string]*openfgapb.Userset{
					"writer": {Userset: &openfgapb.Userset_This{}},
					"owner":  {Userset: &openfgapb.Userset_This{}},
					"viewer": {
						Userset: &openfgapb.Userset_TupleToUserset{
							TupleToUserset: &openfgapb.TupleToUserset{
								Tupleset: &openfgapb.ObjectRelation{
									Object:   "",
									Relation: "writer",
								},
								ComputedUserset: &openfgapb.ObjectRelation{
									Object:   "",
									Relation: "writer",
								},
							},
						},
					},
				},
			},
		},
		// input
		request: &openfgapb.WriteRequest{
			Writes: &openfgapb.TupleKeys{TupleKeys: []*openfgapb.TupleKey{{
				Object:   "repository:openfga/openfga",
				Relation: "viewer",
				User:     "github|alice@openfga.com",
			}}},
		},
		// output
		err: serverErrors.WriteToIndirectRelationError("Attempting to write directly to an indirect only relationship", &openfgapb.TupleKey{
			Object:   "repository:openfga/openfga",
			Relation: "viewer",
			User:     "github|alice@openfga.com",
		}),
	},
	{
		_name: "ExecuteWithSameTupleInDeletesReturnsError",
		// state
		schemaVersion: typesystem.SchemaVersion1_0,
		typeDefinitions: []*openfgapb.TypeDefinition{
			{
				Type: "repository",
				Relations: map[string]*openfgapb.Userset{
					"administrator": {},
				},
			},
		},
		// input
		request: &openfgapb.WriteRequest{
			Deletes: &openfgapb.TupleKeys{TupleKeys: []*openfgapb.TupleKey{tk, tk}},
		},
		// output
		err: serverErrors.DuplicateTupleInWrite(tk),
	},
	{
		_name: "ExecuteWithSameTupleInWritesAndDeletesReturnsError",
		// state
		schemaVersion: typesystem.SchemaVersion1_0,
		typeDefinitions: []*openfgapb.TypeDefinition{
			{
				Type: "repository",
				Relations: map[string]*openfgapb.Userset{
					"administrator": {Userset: &openfgapb.Userset_This{}},
				},
			},
		},
		// input
		request: &openfgapb.WriteRequest{
			Writes:  &openfgapb.TupleKeys{TupleKeys: []*openfgapb.TupleKey{tk}},
			Deletes: &openfgapb.TupleKeys{TupleKeys: []*openfgapb.TupleKey{tk}},
		},
		// output
		err: serverErrors.DuplicateTupleInWrite(tk),
	},
	{
		_name: "ExecuteDeleteTupleWhichDoesNotExistReturnsError",
		// state
		schemaVersion: typesystem.SchemaVersion1_0,
		typeDefinitions: []*openfgapb.TypeDefinition{
			{
				Type: "repository",
				Relations: map[string]*openfgapb.Userset{
					"administrator": {},
				},
			},
		},
		// input
		request: &openfgapb.WriteRequest{
			Deletes: &openfgapb.TupleKeys{TupleKeys: []*openfgapb.TupleKey{tk}},
		},
		// output
		err: serverErrors.WriteFailedDueToInvalidInput(storage.InvalidWriteInputError(tk, openfgapb.TupleOperation_TUPLE_OPERATION_DELETE)),
	},
	{
		_name: "ExecuteWithWriteTupleWithInvalidAuthorizationModelReturnsError",
		// state
		schemaVersion: typesystem.SchemaVersion1_0,
		typeDefinitions: []*openfgapb.TypeDefinition{{
			Type:      "repo",
			Relations: map[string]*openfgapb.Userset{},
		}},
		// input
		request: &openfgapb.WriteRequest{
			Writes: &openfgapb.TupleKeys{TupleKeys: []*openfgapb.TupleKey{tk}},
		},
		// output
		err: serverErrors.TypeNotFound("repository"),
	},
	{
		_name: "ExecuteWithWriteTupleWithMissingUserError",
		// state
		schemaVersion: typesystem.SchemaVersion1_0,
		typeDefinitions: []*openfgapb.TypeDefinition{{
			Type: "repo",
			Relations: map[string]*openfgapb.Userset{
				"owner": {},
			},
		}},
		// input
		request: &openfgapb.WriteRequest{
			Writes: &openfgapb.TupleKeys{TupleKeys: []*openfgapb.TupleKey{{
				Object:   "repo:openfga",
				Relation: "owner",
			}}},
		},
		// output
		err: serverErrors.InvalidTuple("the 'user' field must be a non-empty string", &openfgapb.TupleKey{Object: "repo:openfga", Relation: "owner"}),
	},
	{
		_name: "ExecuteWithWriteTupleWithMissingObjectError",
		// state
		schemaVersion: typesystem.SchemaVersion1_0,
		typeDefinitions: []*openfgapb.TypeDefinition{{
			Type: "repo",
			Relations: map[string]*openfgapb.Userset{
				"owner": {},
			},
		}},
		// input
		request: &openfgapb.WriteRequest{
			Writes: &openfgapb.TupleKeys{TupleKeys: []*openfgapb.TupleKey{{
				Relation: "owner",
				User:     "elbuo@github.com",
			}}},
		},
		// output
		err: serverErrors.InvalidObjectFormat(&openfgapb.TupleKey{
			Relation: "owner",
			User:     "elbuo@github.com",
		}),
	},
	{
		_name: "ExecuteWithWriteTupleWithInvalidRelationError",
		// state
		schemaVersion: typesystem.SchemaVersion1_0,
		typeDefinitions: []*openfgapb.TypeDefinition{{
			Type: "repo",
			Relations: map[string]*openfgapb.Userset{
				"owner": {},
			},
		}},
		// input
		request: &openfgapb.WriteRequest{
			Writes: &openfgapb.TupleKeys{TupleKeys: []*openfgapb.TupleKey{{
				Object: "repo:openfga",
				User:   "elbuo@github.com",
			}}},
		},
		// output
		err: serverErrors.InvalidTuple("invalid relation", &openfgapb.TupleKey{Object: "repo:openfga", User: "elbuo@github.com"}),
	},
	{
		_name: "ExecuteWithWriteTupleWithNotFoundRelationError",
		// state
		schemaVersion: typesystem.SchemaVersion1_0,
		typeDefinitions: []*openfgapb.TypeDefinition{{
			Type: "repo",
			Relations: map[string]*openfgapb.Userset{
				"owner": {},
			},
		}},
		// input
		request: &openfgapb.WriteRequest{
			Writes: &openfgapb.TupleKeys{TupleKeys: []*openfgapb.TupleKey{{
				Object:   "repo:openfga",
				Relation: "BadRelation",
				User:     "elbuo@github.com",
			}}},
		},
		// output
		err: serverErrors.RelationNotFound("BadRelation", "repo",
			&openfgapb.TupleKey{Object: "repo:openfga", Relation: "BadRelation", User: "elbuo@github.com"}),
	},
	{
		_name: "ExecuteDeleteTupleWithInvalidAuthorizationModelIgnoresAuthorizationModelValidation",
		// state
		schemaVersion: typesystem.SchemaVersion1_0,
		typeDefinitions: []*openfgapb.TypeDefinition{{
			Type:      "repo",
			Relations: map[string]*openfgapb.Userset{},
		}},
		tuples: []*openfgapb.TupleKey{tk},
		// input
		request: &openfgapb.WriteRequest{
			Deletes: &openfgapb.TupleKeys{TupleKeys: []*openfgapb.TupleKey{tk}},
		},
	},
	{
		_name: "ExecuteWithInvalidObjectFormatReturnsError",
		// state
		schemaVersion: typesystem.SchemaVersion1_0,
		typeDefinitions: []*openfgapb.TypeDefinition{{
			Type:      "repo",
			Relations: map[string]*openfgapb.Userset{},
		}},
		// input
		request: &openfgapb.WriteRequest{
			Writes: &openfgapb.TupleKeys{TupleKeys: []*openfgapb.TupleKey{{
				// invalid because it has no :
				Object:   "openfga",
				Relation: "owner",
				User:     "github|jose@openfga",
			}}},
		},
		// output
		err: serverErrors.InvalidObjectFormat(&openfgapb.TupleKey{
			Object:   "openfga",
			Relation: "owner",
			User:     "github|jose@openfga",
		}),
	},
	{
		_name: "ExecuteReturnsErrorIfWriteRelationDoesNotExistInAuthorizationModel",
		// state
		schemaVersion: typesystem.SchemaVersion1_0,
		typeDefinitions: []*openfgapb.TypeDefinition{{
			Type: "repo",
			Relations: map[string]*openfgapb.Userset{
				"admin": {},
			},
		},
			{
				Type: "org",
				Relations: map[string]*openfgapb.Userset{
					"manages": {},
				},
			}},
		// input
		request: &openfgapb.WriteRequest{
			Writes: &openfgapb.TupleKeys{TupleKeys: []*openfgapb.TupleKey{
				{
					Object:   "repo:openfga/openfga",
					Relation: "writer",
					User:     "github|jose@openfga",
				},
			}},
		},
		// output
		err: serverErrors.RelationNotFound("writer", "repo", &openfgapb.TupleKey{
			Object:   "repo:openfga/openfga",
			Relation: "writer",
			User:     "github|jose@openfga",
		}),
	},
	{
		_name: "ExecuteReturnsSuccessIfDeleteRelationDoesNotExistInAuthorizationModel",
		// state
		schemaVersion: typesystem.SchemaVersion1_0,
		typeDefinitions: []*openfgapb.TypeDefinition{
			{
				Type: "repo",
				Relations: map[string]*openfgapb.Userset{
					"admin": {},
				},
			},
			{
				Type: "org",
				Relations: map[string]*openfgapb.Userset{
					"manages": {},
				},
			}},
		tuples: []*openfgapb.TupleKey{
			{
				Object:   "org:openfga",
				Relation: "owner",
				User:     "github|jose@openfga",
			},
		},
		// input
		request: &openfgapb.WriteRequest{
			Deletes: &openfgapb.TupleKeys{TupleKeys: []*openfgapb.TupleKey{
				{
					Object:   "org:openfga",
					Relation: "owner",
					User:     "github|jose@openfga",
				},
			}},
		},
	},
	{
		_name: "ExecuteSucceedsForWriteOnly",
		// state
		schemaVersion: typesystem.SchemaVersion1_0,
		typeDefinitions: []*openfgapb.TypeDefinition{
			{
				Type: "repo",
				Relations: map[string]*openfgapb.Userset{
					"admin":  {Userset: &openfgapb.Userset_This{}},
					"writer": {Userset: &openfgapb.Userset_This{}},
				},
			},
			{
				Type: "org",
				Relations: map[string]*openfgapb.Userset{
					"owner": {Userset: &openfgapb.Userset_This{}},
				},
			},
			{
				Type: "team",
				Relations: map[string]*openfgapb.Userset{
					"member": {Userset: &openfgapb.Userset_This{}},
				},
			}},
		// input
		request: &openfgapb.WriteRequest{
			Writes: &openfgapb.TupleKeys{TupleKeys: []*openfgapb.TupleKey{
				{
					Object:   "org:openfga",
					Relation: "owner",
					User:     "github|jose@openfga",
				},
				{
					Object:   "repo:openfga/openfga",
					Relation: "admin",
					User:     "github|jose@openfga",
				},
				{
					Object:   "repo:openfga/openfga",
					Relation: "writer",
					User:     "team:openfga/iam#member",
				},
				{
					Object:   "team:openfga/iam",
					Relation: "member",
					User:     "iaco@openfga",
				},
			}},
		},
	},
	{
		_name: "ExecuteSucceedsForDeleteOnly",
		// state
		schemaVersion: typesystem.SchemaVersion1_0,
		typeDefinitions: []*openfgapb.TypeDefinition{
			{
				Type: "repo",
				Relations: map[string]*openfgapb.Userset{
					"admin":  {},
					"writer": {},
				},
			},
			{
				Type: "org",
				Relations: map[string]*openfgapb.Userset{
					"owner": {},
				},
			},
			{
				Type: "team",
				Relations: map[string]*openfgapb.Userset{
					"member": {},
				},
			}},
		tuples: []*openfgapb.TupleKey{
			{
				Object:   "org:openfga",
				Relation: "owner",
				User:     "github|jose@openfga",
			},
			{
				Object:   "repo:openfga/openfga",
				Relation: "admin",
				User:     "github|jose@openfga",
			},
			{
				Object:   "repo:openfga/openfga",
				Relation: "writer",
				User:     "team:openfga/iam#member",
			},
			{
				Object:   "team:openfga/iam",
				Relation: "member",
				User:     "iaco@openfga",
			},
		},
		// input
		request: &openfgapb.WriteRequest{
			Deletes: &openfgapb.TupleKeys{TupleKeys: []*openfgapb.TupleKey{
				{
					Object:   "org:openfga",
					Relation: "owner",
					User:     "github|jose@openfga",
				},
				{
					Object:   "repo:openfga/openfga",
					Relation: "admin",
					User:     "github|jose@openfga",
				},
				{
					Object:   "repo:openfga/openfga",
					Relation: "writer",
					User:     "team:openfga/iam#member",
				},
				{
					Object:   "team:openfga/iam",
					Relation: "member",
					User:     "iaco@openfga",
				},
			}},
		},
	},
	{
		_name: "ExecuteSucceedsForWriteAndDelete",
		// state
		schemaVersion: typesystem.SchemaVersion1_0,
		typeDefinitions: []*openfgapb.TypeDefinition{
			{
				Type: "repo",
				Relations: map[string]*openfgapb.Userset{
					"admin":  {Userset: &openfgapb.Userset_This{}},
					"writer": {Userset: &openfgapb.Userset_This{}},
				},
			},
			{
				Type: "org",
				Relations: map[string]*openfgapb.Userset{
					"owner": {Userset: &openfgapb.Userset_This{}},
				},
			},
			{
				Type: "team",
				Relations: map[string]*openfgapb.Userset{
					"member": {Userset: &openfgapb.Userset_This{}},
				},
			}},
		tuples: []*openfgapb.TupleKey{
			{
				Object:   "org:openfga",
				Relation: "owner",
				User:     "github|yenkel@openfga",
			},
			{
				Object:   "repo:openfga/openfga",
				Relation: "reader",
				User:     "team:openfga/platform#member",
			},
		},
		// input
		request: &openfgapb.WriteRequest{
			Writes: &openfgapb.TupleKeys{TupleKeys: []*openfgapb.TupleKey{
				{
					Object:   "org:openfga",
					Relation: "owner",
					User:     "github|jose@openfga",
				},
				{
					Object:   "repo:openfga/openfga",
					Relation: "admin",
					User:     "github|jose@openfga",
				},
				{
					Object:   "repo:openfga/openfga",
					Relation: "writer",
					User:     "team:openfga/iam#member",
				},
				{
					Object:   "team:openfga/iam",
					Relation: "member",
					User:     "iaco@openfga",
				},
			}},
			Deletes: &openfgapb.TupleKeys{TupleKeys: []*openfgapb.TupleKey{
				{
					Object:   "org:openfga",
					Relation: "owner",
					User:     "github|yenkel@openfga",
				},
				{
					Object:   "repo:openfga/openfga",
					Relation: "reader",
					User:     "team:openfga/platform#member",
				},
			}},
		},
	},
	// Begin section with tests for schema version 1.1
	{
		_name: "Delete succeeds even if user field contains a type that is not allowed by the current authorization model",
		// state
		schemaVersion: typesystem.SchemaVersion1_1,
		tuples: []*openfgapb.TupleKey{
			{
				Object:   "org:openfga",
				Relation: "owner",
				User:     "impossible:1",
			},
		},
		typeDefinitions: []*openfgapb.TypeDefinition{
			{
				Type: "user",
			},
			{
				Type: "org",
				Relations: map[string]*openfgapb.Userset{
					"owner": {Userset: &openfgapb.Userset_This{}},
				},
				Metadata: &openfgapb.Metadata{
					Relations: map[string]*openfgapb.RelationMetadata{
						"owner": {
							DirectlyRelatedUserTypes: []*openfgapb.RelationReference{
								{
									Type: "user",
								},
							},
						},
					},
				},
			}},
		request: &openfgapb.WriteRequest{
			Deletes: &openfgapb.TupleKeys{TupleKeys: []*openfgapb.TupleKey{
				tuple.NewTupleKey("org:openfga", "owner", "impossible:1"),
			},
			},
		},
	},
	{
		_name: "Write fails if user field contains a type that does not exist",
		// state
		schemaVersion: typesystem.SchemaVersion1_1,
		typeDefinitions: []*openfgapb.TypeDefinition{
			{
				Type: "user",
			},
			{
				Type: "org",
				Relations: map[string]*openfgapb.Userset{
					"owner": {Userset: &openfgapb.Userset_This{}},
				},
				Metadata: &openfgapb.Metadata{
					Relations: map[string]*openfgapb.RelationMetadata{
						"owner": {
							DirectlyRelatedUserTypes: []*openfgapb.RelationReference{
								{
									Type: "user",
								},
							},
						},
					},
				},
			}},
		request: &openfgapb.WriteRequest{
			Writes: &openfgapb.TupleKeys{TupleKeys: []*openfgapb.TupleKey{
				tuple.NewTupleKey("org:openfga", "owner", "impossible:1"),
			},
			},
		},
		err: serverErrors.InvalidWriteInput,
	},
	{
		_name: "Write fails if user field contains a type that is not allowed by the authorization model (which only allows group:...)",
		// state
		schemaVersion: typesystem.SchemaVersion1_1,
		typeDefinitions: []*openfgapb.TypeDefinition{
			{
				Type: "user",
			},
			{
				Type: "group",
			},
			{
				Type: "document",
				Relations: map[string]*openfgapb.Userset{
					"reader": {Userset: &openfgapb.Userset_This{}},
				},
				Metadata: &openfgapb.Metadata{
					Relations: map[string]*openfgapb.RelationMetadata{
						"reader": {
							DirectlyRelatedUserTypes: []*openfgapb.RelationReference{
								{
									Type: "group",
								},
							},
						},
					},
				},
			},
		},
		request: &openfgapb.WriteRequest{
			Writes: &openfgapb.TupleKeys{TupleKeys: []*openfgapb.TupleKey{
				tuple.NewTupleKey("document:budget", "reader", "user:abc"),
			}},
		},
		err: serverErrors.InvalidTuple("User 'user:abc' is not allowed to have relation reader with document:budget",
			tuple.NewTupleKey("document:budget", "reader", "user:abc"),
		),
	},
	{
		_name: "Write fails if user field is a userset that is not allowed by the authorization model (which only allows group:...)",
		// state
		schemaVersion: typesystem.SchemaVersion1_1,
		typeDefinitions: []*openfgapb.TypeDefinition{
			{
				Type: "user",
			},
			{
				Type: "group",
			},
			{
				Type: "document",
				Relations: map[string]*openfgapb.Userset{
					"reader": {Userset: &openfgapb.Userset_This{}},
				},
				Metadata: &openfgapb.Metadata{
					Relations: map[string]*openfgapb.RelationMetadata{
						"reader": {
							DirectlyRelatedUserTypes: []*openfgapb.RelationReference{
								{
									Type: "group",
								},
							},
						},
					},
				},
			},
		},
		request: &openfgapb.WriteRequest{
			Writes: &openfgapb.TupleKeys{TupleKeys: []*openfgapb.TupleKey{
				tuple.NewTupleKey("document:budget", "reader", "group:abc#member"),
			}},
		},
		err: serverErrors.InvalidTuple("User 'group:abc#member' is not allowed to have relation reader with document:budget",
			tuple.NewTupleKey("document:budget", "reader", "group:abc#member"),
		),
	},
	{
		_name: "Write succeeds if user field contains a type that is allowed by the authorization model (which only allows user:...)",
		// state
		schemaVersion: typesystem.SchemaVersion1_1,
		typeDefinitions: []*openfgapb.TypeDefinition{
			{
				Type: "user",
			},
			{
				Type: "document",
				Relations: map[string]*openfgapb.Userset{
					"reader": {Userset: &openfgapb.Userset_This{}},
				},
				Metadata: &openfgapb.Metadata{
					Relations: map[string]*openfgapb.RelationMetadata{
						"reader": {
							DirectlyRelatedUserTypes: []*openfgapb.RelationReference{
								{
									Type: "user",
								},
							},
						},
					},
				},
			},
		},
		request: &openfgapb.WriteRequest{
			Writes: &openfgapb.TupleKeys{TupleKeys: []*openfgapb.TupleKey{
				tuple.NewTupleKey("document:budget", "reader", "user:bob"),
			}},
		},
	},
	{
		_name: "Write fails if user field contains a type that is not allowed by the authorization model (which only allows group:...#member)",
		// state
		schemaVersion: typesystem.SchemaVersion1_1,
		typeDefinitions: []*openfgapb.TypeDefinition{
			{
				Type: "user",
			},
			{
				Type: "group",
			},
			{
				Type: "document",
				Relations: map[string]*openfgapb.Userset{
					"reader": {Userset: &openfgapb.Userset_This{}},
				},
				Metadata: &openfgapb.Metadata{
					Relations: map[string]*openfgapb.RelationMetadata{
						"reader": {
							DirectlyRelatedUserTypes: []*openfgapb.RelationReference{
								{
									Type:     "group",
									Relation: "member",
								},
							},
						},
					},
				},
			},
		},
		request: &openfgapb.WriteRequest{
			Writes: &openfgapb.TupleKeys{TupleKeys: []*openfgapb.TupleKey{
				tuple.NewTupleKey("document:budget", "reader", "user:abc"),
			}},
		},
		err: serverErrors.InvalidTuple("User 'user:abc' is not allowed to have relation reader with document:budget",
			tuple.NewTupleKey("document:budget", "reader", "user:abc"),
		),
	},
	{
		_name: "Write succeeds if user field contains a type that is allowed by the authorization model (which only allows group:...#member)",
		// state
		schemaVersion: typesystem.SchemaVersion1_1,
		typeDefinitions: []*openfgapb.TypeDefinition{
			{
				Type: "user",
			},
			{
				Type: "group",
			},
			{
				Type: "document",
				Relations: map[string]*openfgapb.Userset{
					"reader": {Userset: &openfgapb.Userset_This{}},
				},
				Metadata: &openfgapb.Metadata{
					Relations: map[string]*openfgapb.RelationMetadata{
						"reader": {
							DirectlyRelatedUserTypes: []*openfgapb.RelationReference{
								{
									Type:     "group",
									Relation: "member",
								},
							},
						},
					},
				},
			},
		},
		request: &openfgapb.WriteRequest{
			Writes: &openfgapb.TupleKeys{TupleKeys: []*openfgapb.TupleKey{
				tuple.NewTupleKey("document:budget", "reader", "group:abc#member"),
			}},
		},
	},
	{
		_name: "Multiple writes succeed if user fields contain a type that is allowed by the authorization model",
		// state
		schemaVersion: typesystem.SchemaVersion1_1,
		typeDefinitions: []*openfgapb.TypeDefinition{
			{
				Type: "user",
			},
			{
				Type: "group",
			},
			{
				Type: "document",
				Relations: map[string]*openfgapb.Userset{
					"reader": {Userset: &openfgapb.Userset_This{}},
				},
				Metadata: &openfgapb.Metadata{
					Relations: map[string]*openfgapb.RelationMetadata{
						"reader": {
							DirectlyRelatedUserTypes: []*openfgapb.RelationReference{
								{
									Type: "user",
								},
								{
									Type:     "group",
									Relation: "member",
								},
							},
						},
					},
				},
			},
		},
		request: &openfgapb.WriteRequest{
			Writes: &openfgapb.TupleKeys{TupleKeys: []*openfgapb.TupleKey{
				tuple.NewTupleKey("document:budget", "reader", "group:abc#member"),
				tuple.NewTupleKey("document:budget", "reader", "user:def"),
			}},
		},
	},
	{
		_name: "Write succeeds if user is * and type references a specific type",
		// state
		schemaVersion: typesystem.SchemaVersion1_1,
		typeDefinitions: []*openfgapb.TypeDefinition{
			{
				Type: "user",
			},
			{
				Type: "group",
			},
			{
				Type: "document",
				Relations: map[string]*openfgapb.Userset{
					"reader": {Userset: &openfgapb.Userset_This{}},
				},
				Metadata: &openfgapb.Metadata{
					Relations: map[string]*openfgapb.RelationMetadata{
						"reader": {
							DirectlyRelatedUserTypes: []*openfgapb.RelationReference{
								{
									Type: "group",
								},
							},
						},
					},
				},
			},
		},
		request: &openfgapb.WriteRequest{
			Writes: &openfgapb.TupleKeys{TupleKeys: []*openfgapb.TupleKey{
				tuple.NewTupleKey("document:budget", "reader", "*"),
			}},
		},
	},
	{
		_name: "Write fails if user is * and type does not reference a specific type",
		// state
		schemaVersion: typesystem.SchemaVersion1_1,
		typeDefinitions: []*openfgapb.TypeDefinition{
			{
				Type: "user",
			},
			{
				Type: "group",
			},
			{
				Type: "document",
				Relations: map[string]*openfgapb.Userset{
					"reader": {Userset: &openfgapb.Userset_This{}},
				},
				Metadata: &openfgapb.Metadata{
					Relations: map[string]*openfgapb.RelationMetadata{
						"reader": {
							DirectlyRelatedUserTypes: []*openfgapb.RelationReference{
								{
									Type:     "group",
									Relation: "member",
								},
							},
						},
					},
				},
			},
		},
		request: &openfgapb.WriteRequest{
			Writes: &openfgapb.TupleKeys{TupleKeys: []*openfgapb.TupleKey{
				tuple.NewTupleKey("document:budget", "reader", "*"),
			}},
		},
		err: serverErrors.InvalidTuple("User '*' is not allowed to have relation reader with document:budget",
			tuple.NewTupleKey("document:budget", "reader", "*"),
		),
	},
	{
		_name: "Write fails if schema version is 1.1 but type definitions are lacking metadata",
		// state
		schemaVersion: typesystem.SchemaVersion1_1,
		typeDefinitions: []*openfgapb.TypeDefinition{
			{
				Type: "document",
				Relations: map[string]*openfgapb.Userset{
					"reader": {Userset: &openfgapb.Userset_This{}},
				},
			},
		},
		request: &openfgapb.WriteRequest{
			Writes: &openfgapb.TupleKeys{TupleKeys: []*openfgapb.TupleKey{
				tuple.NewTupleKey("document:budget", "reader", "*"),
			}},
		},
		err: serverErrors.NewInternalError("invalid authorization model", errors.New("invalid authorization model")),
	},
}

func TestWriteCommand(t *testing.T, datastore storage.OpenFGADatastore) {
	require := require.New(t)
	ctx := context.Background()
	tracer := telemetry.NewNoopTracer()
	logger := logger.NewNoopLogger()

	for _, test := range writeCommandTests {
		t.Run(test._name, func(t *testing.T) {
			store := id.Must(id.New()).String()
			modelID := id.Must(id.New()).String()

			if test.typeDefinitions != nil {
<<<<<<< HEAD
				err := datastore.WriteAuthorizationModel(ctx, store, &openfgapb.AuthorizationModel{
					Id:              modelID,
					SchemaVersion:   "1.0",
					TypeDefinitions: test.typeDefinitions,
				})
=======
				err := datastore.WriteAuthorizationModel(ctx, store, modelID, test.schemaVersion, test.typeDefinitions)
>>>>>>> 35fb276b
				require.NoError(err)
			}

			if test.tuples != nil {
				err := datastore.Write(ctx, store, []*openfgapb.TupleKey{}, test.tuples)
				require.NoError(err)
			}

			cmd := commands.NewWriteCommand(datastore, tracer, logger)
			test.request.StoreId = store
			test.request.AuthorizationModelId = modelID
			resp, gotErr := cmd.Execute(ctx, test.request)

			require.ErrorIs(gotErr, test.err)

			if test.response != nil {
				if resp == nil {
					t.Error("Expected non nil response, got nil")
				}
			}
		})
	}
}<|MERGE_RESOLUTION|>--- conflicted
+++ resolved
@@ -8,11 +8,8 @@
 	"github.com/openfga/openfga/pkg/id"
 	"github.com/openfga/openfga/pkg/logger"
 	"github.com/openfga/openfga/pkg/telemetry"
-<<<<<<< HEAD
-=======
 	"github.com/openfga/openfga/pkg/tuple"
 	"github.com/openfga/openfga/pkg/typesystem"
->>>>>>> 35fb276b
 	"github.com/openfga/openfga/server/commands"
 	serverErrors "github.com/openfga/openfga/server/errors"
 	"github.com/openfga/openfga/storage"
@@ -1158,15 +1155,11 @@
 			modelID := id.Must(id.New()).String()
 
 			if test.typeDefinitions != nil {
-<<<<<<< HEAD
 				err := datastore.WriteAuthorizationModel(ctx, store, &openfgapb.AuthorizationModel{
 					Id:              modelID,
-					SchemaVersion:   "1.0",
+					SchemaVersion:   test.schemaVersion,
 					TypeDefinitions: test.typeDefinitions,
 				})
-=======
-				err := datastore.WriteAuthorizationModel(ctx, store, modelID, test.schemaVersion, test.typeDefinitions)
->>>>>>> 35fb276b
 				require.NoError(err)
 			}
 
