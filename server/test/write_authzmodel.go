--- conflicted
+++ resolved
@@ -49,9 +49,6 @@
 			},
 		},
 		{
-<<<<<<< HEAD
-			name: "fails if too many types",
-=======
 			_name: "succeeds part II",
 			request: &openfgapb.WriteAuthorizationModelRequest{
 				StoreId: "somestoreid",
@@ -110,7 +107,6 @@
 		},
 		{
 			_name: "fails if too many types",
->>>>>>> ca24a371
 			request: &openfgapb.WriteAuthorizationModelRequest{
 				StoreId: storeID,
 				TypeDefinitions: &openfgapb.TypeDefinitions{
