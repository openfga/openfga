package test

import (
	"context"
	"fmt"
	"testing"

	"github.com/openfga/openfga/pkg/id"
	"github.com/openfga/openfga/pkg/logger"
	"github.com/openfga/openfga/pkg/typesystem"
	"github.com/openfga/openfga/server/commands"
	"github.com/openfga/openfga/server/errors"
	"github.com/openfga/openfga/storage"
	"github.com/stretchr/testify/require"
	openfgapb "go.buf.build/openfga/go/openfga/api/openfga/v1"
)

func TestWriteAuthorizationModel(t *testing.T, datastore storage.OpenFGADatastore) {
	storeID, err := id.NewString()
	require.NoError(t, err)

	items := make([]*openfgapb.TypeDefinition, datastore.MaxTypesInTypeDefinition()+1)
	for i := 0; i < datastore.MaxTypesInTypeDefinition(); i++ {
		items[i] = &openfgapb.TypeDefinition{
			Type: fmt.Sprintf("type%v", i),
			Relations: map[string]*openfgapb.Userset{
				"admin": {Userset: &openfgapb.Userset_This{}},
			},
		}
	}

	var tests = []struct {
		name    string
		request *openfgapb.WriteAuthorizationModelRequest
		err     error
	}{
		{
			name: "succeeds",
			request: &openfgapb.WriteAuthorizationModelRequest{
<<<<<<< HEAD
				StoreId: "somestoreid",
=======
				StoreId: storeID,
>>>>>>> 46fce4c6
				TypeDefinitions: []*openfgapb.TypeDefinition{
					{
						Type: "repo",
						Relations: map[string]*openfgapb.Userset{
							"admin": {Userset: &openfgapb.Userset_This{}},
						},
					},
				},
			},
		},
		{
			name: "succeeds part II",
			request: &openfgapb.WriteAuthorizationModelRequest{
				StoreId: "somestoreid",
				TypeDefinitions: []*openfgapb.TypeDefinition{
					{
						Type: "group",
						Relations: map[string]*openfgapb.Userset{
							"member": {Userset: &openfgapb.Userset_This{}},
						},
					},
					{
						Type: "document",
						Relations: map[string]*openfgapb.Userset{
							"owner": {Userset: &openfgapb.Userset_This{}},
							"reader": {
								Userset: &openfgapb.Userset_Union{
									Union: &openfgapb.Usersets{
										Child: []*openfgapb.Userset{
											{
												Userset: &openfgapb.Userset_This{},
											},
											{
												Userset: &openfgapb.Userset_ComputedUserset{
													ComputedUserset: &openfgapb.ObjectRelation{Relation: "writer"},
												},
											},
										},
									},
								},
							},
							"writer": {
								Userset: &openfgapb.Userset_Union{
									Union: &openfgapb.Usersets{
										Child: []*openfgapb.Userset{
											{
												Userset: &openfgapb.Userset_This{},
											},
											{
												Userset: &openfgapb.Userset_TupleToUserset{
													TupleToUserset: &openfgapb.TupleToUserset{
														Tupleset:        &openfgapb.ObjectRelation{Relation: "owner"},
														ComputedUserset: &openfgapb.ObjectRelation{Relation: "member"},
													},
												},
											},
										},
									},
								},
							},
						},
					},
				},
			},
		},
		{
			name: "fails if too many types",
			request: &openfgapb.WriteAuthorizationModelRequest{
<<<<<<< HEAD
				StoreId:         "somestoreid",
=======
				StoreId:         storeID,
>>>>>>> 46fce4c6
				TypeDefinitions: items,
			},
			err: errors.ExceededEntityLimit("type definitions in an authorization model", datastore.MaxTypesInTypeDefinition()),
		},
		{
			name: "empty relations is valid",
			request: &openfgapb.WriteAuthorizationModelRequest{
				TypeDefinitions: []*openfgapb.TypeDefinition{
					{
						Type: "repo",
					},
				},
			},
		},
		{
			name: "zero length relations is valid",
			request: &openfgapb.WriteAuthorizationModelRequest{
				TypeDefinitions: []*openfgapb.TypeDefinition{
					{
						Type:      "repo",
						Relations: map[string]*openfgapb.Userset{},
					},
				},
			},
		},
		{
			name: "ExecuteWriteFailsIfSameTypeTwice",
			request: &openfgapb.WriteAuthorizationModelRequest{
<<<<<<< HEAD
=======
				StoreId: storeID,
>>>>>>> 46fce4c6
				TypeDefinitions: []*openfgapb.TypeDefinition{
					{
						Type: "repo",
						Relations: map[string]*openfgapb.Userset{
							"admin": {Userset: &openfgapb.Userset_This{}},
						},
					},
					{
						Type: "repo",
						Relations: map[string]*openfgapb.Userset{
							"admin": {Userset: &openfgapb.Userset_This{}},
						},
					},
				},
			},
			err: errors.CannotAllowDuplicateTypesInOneRequest,
		},
		{
			name: "ExecuteWriteFailsIfEmptyRewrites",
			request: &openfgapb.WriteAuthorizationModelRequest{
<<<<<<< HEAD
=======
				StoreId: storeID,
>>>>>>> 46fce4c6
				TypeDefinitions: []*openfgapb.TypeDefinition{
					{
						Type: "repo",
						Relations: map[string]*openfgapb.Userset{
							"owner": {},
						},
					},
				},
			},
			err: errors.InvalidAuthorizationModelInput(typesystem.InvalidRelationError("repo", "owner")),
		},
		{
			name: "ExecuteWriteFailsIfUnknownRelationInComputedUserset",
			request: &openfgapb.WriteAuthorizationModelRequest{
<<<<<<< HEAD
=======
				StoreId: storeID,
>>>>>>> 46fce4c6
				TypeDefinitions: []*openfgapb.TypeDefinition{
					{
						Type: "repo",
						Relations: map[string]*openfgapb.Userset{
							"writer": {
								Userset: &openfgapb.Userset_ComputedUserset{
									ComputedUserset: &openfgapb.ObjectRelation{
										Object:   "",
										Relation: "owner",
									},
								},
							},
						},
					},
				},
			},
			err: errors.InvalidAuthorizationModelInput(typesystem.RelationDoesNotExistError("repo", "owner")),
		},
		{
			name: "ExecuteWriteFailsIfUnknownRelationInTupleToUserset",
			request: &openfgapb.WriteAuthorizationModelRequest{
<<<<<<< HEAD
=======
				StoreId: storeID,
>>>>>>> 46fce4c6
				TypeDefinitions: []*openfgapb.TypeDefinition{
					{
						Type: "repo",
						Relations: map[string]*openfgapb.Userset{
							"writer": {Userset: &openfgapb.Userset_This{}},
							"viewer": {
								Userset: &openfgapb.Userset_TupleToUserset{
									TupleToUserset: &openfgapb.TupleToUserset{
										Tupleset: &openfgapb.ObjectRelation{
<<<<<<< HEAD
											Object:   "",
											Relation: "writer",
										},
										ComputedUserset: &openfgapb.ObjectRelation{
											Object:   "$TUPLE_USERSET_OBJECT",
=======
											Relation: "writer",
										},
										ComputedUserset: &openfgapb.ObjectRelation{
>>>>>>> 46fce4c6
											Relation: "owner",
										},
									},
								},
							},
						},
					},
				},
			},
			err: errors.InvalidAuthorizationModelInput(typesystem.RelationDoesNotExistError("", "owner")),
		},
		{
			name: "ExecuteWriteFailsIfUnknownRelationInUnion",
			request: &openfgapb.WriteAuthorizationModelRequest{
<<<<<<< HEAD
=======
				StoreId: storeID,
>>>>>>> 46fce4c6
				TypeDefinitions: []*openfgapb.TypeDefinition{
					{
						Type: "repo",
						Relations: map[string]*openfgapb.Userset{
<<<<<<< HEAD
							"writer": {Userset: &openfgapb.Userset_This{}},
=======
							"writer": {
								Userset: &openfgapb.Userset_This{},
							},
>>>>>>> 46fce4c6
							"viewer": {
								Userset: &openfgapb.Userset_Union{
									Union: &openfgapb.Usersets{
										Child: []*openfgapb.Userset{
<<<<<<< HEAD
											{Userset: &openfgapb.Userset_This{}},
											{Userset: &openfgapb.Userset_ComputedUserset{
												ComputedUserset: &openfgapb.ObjectRelation{
													Object:   "",
													Relation: "owner",
												},
											}},
=======
											{
												Userset: &openfgapb.Userset_This{},
											},
											{
												Userset: &openfgapb.Userset_ComputedUserset{
													ComputedUserset: &openfgapb.ObjectRelation{
														Relation: "owner",
													},
												},
											},
>>>>>>> 46fce4c6
										},
									},
								},
							},
						},
					},
				},
			},
			err: errors.InvalidAuthorizationModelInput(typesystem.RelationDoesNotExistError("repo", "owner")),
		},
		{
			name: "ExecuteWriteFailsIfUnknownRelationInDifferenceBaseArgument",
			request: &openfgapb.WriteAuthorizationModelRequest{
<<<<<<< HEAD
=======
				StoreId: storeID,
>>>>>>> 46fce4c6
				TypeDefinitions: []*openfgapb.TypeDefinition{
					{
						Type: "repo",
						Relations: map[string]*openfgapb.Userset{
							"writer": {Userset: &openfgapb.Userset_This{}},
							"viewer": {
								Userset: &openfgapb.Userset_Difference{
									Difference: &openfgapb.Difference{
<<<<<<< HEAD
										Base: &openfgapb.Userset{Userset: &openfgapb.Userset_ComputedUserset{
											ComputedUserset: &openfgapb.ObjectRelation{
												Object:   "",
												Relation: "writer",
											},
										}},
										Subtract: &openfgapb.Userset{Userset: &openfgapb.Userset_ComputedUserset{
											ComputedUserset: &openfgapb.ObjectRelation{
												Object:   "",
												Relation: "owner",
											},
										}},
=======
										Base: &openfgapb.Userset{
											Userset: &openfgapb.Userset_ComputedUserset{
												ComputedUserset: &openfgapb.ObjectRelation{
													Relation: "writer",
												},
											},
										},
										Subtract: &openfgapb.Userset{
											Userset: &openfgapb.Userset_ComputedUserset{
												ComputedUserset: &openfgapb.ObjectRelation{
													Relation: "owner",
												},
											},
										},
>>>>>>> 46fce4c6
									},
								},
							},
						},
					},
				},
			},
			err: errors.InvalidAuthorizationModelInput(typesystem.RelationDoesNotExistError("repo", "owner")),
		},
		{
			name: "ExecuteWriteFailsIfUnknownRelationInDifferenceSubtractArgument",
			request: &openfgapb.WriteAuthorizationModelRequest{
<<<<<<< HEAD
=======
				StoreId: storeID,
>>>>>>> 46fce4c6
				TypeDefinitions: []*openfgapb.TypeDefinition{
					{
						Type: "repo",
						Relations: map[string]*openfgapb.Userset{
							"writer": {Userset: &openfgapb.Userset_This{}},
							"viewer": {
								Userset: &openfgapb.Userset_Difference{
									Difference: &openfgapb.Difference{
<<<<<<< HEAD
										Base: &openfgapb.Userset{Userset: &openfgapb.Userset_ComputedUserset{
											ComputedUserset: &openfgapb.ObjectRelation{
												Object:   "",
												Relation: "owner",
											},
										}},
										Subtract: &openfgapb.Userset{Userset: &openfgapb.Userset_ComputedUserset{
											ComputedUserset: &openfgapb.ObjectRelation{
												Object:   "",
												Relation: "writer",
											},
										}},
=======
										Base: &openfgapb.Userset{
											Userset: &openfgapb.Userset_ComputedUserset{
												ComputedUserset: &openfgapb.ObjectRelation{
													Relation: "owner",
												},
											},
										},
										Subtract: &openfgapb.Userset{
											Userset: &openfgapb.Userset_ComputedUserset{
												ComputedUserset: &openfgapb.ObjectRelation{
													Relation: "writer",
												},
											},
										},
>>>>>>> 46fce4c6
									},
								},
							},
						},
					},
				},
			},
			err: errors.InvalidAuthorizationModelInput(typesystem.RelationDoesNotExistError("repo", "owner")),
		},
		{
			name: "ExecuteWriteFailsIfUnknownRelationInTupleToUsersetTupleset",
			request: &openfgapb.WriteAuthorizationModelRequest{
<<<<<<< HEAD
=======
				StoreId: storeID,
>>>>>>> 46fce4c6
				TypeDefinitions: []*openfgapb.TypeDefinition{
					{
						Type: "repo",
						Relations: map[string]*openfgapb.Userset{
<<<<<<< HEAD
							"writer": {Userset: &openfgapb.Userset_This{}},
=======
							"writer": {
								Userset: &openfgapb.Userset_This{},
							},
>>>>>>> 46fce4c6
							"viewer": {
								Userset: &openfgapb.Userset_TupleToUserset{
									TupleToUserset: &openfgapb.TupleToUserset{
										Tupleset: &openfgapb.ObjectRelation{
<<<<<<< HEAD
											Object:   "",
											Relation: "owner",
										},
										ComputedUserset: &openfgapb.ObjectRelation{
											Object:   "$TUPLE_USERSET_OBJECT",
=======
											Relation: "owner",
										},
										ComputedUserset: &openfgapb.ObjectRelation{
>>>>>>> 46fce4c6
											Relation: "from",
										},
									},
								},
							},
						},
					},
				},
			},
			err: errors.InvalidAuthorizationModelInput(typesystem.RelationDoesNotExistError("repo", "owner")),
		},
		{
			name: "ExecuteWriteFailsIfUnknownRelationInTupleToUsersetComputedUserset",
			request: &openfgapb.WriteAuthorizationModelRequest{
<<<<<<< HEAD
=======
				StoreId: storeID,
>>>>>>> 46fce4c6
				TypeDefinitions: []*openfgapb.TypeDefinition{
					{
						Type: "repo",
						Relations: map[string]*openfgapb.Userset{
<<<<<<< HEAD
							"writer": {Userset: &openfgapb.Userset_This{}},
=======
							"writer": {
								Userset: &openfgapb.Userset_This{},
							},
>>>>>>> 46fce4c6
							"viewer": {
								Userset: &openfgapb.Userset_TupleToUserset{
									TupleToUserset: &openfgapb.TupleToUserset{
										Tupleset: &openfgapb.ObjectRelation{
<<<<<<< HEAD
											Object:   "",
											Relation: "writer",
										},
										ComputedUserset: &openfgapb.ObjectRelation{
											Object:   "$TUPLE_USERSET_OBJECT",
=======
											Relation: "writer",
										},
										ComputedUserset: &openfgapb.ObjectRelation{
>>>>>>> 46fce4c6
											Relation: "owner",
										},
									},
								},
							},
						},
					},
				},
			},
			err: errors.InvalidAuthorizationModelInput(typesystem.RelationDoesNotExistError("", "owner")),
		},
		{
			name: "ExecuteWriteFailsIfTupleToUsersetReferencesUnknownRelation",
			request: &openfgapb.WriteAuthorizationModelRequest{
<<<<<<< HEAD
=======
				StoreId: storeID,
>>>>>>> 46fce4c6
				TypeDefinitions: []*openfgapb.TypeDefinition{
					{
						Type: "foo",
						Relations: map[string]*openfgapb.Userset{
							"writer": {
								Userset: &openfgapb.Userset_ComputedUserset{
									ComputedUserset: &openfgapb.ObjectRelation{
<<<<<<< HEAD
										Object:   "",
=======
>>>>>>> 46fce4c6
										Relation: "reader",
									},
								},
							},
							"reader": {
								Userset: &openfgapb.Userset_This{},
							},
						},
					},
					{
						Type: "bar",
						Relations: map[string]*openfgapb.Userset{
							"owner": {
								Userset: &openfgapb.Userset_ComputedUserset{
									ComputedUserset: &openfgapb.ObjectRelation{
<<<<<<< HEAD
										Object:   "",
=======
>>>>>>> 46fce4c6
										Relation: "writer",
									},
								},
							},
						},
					},
				},
			},
			err: errors.InvalidAuthorizationModelInput(typesystem.RelationDoesNotExistError("bar", "writer")),
		},
		{
			name: "ExecuteWriteFailsIfUnknownRelationInIntersection",
			request: &openfgapb.WriteAuthorizationModelRequest{
<<<<<<< HEAD
=======
				StoreId: storeID,
>>>>>>> 46fce4c6
				TypeDefinitions: []*openfgapb.TypeDefinition{
					{
						Type: "repo",
						Relations: map[string]*openfgapb.Userset{
							"writer": {Userset: &openfgapb.Userset_This{}},
							"viewer": {
								Userset: &openfgapb.Userset_Intersection{
									Intersection: &openfgapb.Usersets{
										Child: []*openfgapb.Userset{
<<<<<<< HEAD
											{Userset: &openfgapb.Userset_This{}},
											{Userset: &openfgapb.Userset_ComputedUserset{
												ComputedUserset: &openfgapb.ObjectRelation{
													Object:   "",
													Relation: "owner",
												},
											}},
=======
											{
												Userset: &openfgapb.Userset_This{},
											},
											{
												Userset: &openfgapb.Userset_ComputedUserset{
													ComputedUserset: &openfgapb.ObjectRelation{
														Relation: "owner",
													},
												},
											},
>>>>>>> 46fce4c6
										},
									},
								},
							},
						},
					},
				},
			},
			err: errors.InvalidAuthorizationModelInput(typesystem.RelationDoesNotExistError("repo", "owner")),
		},
		{
			name: "ExecuteWriteFailsIfDifferenceIncludesSameRelationTwice",
			request: &openfgapb.WriteAuthorizationModelRequest{
<<<<<<< HEAD
=======
				StoreId: storeID,
>>>>>>> 46fce4c6
				TypeDefinitions: []*openfgapb.TypeDefinition{
					{
						Type: "repo",
						Relations: map[string]*openfgapb.Userset{
							"viewer": {
								Userset: &openfgapb.Userset_Difference{
									Difference: &openfgapb.Difference{
<<<<<<< HEAD
										Base: &openfgapb.Userset{Userset: &openfgapb.Userset_This{}},
										Subtract: &openfgapb.Userset{Userset: &openfgapb.Userset_ComputedUserset{
											ComputedUserset: &openfgapb.ObjectRelation{
												Object:   "",
												Relation: "viewer",
											},
										}},
=======
										Base: &openfgapb.Userset{
											Userset: &openfgapb.Userset_This{},
										},
										Subtract: &openfgapb.Userset{
											Userset: &openfgapb.Userset_ComputedUserset{
												ComputedUserset: &openfgapb.ObjectRelation{
													Relation: "viewer",
												},
											},
										},
>>>>>>> 46fce4c6
									},
								},
							},
						},
					},
				},
			},
			err: errors.InvalidAuthorizationModelInput(typesystem.InvalidRelationError("repo", "viewer")),
		},
		{
			name: "ExecuteWriteFailsIfUnionIncludesSameRelationTwice",
			request: &openfgapb.WriteAuthorizationModelRequest{
<<<<<<< HEAD
				StoreId: testutils.CreateRandomString(10),
=======
				StoreId: storeID,
>>>>>>> 46fce4c6
				TypeDefinitions: []*openfgapb.TypeDefinition{
					{
						Type: "repo",
						Relations: map[string]*openfgapb.Userset{
							"viewer": {
								Userset: &openfgapb.Userset_Union{
									Union: &openfgapb.Usersets{
										Child: []*openfgapb.Userset{
											{Userset: &openfgapb.Userset_ComputedUserset{
												ComputedUserset: &openfgapb.ObjectRelation{
													Relation: "viewer",
												},
											}},
										},
									},
								},
							},
						},
					},
				},
			},
			err: errors.InvalidAuthorizationModelInput(typesystem.InvalidRelationError("repo", "viewer")),
		},
		{
			name: "ExecuteWriteFailsIfIntersectionIncludesSameRelationTwice",
			request: &openfgapb.WriteAuthorizationModelRequest{
<<<<<<< HEAD
=======
				StoreId: storeID,
>>>>>>> 46fce4c6
				TypeDefinitions: []*openfgapb.TypeDefinition{
					{
						Type: "repo",
						Relations: map[string]*openfgapb.Userset{
							"viewer": {
								Userset: &openfgapb.Userset_Intersection{
									Intersection: &openfgapb.Usersets{Child: []*openfgapb.Userset{
										{Userset: &openfgapb.Userset_ComputedUserset{
											ComputedUserset: &openfgapb.ObjectRelation{
												Relation: "viewer",
											},
										}},
										{Userset: &openfgapb.Userset_This{}},
									}},
								},
							},
						},
					},
				},
			},
			err: errors.InvalidAuthorizationModelInput(typesystem.InvalidRelationError("repo", "viewer")),
		},
	}

	ctx := context.Background()
	logger := logger.NewNoopLogger()

	for _, test := range tests {
		t.Run(test.name, func(t *testing.T) {
			cmd := commands.NewWriteAuthorizationModelCommand(datastore, logger)
			resp, err := cmd.Execute(ctx, test.request)
			require.ErrorIs(t, err, test.err)

			if err == nil {
				require.True(t, id.IsValid(resp.AuthorizationModelId))
			}
		})
	}
}<|MERGE_RESOLUTION|>--- conflicted
+++ resolved
@@ -37,11 +37,7 @@
 		{
 			name: "succeeds",
 			request: &openfgapb.WriteAuthorizationModelRequest{
-<<<<<<< HEAD
-				StoreId: "somestoreid",
-=======
-				StoreId: storeID,
->>>>>>> 46fce4c6
+				StoreId: storeID,
 				TypeDefinitions: []*openfgapb.TypeDefinition{
 					{
 						Type: "repo",
@@ -110,11 +106,7 @@
 		{
 			name: "fails if too many types",
 			request: &openfgapb.WriteAuthorizationModelRequest{
-<<<<<<< HEAD
-				StoreId:         "somestoreid",
-=======
 				StoreId:         storeID,
->>>>>>> 46fce4c6
 				TypeDefinitions: items,
 			},
 			err: errors.ExceededEntityLimit("type definitions in an authorization model", datastore.MaxTypesInTypeDefinition()),
@@ -143,10 +135,7 @@
 		{
 			name: "ExecuteWriteFailsIfSameTypeTwice",
 			request: &openfgapb.WriteAuthorizationModelRequest{
-<<<<<<< HEAD
-=======
-				StoreId: storeID,
->>>>>>> 46fce4c6
+				StoreId: storeID,
 				TypeDefinitions: []*openfgapb.TypeDefinition{
 					{
 						Type: "repo",
@@ -167,10 +156,7 @@
 		{
 			name: "ExecuteWriteFailsIfEmptyRewrites",
 			request: &openfgapb.WriteAuthorizationModelRequest{
-<<<<<<< HEAD
-=======
-				StoreId: storeID,
->>>>>>> 46fce4c6
+				StoreId: storeID,
 				TypeDefinitions: []*openfgapb.TypeDefinition{
 					{
 						Type: "repo",
@@ -185,10 +171,7 @@
 		{
 			name: "ExecuteWriteFailsIfUnknownRelationInComputedUserset",
 			request: &openfgapb.WriteAuthorizationModelRequest{
-<<<<<<< HEAD
-=======
-				StoreId: storeID,
->>>>>>> 46fce4c6
+				StoreId: storeID,
 				TypeDefinitions: []*openfgapb.TypeDefinition{
 					{
 						Type: "repo",
@@ -210,10 +193,7 @@
 		{
 			name: "ExecuteWriteFailsIfUnknownRelationInTupleToUserset",
 			request: &openfgapb.WriteAuthorizationModelRequest{
-<<<<<<< HEAD
-=======
-				StoreId: storeID,
->>>>>>> 46fce4c6
+				StoreId: storeID,
 				TypeDefinitions: []*openfgapb.TypeDefinition{
 					{
 						Type: "repo",
@@ -223,17 +203,9 @@
 								Userset: &openfgapb.Userset_TupleToUserset{
 									TupleToUserset: &openfgapb.TupleToUserset{
 										Tupleset: &openfgapb.ObjectRelation{
-<<<<<<< HEAD
-											Object:   "",
 											Relation: "writer",
 										},
 										ComputedUserset: &openfgapb.ObjectRelation{
-											Object:   "$TUPLE_USERSET_OBJECT",
-=======
-											Relation: "writer",
-										},
-										ComputedUserset: &openfgapb.ObjectRelation{
->>>>>>> 46fce4c6
 											Relation: "owner",
 										},
 									},
@@ -248,34 +220,18 @@
 		{
 			name: "ExecuteWriteFailsIfUnknownRelationInUnion",
 			request: &openfgapb.WriteAuthorizationModelRequest{
-<<<<<<< HEAD
-=======
-				StoreId: storeID,
->>>>>>> 46fce4c6
-				TypeDefinitions: []*openfgapb.TypeDefinition{
-					{
-						Type: "repo",
-						Relations: map[string]*openfgapb.Userset{
-<<<<<<< HEAD
-							"writer": {Userset: &openfgapb.Userset_This{}},
-=======
+				StoreId: storeID,
+				TypeDefinitions: []*openfgapb.TypeDefinition{
+					{
+						Type: "repo",
+						Relations: map[string]*openfgapb.Userset{
 							"writer": {
 								Userset: &openfgapb.Userset_This{},
 							},
->>>>>>> 46fce4c6
 							"viewer": {
 								Userset: &openfgapb.Userset_Union{
 									Union: &openfgapb.Usersets{
 										Child: []*openfgapb.Userset{
-<<<<<<< HEAD
-											{Userset: &openfgapb.Userset_This{}},
-											{Userset: &openfgapb.Userset_ComputedUserset{
-												ComputedUserset: &openfgapb.ObjectRelation{
-													Object:   "",
-													Relation: "owner",
-												},
-											}},
-=======
 											{
 												Userset: &openfgapb.Userset_This{},
 											},
@@ -286,7 +242,6 @@
 													},
 												},
 											},
->>>>>>> 46fce4c6
 										},
 									},
 								},
@@ -300,10 +255,7 @@
 		{
 			name: "ExecuteWriteFailsIfUnknownRelationInDifferenceBaseArgument",
 			request: &openfgapb.WriteAuthorizationModelRequest{
-<<<<<<< HEAD
-=======
-				StoreId: storeID,
->>>>>>> 46fce4c6
+				StoreId: storeID,
 				TypeDefinitions: []*openfgapb.TypeDefinition{
 					{
 						Type: "repo",
@@ -312,20 +264,6 @@
 							"viewer": {
 								Userset: &openfgapb.Userset_Difference{
 									Difference: &openfgapb.Difference{
-<<<<<<< HEAD
-										Base: &openfgapb.Userset{Userset: &openfgapb.Userset_ComputedUserset{
-											ComputedUserset: &openfgapb.ObjectRelation{
-												Object:   "",
-												Relation: "writer",
-											},
-										}},
-										Subtract: &openfgapb.Userset{Userset: &openfgapb.Userset_ComputedUserset{
-											ComputedUserset: &openfgapb.ObjectRelation{
-												Object:   "",
-												Relation: "owner",
-											},
-										}},
-=======
 										Base: &openfgapb.Userset{
 											Userset: &openfgapb.Userset_ComputedUserset{
 												ComputedUserset: &openfgapb.ObjectRelation{
@@ -340,7 +278,6 @@
 												},
 											},
 										},
->>>>>>> 46fce4c6
 									},
 								},
 							},
@@ -353,10 +290,7 @@
 		{
 			name: "ExecuteWriteFailsIfUnknownRelationInDifferenceSubtractArgument",
 			request: &openfgapb.WriteAuthorizationModelRequest{
-<<<<<<< HEAD
-=======
-				StoreId: storeID,
->>>>>>> 46fce4c6
+				StoreId: storeID,
 				TypeDefinitions: []*openfgapb.TypeDefinition{
 					{
 						Type: "repo",
@@ -365,20 +299,6 @@
 							"viewer": {
 								Userset: &openfgapb.Userset_Difference{
 									Difference: &openfgapb.Difference{
-<<<<<<< HEAD
-										Base: &openfgapb.Userset{Userset: &openfgapb.Userset_ComputedUserset{
-											ComputedUserset: &openfgapb.ObjectRelation{
-												Object:   "",
-												Relation: "owner",
-											},
-										}},
-										Subtract: &openfgapb.Userset{Userset: &openfgapb.Userset_ComputedUserset{
-											ComputedUserset: &openfgapb.ObjectRelation{
-												Object:   "",
-												Relation: "writer",
-											},
-										}},
-=======
 										Base: &openfgapb.Userset{
 											Userset: &openfgapb.Userset_ComputedUserset{
 												ComputedUserset: &openfgapb.ObjectRelation{
@@ -393,7 +313,6 @@
 												},
 											},
 										},
->>>>>>> 46fce4c6
 									},
 								},
 							},
@@ -406,36 +325,21 @@
 		{
 			name: "ExecuteWriteFailsIfUnknownRelationInTupleToUsersetTupleset",
 			request: &openfgapb.WriteAuthorizationModelRequest{
-<<<<<<< HEAD
-=======
-				StoreId: storeID,
->>>>>>> 46fce4c6
-				TypeDefinitions: []*openfgapb.TypeDefinition{
-					{
-						Type: "repo",
-						Relations: map[string]*openfgapb.Userset{
-<<<<<<< HEAD
-							"writer": {Userset: &openfgapb.Userset_This{}},
-=======
+				StoreId: storeID,
+				TypeDefinitions: []*openfgapb.TypeDefinition{
+					{
+						Type: "repo",
+						Relations: map[string]*openfgapb.Userset{
 							"writer": {
 								Userset: &openfgapb.Userset_This{},
 							},
->>>>>>> 46fce4c6
 							"viewer": {
 								Userset: &openfgapb.Userset_TupleToUserset{
 									TupleToUserset: &openfgapb.TupleToUserset{
 										Tupleset: &openfgapb.ObjectRelation{
-<<<<<<< HEAD
-											Object:   "",
 											Relation: "owner",
 										},
 										ComputedUserset: &openfgapb.ObjectRelation{
-											Object:   "$TUPLE_USERSET_OBJECT",
-=======
-											Relation: "owner",
-										},
-										ComputedUserset: &openfgapb.ObjectRelation{
->>>>>>> 46fce4c6
 											Relation: "from",
 										},
 									},
@@ -450,36 +354,21 @@
 		{
 			name: "ExecuteWriteFailsIfUnknownRelationInTupleToUsersetComputedUserset",
 			request: &openfgapb.WriteAuthorizationModelRequest{
-<<<<<<< HEAD
-=======
-				StoreId: storeID,
->>>>>>> 46fce4c6
-				TypeDefinitions: []*openfgapb.TypeDefinition{
-					{
-						Type: "repo",
-						Relations: map[string]*openfgapb.Userset{
-<<<<<<< HEAD
-							"writer": {Userset: &openfgapb.Userset_This{}},
-=======
+				StoreId: storeID,
+				TypeDefinitions: []*openfgapb.TypeDefinition{
+					{
+						Type: "repo",
+						Relations: map[string]*openfgapb.Userset{
 							"writer": {
 								Userset: &openfgapb.Userset_This{},
 							},
->>>>>>> 46fce4c6
 							"viewer": {
 								Userset: &openfgapb.Userset_TupleToUserset{
 									TupleToUserset: &openfgapb.TupleToUserset{
 										Tupleset: &openfgapb.ObjectRelation{
-<<<<<<< HEAD
-											Object:   "",
 											Relation: "writer",
 										},
 										ComputedUserset: &openfgapb.ObjectRelation{
-											Object:   "$TUPLE_USERSET_OBJECT",
-=======
-											Relation: "writer",
-										},
-										ComputedUserset: &openfgapb.ObjectRelation{
->>>>>>> 46fce4c6
 											Relation: "owner",
 										},
 									},
@@ -494,10 +383,7 @@
 		{
 			name: "ExecuteWriteFailsIfTupleToUsersetReferencesUnknownRelation",
 			request: &openfgapb.WriteAuthorizationModelRequest{
-<<<<<<< HEAD
-=======
-				StoreId: storeID,
->>>>>>> 46fce4c6
+				StoreId: storeID,
 				TypeDefinitions: []*openfgapb.TypeDefinition{
 					{
 						Type: "foo",
@@ -505,10 +391,6 @@
 							"writer": {
 								Userset: &openfgapb.Userset_ComputedUserset{
 									ComputedUserset: &openfgapb.ObjectRelation{
-<<<<<<< HEAD
-										Object:   "",
-=======
->>>>>>> 46fce4c6
 										Relation: "reader",
 									},
 								},
@@ -524,10 +406,6 @@
 							"owner": {
 								Userset: &openfgapb.Userset_ComputedUserset{
 									ComputedUserset: &openfgapb.ObjectRelation{
-<<<<<<< HEAD
-										Object:   "",
-=======
->>>>>>> 46fce4c6
 										Relation: "writer",
 									},
 								},
@@ -541,10 +419,7 @@
 		{
 			name: "ExecuteWriteFailsIfUnknownRelationInIntersection",
 			request: &openfgapb.WriteAuthorizationModelRequest{
-<<<<<<< HEAD
-=======
-				StoreId: storeID,
->>>>>>> 46fce4c6
+				StoreId: storeID,
 				TypeDefinitions: []*openfgapb.TypeDefinition{
 					{
 						Type: "repo",
@@ -554,15 +429,6 @@
 								Userset: &openfgapb.Userset_Intersection{
 									Intersection: &openfgapb.Usersets{
 										Child: []*openfgapb.Userset{
-<<<<<<< HEAD
-											{Userset: &openfgapb.Userset_This{}},
-											{Userset: &openfgapb.Userset_ComputedUserset{
-												ComputedUserset: &openfgapb.ObjectRelation{
-													Object:   "",
-													Relation: "owner",
-												},
-											}},
-=======
 											{
 												Userset: &openfgapb.Userset_This{},
 											},
@@ -573,7 +439,6 @@
 													},
 												},
 											},
->>>>>>> 46fce4c6
 										},
 									},
 								},
@@ -587,10 +452,7 @@
 		{
 			name: "ExecuteWriteFailsIfDifferenceIncludesSameRelationTwice",
 			request: &openfgapb.WriteAuthorizationModelRequest{
-<<<<<<< HEAD
-=======
-				StoreId: storeID,
->>>>>>> 46fce4c6
+				StoreId: storeID,
 				TypeDefinitions: []*openfgapb.TypeDefinition{
 					{
 						Type: "repo",
@@ -598,15 +460,6 @@
 							"viewer": {
 								Userset: &openfgapb.Userset_Difference{
 									Difference: &openfgapb.Difference{
-<<<<<<< HEAD
-										Base: &openfgapb.Userset{Userset: &openfgapb.Userset_This{}},
-										Subtract: &openfgapb.Userset{Userset: &openfgapb.Userset_ComputedUserset{
-											ComputedUserset: &openfgapb.ObjectRelation{
-												Object:   "",
-												Relation: "viewer",
-											},
-										}},
-=======
 										Base: &openfgapb.Userset{
 											Userset: &openfgapb.Userset_This{},
 										},
@@ -617,7 +470,6 @@
 												},
 											},
 										},
->>>>>>> 46fce4c6
 									},
 								},
 							},
@@ -630,11 +482,7 @@
 		{
 			name: "ExecuteWriteFailsIfUnionIncludesSameRelationTwice",
 			request: &openfgapb.WriteAuthorizationModelRequest{
-<<<<<<< HEAD
-				StoreId: testutils.CreateRandomString(10),
-=======
-				StoreId: storeID,
->>>>>>> 46fce4c6
+				StoreId: storeID,
 				TypeDefinitions: []*openfgapb.TypeDefinition{
 					{
 						Type: "repo",
@@ -661,10 +509,7 @@
 		{
 			name: "ExecuteWriteFailsIfIntersectionIncludesSameRelationTwice",
 			request: &openfgapb.WriteAuthorizationModelRequest{
-<<<<<<< HEAD
-=======
-				StoreId: storeID,
->>>>>>> 46fce4c6
+				StoreId: storeID,
 				TypeDefinitions: []*openfgapb.TypeDefinition{
 					{
 						Type: "repo",
