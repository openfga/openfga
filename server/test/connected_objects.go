package test

import (
	"context"
	"sort"
	"testing"
	"time"

	parser "github.com/craigpastro/openfga-dsl-parser/v2"
	"github.com/oklog/ulid/v2"
	"github.com/openfga/openfga/pkg/tuple"
	"github.com/openfga/openfga/pkg/typesystem"
	"github.com/openfga/openfga/server/commands"
	serverErrors "github.com/openfga/openfga/server/errors"
	"github.com/openfga/openfga/storage"
	"github.com/stretchr/testify/require"
	openfgapb "go.buf.build/openfga/go/openfga/api/openfga/v1"
)

func ConnectedObjectsTest(t *testing.T, ds storage.OpenFGADatastore) {

	tests := []struct {
		name             string
		model            string
		tuples           []*openfgapb.TupleKey
		request          *commands.ConnectedObjectsRequest
		resolveNodeLimit uint32
		limit            uint32
		expectedObjects  []string
		expectedError    error
	}{
<<<<<<< HEAD
		// {
		// 	name: "direct_relations_and_ttu_relations_with_strictly_contextual_tuples",
		// 	request: &commands.ConnectedObjectsRequest{
		// 		StoreID:    ulid.Make().String(),
		// 		ObjectType: "folder",
		// 		Relation:   "viewer",
		// 		User: &commands.UserRefObject{
		// 			Object: &openfgapb.Object{
		// 				Type: "user",
		// 				Id:   "jon",
		// 			},
		// 		},
		// 		ContextualTuples: []*openfgapb.TupleKey{
		// 			tuple.NewTupleKey("folder:folder1", "viewer", "user:jon"),
		// 			tuple.NewTupleKey("folder:folderX", "parent", "user:*"),
		// 		},
		// 	},
		// 	model: `
		// 	type user

		// 	type folder
		// 	  relations
		// 	    define parent: [folder] as self
		// 		define viewer: [user] as self or viewer from parent
		// 	`,
		// 	tuples: []*openfgapb.TupleKey{},
		// 	expectedError: serverErrors.InvalidTuple(
		// 		fmt.Sprintf("unexpected wildcard evaluated on relation '%s#%s'", "folder", "parent"),
		// 		tuple.NewTupleKey("folder:folderX", "parent", tuple.Wildcard),
		// 	),
		// },
=======
		{
			name: "direct_relations_and_ttu_relations_with_wildcard",
			request: &commands.ConnectedObjectsRequest{
				StoreID:    ulid.Make().String(),
				ObjectType: "folder",
				Relation:   "viewer",
				User:       &openfgapb.ObjectRelation{Object: "user:jon"},
				ContextualTuples: []*openfgapb.TupleKey{
					tuple.NewTupleKey("folder:folderX", "parent", "*"),
				},
			},
			model: `
			type user

			type folder
			  relations
			    define parent: [folder] as self
			    define viewer: [user] as self or viewer from parent
			`,
			tuples: []*openfgapb.TupleKey{
				tuple.NewTupleKey("folder:folder1", "viewer", "user:jon"),
			},
			expectedError: serverErrors.InvalidTuple(
				fmt.Sprintf("unexpected wildcard evaluated on relation '%s#%s'", "folder", "parent"),
				tuple.NewTupleKey("folder:folderX", "parent", tuple.Wildcard),
			),
		},
		{
			name: "direct_relations_and_ttu_relations_with_strictly_contextual_tuples",
			request: &commands.ConnectedObjectsRequest{
				StoreID:    ulid.Make().String(),
				ObjectType: "folder",
				Relation:   "viewer",
				User:       &openfgapb.ObjectRelation{Object: "user:jon"},
				ContextualTuples: []*openfgapb.TupleKey{
					tuple.NewTupleKey("folder:folder1", "viewer", "user:jon"),
					tuple.NewTupleKey("folder:folderX", "parent", "*"),
				},
			},
			model: `
			type user

			type folder
			  relations
			    define parent: [folder] as self
			    define viewer: [user] as self or viewer from parent
			`,
			tuples: []*openfgapb.TupleKey{},
			expectedError: serverErrors.InvalidTuple(
				fmt.Sprintf("unexpected wildcard evaluated on relation '%s#%s'", "folder", "parent"),
				tuple.NewTupleKey("folder:folderX", "parent", tuple.Wildcard),
			),
		},
		{
			name: "restrict_results_based_on_limit",
			request: &commands.ConnectedObjectsRequest{
				StoreID:          ulid.Make().String(),
				ObjectType:       "folder",
				Relation:         "viewer",
				User:             &openfgapb.ObjectRelation{Object: "user:jon"},
				ContextualTuples: []*openfgapb.TupleKey{},
			},
			limit: 2,
			model: `
			type user

			type folder
			  relations
			    define viewer: [user] as self
			`,
			tuples: []*openfgapb.TupleKey{
				tuple.NewTupleKey("folder:folder1", "viewer", "user:jon"),
				tuple.NewTupleKey("folder:folder2", "viewer", "user:jon"),
				tuple.NewTupleKey("folder:folder3", "viewer", "user:jon"),
			},
			expectedObjects: []string{"folder:folder1", "folder:folder2"},
		},
>>>>>>> 01d68ed7
		{
			name: "resolve_direct_relationships_with_tuples_and_contextual_tuples",
			request: &commands.ConnectedObjectsRequest{
				StoreID:    ulid.Make().String(),
				ObjectType: "document",
				Relation:   "viewer",
				User: &commands.UserRefObject{
					Object: &openfgapb.Object{
						Type: "user",
						Id:   "jon",
					},
				},
				ContextualTuples: []*openfgapb.TupleKey{
					tuple.NewTupleKey("document:doc2", "viewer", "user:bob"),
					tuple.NewTupleKey("document:doc3", "viewer", "user:jon"),
				},
			},
			model: `
			type user

			type document
			  relations
			    define viewer: [user] as self
			`,
			tuples: []*openfgapb.TupleKey{
				tuple.NewTupleKey("document:doc1", "viewer", "user:jon"),
			},
			expectedObjects: []string{"document:doc1", "document:doc3"},
		},
		{
			name: "direct_relations_involving_relationships_with_users_and_usersets",
			request: &commands.ConnectedObjectsRequest{
				StoreID:    ulid.Make().String(),
				ObjectType: "document",
				Relation:   "viewer",
				User: &commands.UserRefObject{Object: &openfgapb.Object{
					Type: "user",
					Id:   "jon",
				}},
			},
			model: `
			type user

			type group
			  relations
			    define member: [user] as self

			type document
			  relations
			    define viewer: [user, group#member] as self
			`,
			tuples: []*openfgapb.TupleKey{
				tuple.NewTupleKey("document:doc1", "viewer", "user:jon"),
				tuple.NewTupleKey("document:doc2", "viewer", "user:bob"),
				tuple.NewTupleKey("document:doc3", "viewer", "group:openfga#member"),
				tuple.NewTupleKey("group:openfga", "member", "user:jon"),
			},
			expectedObjects: []string{"document:doc1", "document:doc3"},
		},
		{
			name: "success_with_direct_relationships_and_computed_usersets",
			request: &commands.ConnectedObjectsRequest{
				StoreID:    ulid.Make().String(),
				ObjectType: "document",
				Relation:   "viewer",
				User: &commands.UserRefObject{Object: &openfgapb.Object{
					Type: "user",
					Id:   "jon",
				}},
			},
			model: `
			type user

			type group
			  relations
			    define member: [user] as self

			type document
			  relations
			    define owner: [user, group#member] as self
			    define viewer as owner
			`,
			tuples: []*openfgapb.TupleKey{
				tuple.NewTupleKey("document:doc1", "owner", "user:jon"),
				tuple.NewTupleKey("document:doc2", "owner", "user:bob"),
				tuple.NewTupleKey("document:doc3", "owner", "group:openfga#member"),
				tuple.NewTupleKey("group:openfga", "member", "user:jon"),
			},
			expectedObjects: []string{"document:doc1", "document:doc3"},
		},
		{
			name: "success_with_many_tuples",
			request: &commands.ConnectedObjectsRequest{
				StoreID:    ulid.Make().String(),
				ObjectType: "document",
				Relation:   "viewer",
				User: &commands.UserRefObject{
					Object: &openfgapb.Object{
						Type: "user",
						Id:   "jon",
					},
				},
				ContextualTuples: []*openfgapb.TupleKey{
					tuple.NewTupleKey("folder:folder5", "parent", "folder:folder4"),
					tuple.NewTupleKey("folder:folder6", "viewer", "user:bob"),
				},
			},
			model: `
			type user

			type group
			  relations
			    define member: [user, group#member] as self

			type folder
			  relations
			    define parent: [folder] as self
			    define viewer: [user, group#member] as self or viewer from parent

			type document
			  relations
			    define parent: [folder] as self
			    define viewer as viewer from parent
			`,
			tuples: []*openfgapb.TupleKey{
				tuple.NewTupleKey("folder:folder1", "viewer", "user:jon"),
				tuple.NewTupleKey("folder:folder2", "parent", "folder:folder1"),
				tuple.NewTupleKey("folder:folder3", "parent", "folder:folder2"),
				tuple.NewTupleKey("folder:folder4", "viewer", "group:eng#member"),

				tuple.NewTupleKey("document:doc1", "parent", "folder:folder3"),
				tuple.NewTupleKey("document:doc2", "parent", "folder:folder5"),
				tuple.NewTupleKey("document:doc3", "parent", "folder:folder6"),

				tuple.NewTupleKey("group:eng", "member", "group:openfga#member"),
				tuple.NewTupleKey("group:openfga", "member", "user:jon"),
			},
			expectedObjects: []string{"document:doc1", "document:doc2"},
		},
		{
			name: "resolve_objects_involved_in_recursive_hierarchy",
			request: &commands.ConnectedObjectsRequest{
				StoreID:    ulid.Make().String(),
				ObjectType: "folder",
				Relation:   "viewer",
				User: &commands.UserRefObject{
					Object: &openfgapb.Object{
						Type: "user",
						Id:   "jon",
					},
				},
			},
			model: `
			type user

			type folder
			  relations
			    define parent: [folder] as self
			    define viewer: [user] as self or viewer from parent
			`,
			tuples: []*openfgapb.TupleKey{
				tuple.NewTupleKey("folder:folder1", "viewer", "user:jon"),
				tuple.NewTupleKey("folder:folder2", "parent", "folder:folder1"),
				tuple.NewTupleKey("folder:folder3", "parent", "folder:folder2"),
			},
			expectedObjects: []string{"folder:folder1", "folder:folder2", "folder:folder3"},
		},
		{
			name: "resolution_depth_exceeded_failure",
			request: &commands.ConnectedObjectsRequest{
				StoreID:    ulid.Make().String(),
				ObjectType: "folder",
				Relation:   "viewer",
				User: &commands.UserRefObject{
					Object: &openfgapb.Object{
						Type: "user",
						Id:   "jon",
					},
				},
			},
			resolveNodeLimit: 2,
			model: `
			type user

			type folder
			  relations
			    define parent: [folder] as self
			    define viewer: [user] as self or viewer from parent
			`,
			tuples: []*openfgapb.TupleKey{
				tuple.NewTupleKey("folder:folder1", "viewer", "user:jon"),
				tuple.NewTupleKey("folder:folder2", "parent", "folder:folder1"),
				tuple.NewTupleKey("folder:folder3", "parent", "folder:folder2"),
			},
			expectedError: serverErrors.AuthorizationModelResolutionTooComplex,
		},
		{
			name: "objects_connected_to_a_userset",
			request: &commands.ConnectedObjectsRequest{
				StoreID:    ulid.Make().String(),
				ObjectType: "group",
				Relation:   "member",
				User: &commands.UserRefObjectRelation{
					ObjectRelation: &openfgapb.ObjectRelation{
						Object:   "group:iam",
						Relation: "member",
					},
				},
			},
			model: `
			type user

			type group
			  relations
			    define member: [user, group#member] as self
			`,
			tuples: []*openfgapb.TupleKey{
				tuple.NewTupleKey("group:opensource", "member", "group:eng#member"),
				tuple.NewTupleKey("group:eng", "member", "group:iam#member"),
				tuple.NewTupleKey("group:iam", "member", "user:jon"),
			},
			expectedObjects: []string{"group:opensource", "group:eng"},
		},
		{
<<<<<<< HEAD
			name: "directly_related_typed_wildcard",
=======
			name: "objects_connected_through_a_computed_userset_1",
>>>>>>> 01d68ed7
			request: &commands.ConnectedObjectsRequest{
				StoreID:    ulid.Make().String(),
				ObjectType: "document",
				Relation:   "viewer",
<<<<<<< HEAD
				User:       &commands.UserRefTypedWildcard{Type: "user"},
=======
				User:       &openfgapb.ObjectRelation{Object: "user:jon"},
>>>>>>> 01d68ed7
			},
			model: `
			type user

			type document
			  relations
<<<<<<< HEAD
			    define viewer: [user, user:*] as self
			`,
			tuples: []*openfgapb.TupleKey{
				tuple.NewTupleKey("document:1", "viewer", "user:*"),
				tuple.NewTupleKey("document:2", "viewer", "user:*"),
				tuple.NewTupleKey("document:3", "viewer", "user:jon"),
			},
			expectedObjects: []string{"document:1", "document:2"},
		},
		{
			name: "indirectly_related_typed_wildcard",
			request: &commands.ConnectedObjectsRequest{
				StoreID:    ulid.Make().String(),
				ObjectType: "document",
				Relation:   "viewer",
				User:       &commands.UserRefTypedWildcard{Type: "user"},
			},
			model: `
			type user

			type group
			  relations
			    define member: [user:*] as self

			type document
			  relations
			    define viewer: [group#member] as self
			`,
			tuples: []*openfgapb.TupleKey{
				tuple.NewTupleKey("document:1", "viewer", "group:eng#member"),
				tuple.NewTupleKey("document:2", "viewer", "group:fga#member"),
				tuple.NewTupleKey("group:eng", "member", "user:*"),
=======
			    define owner: [user] as self
			    define editor as owner
			    define viewer: [document#editor] as self
			`,
			tuples: []*openfgapb.TupleKey{
				tuple.NewTupleKey("document:1", "viewer", "document:1#editor"),
				tuple.NewTupleKey("document:1", "owner", "user:jon"),
>>>>>>> 01d68ed7
			},
			expectedObjects: []string{"document:1"},
		},
		{
<<<<<<< HEAD
			name: "relationship_through_multiple_indirections",
=======
			name: "objects_connected_through_a_computed_userset_2",
>>>>>>> 01d68ed7
			request: &commands.ConnectedObjectsRequest{
				StoreID:    ulid.Make().String(),
				ObjectType: "document",
				Relation:   "viewer",
<<<<<<< HEAD
				User: &commands.UserRefObject{
					Object: &openfgapb.Object{
						Type: "user",
						Id:   "jon",
					},
				},
=======
				User:       &openfgapb.ObjectRelation{Object: "user:jon"},
>>>>>>> 01d68ed7
			},
			model: `
			type user

<<<<<<< HEAD
			type team
			  relations
				define member: [user] as self

			type group
			  relations
				define member: [team#member] as self

			type document
			  relations
				define viewer: [group#member] as self
			`,
			tuples: []*openfgapb.TupleKey{
				tuple.NewTupleKey("team:tigers", "member", "user:jon"),
				tuple.NewTupleKey("group:eng", "member", "team:tigers#member"),
				tuple.NewTupleKey("document:1", "viewer", "group:eng#member"),
=======
			type group
			  relations
			    define manager: [user] as self
			    define member as manager

			type document
			  relations
			    define viewer: [group#member] as self
			`,
			tuples: []*openfgapb.TupleKey{
				tuple.NewTupleKey("document:1", "viewer", "group:eng#member"),
				tuple.NewTupleKey("group:eng", "manager", "user:jon"),
>>>>>>> 01d68ed7
			},
			expectedObjects: []string{"document:1"},
		},
		{
<<<<<<< HEAD
			name: "typed_wildcard_relationship_through_multiple_indirections",
			request: &commands.ConnectedObjectsRequest{
				StoreID:    ulid.Make().String(),
				ObjectType: "document",
				Relation:   "viewer",
				User: &commands.UserRefObject{
					Object: &openfgapb.Object{
						Type: "user",
						Id:   "jon",
					},
				},
=======
			name: "objects_connected_through_a_computed_userset_3",
			request: &commands.ConnectedObjectsRequest{
				StoreID:    ulid.Make().String(),
				ObjectType: "trial",
				Relation:   "viewer",
				User:       &openfgapb.ObjectRelation{Object: "user:fede"},
>>>>>>> 01d68ed7
			},
			model: `
			type user

<<<<<<< HEAD
			type group
			  relations
				define member: [team#member] as self

			type team
			  relations
				define member: [user:*] as self

			type document
			  relations
				define viewer: [group#member] as self
			`,
			tuples: []*openfgapb.TupleKey{
				tuple.NewTupleKey("team:tigers", "member", "user:*"),
				tuple.NewTupleKey("group:eng", "member", "team:tigers#member"),
				tuple.NewTupleKey("document:1", "viewer", "group:eng#member"),
			},
			expectedObjects: []string{"document:1"},
		},
		{
			name: "restrict_results_based_on_limit",
			request: &commands.ConnectedObjectsRequest{
				StoreID:    ulid.Make().String(),
				ObjectType: "folder",
				Relation:   "viewer",
				User: &commands.UserRefObject{
					Object: &openfgapb.Object{
						Type: "user",
						Id:   "jon",
					},
				},
			},
			limit: 2,
			model: `
			type user

			type folder
			  relations
			    define viewer: [user] as self
			`,
			tuples: []*openfgapb.TupleKey{
				tuple.NewTupleKey("folder:folder1", "viewer", "user:jon"),
				tuple.NewTupleKey("folder:folder2", "viewer", "user:jon"),
				tuple.NewTupleKey("folder:folder3", "viewer", "user:jon"),
			},
			expectedObjects: []string{"folder:folder1", "folder:folder2"},
		},
		{
			name: "simple_typed_wildcard_and_direct_relation",
			request: &commands.ConnectedObjectsRequest{
				StoreID:    ulid.Make().String(),
				ObjectType: "document",
				Relation:   "viewer",
				User: &commands.UserRefObject{
					Object: &openfgapb.Object{Type: "user", Id: "jon"},
				},
			},
			model: `
			type user

			type document
			  relations
				define viewer: [user, user:*] as self
			`,
			tuples: []*openfgapb.TupleKey{
				tuple.NewTupleKey("document:1", "viewer", "user:*"),
				tuple.NewTupleKey("document:2", "viewer", "user:jon"),
			},
			expectedObjects: []string{"document:1", "document:2"},
		},
		{
			name: "simple_typed_wildcard_and_indirect_relation",
			request: &commands.ConnectedObjectsRequest{
				StoreID:    ulid.Make().String(),
				ObjectType: "document",
				Relation:   "viewer",
				User: &commands.UserRefObject{
					Object: &openfgapb.Object{
						Type: "user",
						Id:   "jon",
					},
				},
			},
			model: `
			type user

			type group
			  relations
			    define member: [user, user:*] as self

			type document
			  relations
				define viewer: [group#member] as self
			`,
			tuples: []*openfgapb.TupleKey{
				tuple.NewTupleKey("group:eng", "member", "user:*"),
				tuple.NewTupleKey("group:fga", "member", "user:jon"),
				tuple.NewTupleKey("document:1", "viewer", "group:eng#member"),
				tuple.NewTupleKey("document:2", "viewer", "group:fga#member"),
			},
			expectedObjects: []string{"document:1", "document:2"},
		},
		{
			name: "list_objects_with_public_user_access",
			request: &commands.ConnectedObjectsRequest{
				StoreID:    ulid.Make().String(),
				ObjectType: "document",
				Relation:   "viewer",
				User: &commands.UserRefObject{
					Object: &openfgapb.Object{
						Type: "user",
						Id:   "*",
					},
				},
			},
			model: `
			type user

			type group
			  relations
			    define member: [user:*] as self

			type document
			  relations
				define viewer: [group#member] as self
			`,
			tuples: []*openfgapb.TupleKey{
				tuple.NewTupleKey("group:eng", "member", "user:*"),
				tuple.NewTupleKey("group:other", "member", "employee:*"), // assume this comes from a prior model
				tuple.NewTupleKey("document:1", "viewer", "group:eng#member"),
				tuple.NewTupleKey("document:2", "viewer", "group:fga#member"),
				tuple.NewTupleKey("document:3", "viewer", "group:other#member"),
			},
			expectedObjects: []string{"document:1"},
		},
		{
			name: "simple_typed_wildcard_with_contextual_tuples_1",
			request: &commands.ConnectedObjectsRequest{
				StoreID:    ulid.Make().String(),
				ObjectType: "document",
				Relation:   "viewer",
				User: &commands.UserRefObject{
					Object: &openfgapb.Object{Type: "user", Id: "jon"},
				},
				ContextualTuples: []*openfgapb.TupleKey{
					tuple.NewTupleKey("document:1", "viewer", "user:*"),
					tuple.NewTupleKey("document:2", "viewer", "user:jon"),
				},
			},
			model: `
			type user

			type document
			  relations
				define viewer: [user, user:*] as self
			`,
			expectedObjects: []string{"document:1", "document:2"},
		},
		{
			name: "simple_typed_wildcard_with_contextual_tuples_2",
			request: &commands.ConnectedObjectsRequest{
				StoreID:    ulid.Make().String(),
				ObjectType: "document",
				Relation:   "viewer",
				User:       &commands.UserRefTypedWildcard{Type: "user"},
				ContextualTuples: []*openfgapb.TupleKey{
					tuple.NewTupleKey("document:1", "viewer", "employee:*"),
					tuple.NewTupleKey("document:2", "viewer", "user:*"),
				},
			},
			model: `
			type user
			type employee

			type document
			  relations
				define viewer: [user:*] as self
			`,
			expectedObjects: []string{"document:2"},
		},
		{
			name: "simple_typed_wildcard_with_contextual_tuples_3",
			request: &commands.ConnectedObjectsRequest{
				StoreID:    ulid.Make().String(),
				ObjectType: "document",
				Relation:   "viewer",
				User: &commands.UserRefObjectRelation{
					ObjectRelation: &openfgapb.ObjectRelation{
						Object:   "group:eng",
						Relation: "member",
					},
				},
				ContextualTuples: []*openfgapb.TupleKey{
					tuple.NewTupleKey("document:1", "viewer", "group:eng#member"),
				},
			},
			model: `
			type user
			
			type group
			  relations
			    define member: [user] as self

			type document
			  relations
				define viewer: [group#member] as self
			`,
			expectedObjects: []string{"document:1"},
		},
		{
			name: "non-assignable_ttu_relationship",
			request: &commands.ConnectedObjectsRequest{
				StoreID:    ulid.Make().String(),
				ObjectType: "document",
				Relation:   "viewer",
				User: &commands.UserRefObject{Object: &openfgapb.Object{
					Type: "user",
					Id:   "jon",
				}},
			},
			model: `
			type user
			
			type folder
			  relations
			    define viewer: [user, user:*] as self
			
			type document
			  relations
			  	define parent: [folder] as self
			    define viewer as viewer from parent
			`,
			tuples: []*openfgapb.TupleKey{
				tuple.NewTupleKey("document:1", "parent", "folder:1"),
				tuple.NewTupleKey("document:2", "parent", "folder:2"),
				tuple.NewTupleKey("folder:1", "viewer", "user:jon"),
				tuple.NewTupleKey("folder:2", "viewer", "user:*"),
			},
			expectedObjects: []string{"document:1", "document:2"},
		},
		{
			name: "non-assignable_ttu_relationship_without_wildcard_connectivity",
			request: &commands.ConnectedObjectsRequest{
				StoreID:    ulid.Make().String(),
				ObjectType: "document",
				Relation:   "viewer",
				User: &commands.UserRefObject{Object: &openfgapb.Object{
					Type: "user",
					Id:   "jon",
				}},
			},
			model: `
			type user
			type employee
			
			type folder
			  relations
			    define viewer: [user, employee:*] as self
			
			type document
			  relations
			  	define parent: [folder] as self
			    define viewer as viewer from parent
			`,
			tuples: []*openfgapb.TupleKey{
				tuple.NewTupleKey("document:1", "parent", "folder:1"),
				tuple.NewTupleKey("document:2", "parent", "folder:2"),
				tuple.NewTupleKey("folder:1", "viewer", "user:jon"),
				tuple.NewTupleKey("folder:2", "viewer", "user:*"),
			},
			expectedObjects: []string{"document:1"},
		},
		{
			name: "non-assignable_ttu_relationship_through_indirection",
			request: &commands.ConnectedObjectsRequest{
				StoreID:    ulid.Make().String(),
				ObjectType: "document",
				Relation:   "viewer",
				User: &commands.UserRefObject{Object: &openfgapb.Object{
					Type: "user",
					Id:   "jon",
				}},
			},
			model: `
			type user
			
			type group
			  relations
			    define member: [user:*] as self

			type folder
			  relations
			    define viewer: [group#member] as self
			
			type document
			  relations
			  	define parent: [folder] as self
			    define viewer as viewer from parent
			`,
			tuples: []*openfgapb.TupleKey{
				tuple.NewTupleKey("document:1", "parent", "folder:1"),
				tuple.NewTupleKey("folder:1", "viewer", "group:eng#member"),
				tuple.NewTupleKey("group:eng", "member", "user:*"),
=======
			type team
			  relations
			    define admin: [user] as self
			    define member: [user,team#member] as self or admin

			type trial
			  relations
			    define editor: [user,team#member] as self or owner
			    define owner: [user] as self
			    define viewer: [user,team#member] as self or editor
			`,
			tuples: []*openfgapb.TupleKey{
				tuple.NewTupleKey("trial:1", "editor", "team:devs#member"),
				tuple.NewTupleKey("team:devs", "admin", "user:fede"),
			},
			expectedObjects: []string{"trial:1"},
		},
		{
			name: "objects_connected_indirectly_through_a_ttu",
			request: &commands.ConnectedObjectsRequest{
				StoreID:    ulid.Make().String(),
				ObjectType: "document",
				Relation:   "view",
				User:       &openfgapb.ObjectRelation{Object: "organization:2"},
			},
			model: `
			type organization
			  relations
			    define viewer: [organization] as self
			    define can_view as viewer

			type document
			  relations
			    define parent: [organization] as self
			    define view as can_view from parent
			`,
			tuples: []*openfgapb.TupleKey{
				tuple.NewTupleKey("document:1", "parent", "organization:1"),
				tuple.NewTupleKey("organization:1", "viewer", "organization:2"),
>>>>>>> 01d68ed7
			},
			expectedObjects: []string{"document:1"},
		},
	}

	for _, test := range tests {
		t.Run(test.name, func(t *testing.T) {
			require := require.New(t)

			ctx := context.Background()
			store := ulid.Make().String()
			test.request.StoreID = store

			model := &openfgapb.AuthorizationModel{
				Id:              ulid.Make().String(),
				SchemaVersion:   typesystem.SchemaVersion1_1,
				TypeDefinitions: parser.MustParse(test.model),
			}
			err := ds.WriteAuthorizationModel(ctx, store, model)
			require.NoError(err)

			err = ds.Write(ctx, store, nil, test.tuples)
			require.NoError(err)

			if test.resolveNodeLimit == 0 {
				test.resolveNodeLimit = defaultResolveNodeLimit
			}

			connectedObjectsCmd := commands.ConnectedObjectsCommand{
				Datastore:        ds,
				Typesystem:       typesystem.New(model),
				ResolveNodeLimit: test.resolveNodeLimit,
				Limit:            test.limit,
			}

			resultChan := make(chan string, 100)
			done := make(chan struct{})

			var results []string
			go func() {
				for result := range resultChan {
					results = append(results, result)
				}

				done <- struct{}{}
			}()

			timeoutCtx, cancel := context.WithTimeout(context.Background(), 20*time.Minute)
			defer cancel()

			go func() {
				err = connectedObjectsCmd.StreamedConnectedObjects(timeoutCtx, test.request, resultChan)
				require.ErrorIs(err, test.expectedError)
				close(resultChan)
			}()

			select {
			case <-timeoutCtx.Done():
				require.FailNow("timed out waiting for response")
			case <-done:
			}

			if test.expectedError == nil {
				sort.Strings(results)
				sort.Strings(test.expectedObjects)

				require.Equal(test.expectedObjects, results)
			}
		})
	}
}<|MERGE_RESOLUTION|>--- conflicted
+++ resolved
@@ -29,99 +29,18 @@
 		expectedObjects  []string
 		expectedError    error
 	}{
-<<<<<<< HEAD
-		// {
-		// 	name: "direct_relations_and_ttu_relations_with_strictly_contextual_tuples",
-		// 	request: &commands.ConnectedObjectsRequest{
-		// 		StoreID:    ulid.Make().String(),
-		// 		ObjectType: "folder",
-		// 		Relation:   "viewer",
-		// 		User: &commands.UserRefObject{
-		// 			Object: &openfgapb.Object{
-		// 				Type: "user",
-		// 				Id:   "jon",
-		// 			},
-		// 		},
-		// 		ContextualTuples: []*openfgapb.TupleKey{
-		// 			tuple.NewTupleKey("folder:folder1", "viewer", "user:jon"),
-		// 			tuple.NewTupleKey("folder:folderX", "parent", "user:*"),
-		// 		},
-		// 	},
-		// 	model: `
-		// 	type user
-
-		// 	type folder
-		// 	  relations
-		// 	    define parent: [folder] as self
-		// 		define viewer: [user] as self or viewer from parent
-		// 	`,
-		// 	tuples: []*openfgapb.TupleKey{},
-		// 	expectedError: serverErrors.InvalidTuple(
-		// 		fmt.Sprintf("unexpected wildcard evaluated on relation '%s#%s'", "folder", "parent"),
-		// 		tuple.NewTupleKey("folder:folderX", "parent", tuple.Wildcard),
-		// 	),
-		// },
-=======
-		{
-			name: "direct_relations_and_ttu_relations_with_wildcard",
+		{
+			name: "restrict_results_based_on_limit",
 			request: &commands.ConnectedObjectsRequest{
 				StoreID:    ulid.Make().String(),
 				ObjectType: "folder",
 				Relation:   "viewer",
-				User:       &openfgapb.ObjectRelation{Object: "user:jon"},
-				ContextualTuples: []*openfgapb.TupleKey{
-					tuple.NewTupleKey("folder:folderX", "parent", "*"),
-				},
-			},
-			model: `
-			type user
-
-			type folder
-			  relations
-			    define parent: [folder] as self
-			    define viewer: [user] as self or viewer from parent
-			`,
-			tuples: []*openfgapb.TupleKey{
-				tuple.NewTupleKey("folder:folder1", "viewer", "user:jon"),
-			},
-			expectedError: serverErrors.InvalidTuple(
-				fmt.Sprintf("unexpected wildcard evaluated on relation '%s#%s'", "folder", "parent"),
-				tuple.NewTupleKey("folder:folderX", "parent", tuple.Wildcard),
-			),
-		},
-		{
-			name: "direct_relations_and_ttu_relations_with_strictly_contextual_tuples",
-			request: &commands.ConnectedObjectsRequest{
-				StoreID:    ulid.Make().String(),
-				ObjectType: "folder",
-				Relation:   "viewer",
-				User:       &openfgapb.ObjectRelation{Object: "user:jon"},
-				ContextualTuples: []*openfgapb.TupleKey{
-					tuple.NewTupleKey("folder:folder1", "viewer", "user:jon"),
-					tuple.NewTupleKey("folder:folderX", "parent", "*"),
-				},
-			},
-			model: `
-			type user
-
-			type folder
-			  relations
-			    define parent: [folder] as self
-			    define viewer: [user] as self or viewer from parent
-			`,
-			tuples: []*openfgapb.TupleKey{},
-			expectedError: serverErrors.InvalidTuple(
-				fmt.Sprintf("unexpected wildcard evaluated on relation '%s#%s'", "folder", "parent"),
-				tuple.NewTupleKey("folder:folderX", "parent", tuple.Wildcard),
-			),
-		},
-		{
-			name: "restrict_results_based_on_limit",
-			request: &commands.ConnectedObjectsRequest{
-				StoreID:          ulid.Make().String(),
-				ObjectType:       "folder",
-				Relation:         "viewer",
-				User:             &openfgapb.ObjectRelation{Object: "user:jon"},
+				User: &commands.UserRefObject{
+					Object: &openfgapb.Object{
+						Type: "user",
+						Id:   "jon",
+					},
+				},
 				ContextualTuples: []*openfgapb.TupleKey{},
 			},
 			limit: 2,
@@ -139,7 +58,6 @@
 			},
 			expectedObjects: []string{"folder:folder1", "folder:folder2"},
 		},
->>>>>>> 01d68ed7
 		{
 			name: "resolve_direct_relationships_with_tuples_and_contextual_tuples",
 			request: &commands.ConnectedObjectsRequest{
@@ -364,27 +282,140 @@
 			expectedObjects: []string{"group:opensource", "group:eng"},
 		},
 		{
-<<<<<<< HEAD
+			name: "objects_connected_through_a_computed_userset_1",
+			request: &commands.ConnectedObjectsRequest{
+				StoreID:    ulid.Make().String(),
+				ObjectType: "document",
+				Relation:   "viewer",
+				User: &commands.UserRefObject{
+					Object: &openfgapb.Object{
+						Type: "user",
+						Id:   "jon",
+					},
+				},
+			},
+			model: `
+			type user
+
+			type document
+			  relations
+			    define owner: [user] as self
+			    define editor as owner
+			    define viewer: [document#editor] as self
+			`,
+			tuples: []*openfgapb.TupleKey{
+				tuple.NewTupleKey("document:1", "viewer", "document:1#editor"),
+				tuple.NewTupleKey("document:1", "owner", "user:jon"),
+			},
+			expectedObjects: []string{"document:1"},
+		},
+		{
+			name: "objects_connected_through_a_computed_userset_2",
+			request: &commands.ConnectedObjectsRequest{
+				StoreID:    ulid.Make().String(),
+				ObjectType: "document",
+				Relation:   "viewer",
+				User: &commands.UserRefObject{
+					Object: &openfgapb.Object{
+						Type: "user",
+						Id:   "jon",
+					},
+				},
+			},
+			model: `
+			type user
+
+			type group
+			  relations
+			    define manager: [user] as self
+			    define member as manager
+
+			type document
+			  relations
+			    define viewer: [group#member] as self
+			`,
+			tuples: []*openfgapb.TupleKey{
+				tuple.NewTupleKey("document:1", "viewer", "group:eng#member"),
+				tuple.NewTupleKey("group:eng", "manager", "user:jon"),
+			},
+			expectedObjects: []string{"document:1"},
+		},
+		{
+			name: "objects_connected_through_a_computed_userset_3",
+			request: &commands.ConnectedObjectsRequest{
+				StoreID:    ulid.Make().String(),
+				ObjectType: "trial",
+				Relation:   "viewer",
+				User: &commands.UserRefObject{
+					Object: &openfgapb.Object{
+						Type: "user",
+						Id:   "fede",
+					},
+				},
+			},
+			model: `
+			type user
+
+			type team
+			  relations
+			    define admin: [user] as self
+			    define member: [user,team#member] as self or admin
+
+			type trial
+			  relations
+			    define editor: [user,team#member] as self or owner
+			    define owner: [user] as self
+			    define viewer: [user,team#member] as self or editor
+			`,
+			tuples: []*openfgapb.TupleKey{
+				tuple.NewTupleKey("trial:1", "editor", "team:devs#member"),
+				tuple.NewTupleKey("team:devs", "admin", "user:fede"),
+			},
+			expectedObjects: []string{"trial:1"},
+		},
+		{
+			name: "objects_connected_indirectly_through_a_ttu",
+			request: &commands.ConnectedObjectsRequest{
+				StoreID:    ulid.Make().String(),
+				ObjectType: "document",
+				Relation:   "view",
+				User: &commands.UserRefObject{
+					Object: &openfgapb.Object{
+						Type: "organization",
+						Id:   "2",
+					},
+				},
+			},
+			model: `
+			type organization
+			  relations
+			    define viewer: [organization] as self
+			    define can_view as viewer
+
+			type document
+			  relations
+			    define parent: [organization] as self
+			    define view as can_view from parent
+			`,
+			tuples: []*openfgapb.TupleKey{
+				tuple.NewTupleKey("document:1", "parent", "organization:1"),
+				tuple.NewTupleKey("organization:1", "viewer", "organization:2"),
+			},
+			expectedObjects: []string{"document:1"},
+		},
+		{
 			name: "directly_related_typed_wildcard",
-=======
-			name: "objects_connected_through_a_computed_userset_1",
->>>>>>> 01d68ed7
-			request: &commands.ConnectedObjectsRequest{
-				StoreID:    ulid.Make().String(),
-				ObjectType: "document",
-				Relation:   "viewer",
-<<<<<<< HEAD
+			request: &commands.ConnectedObjectsRequest{
+				StoreID:    ulid.Make().String(),
+				ObjectType: "document",
+				Relation:   "viewer",
 				User:       &commands.UserRefTypedWildcard{Type: "user"},
-=======
-				User:       &openfgapb.ObjectRelation{Object: "user:jon"},
->>>>>>> 01d68ed7
-			},
-			model: `
-			type user
-
-			type document
-			  relations
-<<<<<<< HEAD
+			},
+			model: `
+			type user
+
+			type document
+			  relations
 			    define viewer: [user, user:*] as self
 			`,
 			tuples: []*openfgapb.TupleKey{
@@ -404,11 +435,9 @@
 			},
 			model: `
 			type user
-
 			type group
 			  relations
 			    define member: [user:*] as self
-
 			type document
 			  relations
 			    define viewer: [group#member] as self
@@ -417,113 +446,65 @@
 				tuple.NewTupleKey("document:1", "viewer", "group:eng#member"),
 				tuple.NewTupleKey("document:2", "viewer", "group:fga#member"),
 				tuple.NewTupleKey("group:eng", "member", "user:*"),
-=======
-			    define owner: [user] as self
-			    define editor as owner
-			    define viewer: [document#editor] as self
-			`,
-			tuples: []*openfgapb.TupleKey{
-				tuple.NewTupleKey("document:1", "viewer", "document:1#editor"),
-				tuple.NewTupleKey("document:1", "owner", "user:jon"),
->>>>>>> 01d68ed7
-			},
-			expectedObjects: []string{"document:1"},
-		},
-		{
-<<<<<<< HEAD
+			},
+			expectedObjects: []string{"document:1"},
+		},
+		{
 			name: "relationship_through_multiple_indirections",
-=======
-			name: "objects_connected_through_a_computed_userset_2",
->>>>>>> 01d68ed7
-			request: &commands.ConnectedObjectsRequest{
-				StoreID:    ulid.Make().String(),
-				ObjectType: "document",
-				Relation:   "viewer",
-<<<<<<< HEAD
-				User: &commands.UserRefObject{
-					Object: &openfgapb.Object{
-						Type: "user",
-						Id:   "jon",
-					},
-				},
-=======
-				User:       &openfgapb.ObjectRelation{Object: "user:jon"},
->>>>>>> 01d68ed7
-			},
-			model: `
-			type user
-
-<<<<<<< HEAD
+			request: &commands.ConnectedObjectsRequest{
+				StoreID:    ulid.Make().String(),
+				ObjectType: "document",
+				Relation:   "viewer",
+				User: &commands.UserRefObject{
+					Object: &openfgapb.Object{
+						Type: "user",
+						Id:   "jon",
+					},
+				},
+			},
+			model: `
+			type user
 			type team
 			  relations
-				define member: [user] as self
-
-			type group
-			  relations
-				define member: [team#member] as self
-
-			type document
-			  relations
-				define viewer: [group#member] as self
+			    define member: [user] as self
+			type group
+			  relations
+			    define member: [team#member] as self
+			type document
+			  relations
+			    define viewer: [group#member] as self
 			`,
 			tuples: []*openfgapb.TupleKey{
 				tuple.NewTupleKey("team:tigers", "member", "user:jon"),
 				tuple.NewTupleKey("group:eng", "member", "team:tigers#member"),
 				tuple.NewTupleKey("document:1", "viewer", "group:eng#member"),
-=======
-			type group
-			  relations
-			    define manager: [user] as self
-			    define member as manager
-
+			},
+			expectedObjects: []string{"document:1"},
+		},
+		{
+			name: "typed_wildcard_relationship_through_multiple_indirections",
+			request: &commands.ConnectedObjectsRequest{
+				StoreID:    ulid.Make().String(),
+				ObjectType: "document",
+				Relation:   "viewer",
+				User: &commands.UserRefObject{
+					Object: &openfgapb.Object{
+						Type: "user",
+						Id:   "jon",
+					},
+				},
+			},
+			model: `
+			type user
+			type group
+			  relations
+			    define member: [team#member] as self
+			type team
+			  relations
+			    define member: [user:*] as self
 			type document
 			  relations
 			    define viewer: [group#member] as self
-			`,
-			tuples: []*openfgapb.TupleKey{
-				tuple.NewTupleKey("document:1", "viewer", "group:eng#member"),
-				tuple.NewTupleKey("group:eng", "manager", "user:jon"),
->>>>>>> 01d68ed7
-			},
-			expectedObjects: []string{"document:1"},
-		},
-		{
-<<<<<<< HEAD
-			name: "typed_wildcard_relationship_through_multiple_indirections",
-			request: &commands.ConnectedObjectsRequest{
-				StoreID:    ulid.Make().String(),
-				ObjectType: "document",
-				Relation:   "viewer",
-				User: &commands.UserRefObject{
-					Object: &openfgapb.Object{
-						Type: "user",
-						Id:   "jon",
-					},
-				},
-=======
-			name: "objects_connected_through_a_computed_userset_3",
-			request: &commands.ConnectedObjectsRequest{
-				StoreID:    ulid.Make().String(),
-				ObjectType: "trial",
-				Relation:   "viewer",
-				User:       &openfgapb.ObjectRelation{Object: "user:fede"},
->>>>>>> 01d68ed7
-			},
-			model: `
-			type user
-
-<<<<<<< HEAD
-			type group
-			  relations
-				define member: [team#member] as self
-
-			type team
-			  relations
-				define member: [user:*] as self
-
-			type document
-			  relations
-				define viewer: [group#member] as self
 			`,
 			tuples: []*openfgapb.TupleKey{
 				tuple.NewTupleKey("team:tigers", "member", "user:*"),
@@ -533,34 +514,6 @@
 			expectedObjects: []string{"document:1"},
 		},
 		{
-			name: "restrict_results_based_on_limit",
-			request: &commands.ConnectedObjectsRequest{
-				StoreID:    ulid.Make().String(),
-				ObjectType: "folder",
-				Relation:   "viewer",
-				User: &commands.UserRefObject{
-					Object: &openfgapb.Object{
-						Type: "user",
-						Id:   "jon",
-					},
-				},
-			},
-			limit: 2,
-			model: `
-			type user
-
-			type folder
-			  relations
-			    define viewer: [user] as self
-			`,
-			tuples: []*openfgapb.TupleKey{
-				tuple.NewTupleKey("folder:folder1", "viewer", "user:jon"),
-				tuple.NewTupleKey("folder:folder2", "viewer", "user:jon"),
-				tuple.NewTupleKey("folder:folder3", "viewer", "user:jon"),
-			},
-			expectedObjects: []string{"folder:folder1", "folder:folder2"},
-		},
-		{
 			name: "simple_typed_wildcard_and_direct_relation",
 			request: &commands.ConnectedObjectsRequest{
 				StoreID:    ulid.Make().String(),
@@ -572,10 +525,9 @@
 			},
 			model: `
 			type user
-
-			type document
-			  relations
-				define viewer: [user, user:*] as self
+			type document
+			  relations
+			    define viewer: [user, user:*] as self
 			`,
 			tuples: []*openfgapb.TupleKey{
 				tuple.NewTupleKey("document:1", "viewer", "user:*"),
@@ -598,14 +550,12 @@
 			},
 			model: `
 			type user
-
 			type group
 			  relations
 			    define member: [user, user:*] as self
-
-			type document
-			  relations
-				define viewer: [group#member] as self
+			type document
+			  relations
+			    define viewer: [group#member] as self
 			`,
 			tuples: []*openfgapb.TupleKey{
 				tuple.NewTupleKey("group:eng", "member", "user:*"),
@@ -616,7 +566,7 @@
 			expectedObjects: []string{"document:1", "document:2"},
 		},
 		{
-			name: "list_objects_with_public_user_access",
+			name: "connected_objects_with_public_user_access_1",
 			request: &commands.ConnectedObjectsRequest{
 				StoreID:    ulid.Make().String(),
 				ObjectType: "document",
@@ -630,14 +580,12 @@
 			},
 			model: `
 			type user
-
 			type group
 			  relations
 			    define member: [user:*] as self
-
-			type document
-			  relations
-				define viewer: [group#member] as self
+			type document
+			  relations
+			    define viewer: [group#member] as self
 			`,
 			tuples: []*openfgapb.TupleKey{
 				tuple.NewTupleKey("group:eng", "member", "user:*"),
@@ -649,6 +597,34 @@
 			expectedObjects: []string{"document:1"},
 		},
 		{
+			name: "connected_objects_with_public_user_access_2",
+			request: &commands.ConnectedObjectsRequest{
+				StoreID:    ulid.Make().String(),
+				ObjectType: "resource",
+				Relation:   "reader",
+				User: &commands.UserRefObject{
+					Object: &openfgapb.Object{
+						Type: "user",
+						Id:   "bev",
+					},
+				},
+			},
+			model: `
+			type user
+			type group
+			  relations
+			    define member: [user] as self
+			type resource
+			  relations
+			    define reader: [user, user:*, group#member] as self or writer
+				define writer: [user, user:*, group#member] as self
+			`,
+			tuples: []*openfgapb.TupleKey{
+				tuple.NewTupleKey("resource:x", "writer", "user:*"),
+			},
+			expectedObjects: []string{"resource:x"},
+		},
+		{
 			name: "simple_typed_wildcard_with_contextual_tuples_1",
 			request: &commands.ConnectedObjectsRequest{
 				StoreID:    ulid.Make().String(),
@@ -664,10 +640,9 @@
 			},
 			model: `
 			type user
-
-			type document
-			  relations
-				define viewer: [user, user:*] as self
+			type document
+			  relations
+			    define viewer: [user, user:*] as self
 			`,
 			expectedObjects: []string{"document:1", "document:2"},
 		},
@@ -686,10 +661,9 @@
 			model: `
 			type user
 			type employee
-
-			type document
-			  relations
-				define viewer: [user:*] as self
+			type document
+			  relations
+			    define viewer: [user:*] as self
 			`,
 			expectedObjects: []string{"document:2"},
 		},
@@ -711,14 +685,14 @@
 			},
 			model: `
 			type user
-			
+
 			type group
 			  relations
 			    define member: [user] as self
 
 			type document
 			  relations
-				define viewer: [group#member] as self
+			    define viewer: [group#member] as self
 			`,
 			expectedObjects: []string{"document:1"},
 		},
@@ -735,14 +709,14 @@
 			},
 			model: `
 			type user
-			
+
 			type folder
 			  relations
 			    define viewer: [user, user:*] as self
-			
-			type document
-			  relations
-			  	define parent: [folder] as self
+
+			type document
+			  relations
+			    define parent: [folder] as self
 			    define viewer as viewer from parent
 			`,
 			tuples: []*openfgapb.TupleKey{
@@ -767,14 +741,14 @@
 			model: `
 			type user
 			type employee
-			
+
 			type folder
 			  relations
 			    define viewer: [user, employee:*] as self
-			
-			type document
-			  relations
-			  	define parent: [folder] as self
+
+			type document
+			  relations
+			    define parent: [folder] as self
 			    define viewer as viewer from parent
 			`,
 			tuples: []*openfgapb.TupleKey{
@@ -798,65 +772,23 @@
 			},
 			model: `
 			type user
-			
+
 			type group
 			  relations
 			    define member: [user:*] as self
-
 			type folder
 			  relations
 			    define viewer: [group#member] as self
-			
-			type document
-			  relations
-			  	define parent: [folder] as self
+
+			type document
+			  relations
+			    define parent: [folder] as self
 			    define viewer as viewer from parent
 			`,
 			tuples: []*openfgapb.TupleKey{
 				tuple.NewTupleKey("document:1", "parent", "folder:1"),
 				tuple.NewTupleKey("folder:1", "viewer", "group:eng#member"),
 				tuple.NewTupleKey("group:eng", "member", "user:*"),
-=======
-			type team
-			  relations
-			    define admin: [user] as self
-			    define member: [user,team#member] as self or admin
-
-			type trial
-			  relations
-			    define editor: [user,team#member] as self or owner
-			    define owner: [user] as self
-			    define viewer: [user,team#member] as self or editor
-			`,
-			tuples: []*openfgapb.TupleKey{
-				tuple.NewTupleKey("trial:1", "editor", "team:devs#member"),
-				tuple.NewTupleKey("team:devs", "admin", "user:fede"),
-			},
-			expectedObjects: []string{"trial:1"},
-		},
-		{
-			name: "objects_connected_indirectly_through_a_ttu",
-			request: &commands.ConnectedObjectsRequest{
-				StoreID:    ulid.Make().String(),
-				ObjectType: "document",
-				Relation:   "view",
-				User:       &openfgapb.ObjectRelation{Object: "organization:2"},
-			},
-			model: `
-			type organization
-			  relations
-			    define viewer: [organization] as self
-			    define can_view as viewer
-
-			type document
-			  relations
-			    define parent: [organization] as self
-			    define view as can_view from parent
-			`,
-			tuples: []*openfgapb.TupleKey{
-				tuple.NewTupleKey("document:1", "parent", "organization:1"),
-				tuple.NewTupleKey("organization:1", "viewer", "organization:2"),
->>>>>>> 01d68ed7
 			},
 			expectedObjects: []string{"document:1"},
 		},
@@ -904,7 +836,7 @@
 				done <- struct{}{}
 			}()
 
-			timeoutCtx, cancel := context.WithTimeout(context.Background(), 20*time.Minute)
+			timeoutCtx, cancel := context.WithTimeout(context.Background(), 10*time.Second)
 			defer cancel()
 
 			go func() {
