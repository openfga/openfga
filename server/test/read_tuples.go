--- conflicted
+++ resolved
@@ -42,15 +42,9 @@
 	}
 
 	err = datastore.WriteAuthorizationModel(ctx, store, modelID, backendState)
-<<<<<<< HEAD
-	if err != nil {
-		t.Fatalf("First WriteAuthorizationModel err = %v, want nil", err)
-	}
+	require.NoError(err)
 
 	cmd := commands.NewReadTuplesQuery(datastore, encrypter, logger)
-=======
-	require.NoError(err)
->>>>>>> 10dfe5ec
 
 	writes := []*openfgapb.TupleKey{
 		{
@@ -122,12 +116,6 @@
 	datastore, err := dbTester.New()
 	require.NoError(err)
 
-<<<<<<< HEAD
-=======
-	encoder, err := encoder.NewTokenEncrypter("key")
-	require.NoError(err)
-
->>>>>>> 10dfe5ec
 	store := testutils.CreateRandomString(10)
 	modelID, err := id.NewString()
 	require.NoError(err)
@@ -143,14 +131,10 @@
 	err = datastore.WriteAuthorizationModel(ctx, store, modelID, state)
 	require.NoError(err)
 
-<<<<<<< HEAD
 	encrypter, err := encoder.NewGCMEncrypter("key", encoder.NewBase64Encoder())
 	require.NoError(err)
 
 	q := commands.NewReadTuplesQuery(datastore, encrypter, logger)
-=======
-	q := commands.NewReadTuplesQuery(datastore, encoder, logger)
->>>>>>> 10dfe5ec
 	_, err = q.Execute(ctx, &openfgapb.ReadTuplesRequest{
 		StoreId:           store,
 		ContinuationToken: "foo",
