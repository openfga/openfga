package server

import (
	"context"
	"fmt"
	"net"
	"net/http"
	"reflect"
	"strconv"
	"time"

	"github.com/cenkalti/backoff/v4"
	"github.com/go-errors/errors"
	grpc_validator "github.com/grpc-ecosystem/go-grpc-middleware/validator"
	"github.com/grpc-ecosystem/grpc-gateway/v2/runtime"
	"github.com/openfga/openfga/internal/dispatch"
	httpmiddleware "github.com/openfga/openfga/internal/middleware/http"
	"github.com/openfga/openfga/pkg/encoder"
	"github.com/openfga/openfga/pkg/id"
	"github.com/openfga/openfga/pkg/logger"
	dispatchpb "github.com/openfga/openfga/pkg/proto/dispatch/v1"
	"github.com/openfga/openfga/server/commands"
	serverErrors "github.com/openfga/openfga/server/errors"
	"github.com/openfga/openfga/server/gateway"
	"github.com/openfga/openfga/server/health"
	"github.com/openfga/openfga/storage"
	"github.com/rs/cors"
	openfgapb "go.buf.build/openfga/go/openfga/api/openfga/v1"
	"go.opentelemetry.io/contrib/instrumentation/google.golang.org/grpc/otelgrpc"
	"go.opentelemetry.io/otel/attribute"
	"go.opentelemetry.io/otel/metric"
	"go.opentelemetry.io/otel/trace"
	"google.golang.org/grpc"
	"google.golang.org/grpc/credentials"
	"google.golang.org/grpc/credentials/insecure"
	healthv1pb "google.golang.org/grpc/health/grpc_health_v1"
	"google.golang.org/grpc/reflection"
	"google.golang.org/grpc/status"
)

const (
	AuthorizationModelIDHeader = "openfga-authorization-model-id"
)

var (
	ErrNilTokenEncoder = fmt.Errorf("tokenEncoder must be a non-nil interface value")
	ErrNilTransport    = fmt.Errorf("transport must be a non-nil interface value")
)

// A Server implements the OpenFGA service backend as both
// a GRPC and HTTP server.
type Server struct {
	openfgapb.UnimplementedOpenFGAServiceServer
<<<<<<< HEAD
	*grpc.Server
	tracer     trace.Tracer
	meter      metric.Meter
	logger     logger.Logger
	datastore  storage.OpenFGADatastore
	encoder    encoder.Encoder
	config     *Config
	transport  gateway.Transport
	dispatcher dispatch.Dispatcher
=======

	healthManager health.HealthCheckManager
	tracer        trace.Tracer
	meter         metric.Meter
	logger        logger.Logger
	datastore     storage.OpenFGADatastore
	encoder       encoder.Encoder
	config        *Config
	transport     gateway.Transport
>>>>>>> 170a6834

	defaultServeMuxOpts []runtime.ServeMuxOption
}

type Dependencies struct {
<<<<<<< HEAD
	Dispatcher dispatch.Dispatcher
	Datastore  storage.OpenFGADatastore
	Tracer     trace.Tracer
	Meter      metric.Meter
	Logger     logger.Logger
=======
	Datastore storage.OpenFGADatastore
	Tracer    trace.Tracer
	Meter     metric.Meter
	Logger    logger.Logger
	Transport gateway.Transport
>>>>>>> 170a6834

	// TokenEncoder is the encoder used to encode continuation tokens for paginated views.
	// Defaults to a base64 encoder if none is provided.
	TokenEncoder encoder.Encoder
}

type Config struct {
	GRPCServer             GRPCServerConfig
	HTTPServer             HTTPServerConfig
	ResolveNodeLimit       uint32
	ChangelogHorizonOffset int
	UnaryInterceptors      []grpc.UnaryServerInterceptor
	MuxOptions             []runtime.ServeMuxOption
}

type GRPCServerConfig struct {
	Addr      string
	TLSConfig *TLSConfig
}

type HTTPServerConfig struct {
	Enabled                bool
	Addr                   string
	UpstreamRequestTimeout time.Duration
	TLSConfig              *TLSConfig
	CORSAllowedOrigins     []string
	CORSAllowedHeaders     []string
}

type TLSConfig struct {
	CertPath string
	KeyPath  string
}

// New creates a new Server which uses the supplied backends
// for managing data.
func New(dependencies *Dependencies, config *Config) (*Server, error) {
	tokenEncoder := dependencies.TokenEncoder
	if tokenEncoder == nil {
		tokenEncoder = encoder.NewBase64Encoder()
	} else {
		t := reflect.TypeOf(tokenEncoder)
		if reflect.ValueOf(tokenEncoder) == reflect.Zero(t) {
			return nil, ErrNilTokenEncoder
		}
	}

	transport := dependencies.Transport
	if transport == nil {
		transport = gateway.NewRPCTransport(dependencies.Logger)
	} else {
		t := reflect.TypeOf(transport)
		if reflect.ValueOf(transport) == reflect.Zero(t) {
			return nil, ErrNilTransport
		}
	}

	server := &Server{
<<<<<<< HEAD
		Server:     grpcServer,
		tracer:     dependencies.Tracer,
		meter:      dependencies.Meter,
		logger:     dependencies.Logger,
		dispatcher: dependencies.Dispatcher,
		datastore:  dependencies.Datastore,
		encoder:    tokenEncoder,
		transport:  transport,
		config:     config,
=======
		tracer:    dependencies.Tracer,
		meter:     dependencies.Meter,
		logger:    dependencies.Logger,
		datastore: dependencies.Datastore,
		encoder:   tokenEncoder,
		transport: transport,
		config:    config,
>>>>>>> 170a6834
		defaultServeMuxOpts: []runtime.ServeMuxOption{
			runtime.WithForwardResponseOption(httpmiddleware.HTTPResponseModifier),
			runtime.WithErrorHandler(func(c context.Context, sr *runtime.ServeMux, mm runtime.Marshaler, w http.ResponseWriter, r *http.Request, e error) {
				actualCode := serverErrors.ConvertToEncodedErrorCode(status.Convert(e))
				if serverErrors.IsValidEncodedError(actualCode) {
					dependencies.Logger.ErrorWithContext(c, "grpc error", logger.Error(e), logger.String("request_url", r.URL.String()))
				}

				httpmiddleware.CustomHTTPErrorHandler(c, w, r, serverErrors.NewEncodedError(actualCode, e.Error()))
			}),
		},
	}

	healthManager := NewOpenFGAServerHealthChecker(server)
	healthManager.RegisterService(openfgapb.OpenFGAService_ServiceDesc.ServiceName)
	server.healthManager = healthManager

	errors.MaxStackDepth = logger.MaxDepthBacktraceStack

	return server, nil
}

func (s *Server) Read(ctx context.Context, req *openfgapb.ReadRequest) (*openfgapb.ReadResponse, error) {
	store := req.GetStoreId()
	tk := req.GetTupleKey()
	ctx, span := s.tracer.Start(ctx, "read", trace.WithAttributes(
		attribute.KeyValue{Key: "store", Value: attribute.StringValue(store)},
		attribute.KeyValue{Key: "object", Value: attribute.StringValue(tk.GetObject())},
		attribute.KeyValue{Key: "relation", Value: attribute.StringValue(tk.GetRelation())},
		attribute.KeyValue{Key: "user", Value: attribute.StringValue(tk.GetUser())},
	))
	defer span.End()

	modelID, err := s.resolveAuthorizationModelID(ctx, store, req.GetAuthorizationModelId())
	if err != nil {
		return nil, err
	}
	span.SetAttributes(attribute.KeyValue{Key: "authorization-model-id", Value: attribute.StringValue(modelID)})

	q := commands.NewReadQuery(s.datastore, s.tracer, s.logger, s.encoder)
	return q.Execute(ctx, &openfgapb.ReadRequest{
		StoreId:              store,
		TupleKey:             tk,
		AuthorizationModelId: modelID,
		PageSize:             req.GetPageSize(),
		ContinuationToken:    req.GetContinuationToken(),
	})
}

func (s *Server) ReadTuples(ctx context.Context, req *openfgapb.ReadTuplesRequest) (*openfgapb.ReadTuplesResponse, error) {

	ctx, span := s.tracer.Start(ctx, "readTuples", trace.WithAttributes(
		attribute.KeyValue{Key: "store", Value: attribute.StringValue(req.GetStoreId())},
	))
	defer span.End()

	q := commands.NewReadTuplesQuery(s.datastore, s.logger, s.encoder)
	return q.Execute(ctx, req)
}

func (s *Server) Write(ctx context.Context, req *openfgapb.WriteRequest) (*openfgapb.WriteResponse, error) {
	store := req.GetStoreId()
	ctx, span := s.tracer.Start(ctx, "write", trace.WithAttributes(
		attribute.KeyValue{Key: "store", Value: attribute.StringValue(store)},
	))
	defer span.End()

	modelID, err := s.resolveAuthorizationModelID(ctx, store, req.GetAuthorizationModelId())
	if err != nil {
		return nil, err
	}

	cmd := commands.NewWriteCommand(s.datastore, s.tracer, s.logger)
	return cmd.Execute(ctx, &openfgapb.WriteRequest{
		StoreId:              store,
		AuthorizationModelId: modelID,
		Writes:               req.GetWrites(),
		Deletes:              req.GetDeletes(),
	})
}

func (s *Server) Check(ctx context.Context, req *openfgapb.CheckRequest) (*openfgapb.CheckResponse, error) {
	store := req.GetStoreId()
	tk := req.GetTupleKey()
	ctx, span := s.tracer.Start(ctx, "check", trace.WithAttributes(
		attribute.KeyValue{Key: "store", Value: attribute.StringValue(req.GetStoreId())},
		attribute.KeyValue{Key: "object", Value: attribute.StringValue(tk.GetObject())},
		attribute.KeyValue{Key: "relation", Value: attribute.StringValue(tk.GetRelation())},
		attribute.KeyValue{Key: "user", Value: attribute.StringValue(tk.GetUser())},
	))
	defer span.End()

	modelID, err := s.resolveAuthorizationModelID(ctx, store, req.GetAuthorizationModelId())
	if err != nil {
		return nil, err
	}
	span.SetAttributes(attribute.KeyValue{Key: "authorization-model-id", Value: attribute.StringValue(modelID)})

<<<<<<< HEAD
	resp, err := s.dispatcher.DispatchCheck(ctx, &dispatchpb.DispatchCheckRequest{
		Metadata: &dispatchpb.ResolverMeta{
			DepthRemaining: s.config.ResolveNodeLimit - 1, // the depth check is 0 based, so we decrement by 1
		},
		WrappedRequest: req,
=======
	q := commands.NewCheckQuery(s.datastore, s.tracer, s.meter, s.logger, s.config.ResolveNodeLimit)

	res, err := q.Execute(ctx, &openfgapb.CheckRequest{
		StoreId:              store,
		TupleKey:             tk,
		ContextualTuples:     req.GetContextualTuples(),
		AuthorizationModelId: modelID,
		Trace:                req.GetTrace(),
>>>>>>> 170a6834
	})
	if err != nil {
		return resp.GetWrappedResponse(), err
	}

	span.SetAttributes(attribute.KeyValue{Key: "allowed", Value: attribute.BoolValue(resp.GetWrappedResponse().GetAllowed())})
	return resp.GetWrappedResponse(), nil
}

func (s *Server) Expand(ctx context.Context, req *openfgapb.ExpandRequest) (*openfgapb.ExpandResponse, error) {
	store := req.GetStoreId()
	tk := req.GetTupleKey()
	ctx, span := s.tracer.Start(ctx, "expand", trace.WithAttributes(
		attribute.KeyValue{Key: "store", Value: attribute.StringValue(store)},
		attribute.KeyValue{Key: "object", Value: attribute.StringValue(tk.GetObject())},
		attribute.KeyValue{Key: "relation", Value: attribute.StringValue(tk.GetRelation())},
		attribute.KeyValue{Key: "user", Value: attribute.StringValue(tk.GetUser())},
	))
	defer span.End()

	modelID, err := s.resolveAuthorizationModelID(ctx, store, req.GetAuthorizationModelId())
	if err != nil {
		return nil, err
	}
	span.SetAttributes(attribute.KeyValue{Key: "authorization-model-id", Value: attribute.StringValue(modelID)})

	q := commands.NewExpandQuery(s.datastore, s.tracer, s.logger)
	return q.Execute(ctx, &openfgapb.ExpandRequest{
		StoreId:              store,
		AuthorizationModelId: modelID,
		TupleKey:             tk,
	})
}

func (s *Server) ReadAuthorizationModel(ctx context.Context, req *openfgapb.ReadAuthorizationModelRequest) (*openfgapb.ReadAuthorizationModelResponse, error) {
	ctx, span := s.tracer.Start(ctx, "readAuthorizationModel", trace.WithAttributes(
		attribute.KeyValue{Key: "store", Value: attribute.StringValue(req.GetStoreId())},
		attribute.KeyValue{Key: "authorization-model-id", Value: attribute.StringValue(req.GetId())},
	))
	defer span.End()

	q := commands.NewReadAuthorizationModelQuery(s.datastore, s.logger)
	return q.Execute(ctx, req)
}

func (s *Server) WriteAuthorizationModel(ctx context.Context, req *openfgapb.WriteAuthorizationModelRequest) (*openfgapb.WriteAuthorizationModelResponse, error) {
	ctx, span := s.tracer.Start(ctx, "writeAuthorizationModel", trace.WithAttributes(
		attribute.KeyValue{Key: "store", Value: attribute.StringValue(req.GetStoreId())},
	))
	defer span.End()

	c := commands.NewWriteAuthorizationModelCommand(s.datastore, s.logger)
	res, err := c.Execute(ctx, req)
	if err != nil {
		return nil, err
	}

	s.transport.SetHeader(ctx, httpmiddleware.XHttpCode, strconv.Itoa(http.StatusCreated))

	return res, nil
}

func (s *Server) ReadAuthorizationModels(ctx context.Context, req *openfgapb.ReadAuthorizationModelsRequest) (*openfgapb.ReadAuthorizationModelsResponse, error) {
	ctx, span := s.tracer.Start(ctx, "readAuthorizationModels", trace.WithAttributes(
		attribute.KeyValue{Key: "store", Value: attribute.StringValue(req.GetStoreId())},
	))
	defer span.End()

	c := commands.NewReadAuthorizationModelsQuery(s.datastore, s.logger, s.encoder)
	return c.Execute(ctx, req)
}

func (s *Server) WriteAssertions(ctx context.Context, req *openfgapb.WriteAssertionsRequest) (*openfgapb.WriteAssertionsResponse, error) {
	store := req.GetStoreId()
	ctx, span := s.tracer.Start(ctx, "writeAssertions", trace.WithAttributes(
		attribute.KeyValue{Key: "store", Value: attribute.StringValue(store)},
	))
	defer span.End()

	modelID, err := s.resolveAuthorizationModelID(ctx, store, req.GetAuthorizationModelId())
	if err != nil {
		return nil, err
	}
	span.SetAttributes(attribute.KeyValue{Key: "authorization-model-id", Value: attribute.StringValue(modelID)})

	c := commands.NewWriteAssertionsCommand(s.datastore, s.logger)
	res, err := c.Execute(ctx, &openfgapb.WriteAssertionsRequest{
		StoreId:              store,
		AuthorizationModelId: modelID,
		Assertions:           req.GetAssertions(),
	})
	if err != nil {
		return nil, err
	}

	s.transport.SetHeader(ctx, httpmiddleware.XHttpCode, strconv.Itoa(http.StatusNoContent))

	return res, nil
}

func (s *Server) ReadAssertions(ctx context.Context, req *openfgapb.ReadAssertionsRequest) (*openfgapb.ReadAssertionsResponse, error) {
	ctx, span := s.tracer.Start(ctx, "readAssertions", trace.WithAttributes(
		attribute.KeyValue{Key: "store", Value: attribute.StringValue(req.GetStoreId())},
	))
	defer span.End()
	modelID, err := s.resolveAuthorizationModelID(ctx, req.GetStoreId(), req.GetAuthorizationModelId())
	if err != nil {
		return nil, err
	}
	span.SetAttributes(attribute.KeyValue{Key: "authorization-model-id", Value: attribute.StringValue(modelID)})
	q := commands.NewReadAssertionsQuery(s.datastore, s.logger)
	return q.Execute(ctx, req.GetStoreId(), req.GetAuthorizationModelId())
}

func (s *Server) ReadChanges(ctx context.Context, req *openfgapb.ReadChangesRequest) (*openfgapb.ReadChangesResponse, error) {
	ctx, span := s.tracer.Start(ctx, "ReadChangesQuery", trace.WithAttributes(
		attribute.KeyValue{Key: "store", Value: attribute.StringValue(req.GetStoreId())},
		attribute.KeyValue{Key: "type", Value: attribute.StringValue(req.GetType())},
	))
	defer span.End()

	q := commands.NewReadChangesQuery(s.datastore, s.tracer, s.logger, s.encoder, s.config.ChangelogHorizonOffset)
	return q.Execute(ctx, req)
}

func (s *Server) CreateStore(ctx context.Context, req *openfgapb.CreateStoreRequest) (*openfgapb.CreateStoreResponse, error) {
	ctx, span := s.tracer.Start(ctx, "createStore")
	defer span.End()

	c := commands.NewCreateStoreCommand(s.datastore, s.logger)
	res, err := c.Execute(ctx, req)
	if err != nil {
		return nil, err
	}

	s.transport.SetHeader(ctx, httpmiddleware.XHttpCode, strconv.Itoa(http.StatusCreated))

	return res, nil
}

func (s *Server) DeleteStore(ctx context.Context, req *openfgapb.DeleteStoreRequest) (*openfgapb.DeleteStoreResponse, error) {
	ctx, span := s.tracer.Start(ctx, "deleteStore")
	defer span.End()

	cmd := commands.NewDeleteStoreCommand(s.datastore, s.logger)
	res, err := cmd.Execute(ctx, req)
	if err != nil {
		return nil, err
	}

	s.transport.SetHeader(ctx, httpmiddleware.XHttpCode, strconv.Itoa(http.StatusNoContent))

	return res, nil
}

func (s *Server) GetStore(ctx context.Context, req *openfgapb.GetStoreRequest) (*openfgapb.GetStoreResponse, error) {
	ctx, span := s.tracer.Start(ctx, "getStore", trace.WithAttributes(
		attribute.KeyValue{Key: "store", Value: attribute.StringValue(req.GetStoreId())},
	))
	defer span.End()

	q := commands.NewGetStoreQuery(s.datastore, s.logger)
	return q.Execute(ctx, req)
}

func (s *Server) ListStores(ctx context.Context, req *openfgapb.ListStoresRequest) (*openfgapb.ListStoresResponse, error) {
	ctx, span := s.tracer.Start(ctx, "listStores")
	defer span.End()

	q := commands.NewListStoresQuery(s.datastore, s.logger, s.encoder)
	return q.Execute(ctx, req)
}

// IsReady reports whether this OpenFGA server instance is ready to accept
// traffic.
func (s *Server) IsReady(ctx context.Context) (bool, error) {

	// for now we only depend on the datastore being ready, but in the future
	// server readiness may also depend on other criteria in addition to the
	// datastore being ready.
	return s.datastore.IsReady(ctx)
}

// Run starts server execution, and blocks until complete, returning any server errors. To close the
// server cancel the provided ctx.
func (s *Server) Run(ctx context.Context) error {

	interceptors := []grpc.UnaryServerInterceptor{
		grpc_validator.UnaryServerInterceptor(),
	}
	interceptors = append(interceptors, s.config.UnaryInterceptors...)

	opts := []grpc.ServerOption{
		grpc.ChainUnaryInterceptor(interceptors...),
	}

	if s.config.GRPCServer.TLSConfig != nil {
		creds, err := credentials.NewServerTLSFromFile(s.config.GRPCServer.TLSConfig.CertPath, s.config.GRPCServer.TLSConfig.KeyPath)
		if err != nil {
			return err
		}
		opts = append(opts, grpc.Creds(creds))
	}
	// nosemgrep: grpc-server-insecure-connection
	grpcServer := grpc.NewServer(opts...)
	openfgapb.RegisterOpenFGAServiceServer(grpcServer, s)
	healthv1pb.RegisterHealthServer(grpcServer, s.healthManager.GetHealthServer())
	reflection.Register(grpcServer)

	rpcAddr := s.config.GRPCServer.Addr
	lis, err := net.Listen("tcp", rpcAddr)
	if err != nil {
		return err
	}

	go func() {
		if err := grpcServer.Serve(lis); err != nil {
			s.logger.Error("failed to start grpc server", logger.Error(err))
		}
	}()

	s.logger.Info(fmt.Sprintf("grpc server listening on '%s'...", rpcAddr))

	var httpServer *http.Server
	if s.config.HTTPServer.Enabled {
		// Set a request timeout.
		runtime.DefaultContextTimeout = s.config.HTTPServer.UpstreamRequestTimeout

		dialOpts := []grpc.DialOption{
			grpc.WithBlock(),
			grpc.WithUnaryInterceptor(otelgrpc.UnaryClientInterceptor()),
		}
		if s.config.GRPCServer.TLSConfig != nil {
			creds, err := credentials.NewClientTLSFromFile(s.config.GRPCServer.TLSConfig.CertPath, "")
			if err != nil {
				return err
			}
			dialOpts = append(dialOpts, grpc.WithTransportCredentials(creds))
		} else {
			dialOpts = append(dialOpts, grpc.WithTransportCredentials(insecure.NewCredentials()))
		}

		timeoutCtx, cancel := context.WithTimeout(ctx, 3*time.Second)
		defer cancel()

		conn, err := grpc.DialContext(timeoutCtx, rpcAddr, dialOpts...)
		if err != nil {
			return err
		}
		defer conn.Close()

		healthClient := healthv1pb.NewHealthClient(conn)

		muxOpts := []runtime.ServeMuxOption{
			runtime.WithHealthzEndpoint(healthClient),
		}
		muxOpts = append(muxOpts, s.defaultServeMuxOpts...) // register the defaults first
		muxOpts = append(muxOpts, s.config.MuxOptions...)   // any provided options override defaults if they are duplicates

		mux := runtime.NewServeMux(muxOpts...)

		if err := openfgapb.RegisterOpenFGAServiceHandler(ctx, mux, conn); err != nil {
			return err
		}

		httpServer = &http.Server{
			Addr: s.config.HTTPServer.Addr,
			Handler: cors.New(cors.Options{
				AllowedOrigins:   s.config.HTTPServer.CORSAllowedOrigins,
				AllowCredentials: true,
				AllowedHeaders:   s.config.HTTPServer.CORSAllowedHeaders,
				AllowedMethods: []string{http.MethodGet, http.MethodPost,
					http.MethodHead, http.MethodPatch, http.MethodDelete, http.MethodPut},
			}).Handler(mux),
		}

		go func() {
			s.logger.Info(fmt.Sprintf("HTTP server listening on '%s'...", httpServer.Addr))

			var err error
			if s.config.HTTPServer.TLSConfig != nil {
				err = httpServer.ListenAndServeTLS(s.config.HTTPServer.TLSConfig.CertPath, s.config.HTTPServer.TLSConfig.KeyPath)
			} else {
				err = httpServer.ListenAndServe()
			}
			if err != http.ErrServerClosed {
				s.logger.ErrorWithContext(ctx, "HTTP server closed with unexpected error", logger.Error(err))
			}
		}()
	}

	// start the health checks last to avoid a race with the HTTP server startup process
	go func() {
		if err := s.healthManager.Check(ctx)(); err != nil {
			s.logger.Fatal("server health checks failed", logger.Error(err))
		}
	}()

	<-ctx.Done()
	s.logger.InfoWithContext(ctx, "Termination signal received! Gracefully shutting down")

	ctx, cancel := context.WithTimeout(context.Background(), 5*time.Second)
	defer cancel()

	if httpServer != nil {
		if err := httpServer.Shutdown(ctx); err != nil {
			s.logger.ErrorWithContext(ctx, "HTTP server shutdown failed", logger.Error(err))
			return err
		}
	}

	grpcServer.GracefulStop()

	return nil
}

// Util to find the latest authorization model ID to be used through all the request lifecycle.
// This allows caching of types. If the user inserts a new authorization model and doesn't
// provide this field (which should be rate limited more aggressively) the in-flight requests won't be
// affected and newer calls will use the updated authorization model.
func (s *Server) resolveAuthorizationModelID(ctx context.Context, store, modelID string) (string, error) {
	var err error

	if modelID != "" {
		if !id.IsValid(modelID) {
			return "", serverErrors.AuthorizationModelNotFound(modelID)
		}
	} else {
		if modelID, err = s.datastore.FindLatestAuthorizationModelID(ctx, store); err != nil {
			if errors.Is(err, storage.ErrNotFound) {
				return "", serverErrors.LatestAuthorizationModelNotFound(store)
			}
			return "", serverErrors.HandleError("", err)
		}
	}

	s.transport.SetHeader(ctx, AuthorizationModelIDHeader, modelID)

	return modelID, nil
}

// serverHealthChecker implements the HealthCheckManager interface for an OpenFGA server
// specifically.
type serverHealthChecker struct {
	healthServer  *health.AuthlessHealthServer
	openfgaServer *Server
	serviceNames  map[string]struct{}
}

var _ health.HealthCheckManager = &serverHealthChecker{}

// NewOpenFGAServerHealthChecker constructs a HealthCheckManager that can be used
// to report the health status of the provided OpenFGA server.
func NewOpenFGAServerHealthChecker(s *Server) health.HealthCheckManager {
	return &serverHealthChecker{
		healthServer:  health.NewAuthlessHealthServer(),
		openfgaServer: s,
		serviceNames:  map[string]struct{}{},
	}
}

// RegisterService registers the provided serviceName with this server health checker and
// sets it's serving status to 'NOT SERVING'
func (s *serverHealthChecker) RegisterService(serviceName string) {
	s.serviceNames[serviceName] = struct{}{}
	s.healthServer.Server.SetServingStatus(serviceName, healthv1pb.HealthCheckResponse_NOT_SERVING)
}

// GetHealthServer returns the underlying health server managed by this health
// checker.
func (s *serverHealthChecker) GetHealthServer() *health.AuthlessHealthServer {
	return s.healthServer
}

// Check reports whether the server managed by this server health checker is
// ready to accept traffic.
func (s *serverHealthChecker) Check(ctx context.Context) func() error {
	return func() error {

		backoffPolicy := backoff.NewExponentialBackOff()
		backoffPolicy.MaxElapsedTime = 1 * time.Minute
		ticker := backoff.NewTicker(backoffPolicy)
		defer ticker.Stop()

		// continuously monitor health status on a ticker interval
		for {

			select {
			case _, ok := <-ticker.C:
				if !ok {
					return fmt.Errorf("server healthcheck deadline exceeded")
				}
			case <-ctx.Done():
				return nil
			}

			ready, err := s.openfgaServer.IsReady(ctx)
			if err != nil {
				s.openfgaServer.logger.Debug("server readiness check failed with an error", logger.Error(err))
			}

			if ready {
				for service := range s.serviceNames {
					s.healthServer.SetServingStatus(service, healthv1pb.HealthCheckResponse_SERVING)
				}

				return nil
			}
		}
	}
}<|MERGE_RESOLUTION|>--- conflicted
+++ resolved
@@ -51,17 +51,6 @@
 // a GRPC and HTTP server.
 type Server struct {
 	openfgapb.UnimplementedOpenFGAServiceServer
-<<<<<<< HEAD
-	*grpc.Server
-	tracer     trace.Tracer
-	meter      metric.Meter
-	logger     logger.Logger
-	datastore  storage.OpenFGADatastore
-	encoder    encoder.Encoder
-	config     *Config
-	transport  gateway.Transport
-	dispatcher dispatch.Dispatcher
-=======
 
 	healthManager health.HealthCheckManager
 	tracer        trace.Tracer
@@ -71,25 +60,18 @@
 	encoder       encoder.Encoder
 	config        *Config
 	transport     gateway.Transport
->>>>>>> 170a6834
+	dispatcher    dispatch.Dispatcher
 
 	defaultServeMuxOpts []runtime.ServeMuxOption
 }
 
 type Dependencies struct {
-<<<<<<< HEAD
-	Dispatcher dispatch.Dispatcher
 	Datastore  storage.OpenFGADatastore
 	Tracer     trace.Tracer
 	Meter      metric.Meter
 	Logger     logger.Logger
-=======
-	Datastore storage.OpenFGADatastore
-	Tracer    trace.Tracer
-	Meter     metric.Meter
-	Logger    logger.Logger
-	Transport gateway.Transport
->>>>>>> 170a6834
+	Transport  gateway.Transport
+	Dispatcher dispatch.Dispatcher
 
 	// TokenEncoder is the encoder used to encode continuation tokens for paginated views.
 	// Defaults to a base64 encoder if none is provided.
@@ -148,25 +130,14 @@
 	}
 
 	server := &Server{
-<<<<<<< HEAD
-		Server:     grpcServer,
 		tracer:     dependencies.Tracer,
 		meter:      dependencies.Meter,
 		logger:     dependencies.Logger,
-		dispatcher: dependencies.Dispatcher,
 		datastore:  dependencies.Datastore,
 		encoder:    tokenEncoder,
 		transport:  transport,
+		dispatcher: dependencies.Dispatcher,
 		config:     config,
-=======
-		tracer:    dependencies.Tracer,
-		meter:     dependencies.Meter,
-		logger:    dependencies.Logger,
-		datastore: dependencies.Datastore,
-		encoder:   tokenEncoder,
-		transport: transport,
-		config:    config,
->>>>>>> 170a6834
 		defaultServeMuxOpts: []runtime.ServeMuxOption{
 			runtime.WithForwardResponseOption(httpmiddleware.HTTPResponseModifier),
 			runtime.WithErrorHandler(func(c context.Context, sr *runtime.ServeMux, mm runtime.Marshaler, w http.ResponseWriter, r *http.Request, e error) {
@@ -265,22 +236,11 @@
 	}
 	span.SetAttributes(attribute.KeyValue{Key: "authorization-model-id", Value: attribute.StringValue(modelID)})
 
-<<<<<<< HEAD
 	resp, err := s.dispatcher.DispatchCheck(ctx, &dispatchpb.DispatchCheckRequest{
 		Metadata: &dispatchpb.ResolverMeta{
 			DepthRemaining: s.config.ResolveNodeLimit - 1, // the depth check is 0 based, so we decrement by 1
 		},
 		WrappedRequest: req,
-=======
-	q := commands.NewCheckQuery(s.datastore, s.tracer, s.meter, s.logger, s.config.ResolveNodeLimit)
-
-	res, err := q.Execute(ctx, &openfgapb.CheckRequest{
-		StoreId:              store,
-		TupleKey:             tk,
-		ContextualTuples:     req.GetContextualTuples(),
-		AuthorizationModelId: modelID,
-		Trace:                req.GetTrace(),
->>>>>>> 170a6834
 	})
 	if err != nil {
 		return resp.GetWrappedResponse(), err
