--- conflicted
+++ resolved
@@ -97,19 +97,6 @@
 // New creates a new Server which uses the supplied backends
 // for managing data.
 func New(dependencies *Dependencies, config *Config) (*Server, error) {
-<<<<<<< HEAD
-=======
-	opts := []grpc.ServerOption{grpc.ChainUnaryInterceptor(config.UnaryInterceptors...)}
-	if config.GRPCServer.TLSConfig != nil {
-		creds, err := credentials.NewServerTLSFromFile(config.GRPCServer.TLSConfig.CertPath, config.GRPCServer.TLSConfig.KeyPath)
-		if err != nil {
-			return nil, err
-		}
-		opts = append(opts, grpc.Creds(creds))
-	}
-	grpcServer := grpc.NewServer(opts...)
->>>>>>> 6488feba
-
 	tokenEncoder := dependencies.TokenEncoder
 	if tokenEncoder == nil {
 		tokenEncoder = encoder.NewBase64Encoder()
@@ -416,14 +403,18 @@
 // Run starts server execution, and blocks until complete, returning any server errors. To close the
 // server cancel the provided ctx.
 func (s *Server) Run(ctx context.Context) error {
-<<<<<<< HEAD
-	grpcServer := grpc.NewServer(grpc.ChainUnaryInterceptor(s.config.UnaryInterceptors...))
+	opts := []grpc.ServerOption{grpc.ChainUnaryInterceptor(s.config.UnaryInterceptors...)}
+	if s.config.GRPCServer.TLSConfig != nil {
+		creds, err := credentials.NewServerTLSFromFile(s.config.GRPCServer.TLSConfig.CertPath, s.config.GRPCServer.TLSConfig.KeyPath)
+		if err != nil {
+			return nil, err
+		}
+		opts = append(opts, grpc.Creds(creds))
+	}
+	grpcServer := grpc.NewServer(opts...)
 	openfgapb.RegisterOpenFGAServiceServer(grpcServer, s)
 
-	rpcAddr := fmt.Sprintf("localhost:%d", s.config.RPCPort)
-=======
 	rpcAddr := fmt.Sprintf("localhost:%d", s.config.GRPCServer.Addr)
->>>>>>> 6488feba
 	lis, err := net.Listen("tcp", rpcAddr)
 	if err != nil {
 		return err
@@ -446,7 +437,7 @@
 
 	mux := runtime.NewServeMux(muxOpts...)
 
-	opts := []grpc.DialOption{
+	dialOpts := []grpc.DialOption{
 		grpc.WithBlock(),
 		grpc.WithUnaryInterceptor(otelgrpc.UnaryClientInterceptor()),
 	}
@@ -455,12 +446,12 @@
 		if err != nil {
 			return err
 		}
-		opts = append(opts, grpc.WithTransportCredentials(creds))
+		dialOpts = append(opts, grpc.WithTransportCredentials(creds))
 	} else {
-		opts = append(opts, grpc.WithTransportCredentials(insecure.NewCredentials()))
-	}
-
-	if err := openfgapb.RegisterOpenFGAServiceHandlerFromEndpoint(ctx, mux, rpcAddr, opts); err != nil {
+		dialOpts = append(opts, grpc.WithTransportCredentials(insecure.NewCredentials()))
+	}
+
+	if err := openfgapb.RegisterOpenFGAServiceHandlerFromEndpoint(ctx, mux, rpcAddr, dialOpts); err != nil {
 		return err
 	}
 
