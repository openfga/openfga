package server

import (
	"context"
	"fmt"
	"net"
	"net/http"
	"reflect"
	"strconv"
	"time"

	"github.com/go-errors/errors"
	grpc_validator "github.com/grpc-ecosystem/go-grpc-middleware/validator"
	"github.com/grpc-ecosystem/grpc-gateway/v2/runtime"
	httpmiddleware "github.com/openfga/openfga/internal/middleware/http"
	"github.com/openfga/openfga/pkg/encoder"
	"github.com/openfga/openfga/pkg/id"
	"github.com/openfga/openfga/pkg/logger"
	"github.com/openfga/openfga/server/commands"
	serverErrors "github.com/openfga/openfga/server/errors"
	"github.com/openfga/openfga/server/gateway"
	"github.com/openfga/openfga/storage"
	"github.com/rs/cors"
	openfgapb "go.buf.build/openfga/go/openfga/api/openfga/v1"
	"go.opentelemetry.io/contrib/instrumentation/google.golang.org/grpc/otelgrpc"
	"go.opentelemetry.io/otel/attribute"
	"go.opentelemetry.io/otel/metric"
	"go.opentelemetry.io/otel/trace"
	"google.golang.org/grpc"
	"google.golang.org/grpc/credentials"
	"google.golang.org/grpc/credentials/insecure"
	"google.golang.org/grpc/status"
)

const (
	AuthorizationModelIDHeader = "openfga-authorization-model-id"
)

var (
	ErrNilTokenEncoder error = fmt.Errorf("tokenEncoder must be a non-nil interface value")
	ErrNilTransport    error = fmt.Errorf("transport must be a non-nil interface value")
)

// A Server implements the OpenFGA service backend as both
// a GRPC and HTTP server.
type Server struct {
	openfgapb.UnimplementedOpenFGAServiceServer

	tracer    trace.Tracer
	meter     metric.Meter
	logger    logger.Logger
	datastore storage.OpenFGADatastore
	encoder   encoder.Encoder
	config    *Config
	transport gateway.Transport

	defaultServeMuxOpts []runtime.ServeMuxOption
}

type Dependencies struct {
	Datastore storage.OpenFGADatastore
	Tracer    trace.Tracer
	Meter     metric.Meter
	Logger    logger.Logger

	// TokenEncoder is the encoder used to encode continuation tokens for paginated views.
	// Defaults to Base64Encoder if none is provided.
	TokenEncoder encoder.Encoder
	Transport    gateway.Transport
}

type Config struct {
	ServiceName            string
	GRPCServer             GRPCServerConfig
	HTTPServer             HTTPServerConfig
	ResolveNodeLimit       uint32
	ChangelogHorizonOffset int
	UnaryInterceptors      []grpc.UnaryServerInterceptor
	MuxOptions             []runtime.ServeMuxOption
	RequestTimeout         time.Duration
}

type GRPCServerConfig struct {
	Addr      int
	TLSConfig *TLSConfig
}

type HTTPServerConfig struct {
	Addr      int
	TLSConfig *TLSConfig
}

type TLSConfig struct {
	CertPath string
	KeyPath  string
}

// New creates a new Server which uses the supplied backends
// for managing data.
func New(dependencies *Dependencies, config *Config) (*Server, error) {
	tokenEncoder := dependencies.TokenEncoder
	if tokenEncoder == nil {
		tokenEncoder = encoder.NewBase64Encoder()
	} else {
		t := reflect.TypeOf(tokenEncoder)
		if reflect.ValueOf(tokenEncoder) == reflect.Zero(t) {
			return nil, ErrNilTokenEncoder
		}
	}

	transport := dependencies.Transport
	if transport == nil {
		transport = gateway.NewRPCTransport(dependencies.Logger)
	} else {
		t := reflect.TypeOf(transport)
		if reflect.ValueOf(transport) == reflect.Zero(t) {
			return nil, ErrNilTransport
		}
	}

	server := &Server{
		tracer:    dependencies.Tracer,
		meter:     dependencies.Meter,
		logger:    dependencies.Logger,
		datastore: dependencies.Datastore,
		encoder:   tokenEncoder,
		transport: transport,
		config:    config,
		defaultServeMuxOpts: []runtime.ServeMuxOption{
			runtime.WithForwardResponseOption(httpmiddleware.HTTPResponseModifier),
			runtime.WithErrorHandler(func(c context.Context, sr *runtime.ServeMux, mm runtime.Marshaler, w http.ResponseWriter, r *http.Request, e error) {
				actualCode := serverErrors.ConvertToEncodedErrorCode(status.Convert(e))
				if serverErrors.IsValidEncodedError(actualCode) {
					dependencies.Logger.ErrorWithContext(c, "grpc error", logger.Error(e), logger.String("request_url", r.URL.String()))
				}

				httpmiddleware.CustomHTTPErrorHandler(c, w, r, serverErrors.NewEncodedError(actualCode, e.Error()))
			}),
		},
	}

	errors.MaxStackDepth = logger.MaxDepthBacktraceStack

	return server, nil
}

func (s *Server) Read(ctx context.Context, req *openfgapb.ReadRequest) (*openfgapb.ReadResponse, error) {
	store := req.GetStoreId()
	tk := req.GetTupleKey()
	ctx, span := s.tracer.Start(ctx, "read", trace.WithAttributes(
		attribute.KeyValue{Key: "store", Value: attribute.StringValue(store)},
		attribute.KeyValue{Key: "object", Value: attribute.StringValue(tk.GetObject())},
		attribute.KeyValue{Key: "relation", Value: attribute.StringValue(tk.GetRelation())},
		attribute.KeyValue{Key: "user", Value: attribute.StringValue(tk.GetUser())},
	))
	defer span.End()

	modelID, err := s.resolveAuthorizationModelID(ctx, store, req.GetAuthorizationModelId())
	if err != nil {
		return nil, err
	}
	span.SetAttributes(attribute.KeyValue{Key: "authorization-model-id", Value: attribute.StringValue(modelID)})

	q := commands.NewReadQuery(s.datastore, s.tracer, s.logger, s.encoder)
	return q.Execute(ctx, &openfgapb.ReadRequest{
		StoreId:              store,
		TupleKey:             tk,
		AuthorizationModelId: modelID,
		PageSize:             req.GetPageSize(),
		ContinuationToken:    req.GetContinuationToken(),
	})
}

func (s *Server) ReadTuples(ctx context.Context, req *openfgapb.ReadTuplesRequest) (*openfgapb.ReadTuplesResponse, error) {

	ctx, span := s.tracer.Start(ctx, "readTuples", trace.WithAttributes(
		attribute.KeyValue{Key: "store", Value: attribute.StringValue(req.GetStoreId())},
	))
	defer span.End()

	q := commands.NewReadTuplesQuery(s.datastore, s.encoder, s.logger)
	return q.Execute(ctx, req)
}

func (s *Server) Write(ctx context.Context, req *openfgapb.WriteRequest) (*openfgapb.WriteResponse, error) {
	store := req.GetStoreId()
	ctx, span := s.tracer.Start(ctx, "write", trace.WithAttributes(
		attribute.KeyValue{Key: "store", Value: attribute.StringValue(store)},
	))
	defer span.End()

	modelID, err := s.resolveAuthorizationModelID(ctx, store, req.GetAuthorizationModelId())
	if err != nil {
		return nil, err
	}

	cmd := commands.NewWriteCommand(s.datastore, s.tracer, s.logger)
	return cmd.Execute(ctx, &openfgapb.WriteRequest{
		StoreId:              store,
		AuthorizationModelId: modelID,
		Writes:               req.GetWrites(),
		Deletes:              req.GetDeletes(),
	})
}

func (s *Server) Check(ctx context.Context, req *openfgapb.CheckRequest) (*openfgapb.CheckResponse, error) {
	store := req.GetStoreId()
	tk := req.GetTupleKey()
	ctx, span := s.tracer.Start(ctx, "check", trace.WithAttributes(
		attribute.KeyValue{Key: "store", Value: attribute.StringValue(req.GetStoreId())},
		attribute.KeyValue{Key: "object", Value: attribute.StringValue(tk.GetObject())},
		attribute.KeyValue{Key: "relation", Value: attribute.StringValue(tk.GetRelation())},
		attribute.KeyValue{Key: "user", Value: attribute.StringValue(tk.GetUser())},
	))
	defer span.End()

	modelID, err := s.resolveAuthorizationModelID(ctx, store, req.GetAuthorizationModelId())
	if err != nil {
		return nil, err
	}
	span.SetAttributes(attribute.KeyValue{Key: "authorization-model-id", Value: attribute.StringValue(modelID)})

	q := commands.NewCheckQuery(s.datastore, s.tracer, s.meter, s.logger, s.config.ResolveNodeLimit)

	res, err := q.Execute(ctx, &openfgapb.CheckRequest{
		StoreId:              store,
		TupleKey:             tk,
		ContextualTuples:     req.GetContextualTuples(),
		AuthorizationModelId: modelID,
		Trace:                req.GetTrace(),
	})
	if err != nil {
		return nil, err
	}

	span.SetAttributes(attribute.KeyValue{Key: "allowed", Value: attribute.BoolValue(res.GetAllowed())})
	return res, nil
}

func (s *Server) Expand(ctx context.Context, req *openfgapb.ExpandRequest) (*openfgapb.ExpandResponse, error) {
	store := req.GetStoreId()
	tk := req.GetTupleKey()
	ctx, span := s.tracer.Start(ctx, "expand", trace.WithAttributes(
		attribute.KeyValue{Key: "store", Value: attribute.StringValue(store)},
		attribute.KeyValue{Key: "object", Value: attribute.StringValue(tk.GetObject())},
		attribute.KeyValue{Key: "relation", Value: attribute.StringValue(tk.GetRelation())},
		attribute.KeyValue{Key: "user", Value: attribute.StringValue(tk.GetUser())},
	))
	defer span.End()

	modelID, err := s.resolveAuthorizationModelID(ctx, store, req.GetAuthorizationModelId())
	if err != nil {
		return nil, err
	}
	span.SetAttributes(attribute.KeyValue{Key: "authorization-model-id", Value: attribute.StringValue(modelID)})

	q := commands.NewExpandQuery(s.datastore, s.tracer, s.logger)
	return q.Execute(ctx, &openfgapb.ExpandRequest{
		StoreId:              store,
		AuthorizationModelId: modelID,
		TupleKey:             tk,
	})
}

func (s *Server) ReadAuthorizationModel(ctx context.Context, req *openfgapb.ReadAuthorizationModelRequest) (*openfgapb.ReadAuthorizationModelResponse, error) {
	ctx, span := s.tracer.Start(ctx, "readAuthorizationModel", trace.WithAttributes(
		attribute.KeyValue{Key: "store", Value: attribute.StringValue(req.GetStoreId())},
		attribute.KeyValue{Key: "authorization-model-id", Value: attribute.StringValue(req.GetId())},
	))
	defer span.End()

	q := commands.NewReadAuthorizationModelQuery(s.datastore, s.logger)
	return q.Execute(ctx, req)
}

func (s *Server) WriteAuthorizationModel(ctx context.Context, req *openfgapb.WriteAuthorizationModelRequest) (*openfgapb.WriteAuthorizationModelResponse, error) {
	ctx, span := s.tracer.Start(ctx, "writeAuthorizationModel", trace.WithAttributes(
		attribute.KeyValue{Key: "store", Value: attribute.StringValue(req.GetStoreId())},
	))
	defer span.End()

	c := commands.NewWriteAuthorizationModelCommand(s.datastore, s.logger)
	res, err := c.Execute(ctx, req)
	if err != nil {
		return nil, err
	}

	s.transport.SetHeader(ctx, httpmiddleware.XHttpCode, strconv.Itoa(http.StatusCreated))

	return res, nil
}

func (s *Server) ReadAuthorizationModels(ctx context.Context, req *openfgapb.ReadAuthorizationModelsRequest) (*openfgapb.ReadAuthorizationModelsResponse, error) {
	ctx, span := s.tracer.Start(ctx, "readAuthorizationModels", trace.WithAttributes(
		attribute.KeyValue{Key: "store", Value: attribute.StringValue(req.GetStoreId())},
	))
	defer span.End()

	c := commands.NewReadAuthorizationModelsQuery(s.datastore, s.encoder, s.logger)
	return c.Execute(ctx, req)
}

func (s *Server) WriteAssertions(ctx context.Context, req *openfgapb.WriteAssertionsRequest) (*openfgapb.WriteAssertionsResponse, error) {
	store := req.GetStoreId()
	ctx, span := s.tracer.Start(ctx, "writeAssertions", trace.WithAttributes(
		attribute.KeyValue{Key: "store", Value: attribute.StringValue(store)},
	))
	defer span.End()

	modelID, err := s.resolveAuthorizationModelID(ctx, store, req.GetAuthorizationModelId())
	if err != nil {
		return nil, err
	}
	span.SetAttributes(attribute.KeyValue{Key: "authorization-model-id", Value: attribute.StringValue(modelID)})

	c := commands.NewWriteAssertionsCommand(s.datastore, s.logger)
	res, err := c.Execute(ctx, &openfgapb.WriteAssertionsRequest{
		StoreId:              store,
		AuthorizationModelId: modelID,
		Assertions:           req.GetAssertions(),
	})
	if err != nil {
		return nil, err
	}

	s.transport.SetHeader(ctx, httpmiddleware.XHttpCode, strconv.Itoa(http.StatusNoContent))

	return res, nil
}

func (s *Server) ReadAssertions(ctx context.Context, req *openfgapb.ReadAssertionsRequest) (*openfgapb.ReadAssertionsResponse, error) {
	ctx, span := s.tracer.Start(ctx, "readAssertions", trace.WithAttributes(
		attribute.KeyValue{Key: "store", Value: attribute.StringValue(req.GetStoreId())},
	))
	defer span.End()
	modelID, err := s.resolveAuthorizationModelID(ctx, req.GetStoreId(), req.GetAuthorizationModelId())
	if err != nil {
		return nil, err
	}
	span.SetAttributes(attribute.KeyValue{Key: "authorization-model-id", Value: attribute.StringValue(modelID)})
	q := commands.NewReadAssertionsQuery(s.datastore, s.logger)
	return q.Execute(ctx, req.GetStoreId(), req.GetAuthorizationModelId())
}

func (s *Server) ReadChanges(ctx context.Context, req *openfgapb.ReadChangesRequest) (*openfgapb.ReadChangesResponse, error) {
	ctx, span := s.tracer.Start(ctx, "ReadChangesQuery", trace.WithAttributes(
		attribute.KeyValue{Key: "store", Value: attribute.StringValue(req.GetStoreId())},
		attribute.KeyValue{Key: "type", Value: attribute.StringValue(req.GetType())},
	))
	defer span.End()

	q := commands.NewReadChangesQuery(s.datastore, s.tracer, s.logger, s.encoder, s.config.ChangelogHorizonOffset)
	return q.Execute(ctx, req)
}

func (s *Server) CreateStore(ctx context.Context, req *openfgapb.CreateStoreRequest) (*openfgapb.CreateStoreResponse, error) {
	ctx, span := s.tracer.Start(ctx, "createStore")
	defer span.End()

	c := commands.NewCreateStoreCommand(s.datastore, s.logger)
	res, err := c.Execute(ctx, req)
	if err != nil {
		return nil, err
	}

	s.transport.SetHeader(ctx, httpmiddleware.XHttpCode, strconv.Itoa(http.StatusCreated))

	return res, nil
}

func (s *Server) DeleteStore(ctx context.Context, req *openfgapb.DeleteStoreRequest) (*openfgapb.DeleteStoreResponse, error) {
	ctx, span := s.tracer.Start(ctx, "deleteStore")
	defer span.End()

	cmd := commands.NewDeleteStoreCommand(s.datastore, s.logger)
	res, err := cmd.Execute(ctx, req)
	if err != nil {
		return nil, err
	}

	s.transport.SetHeader(ctx, httpmiddleware.XHttpCode, strconv.Itoa(http.StatusNoContent))

	return res, nil
}

func (s *Server) GetStore(ctx context.Context, req *openfgapb.GetStoreRequest) (*openfgapb.GetStoreResponse, error) {
	ctx, span := s.tracer.Start(ctx, "getStore", trace.WithAttributes(
		attribute.KeyValue{Key: "store", Value: attribute.StringValue(req.GetStoreId())},
	))
	defer span.End()

	q := commands.NewGetStoreQuery(s.datastore, s.logger)
	return q.Execute(ctx, req)
}

func (s *Server) ListStores(ctx context.Context, req *openfgapb.ListStoresRequest) (*openfgapb.ListStoresResponse, error) {
	ctx, span := s.tracer.Start(ctx, "listStores")
	defer span.End()

	q := commands.NewListStoresQuery(s.datastore, s.encoder, s.logger)
	return q.Execute(ctx, req)
}

// Run starts server execution, and blocks until complete, returning any server errors. To close the
// server cancel the provided ctx.
func (s *Server) Run(ctx context.Context) error {

	interceptors := []grpc.UnaryServerInterceptor{
		grpc_validator.UnaryServerInterceptor(),
	}
	interceptors = append(interceptors, s.config.UnaryInterceptors...)

<<<<<<< HEAD
// Run starts server execution, and blocks until complete, returning any serverErrors.
func (s *Server) Run(ctx context.Context) error {
	rpcAddr := fmt.Sprintf(":%d", s.config.RPCPort)
=======
	opts := []grpc.ServerOption{
		grpc.ChainUnaryInterceptor(interceptors...),
	}

	if s.config.GRPCServer.TLSConfig != nil {
		creds, err := credentials.NewServerTLSFromFile(s.config.GRPCServer.TLSConfig.CertPath, s.config.GRPCServer.TLSConfig.KeyPath)
		if err != nil {
			return err
		}
		opts = append(opts, grpc.Creds(creds))
	}
	grpcServer := grpc.NewServer(opts...)
	openfgapb.RegisterOpenFGAServiceServer(grpcServer, s)

	rpcAddr := fmt.Sprintf("localhost:%d", s.config.GRPCServer.Addr)
>>>>>>> bd6e8626
	lis, err := net.Listen("tcp", rpcAddr)
	if err != nil {
		return err
	}

	go func() {
		if err := grpcServer.Serve(lis); err != nil {
			s.logger.Error("failed to start grpc server", logger.Error(err))
		}
	}()

	s.logger.Info(fmt.Sprintf("grpc server listening on '%s'...", rpcAddr))

	// Set a request timeout.
	runtime.DefaultContextTimeout = s.config.RequestTimeout

	var muxOpts []runtime.ServeMuxOption
	muxOpts = append(muxOpts, s.defaultServeMuxOpts...) // register the defaults first
	muxOpts = append(muxOpts, s.config.MuxOptions...)   // any provided options override defaults if they are duplicates

	mux := runtime.NewServeMux(muxOpts...)

	dialOpts := []grpc.DialOption{
		grpc.WithBlock(),
		grpc.WithUnaryInterceptor(otelgrpc.UnaryClientInterceptor()),
	}
	if s.config.GRPCServer.TLSConfig != nil {
		creds, err := credentials.NewClientTLSFromFile(s.config.GRPCServer.TLSConfig.CertPath, "")
		if err != nil {
			return err
		}
		dialOpts = append(dialOpts, grpc.WithTransportCredentials(creds))
	} else {
		dialOpts = append(dialOpts, grpc.WithTransportCredentials(insecure.NewCredentials()))
	}

	if err := openfgapb.RegisterOpenFGAServiceHandlerFromEndpoint(ctx, mux, rpcAddr, dialOpts); err != nil {
		return err
	}

	if err := mux.HandlePath(http.MethodGet, "/healthz", func(w http.ResponseWriter, _ *http.Request, _ map[string]string) {
		w.WriteHeader(http.StatusOK)
	}); err != nil {
		s.logger.Error("failed to register /healthz endpoint (for server health)", logger.Error(err))
		return err
	}

	httpAddr := fmt.Sprintf(":%d", s.config.HTTPPort)

	httpServer := &http.Server{
<<<<<<< HEAD
		Addr: httpAddr,
=======
		Addr: fmt.Sprintf(":%d", s.config.HTTPServer.Addr),
>>>>>>> bd6e8626
		Handler: cors.New(cors.Options{
			AllowedOrigins:   []string{"*"},
			AllowCredentials: true,
			AllowedHeaders:   []string{"*"},
			AllowedMethods: []string{http.MethodGet, http.MethodPost,
				http.MethodHead, http.MethodPatch, http.MethodDelete, http.MethodPut},
		}).Handler(mux),
	}

<<<<<<< HEAD
	httpServer.RegisterOnShutdown(func() {
		s.Stop()
	})

	s.logger.Info(fmt.Sprintf("http gateway server listening on '%s'...", httpAddr))

	go func() {
		if err := httpServer.ListenAndServe(); err != http.ErrServerClosed {
			s.logger.Error("failed to start gateway http server", logger.Error(err))
=======
	go func() {
		s.logger.Info(fmt.Sprintf("HTTP server listening on '%s'...", httpServer.Addr))

		var err error
		if s.config.HTTPServer.TLSConfig != nil {
			err = httpServer.ListenAndServeTLS(s.config.HTTPServer.TLSConfig.CertPath, s.config.HTTPServer.TLSConfig.KeyPath)
		} else {
			err = httpServer.ListenAndServe()
		}
		if err != http.ErrServerClosed {
			s.logger.ErrorWithContext(ctx, "HTTP server closed with unexpected error", logger.Error(err))
>>>>>>> bd6e8626
		}
	}()

	<-ctx.Done()
	s.logger.InfoWithContext(ctx, "Termination signal received! Gracefully shutting down")

	ctx, cancel := context.WithTimeout(context.Background(), 5*time.Second)
	defer cancel()

	if err := httpServer.Shutdown(ctx); err != nil {
		s.logger.ErrorWithContext(ctx, "HTTP server shutdown failed", logger.Error(err))
		return err
	}

	grpcServer.GracefulStop()

	return nil
}

// Util to find the latest authorization model ID to be used through all the request lifecycle.
// This allows caching of types. If the user inserts a new authorization model and doesn't
// provide this field (which should be rate limited more aggressively) the in-flight requests won't be
// affected and newer calls will use the updated authorization model.
func (s *Server) resolveAuthorizationModelID(ctx context.Context, store, modelID string) (string, error) {
	var err error

	if modelID != "" {
		if !id.IsValid(modelID) {
			return "", serverErrors.AuthorizationModelNotFound(modelID)
		}
	} else {
		if modelID, err = s.datastore.FindLatestAuthorizationModelID(ctx, store); err != nil {
			if errors.Is(err, storage.ErrNotFound) {
				return "", serverErrors.LatestAuthorizationModelNotFound(store)
			}
			return "", serverErrors.HandleError("", err)
		}
	}

	s.transport.SetHeader(ctx, AuthorizationModelIDHeader, modelID)

	return modelID, nil
}<|MERGE_RESOLUTION|>--- conflicted
+++ resolved
@@ -410,11 +410,6 @@
 	}
 	interceptors = append(interceptors, s.config.UnaryInterceptors...)
 
-<<<<<<< HEAD
-// Run starts server execution, and blocks until complete, returning any serverErrors.
-func (s *Server) Run(ctx context.Context) error {
-	rpcAddr := fmt.Sprintf(":%d", s.config.RPCPort)
-=======
 	opts := []grpc.ServerOption{
 		grpc.ChainUnaryInterceptor(interceptors...),
 	}
@@ -430,7 +425,6 @@
 	openfgapb.RegisterOpenFGAServiceServer(grpcServer, s)
 
 	rpcAddr := fmt.Sprintf("localhost:%d", s.config.GRPCServer.Addr)
->>>>>>> bd6e8626
 	lis, err := net.Listen("tcp", rpcAddr)
 	if err != nil {
 		return err
@@ -478,14 +472,8 @@
 		return err
 	}
 
-	httpAddr := fmt.Sprintf(":%d", s.config.HTTPPort)
-
 	httpServer := &http.Server{
-<<<<<<< HEAD
-		Addr: httpAddr,
-=======
 		Addr: fmt.Sprintf(":%d", s.config.HTTPServer.Addr),
->>>>>>> bd6e8626
 		Handler: cors.New(cors.Options{
 			AllowedOrigins:   []string{"*"},
 			AllowCredentials: true,
@@ -495,17 +483,6 @@
 		}).Handler(mux),
 	}
 
-<<<<<<< HEAD
-	httpServer.RegisterOnShutdown(func() {
-		s.Stop()
-	})
-
-	s.logger.Info(fmt.Sprintf("http gateway server listening on '%s'...", httpAddr))
-
-	go func() {
-		if err := httpServer.ListenAndServe(); err != http.ErrServerClosed {
-			s.logger.Error("failed to start gateway http server", logger.Error(err))
-=======
 	go func() {
 		s.logger.Info(fmt.Sprintf("HTTP server listening on '%s'...", httpServer.Addr))
 
@@ -517,7 +494,6 @@
 		}
 		if err != http.ErrServerClosed {
 			s.logger.ErrorWithContext(ctx, "HTTP server closed with unexpected error", logger.Error(err))
->>>>>>> bd6e8626
 		}
 	}()
 
