package test

import (
	"context"
	"testing"
	"time"

	"github.com/google/go-cmp/cmp"
	"github.com/oklog/ulid/v2"
	"github.com/openfga/openfga/pkg/tuple"
	"github.com/openfga/openfga/storage"
	"github.com/stretchr/testify/require"
	openfgapb "go.buf.build/openfga/go/openfga/api/openfga/v1"
)

func ReadChangesTest(t *testing.T, datastore storage.OpenFGADatastore) {
	ctx := context.Background()

	t.Run("read changes with continuation token", func(t *testing.T) {
		storeID := ulid.Make().String()

		tk1 := &openfgapb.TupleKey{
			Object:   tuple.BuildObject("folder", "folder1"),
			Relation: "viewer",
			User:     "bob",
		}
		tk2 := &openfgapb.TupleKey{
			Object:   tuple.BuildObject("folder", "folder2"),
			Relation: "viewer",
			User:     "bill",
		}

		err := datastore.Write(ctx, storeID, nil, []*openfgapb.TupleKey{tk1, tk2})
		require.NoError(t, err)

		changes, continuationToken, err := datastore.ReadChanges(ctx, storeID, "", storage.PaginationOptions{PageSize: 1}, 0)
		require.NoError(t, err)
		require.NotEmpty(t, continuationToken)

		expectedChanges := []*openfgapb.TupleChange{
			{
				TupleKey:  tk1,
				Operation: openfgapb.TupleOperation_TUPLE_OPERATION_WRITE,
			},
		}

		if diff := cmp.Diff(expectedChanges, changes, cmpOpts...); diff != "" {
			t.Errorf("mismatch (-got +want):\n%s", diff)
		}

		changes, continuationToken, err = datastore.ReadChanges(ctx, storeID, "", storage.PaginationOptions{
			PageSize: 2,
			From:     string(continuationToken),
		},
			0,
		)
		require.NoError(t, err)
		require.NotEmpty(t, continuationToken)

		expectedChanges = []*openfgapb.TupleChange{
			{
				TupleKey:  tk2,
				Operation: openfgapb.TupleOperation_TUPLE_OPERATION_WRITE,
			},
		}
		if diff := cmp.Diff(expectedChanges, changes, cmpOpts...); diff != "" {
			t.Errorf("mismatch (-got +want):\n%s", diff)
		}
	})

	t.Run("read changes with no changes should return not found", func(t *testing.T) {
		storeID := ulid.Make().String()

		_, _, err := datastore.ReadChanges(ctx, storeID, "", storage.PaginationOptions{PageSize: storage.DefaultPageSize}, 0)
		require.ErrorIs(t, err, storage.ErrNotFound)
	})

	t.Run("read changes with horizon offset should return not found (no changes)", func(t *testing.T) {
		storeID := ulid.Make().String()

		tk1 := &openfgapb.TupleKey{
			Object:   tuple.BuildObject("folder", "folder1"),
			Relation: "viewer",
			User:     "bob",
		}
		tk2 := &openfgapb.TupleKey{
			Object:   tuple.BuildObject("folder", "folder2"),
			Relation: "viewer",
			User:     "bill",
		}

		err := datastore.Write(ctx, storeID, nil, []*openfgapb.TupleKey{tk1, tk2})
		require.NoError(t, err)

		_, _, err = datastore.ReadChanges(ctx, storeID, "", storage.PaginationOptions{PageSize: storage.DefaultPageSize}, 1*time.Minute)
		require.ErrorIs(t, err, storage.ErrNotFound)
	})

	t.Run("read changes with non-empty object type should only read that object type", func(t *testing.T) {
		storeID := ulid.Make().String()

		tk1 := &openfgapb.TupleKey{
			Object:   tuple.BuildObject("folder", "1"),
			Relation: "viewer",
			User:     "bob",
		}
		tk2 := &openfgapb.TupleKey{
			Object:   tuple.BuildObject("document", "1"),
			Relation: "viewer",
			User:     "bill",
		}

		err := datastore.Write(ctx, storeID, nil, []*openfgapb.TupleKey{tk1, tk2})
		require.NoError(t, err)

		changes, continuationToken, err := datastore.ReadChanges(ctx, storeID, "folder", storage.PaginationOptions{PageSize: storage.DefaultPageSize}, 0)
		require.NoError(t, err)
		require.NotEmpty(t, continuationToken)

		expectedChanges := []*openfgapb.TupleChange{
			{
				TupleKey:  tk1,
				Operation: openfgapb.TupleOperation_TUPLE_OPERATION_WRITE,
			},
		}
		if diff := cmp.Diff(expectedChanges, changes, cmpOpts...); diff != "" {
			t.Errorf("mismatch (-got +want):\n%s", diff)
		}
	})
}

func TupleWritingAndReadingTest(t *testing.T, datastore storage.OpenFGADatastore) {
	ctx := context.Background()

<<<<<<< HEAD
	t.Run("delete with a duplicate write succeeds", func(t *testing.T) {
=======
	t.Run("deletes would succeed and write would fail, fails and introduces no changes", func(t *testing.T) {
>>>>>>> 8f509547
		storeID := ulid.Make().String()
		tks := []*openfgapb.TupleKey{
			{
				Object:   "doc:readme",
				Relation: "owner",
				User:     "org:openfga#member",
			},
			{
				Object:   "doc:readme",
				Relation: "owner",
				User:     "domain:iam#member",
			},
			{
				Object:   "doc:readme",
				Relation: "viewer",
				User:     "org:openfgapb#viewer",
			},
		}

		// Write tks
		err := datastore.Write(ctx, storeID, nil, tks)
		require.NoError(t, err)

<<<<<<< HEAD
		// Try to delete tks[0,1], and at the same time write tks[2]. It should delete, but not write.
		err = datastore.Write(ctx, storeID, []*openfgapb.TupleKey{tks[0], tks[1]}, []*openfgapb.TupleKey{tks[2]})
		require.NoError(t, err)
=======
		// Try to delete tks[0,1], and at the same time write tks[2]. It should fail with expectedError.
		err = datastore.Write(ctx, storeID, []*openfgapb.TupleKey{tks[0], tks[1]}, []*openfgapb.TupleKey{tks[2]})
		require.EqualError(t, err, expectedError.Error())
>>>>>>> 8f509547

		tuples, _, err := datastore.ReadByStore(ctx, storeID, storage.PaginationOptions{PageSize: 50})
		require.NoError(t, err)

		require.Equal(t, 1, len(tuples))
	})

<<<<<<< HEAD
	t.Run("delete does not fail if the tuple does not exist", func(t *testing.T) {
		storeID := ulid.Make().String()

		err := datastore.Write(ctx, storeID, []*openfgapb.TupleKey{{Object: "doc:readme", Relation: "owner", User: "10"}}, nil)
		require.NoError(t, err)
=======
	t.Run("delete fails if the tuple does not exist", func(t *testing.T) {
		storeID := ulid.Make().String()
		tk := &openfgapb.TupleKey{Object: "doc:readme", Relation: "owner", User: "10"}
		expectedError := storage.InvalidWriteInputError(tk, openfgapb.TupleOperation_TUPLE_OPERATION_DELETE)

		err := datastore.Write(ctx, storeID, []*openfgapb.TupleKey{tk}, nil)
		require.EqualError(t, err, expectedError.Error())
>>>>>>> 8f509547
	})

	t.Run("deleting a tuple which exists succeeds", func(t *testing.T) {
		storeID := ulid.Make().String()
		tk := &openfgapb.TupleKey{Object: "doc:readme", Relation: "owner", User: "10"}

		// Write
		err := datastore.Write(ctx, storeID, nil, []*openfgapb.TupleKey{tk})
		require.NoError(t, err)

		// Then delete
		err = datastore.Write(ctx, storeID, []*openfgapb.TupleKey{tk}, nil)
		require.NoError(t, err)

		// Ensure it is not there
		_, err = datastore.ReadUserTuple(ctx, storeID, tk)
		require.ErrorIs(t, err, storage.ErrNotFound)
	})

<<<<<<< HEAD
	t.Run("inserting a tuple twice won't fail", func(t *testing.T) {
=======
	t.Run("inserting a tuple twice fails", func(t *testing.T) {
>>>>>>> 8f509547
		storeID := ulid.Make().String()
		tk := &openfgapb.TupleKey{Object: "doc:readme", Relation: "owner", User: "10"}

		// First write should succeed.
		err := datastore.Write(ctx, storeID, nil, []*openfgapb.TupleKey{tk})
		require.NoError(t, err)

<<<<<<< HEAD
		// Second write of the same tuple should not fail, but won't update the changelog.
		err = datastore.Write(ctx, storeID, nil, []*openfgapb.TupleKey{tk})
		require.NoError(t, err)

		// Check that the changelog only contains one tuple.
		changes, _, err := datastore.ReadChanges(ctx, storeID, "", storage.PaginationOptions{PageSize: 10}, 0)
		require.NoError(t, err)
		require.Len(t, changes, 1)
=======
		// Second write of the same tuple should fail.
		err = datastore.Write(ctx, storeID, nil, []*openfgapb.TupleKey{tk})
		require.EqualError(t, err, expectedError.Error())
>>>>>>> 8f509547
	})

	t.Run("reading a tuple that exists succeeds", func(t *testing.T) {
		storeID := ulid.Make().String()
		tuple1 := &openfgapb.Tuple{Key: &openfgapb.TupleKey{Object: "doc:readme", Relation: "owner", User: "10"}}
		tuple2 := &openfgapb.Tuple{Key: &openfgapb.TupleKey{Object: "doc:readme", Relation: "viewer", User: "doc:other#viewer"}}

		err := datastore.Write(ctx, storeID, nil, []*openfgapb.TupleKey{tuple1.Key, tuple2.Key})
		require.NoError(t, err)

		gotTuple, err := datastore.ReadUserTuple(ctx, storeID, tuple1.Key)
		require.NoError(t, err)

		if diff := cmp.Diff(gotTuple, tuple1, cmpOpts...); diff != "" {
			t.Fatalf("mismatch (-got +want):\n%s", diff)
		}

		gotTuple, err = datastore.ReadUserTuple(ctx, storeID, tuple2.Key)
		require.NoError(t, err)

		if diff := cmp.Diff(gotTuple, tuple2, cmpOpts...); diff != "" {
			t.Fatalf("mismatch (-got +want):\n%s", diff)
		}
	})

	t.Run("reading a tuple that does not exist returns not found", func(t *testing.T) {
		storeID := ulid.Make().String()
		tk := &openfgapb.TupleKey{Object: "doc:readme", Relation: "owner", User: "10"}

		_, err := datastore.ReadUserTuple(ctx, storeID, tk)
		require.ErrorIs(t, err, storage.ErrNotFound)
	})

	t.Run("reading userset tuples that exists succeeds", func(t *testing.T) {
		storeID := ulid.Make().String()
		tks := []*openfgapb.TupleKey{
			{
				Object:   "doc:readme",
				Relation: "owner",
				User:     "org:openfga#member",
			},
			{
				Object:   "doc:readme",
				Relation: "owner",
				User:     "domain:iam#member",
			},
			{
				Object:   "doc:readme",
				Relation: "viewer",
				User:     "org:openfgapb#viewer",
			},
		}

		err := datastore.Write(ctx, storeID, nil, tks)
		require.NoError(t, err)

		gotTuples, err := datastore.ReadUsersetTuples(ctx, storeID, &openfgapb.TupleKey{Object: "doc:readme", Relation: "owner"})
		require.NoError(t, err)
		defer gotTuples.Stop()

		var gotTupleKeys []*openfgapb.TupleKey
		// We should find the first two tupleKeys
		for i := 0; i < 2; i++ {
			gotTuple, err := gotTuples.Next()
			if err != nil {
				t.Fatal(err)
			}

			gotTupleKeys = append(gotTupleKeys, gotTuple.Key)
		}

		// Then the iterator should run out
		_, err = gotTuples.Next()
		require.ErrorIs(t, err, storage.ErrIteratorDone)

		if diff := cmp.Diff(gotTupleKeys, tks[:2], cmpOpts...); diff != "" {
			t.Fatalf("mismatch (-got +want):\n%s", diff)
		}
	})

	t.Run("reading userset tuples that don't exist should an empty iterator", func(t *testing.T) {
		storeID := ulid.Make().String()

		gotTuples, err := datastore.ReadUsersetTuples(ctx, storeID, &openfgapb.TupleKey{Object: "doc:readme", Relation: "owner"})
		require.NoError(t, err)
		defer gotTuples.Stop()

		_, err = gotTuples.Next()
		require.ErrorIs(t, err, storage.ErrIteratorDone)
	})
}

func TuplePaginationOptionsTest(t *testing.T, datastore storage.OpenFGADatastore) {
	ctx := context.Background()
	storeID := ulid.Make().String()
	tk0 := &openfgapb.TupleKey{Object: "doc:readme", Relation: "owner", User: "10"}
	tk1 := &openfgapb.TupleKey{Object: "doc:readme", Relation: "viewer", User: "11"}

	err := datastore.Write(ctx, storeID, nil, []*openfgapb.TupleKey{tk0, tk1})
	require.NoError(t, err)

	t.Run("readPage pagination works properly", func(t *testing.T) {
		tuples0, contToken0, err := datastore.ReadPage(ctx, storeID, &openfgapb.TupleKey{Object: "doc:readme"}, storage.PaginationOptions{PageSize: 1})
		require.NoError(t, err)
		require.Len(t, tuples0, 1)
		require.NotEmpty(t, contToken0)

		if diff := cmp.Diff(tuples0[0].Key, tk0, cmpOpts...); diff != "" {
			t.Fatalf("mismatch (-got +want):\n%s", diff)
		}

		tuples1, contToken1, err := datastore.ReadPage(ctx, storeID, &openfgapb.TupleKey{Object: "doc:readme"}, storage.PaginationOptions{PageSize: 1, From: string(contToken0)})
		require.NoError(t, err)
		require.Len(t, tuples1, 1)
		require.Empty(t, contToken1)

		if diff := cmp.Diff(tuples1[0].Key, tk1, cmpOpts...); diff != "" {
			t.Fatalf("mismatch (-got +want):\n%s", diff)
		}
	})

	t.Run("reading a page completely does not return a continuation token", func(t *testing.T) {
		tuples, contToken, err := datastore.ReadPage(ctx, storeID, &openfgapb.TupleKey{Object: "doc:readme"}, storage.PaginationOptions{PageSize: 2})
		require.NoError(t, err)
		require.Len(t, tuples, 2)
		require.Empty(t, contToken)
	})

	t.Run("reading a page partially returns a continuation token", func(t *testing.T) {
		tuples, contToken, err := datastore.ReadPage(ctx, storeID, &openfgapb.TupleKey{Object: "doc:readme"}, storage.PaginationOptions{PageSize: 1})
		require.NoError(t, err)
		require.Len(t, tuples, 1)
		require.NotEmpty(t, contToken)
	})

	t.Run("readByStore pagination works properly", func(t *testing.T) {
		tuple0, contToken0, err := datastore.ReadByStore(ctx, storeID, storage.PaginationOptions{PageSize: 1})
		require.NoError(t, err)
		require.Len(t, tuple0, 1)
		require.NotEmpty(t, contToken0)

		if diff := cmp.Diff(tuple0[0].Key, tk0, cmpOpts...); diff != "" {
			t.Fatalf("mismatch (-got +want):\n%s", diff)
		}

		tuple1, contToken1, err := datastore.ReadByStore(ctx, storeID, storage.PaginationOptions{PageSize: 1, From: string(contToken0)})
		require.NoError(t, err)
		require.Len(t, tuple1, 1)
		require.Empty(t, contToken1)

		if diff := cmp.Diff(tuple1[0].Key, tk1, cmpOpts...); diff != "" {
			t.Fatalf("mismatch (-got +want):\n%s", diff)
		}
	})

	t.Run("reading by storeID completely does not return a continuation token", func(t *testing.T) {
		tuples, contToken, err := datastore.ReadByStore(ctx, storeID, storage.PaginationOptions{PageSize: 2})
		require.NoError(t, err)
		require.Len(t, tuples, 2)
		require.Empty(t, contToken)
	})

	t.Run("reading by storeID partially returns a continuation token", func(t *testing.T) {
		tuples, contToken, err := datastore.ReadByStore(ctx, storeID, storage.PaginationOptions{PageSize: 1})
		require.NoError(t, err)
		require.Len(t, tuples, 1)
		require.NotEmpty(t, contToken)
	})
}

func ListObjectsByTypeTest(t *testing.T, ds storage.OpenFGADatastore) {
	expected := []string{"document:doc1", "document:doc2"}
	storeID := ulid.Make().String()

	err := ds.Write(context.Background(), storeID, nil, []*openfgapb.TupleKey{
		tuple.NewTupleKey("document:doc1", "viewer", "jon"),
		tuple.NewTupleKey("document:doc1", "viewer", "elbuo"),
		tuple.NewTupleKey("document:doc2", "editor", "maria"),
	})
	require.NoError(t, err)

	iter, err := ds.ListObjectsByType(context.Background(), storeID, "document")
	require.NoError(t, err)

	var actual []string
	for {
		obj, err := iter.Next()
		if err != nil {
			if err == storage.ErrIteratorDone {
				break
			}
		}

		actual = append(actual, tuple.ObjectKey(obj))
	}

	require.Equal(t, expected, actual)
}

func ReadStartingWithUserTest(t *testing.T, datastore storage.OpenFGADatastore) {
	require := require.New(t)
	ctx := context.Background()

	tuples := []*openfgapb.TupleKey{
		tuple.NewTupleKey("document:doc1", "viewer", "user:jon"),
		tuple.NewTupleKey("document:doc2", "viewer", "group:eng#member"),
		tuple.NewTupleKey("document:doc3", "editor", "user:jon"),
		tuple.NewTupleKey("folder:folder1", "viewer", "user:jon"),
	}

	t.Run("returns results with two user filters", func(t *testing.T) {
		storeID := ulid.Make().String()

		err := datastore.Write(ctx, storeID, nil, tuples)
		require.NoError(err)

		tupleIterator, err := datastore.ReadStartingWithUser(
			ctx,
			storeID,
			storage.ReadStartingWithUserFilter{
				ObjectType: "document",
				Relation:   "viewer",
				UserFilter: []*openfgapb.ObjectRelation{
					{
						Object: "user:jon",
					},
					{
						Object:   "group:eng",
						Relation: "member",
					},
				},
			},
		)
		require.NoError(err)

		objects := getObjects(tupleIterator, require)

		require.ElementsMatch([]string{"document:doc1", "document:doc2"}, objects)
	})

	t.Run("returns no results if the input users do not match the tuples", func(t *testing.T) {
		storeID := ulid.Make().String()

		err := datastore.Write(ctx, storeID, nil, tuples)
		require.NoError(err)

		tupleIterator, err := datastore.ReadStartingWithUser(
			ctx,
			storeID,
			storage.ReadStartingWithUserFilter{
				ObjectType: "document",
				Relation:   "viewer",
				UserFilter: []*openfgapb.ObjectRelation{
					{
						Object: "user:maria",
					},
				},
			},
		)
		require.NoError(err)

		objects := getObjects(tupleIterator, require)

		require.Empty(objects)
	})

	t.Run("returns no results if the input relation does not match any tuples", func(t *testing.T) {
		storeID := ulid.Make().String()

		err := datastore.Write(ctx, storeID, nil, tuples)
		require.NoError(err)

		tupleIterator, err := datastore.ReadStartingWithUser(
			ctx,
			storeID,
			storage.ReadStartingWithUserFilter{
				ObjectType: "document",
				Relation:   "non-existing",
				UserFilter: []*openfgapb.ObjectRelation{
					{
						Object: "user:jon",
					},
				},
			},
		)
		require.NoError(err)

		objects := getObjects(tupleIterator, require)

		require.Empty(objects)
	})

	t.Run("returns no results if the input object type does not match any tuples", func(t *testing.T) {
		storeID := ulid.Make().String()

		err := datastore.Write(ctx, storeID, nil, tuples)
		require.NoError(err)

		tupleIterator, err := datastore.ReadStartingWithUser(
			ctx,
			storeID,
			storage.ReadStartingWithUserFilter{
				ObjectType: "nonexisting",
				Relation:   "viewer",
				UserFilter: []*openfgapb.ObjectRelation{
					{
						Object: "user:jon",
					},
				},
			},
		)
		require.NoError(err)

		objects := getObjects(tupleIterator, require)

		require.Empty(objects)
	})
}

func getObjects(tupleIterator storage.TupleIterator, require *require.Assertions) []string {
	var objects []string
	for {
		tp, err := tupleIterator.Next()
		if err != nil {
			if err == storage.ErrIteratorDone {
				break
			}

			require.Fail(err.Error())
		}

		objects = append(objects, tp.GetKey().GetObject())
	}
	return objects
}<|MERGE_RESOLUTION|>--- conflicted
+++ resolved
@@ -132,11 +132,7 @@
 func TupleWritingAndReadingTest(t *testing.T, datastore storage.OpenFGADatastore) {
 	ctx := context.Background()
 
-<<<<<<< HEAD
 	t.Run("delete with a duplicate write succeeds", func(t *testing.T) {
-=======
-	t.Run("deletes would succeed and write would fail, fails and introduces no changes", func(t *testing.T) {
->>>>>>> 8f509547
 		storeID := ulid.Make().String()
 		tks := []*openfgapb.TupleKey{
 			{
@@ -160,15 +156,9 @@
 		err := datastore.Write(ctx, storeID, nil, tks)
 		require.NoError(t, err)
 
-<<<<<<< HEAD
 		// Try to delete tks[0,1], and at the same time write tks[2]. It should delete, but not write.
 		err = datastore.Write(ctx, storeID, []*openfgapb.TupleKey{tks[0], tks[1]}, []*openfgapb.TupleKey{tks[2]})
 		require.NoError(t, err)
-=======
-		// Try to delete tks[0,1], and at the same time write tks[2]. It should fail with expectedError.
-		err = datastore.Write(ctx, storeID, []*openfgapb.TupleKey{tks[0], tks[1]}, []*openfgapb.TupleKey{tks[2]})
-		require.EqualError(t, err, expectedError.Error())
->>>>>>> 8f509547
 
 		tuples, _, err := datastore.ReadByStore(ctx, storeID, storage.PaginationOptions{PageSize: 50})
 		require.NoError(t, err)
@@ -176,21 +166,11 @@
 		require.Equal(t, 1, len(tuples))
 	})
 
-<<<<<<< HEAD
 	t.Run("delete does not fail if the tuple does not exist", func(t *testing.T) {
 		storeID := ulid.Make().String()
 
 		err := datastore.Write(ctx, storeID, []*openfgapb.TupleKey{{Object: "doc:readme", Relation: "owner", User: "10"}}, nil)
 		require.NoError(t, err)
-=======
-	t.Run("delete fails if the tuple does not exist", func(t *testing.T) {
-		storeID := ulid.Make().String()
-		tk := &openfgapb.TupleKey{Object: "doc:readme", Relation: "owner", User: "10"}
-		expectedError := storage.InvalidWriteInputError(tk, openfgapb.TupleOperation_TUPLE_OPERATION_DELETE)
-
-		err := datastore.Write(ctx, storeID, []*openfgapb.TupleKey{tk}, nil)
-		require.EqualError(t, err, expectedError.Error())
->>>>>>> 8f509547
 	})
 
 	t.Run("deleting a tuple which exists succeeds", func(t *testing.T) {
@@ -210,11 +190,7 @@
 		require.ErrorIs(t, err, storage.ErrNotFound)
 	})
 
-<<<<<<< HEAD
 	t.Run("inserting a tuple twice won't fail", func(t *testing.T) {
-=======
-	t.Run("inserting a tuple twice fails", func(t *testing.T) {
->>>>>>> 8f509547
 		storeID := ulid.Make().String()
 		tk := &openfgapb.TupleKey{Object: "doc:readme", Relation: "owner", User: "10"}
 
@@ -222,7 +198,6 @@
 		err := datastore.Write(ctx, storeID, nil, []*openfgapb.TupleKey{tk})
 		require.NoError(t, err)
 
-<<<<<<< HEAD
 		// Second write of the same tuple should not fail, but won't update the changelog.
 		err = datastore.Write(ctx, storeID, nil, []*openfgapb.TupleKey{tk})
 		require.NoError(t, err)
@@ -231,11 +206,6 @@
 		changes, _, err := datastore.ReadChanges(ctx, storeID, "", storage.PaginationOptions{PageSize: 10}, 0)
 		require.NoError(t, err)
 		require.Len(t, changes, 1)
-=======
-		// Second write of the same tuple should fail.
-		err = datastore.Write(ctx, storeID, nil, []*openfgapb.TupleKey{tk})
-		require.EqualError(t, err, expectedError.Error())
->>>>>>> 8f509547
 	})
 
 	t.Run("reading a tuple that exists succeeds", func(t *testing.T) {
