--- conflicted
+++ resolved
@@ -459,7 +459,6 @@
 	})
 }
 
-<<<<<<< HEAD
 func ListObjectsByTypeTest(t *testing.T, ds storage.OpenFGADatastore) {
 
 	expected := []string{"document:doc1", "document:doc2"}
@@ -478,7 +477,18 @@
 	var actual []string
 	for {
 		obj, err := iter.Next()
-=======
+		if err != nil {
+			if err == storage.ErrIteratorDone {
+				break
+			}
+		}
+
+		actual = append(actual, tuple.ObjectKey(obj))
+	}
+
+	require.Equal(t, expected, actual)
+}
+
 func ReadStartingWithUserTest(t *testing.T, datastore storage.OpenFGADatastore) {
 
 	require := require.New(t)
@@ -630,19 +640,10 @@
 	var objects []string
 	for {
 		tp, err := tupleIterator.Next()
->>>>>>> 35fb276b
 		if err != nil {
 			if err == storage.ErrIteratorDone {
 				break
 			}
-<<<<<<< HEAD
-		}
-
-		actual = append(actual, tuple.ObjectKey(obj))
-	}
-
-	require.Equal(t, expected, actual)
-=======
 
 			require.Fail(err.Error())
 		}
@@ -650,5 +651,4 @@
 		objects = append(objects, tp.GetKey().GetObject())
 	}
 	return objects
->>>>>>> 35fb276b
 }