--- conflicted
+++ resolved
@@ -14,10 +14,7 @@
 )
 
 func WriteAndReadAuthorizationModelTest(t *testing.T, datastore storage.OpenFGADatastore) {
-<<<<<<< HEAD
-
-=======
->>>>>>> c5ba7289
+
 	ctx := context.Background()
 	store := id.Must(id.New()).String()
 
