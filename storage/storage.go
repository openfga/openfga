//go:generate mockgen -source storage.go -destination ./mocks/mock_storage.go -package mocks OpenFGADatastore
package storage

import (
	"context"
	"sync"
	"time"

	"github.com/go-errors/errors"
	"github.com/openfga/openfga/pkg/tuple"
	openfgapb "go.buf.build/openfga/go/openfga/api/openfga/v1"
)

const DefaultPageSize = 50

<<<<<<< HEAD
var (
	ErrTupleIteratorDone  = errors.New("no more tuples in iterator")
	ErrObjectIteratorDone = errors.New("no more objects in iterator")
)
=======
var ErrIteratorDone = errors.New("iterator done")
>>>>>>> 2dfe665d

type PaginationOptions struct {
	PageSize int
	From     string
}

func NewPaginationOptions(ps int32, contToken string) PaginationOptions {
	pageSize := DefaultPageSize
	if ps != 0 {
		pageSize = int(ps)
	}

	return PaginationOptions{
		PageSize: pageSize,
		From:     contToken,
	}
}

<<<<<<< HEAD
// TupleIterator is an iterator for Tuples. It is closed by explicitly calling Stop() or by calling Next() until it
// returns an ErrTupleIteratorDone error.
type TupleIterator interface {
	Next() (*openfgapb.Tuple, error)
	// Stop will release any resources held by the iterator. It must be safe to be called multiple times.
=======
type Iterator[T any] interface {
	Next() (T, error)
>>>>>>> 2dfe665d
	Stop()
}

// ObjectIterator is an iterator for Objects (type + id). It is closed by explicitly calling Stop() or by calling Next() until it
<<<<<<< HEAD
// returns an ErrObjectIteratorDone error.
type ObjectIterator interface {
	Next() (*openfgapb.Object, error)
	// Stop will release any resources held by the iterator. It must be safe to be called multiple times.
	Stop()
=======
// returns an ErrIteratorDone error.
type ObjectIterator = Iterator[*openfgapb.Object]

// TupleIterator is an iterator for Tuples. It is closed by explicitly calling Stop() or by calling Next() until it
// returns an ErrIteratorDone error.
type TupleIterator = Iterator[*openfgapb.Tuple]

// TupleKeyIterator is an iterator for TupleKeys. It is closed by explicitly calling Stop() or by calling Next() until it
// returns an ErrIteratorDone error.
type TupleKeyIterator = Iterator[*openfgapb.TupleKey]

type uniqueObjectIterator struct {
	iter1, iter2 ObjectIterator
	objects      sync.Map
}

// NewUniqueObjectIterator returns an ObjectIterator that iterates over two ObjectIterators and yields only distinct
// objects with the duplicates removed.
//
// iter1 should generally be provided by a constrained iterator (e.g. contextual tuples) and iter2 should be provided
// by a storage iterator that already guarantees uniqueness.
func NewUniqueObjectIterator(iter1, iter2 ObjectIterator) ObjectIterator {
	return &uniqueObjectIterator{
		iter1: iter1,
		iter2: iter2,
	}
}

var _ ObjectIterator = (*uniqueObjectIterator)(nil)

// Next returns the next most unique object from the two underlying iterators.
func (u *uniqueObjectIterator) Next() (*openfgapb.Object, error) {

	for {
		obj, err := u.iter1.Next()
		if err != nil {
			if err == ErrIteratorDone {
				break
			}

			return nil, err
		}

		// if the object has not already been seen, then store it and return it
		_, ok := u.objects.Load(tuple.ObjectKey(obj))
		if !ok {
			u.objects.Store(tuple.ObjectKey(obj), struct{}{})
			return obj, nil
		}
	}

	// assumption is that iter2 yields unique values to begin with
	for {
		obj, err := u.iter2.Next()
		if err != nil {
			if err == ErrIteratorDone {
				return nil, ErrIteratorDone
			}

			return nil, err
		}

		_, ok := u.objects.Load(tuple.ObjectKey(obj))
		if !ok {
			return obj, nil
		}
	}
}

func (u *uniqueObjectIterator) Stop() {
	u.iter1.Stop()
	u.iter2.Stop()
}

type combinedIterator[T any] struct {
	iter1, iter2 Iterator[T]
}

func (c *combinedIterator[T]) Next() (T, error) {
	val, err := c.iter1.Next()
	if err != nil {
		if !errors.Is(err, ErrIteratorDone) {
			return val, err
		}
	} else {
		return val, nil
	}

	val, err = c.iter2.Next()
	if err != nil {
		if !errors.Is(err, ErrIteratorDone) {
			return val, err
		}
	}

	return val, err
}

func (c *combinedIterator[T]) Stop() {
	c.iter1.Stop()
	c.iter2.Stop()
}

// NewCombinedIterator takes two generic iterators of a given type T and combines them into a single iterator that yields
// all of the values from both iterators. If the two iterators yield the same value then duplicates will be returned.
func NewCombinedIterator[T any](iter1, iter2 Iterator[T]) Iterator[T] {
	return &combinedIterator[T]{iter1, iter2}
}

// NewStaticTupleKeyIterator returns a TupleKeyIterator that iterates over the provided slice.
func NewStaticTupleKeyIterator(tupleKeys []*openfgapb.TupleKey) TupleKeyIterator {
	iter := &staticIterator[*openfgapb.TupleKey]{
		items: tupleKeys,
	}

	return iter
}

type tupleKeyIterator struct {
	iter TupleIterator
}

var _ TupleKeyIterator = (*tupleKeyIterator)(nil)

func (t *tupleKeyIterator) Next() (*openfgapb.TupleKey, error) {
	tuple, err := t.iter.Next()
	return tuple.GetKey(), err
}

func (t *tupleKeyIterator) Stop() {
	t.iter.Stop()
}

// NewTupleKeyIteratorFromTupleIterator takes a TupleIterator and yields all of the TupleKeys from it as a TupleKeyIterator.
func NewTupleKeyIteratorFromTupleIterator(iter TupleIterator) TupleKeyIterator {
	return &tupleKeyIterator{iter}
}

// NewTupleKeyObjectIterator returns an ObjectIterator that iterates over the objects
// contained in the provided list of TupleKeys.
func NewTupleKeyObjectIterator(tupleKeys []*openfgapb.TupleKey) ObjectIterator {

	objects := make([]*openfgapb.Object, 0, len(tupleKeys))
	for _, tk := range tupleKeys {
		objectType, objectID := tuple.SplitObject(tk.GetObject())
		objects = append(objects, &openfgapb.Object{Type: objectType, Id: objectID})
	}

	return NewStaticObjectIterator(objects)
}

type staticIterator[T any] struct {
	items []T
}

func (s *staticIterator[T]) Next() (T, error) {
	var val T
	if len(s.items) == 0 {
		return val, ErrIteratorDone
	}

	next, rest := s.items[0], s.items[1:]
	s.items = rest

	return next, nil
}

func (s *staticIterator[T]) Stop() {}

// NewStaticObjectIterator returns an ObjectIterator that iterates over the provided slice of objects.
func NewStaticObjectIterator(objects []*openfgapb.Object) ObjectIterator {

	return &staticIterator[*openfgapb.Object]{
		items: objects,
	}
>>>>>>> 2dfe665d
}

// Typesafe aliases for Write arguments.

type Writes = []*openfgapb.TupleKey
type Deletes = []*openfgapb.TupleKey

// A TupleBackend provides an R/W interface for managing tuples.
type TupleBackend interface {
	// Read the set of tuples associated with `store` and `key`, which may be partially filled. A key must specify at
	// least one of `Object` or `User` (or both), and may also optionally constrain by relation. The caller must be
	// careful to close the TupleIterator, either by consuming the entire iterator or by closing it.
	Read(context.Context, string, *openfgapb.TupleKey) (TupleIterator, error)

	// ListObjectsByType returns all the objects of a specific type.
	// You can assume that the type has already been validated.
	// The result can't have duplicate elements.
	ListObjectsByType(ctx context.Context, store string, objectType string) (ObjectIterator, error)

	// ReadPage is similar to Read, but with PaginationOptions. Instead of returning a TupleIterator, ReadPage
	// returns a page of tuples and a possibly non-empty continuation token.
	ReadPage(context.Context, string, *openfgapb.TupleKey, PaginationOptions) ([]*openfgapb.Tuple, []byte, error)

	// Write updates data in the tuple backend, performing all delete operations in
	// `deletes` before adding new values in `writes`, returning the time of the transaction, or an error.
	// It is expected that
	// - there is at most 10 deletes/writes
	// - no duplicate item in delete/write list
	Write(context.Context, string, Deletes, Writes) error

	ReadUserTuple(context.Context, string, *openfgapb.TupleKey) (*openfgapb.Tuple, error)

	ReadUsersetTuples(context.Context, string, *openfgapb.TupleKey) (TupleIterator, error)

	// ReadByStore reads the tuples associated with `store`.
	ReadByStore(context.Context, string, PaginationOptions) ([]*openfgapb.Tuple, []byte, error)

	// MaxTuplesInWriteOperation returns the maximum number of items allowed in a single write transaction
	MaxTuplesInWriteOperation() int
}

// AuthorizationModelReadBackend Provides a Read interface for managing type definitions.
type AuthorizationModelReadBackend interface {
	// ReadAuthorizationModel Read the store type definition corresponding to `id`.
	ReadAuthorizationModel(ctx context.Context, store string, id string) (*openfgapb.AuthorizationModel, error)

	// ReadAuthorizationModels Read all type definitions ids for the supplied store.
	ReadAuthorizationModels(ctx context.Context, store string, options PaginationOptions) ([]*openfgapb.AuthorizationModel, []byte, error)

	FindLatestAuthorizationModelID(ctx context.Context, store string) (string, error)
}

// TypeDefinitionReadBackend Provides a Read interface for managing type definitions.
type TypeDefinitionReadBackend interface {
	// ReadTypeDefinition Read the store authorization model corresponding to `id` + `objectType`.
	ReadTypeDefinition(ctx context.Context, store, id string, objectType string) (*openfgapb.TypeDefinition, error)
}

// TypeDefinitionWriteBackend Provides a write interface for managing typed definition.
type TypeDefinitionWriteBackend interface {
	// MaxTypesInTypeDefinition returns the maximum number of items allowed for type definitions
	MaxTypesInTypeDefinition() int

	// WriteAuthorizationModel writes an authorization model for the given store.
	// It is expected that the number of type definitions is less than or equal to 24
	WriteAuthorizationModel(ctx context.Context, store, id string, tds *openfgapb.TypeDefinitions) error
}

// AuthorizationModelBackend provides an R/W interface for managing type definition.
type AuthorizationModelBackend interface {
	AuthorizationModelReadBackend
	TypeDefinitionReadBackend
	TypeDefinitionWriteBackend
}

type StoresBackend interface {
	CreateStore(ctx context.Context, store *openfgapb.Store) (*openfgapb.Store, error)

	DeleteStore(ctx context.Context, id string) error

	GetStore(ctx context.Context, id string) (*openfgapb.Store, error)

	ListStores(ctx context.Context, paginationOptions PaginationOptions) ([]*openfgapb.Store, []byte, error)
}

type AssertionsBackend interface {
	WriteAssertions(ctx context.Context, store, modelID string, assertions []*openfgapb.Assertion) error
	ReadAssertions(ctx context.Context, store, modelID string) ([]*openfgapb.Assertion, error)
}

type ChangelogBackend interface {

	// ReadChanges returns the writes and deletes that have occurred for tuples of a given object type within a store.
	// The horizonOffset should be specified using a unit no more granular than a millisecond and should be interpreted
	// as a millisecond duration.
	ReadChanges(ctx context.Context, store, objectType string, paginationOptions PaginationOptions, horizonOffset time.Duration) ([]*openfgapb.TupleChange, []byte, error)
}

type OpenFGADatastore interface {
	TupleBackend
	AuthorizationModelBackend
	StoresBackend
	AssertionsBackend
	ChangelogBackend

	// IsReady reports whether the datastore is ready to accept traffic.
	IsReady(ctx context.Context) (bool, error)

	// Close closes the datastore and cleans up any residual resources.
	Close(ctx context.Context) error
}<|MERGE_RESOLUTION|>--- conflicted
+++ resolved
@@ -13,14 +13,7 @@
 
 const DefaultPageSize = 50
 
-<<<<<<< HEAD
-var (
-	ErrTupleIteratorDone  = errors.New("no more tuples in iterator")
-	ErrObjectIteratorDone = errors.New("no more objects in iterator")
-)
-=======
 var ErrIteratorDone = errors.New("iterator done")
->>>>>>> 2dfe665d
 
 type PaginationOptions struct {
 	PageSize int
@@ -39,27 +32,12 @@
 	}
 }
 
-<<<<<<< HEAD
-// TupleIterator is an iterator for Tuples. It is closed by explicitly calling Stop() or by calling Next() until it
-// returns an ErrTupleIteratorDone error.
-type TupleIterator interface {
-	Next() (*openfgapb.Tuple, error)
-	// Stop will release any resources held by the iterator. It must be safe to be called multiple times.
-=======
 type Iterator[T any] interface {
 	Next() (T, error)
->>>>>>> 2dfe665d
 	Stop()
 }
 
 // ObjectIterator is an iterator for Objects (type + id). It is closed by explicitly calling Stop() or by calling Next() until it
-<<<<<<< HEAD
-// returns an ErrObjectIteratorDone error.
-type ObjectIterator interface {
-	Next() (*openfgapb.Object, error)
-	// Stop will release any resources held by the iterator. It must be safe to be called multiple times.
-	Stop()
-=======
 // returns an ErrIteratorDone error.
 type ObjectIterator = Iterator[*openfgapb.Object]
 
@@ -235,7 +213,6 @@
 	return &staticIterator[*openfgapb.Object]{
 		items: objects,
 	}
->>>>>>> 2dfe665d
 }
 
 // Typesafe aliases for Write arguments.
