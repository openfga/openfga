--- conflicted
+++ resolved
@@ -57,26 +57,6 @@
 
 func (s *staticIterator) Stop() {}
 
-<<<<<<< HEAD
-=======
-type StaticObjectIterator struct {
-	objects []*openfgapb.Object
-}
-
-var _ storage.ObjectIterator = (*StaticObjectIterator)(nil)
-
-func (s *StaticObjectIterator) Next() (*openfgapb.Object, error) {
-	if len(s.objects) == 0 {
-		return nil, storage.ObjectIteratorDone
-	}
-	next, rest := s.objects[0], s.objects[1:]
-	s.objects = rest
-	return next, nil
-}
-
-func (s *StaticObjectIterator) Stop() {}
-
->>>>>>> 667706a7
 // A MemoryBackend provides an ephemeral memory-backed implementation of TupleBackend and AuthorizationModelBackend.
 // MemoryBackend instances may be safely shared by multiple go-routines.
 type MemoryBackend struct {
@@ -144,16 +124,11 @@
 		_, found := uniqueObjects[t.Key.Object]
 		if !found {
 			uniqueObjects[t.Key.Object] = true
-<<<<<<< HEAD
 			objectType, objectID := tupleUtils.SplitObject(t.Key.Object)
-			matches = append(matches, &openfgapb.Object{Type: objectType, Id: objectID})
-=======
-			_, objectID := tupleUtils.SplitObject(t.Key.Object)
 			matches = append(matches, &openfgapb.Object{
 				Type: objectType,
 				Id:   objectID,
 			})
->>>>>>> 667706a7
 		}
 	}
 
