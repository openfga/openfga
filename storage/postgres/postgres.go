--- conflicted
+++ resolved
@@ -63,24 +63,7 @@
 }
 
 func NewPostgresDatastore(uri string, opts ...PostgresOption) (*Postgres, error) {
-<<<<<<< HEAD
-
-	pgxConfig, err := pgxpool.ParseConfig(uri)
-	if err != nil {
-		return nil, errors.Errorf("failed to parse config from uri: %v", err)
-	}
-
-	dbpool, err := pgxpool.ConnectConfig(context.Background(), pgxConfig)
-	if err != nil {
-		return nil, errors.Errorf("failed to intialize postgres connection: %v", err)
-	}
-
-	p := &Postgres{
-		pool: dbpool,
-	}
-=======
 	p := &Postgres{}
->>>>>>> 2dfe665d
 
 	for _, opt := range opts {
 		opt(p)
