package postgres

import (
	"context"
	"encoding/json"
	"strings"
	"time"

	"github.com/cenkalti/backoff/v4"
	"github.com/go-errors/errors"
	"github.com/jackc/pgx/v5"
	"github.com/jackc/pgx/v5/pgxpool"
	"github.com/openfga/openfga/pkg/id"
	"github.com/openfga/openfga/pkg/logger"
	"github.com/openfga/openfga/pkg/telemetry"
	tupleUtils "github.com/openfga/openfga/pkg/tuple"
	"github.com/openfga/openfga/pkg/typesystem"
	"github.com/openfga/openfga/storage"
	openfgapb "go.buf.build/openfga/go/openfga/api/openfga/v1"
	"go.opentelemetry.io/otel/trace"
	"go.uber.org/zap"
	"google.golang.org/protobuf/proto"
	"google.golang.org/protobuf/types/known/timestamppb"
)

const (
	defaultMaxTuplesInWrite     = 100
	defaultMaxTypesInDefinition = 100
)

type Postgres struct {
	pool                     *pgxpool.Pool
	tracer                   trace.Tracer
	logger                   logger.Logger
	maxTuplesInWrite         int
	maxTypesInTypeDefinition int
}

var _ storage.OpenFGADatastore = &Postgres{}

type PostgresOption func(*Postgres)

func WithMaxTuplesInWrite(maxTuples int) PostgresOption {
	return func(p *Postgres) {
		p.maxTuplesInWrite = maxTuples
	}
}

func WithMaxTypesInTypeDefinition(maxTypes int) PostgresOption {
	return func(p *Postgres) {
		p.maxTypesInTypeDefinition = maxTypes
	}
}

func WithLogger(l logger.Logger) PostgresOption {
	return func(p *Postgres) {
		p.logger = l
	}
}

func WithTracer(t trace.Tracer) PostgresOption {
	return func(p *Postgres) {
		p.tracer = t
	}
}

func NewPostgresDatastore(uri string, opts ...PostgresOption) (*Postgres, error) {
	p := &Postgres{}

	for _, opt := range opts {
		opt(p)
	}

	if p.logger == nil {
		p.logger = logger.NewNoopLogger()
	}

	if p.tracer == nil {
		p.tracer = telemetry.NewNoopTracer()
	}

	if p.maxTuplesInWrite == 0 {
		p.maxTuplesInWrite = defaultMaxTuplesInWrite
	}

	if p.maxTypesInTypeDefinition == 0 {
		p.maxTypesInTypeDefinition = defaultMaxTypesInDefinition
	}

	policy := backoff.NewExponentialBackOff()
	policy.MaxElapsedTime = 1 * time.Minute
	var pool *pgxpool.Pool
	attempt := 1
	err := backoff.Retry(func() error {
		var err error
		pool, err = pgxpool.New(context.Background(), uri)
		if err != nil {
			p.logger.Info("waiting for Postgres", zap.Int("attempt", attempt))
			attempt++
			return err
		}
		return nil
	}, policy)
	if err != nil {
		return nil, errors.Errorf("failed to initialize Postgres connection: %v", err)
	}

	p.pool = pool

	return p, nil
}

// Close closes any open connections and cleans up residual resources
// used by this storage adapter instance.
func (p *Postgres) Close(ctx context.Context) error {
	p.pool.Close()

	return nil
}

func (p *Postgres) ListObjectsByType(ctx context.Context, store string, objectType string) (storage.ObjectIterator, error) {
	ctx, span := p.tracer.Start(ctx, "postgres.ListObjectsByType")
	defer span.End()

	stmt := "SELECT DISTINCT object_type, object_id FROM tuple WHERE store = $1 AND object_type = $2"
	rows, err := p.pool.Query(ctx, stmt, store, objectType)
	if err != nil {
		return nil, err
	}

	return &objectIterator{rows: rows}, nil
}

func (p *Postgres) Read(ctx context.Context, store string, tupleKey *openfgapb.TupleKey) (storage.TupleIterator, error) {
	ctx, span := p.tracer.Start(ctx, "postgres.Read")
	defer span.End()

	return p.read(ctx, store, tupleKey, storage.PaginationOptions{})
}

func (p *Postgres) ReadPage(ctx context.Context, store string, tupleKey *openfgapb.TupleKey, opts storage.PaginationOptions) ([]*openfgapb.Tuple, []byte, error) {
	ctx, span := p.tracer.Start(ctx, "postgres.ReadPage")
	defer span.End()

	iter, err := p.read(ctx, store, tupleKey, opts)
	if err != nil {
		return nil, nil, err
	}

	return iter.toArray(opts)
}

func (p *Postgres) read(ctx context.Context, store string, tupleKey *openfgapb.TupleKey, opts storage.PaginationOptions) (*tupleIterator, error) {
	ctx, span := p.tracer.Start(ctx, "postgres.read")
	defer span.End()

	stmt, args, err := buildReadQuery(store, tupleKey, opts)
	if err != nil {
		return nil, err
	}

	rows, err := p.pool.Query(ctx, stmt, args...)
	if err != nil {
		return nil, handlePostgresError(err)
	}

	return &tupleIterator{rows: rows}, nil
}

func (p *Postgres) Write(ctx context.Context, store string, deletes storage.Deletes, writes storage.Writes) error {
	ctx, span := p.tracer.Start(ctx, "postgres.Write")
	defer span.End()

	if len(deletes)+len(writes) > p.MaxTuplesInWriteOperation() {
		return storage.ErrExceededWriteBatchLimit
	}

	now := time.Now().UTC()
	tx, err := p.pool.Begin(ctx)
	if err != nil {
		return handlePostgresError(err)
	}
	defer rollbackTx(ctx, tx, p.logger)

	deleteBatch := &pgx.Batch{}
	writeBatch := &pgx.Batch{}
	changelogBatch := &pgx.Batch{}

	for _, tk := range deletes {
		ulid, err := id.NewStringFromTime(now)
		if err != nil {
			return err
		}
		objectType, objectID := tupleUtils.SplitObject(tk.GetObject())
		deleteBatch.Queue(`DELETE FROM tuple WHERE store = $1 AND object_type = $2 AND object_id = $3 AND relation = $4 AND _user = $5 AND user_type = $6`, store, objectType, objectID, tk.GetRelation(), tk.GetUser(), tupleUtils.GetUserTypeFromUser(tk.GetUser()))
		changelogBatch.Queue(`INSERT INTO changelog (store, object_type, object_id, relation, _user, operation, ulid, inserted_at) VALUES ($1, $2, $3, $4, $5, $6, $7, NOW())`, store, objectType, objectID, tk.GetRelation(), tk.GetUser(), openfgapb.TupleOperation_TUPLE_OPERATION_DELETE, ulid)
	}

	deleteResults := tx.SendBatch(ctx, deleteBatch)
	for i := 0; i < deleteBatch.Len(); i++ {
		tag, err := deleteResults.Exec()
		if err != nil {
			return handlePostgresError(err)
		}
		if tag.RowsAffected() != 1 {
			return storage.InvalidWriteInputError(deletes[i], openfgapb.TupleOperation_TUPLE_OPERATION_DELETE)
		}
	}
	if err := deleteResults.Close(); err != nil {
		return err
	}

	for _, tk := range writes {
		ulid, err := id.NewStringFromTime(now)
		if err != nil {
			return err
		}
		objectType, objectID := tupleUtils.SplitObject(tk.GetObject())
		writeBatch.Queue(`INSERT INTO tuple (store, object_type, object_id, relation, _user, user_type, ulid, inserted_at) VALUES ($1, $2, $3, $4, $5, $6, $7, NOW())`, store, objectType, objectID, tk.GetRelation(), tk.GetUser(), tupleUtils.GetUserTypeFromUser(tk.GetUser()), ulid)
		changelogBatch.Queue(`INSERT INTO changelog (store, object_type, object_id, relation, _user, operation, ulid, inserted_at) VALUES ($1, $2, $3, $4, $5, $6, $7, NOW())`, store, objectType, objectID, tk.GetRelation(), tk.GetUser(), openfgapb.TupleOperation_TUPLE_OPERATION_WRITE, ulid)
	}

	writeResults := tx.SendBatch(ctx, writeBatch)
	for i := 0; i < writeBatch.Len(); i++ {
		if _, err := writeResults.Exec(); err != nil {
			return handlePostgresError(err, writes[i])
		}
	}
	if err := writeResults.Close(); err != nil {
		return err
	}

	if err := tx.SendBatch(ctx, changelogBatch).Close(); err != nil {
		return err
	}

	if err := tx.Commit(ctx); err != nil {
		return handlePostgresError(err)
	}

	return nil
}

func (p *Postgres) ReadUserTuple(ctx context.Context, store string, tupleKey *openfgapb.TupleKey) (*openfgapb.Tuple, error) {
	ctx, span := p.tracer.Start(ctx, "postgres.ReadUserTuple")
	defer span.End()

	objectType, objectID := tupleUtils.SplitObject(tupleKey.GetObject())
	userType := tupleUtils.GetUserTypeFromUser(tupleKey.GetUser())

	row := p.pool.QueryRow(ctx, `SELECT object_type, object_id, relation, _user FROM tuple WHERE store = $1 AND object_type = $2 AND object_id = $3 AND relation = $4 AND _user = $5 AND user_type = $6`,
		store, objectType, objectID, tupleKey.GetRelation(), tupleKey.GetUser(), userType)

	var record tupleRecord
	if err := row.Scan(&record.objectType, &record.objectID, &record.relation, &record.user); err != nil {
		return nil, handlePostgresError(err)
	}

	return record.asTuple(), nil
}

func (p *Postgres) ReadUsersetTuples(ctx context.Context, store string, tupleKey *openfgapb.TupleKey) (storage.TupleIterator, error) {
	ctx, span := p.tracer.Start(ctx, "postgres.ReadUsersetTuples")
	defer span.End()

	stmt, args, err := buildReadUsersetTuplesQuery(store, tupleKey)
	if err != nil {
		return nil, err
	}

	rows, err := p.pool.Query(ctx, stmt, args...)
	if err != nil {
		return nil, handlePostgresError(err)
	}

	return &tupleIterator{rows: rows}, nil
}

func (p *Postgres) ReadStartingWithUser(ctx context.Context, store string, opts storage.ReadStartingWithUserFilter) (storage.TupleIterator, error) {
	ctx, span := p.tracer.Start(ctx, "postgres.ReadStartingWithUser")
	defer span.End()

	stmt := "SELECT store, object_type, object_id, relation, _user, ulid, inserted_at FROM tuple WHERE store = $1 AND object_type = $2 AND relation = $3 AND _user = any($4)"
	var targetUsersArg []string
	for _, u := range opts.UserFilter {
		targetUser := u.GetObject()
		if u.GetRelation() != "" {
			targetUser = strings.Join([]string{u.GetObject(), u.GetRelation()}, "#")
		}
		targetUsersArg = append(targetUsersArg, targetUser)
	}

	rows, err := p.pool.Query(ctx, stmt, store, opts.ObjectType, opts.Relation, targetUsersArg)
	if err != nil {
		return nil, handlePostgresError(err)
	}

	return &tupleIterator{rows: rows}, nil
}

func (p *Postgres) ReadByStore(ctx context.Context, store string, opts storage.PaginationOptions) ([]*openfgapb.Tuple, []byte, error) {
	ctx, span := p.tracer.Start(ctx, "postgres.ReadByStore")
	defer span.End()

	iter, err := p.read(ctx, store, nil, opts)
	if err != nil {
		return nil, nil, err
	}

	return iter.toArray(opts)
}

func (p *Postgres) MaxTuplesInWriteOperation() int {
	return p.maxTuplesInWrite
}

func (p *Postgres) ReadAuthorizationModel(ctx context.Context, store string, modelID string) (*openfgapb.AuthorizationModel, error) {
	ctx, span := p.tracer.Start(ctx, "postgres.ReadAuthorizationModel")
	defer span.End()

	stmt := "SELECT schema_version, type, type_definition FROM authorization_model WHERE store = $1 AND authorization_model_id = $2"
	rows, err := p.pool.Query(ctx, stmt, store, modelID)
	if err != nil {
		return nil, handlePostgresError(err)
	}

	var version typesystem.SchemaVersion
	var typeDefs []*openfgapb.TypeDefinition
	for rows.Next() {
		var typeName string
		var marshalledTypeDef []byte
		err = rows.Scan(&version, &typeName, &marshalledTypeDef)
		if err != nil {
			return nil, handlePostgresError(err)
		}

		var typeDef openfgapb.TypeDefinition
		if err := proto.Unmarshal(marshalledTypeDef, &typeDef); err != nil {
			return nil, err
		}

		typeDefs = append(typeDefs, &typeDef)
	}

	if err := rows.Err(); err != nil {
		return nil, handlePostgresError(err)
	}

	if len(typeDefs) == 0 {
		return nil, storage.ErrNotFound
	}

	// Update the schema version lazily if it is not a valid typesystem.SchemaVersion.
	if version != typesystem.SchemaVersion1_0 && version != typesystem.SchemaVersion1_1 {
		version = typesystem.SchemaVersion1_0
		_, err = p.pool.Exec(ctx, "UPDATE authorization_model SET schema_version = $1 WHERE store = $2 AND authorization_model_id = $3", version, store, modelID)
		if err != nil {
			// Don't worry if we error, we'll update it lazily next time, but let's log:
			p.logger.Warn("failed to lazily update schema version", zap.String("store", store), zap.String("authorization_model_id", modelID))
		}
	}

	return &openfgapb.AuthorizationModel{
		SchemaVersion:   version.String(),
		Id:              modelID,
		TypeDefinitions: typeDefs,
	}, nil
}

func (p *Postgres) ReadAuthorizationModels(ctx context.Context, store string, opts storage.PaginationOptions) ([]*openfgapb.AuthorizationModel, []byte, error) {
	ctx, span := p.tracer.Start(ctx, "postgres.ReadAuthorizationModels")
	defer span.End()

	stmt, args, err := buildReadAuthorizationModelsQuery(store, opts)
	if err != nil {
		return nil, nil, err
	}

	rows, err := p.pool.Query(ctx, stmt, args...)
	if err != nil {
		return nil, nil, handlePostgresError(err)
	}

	var modelIDs []string
	var modelID string

	for rows.Next() {
		err := rows.Scan(&modelID)
		if err != nil {
			return nil, nil, handlePostgresError(err)
		}

		modelIDs = append(modelIDs, modelID)
	}

	if err := rows.Err(); err != nil {
		return nil, nil, handlePostgresError(err)
	}

	var token []byte
	numModelIDs := len(modelIDs)
	if len(modelIDs) > opts.PageSize {
		numModelIDs = opts.PageSize
		token, err = json.Marshal(newContToken(modelID, ""))
		if err != nil {
			return nil, nil, err
		}
	}

	// TODO: make this concurrent with a maximum of 5 goroutines. This may be helpful:
	// https://stackoverflow.com/questions/25306073/always-have-x-number-of-goroutines-running-at-any-time
	models := make([]*openfgapb.AuthorizationModel, 0, numModelIDs)
	// We use numModelIDs here to avoid retrieving possibly one extra model.
	for i := 0; i < numModelIDs; i++ {
		model, err := p.ReadAuthorizationModel(ctx, store, modelIDs[i])
		if err != nil {
			return nil, nil, err
		}
		models = append(models, model)
	}

	return models, token, nil
}

func (p *Postgres) FindLatestAuthorizationModelID(ctx context.Context, store string) (string, error) {
	ctx, span := p.tracer.Start(ctx, "postgres.FindLatestAuthorizationModelID")
	defer span.End()

	var modelID string
	stmt := "SELECT authorization_model_id FROM authorization_model WHERE store = $1 ORDER BY authorization_model_id DESC LIMIT 1"
	err := p.pool.QueryRow(ctx, stmt, store).Scan(&modelID)
	if err != nil {
		return "", handlePostgresError(err)
	}

	return modelID, nil
}

func (p *Postgres) ReadTypeDefinition(
	ctx context.Context,
	store, modelID, objectType string,
) (*openfgapb.TypeDefinition, error) {
	ctx, span := p.tracer.Start(ctx, "postgres.ReadTypeDefinition")
	defer span.End()

	var marshalledTypeDef []byte
	stmt := "SELECT type_definition FROM authorization_model WHERE store = $1 AND authorization_model_id = $2 AND type = $3"
	err := p.pool.QueryRow(ctx, stmt, store, modelID, objectType).Scan(&marshalledTypeDef)
	if err != nil {
		return nil, handlePostgresError(err)
	}

	var typeDef openfgapb.TypeDefinition
	if err := proto.Unmarshal(marshalledTypeDef, &typeDef); err != nil {
		return nil, err
	}

	return &typeDef, nil
}

func (p *Postgres) MaxTypesInTypeDefinition() int {
	return p.maxTypesInTypeDefinition
}

func (p *Postgres) WriteAuthorizationModel(ctx context.Context, store string, model *openfgapb.AuthorizationModel) error {
	ctx, span := p.tracer.Start(ctx, "postgres.WriteAuthorizationModel")
	defer span.End()

	schemaVersion, err := typesystem.NewSchemaVersion(model.SchemaVersion)
	if err != nil {
		return err
	}

	typeDefinitions := model.GetTypeDefinitions()

	if len(typeDefinitions) > p.MaxTypesInTypeDefinition() {
		return storage.ExceededMaxTypeDefinitionsLimitError(p.maxTypesInTypeDefinition)
	}

	stmt := "INSERT INTO authorization_model (store, authorization_model_id, schema_version, type, type_definition) VALUES ($1, $2, $3, $4, $5)"

	inserts := &pgx.Batch{}
	for _, td := range typeDefinitions {
		marshalledTypeDef, err := proto.Marshal(td)
		if err != nil {
			return err
		}

		inserts.Queue(stmt, store, model.Id, schemaVersion, td.GetType(), marshalledTypeDef)
	}

<<<<<<< HEAD
	err = p.pool.BeginFunc(ctx, func(tx pgx.Tx) error {
=======
	err := pgx.BeginFunc(ctx, p.pool, func(tx pgx.Tx) error {
>>>>>>> 35fb276b
		return tx.SendBatch(ctx, inserts).Close()
	})
	if err != nil {
		return handlePostgresError(err)
	}

	return nil
}

func (p *Postgres) CreateStore(ctx context.Context, store *openfgapb.Store) (*openfgapb.Store, error) {
	ctx, span := p.tracer.Start(ctx, "postgres.CreateStore")
	defer span.End()

	var id, name string
	var createdAt time.Time
	stmt := "INSERT INTO store (id, name, created_at, updated_at) VALUES ($1, $2, NOW(), NOW()) RETURNING id, name, created_at"
	err := p.pool.QueryRow(ctx, stmt, store.Id, store.Name).Scan(&id, &name, &createdAt)
	if err != nil {
		return nil, handlePostgresError(err)
	}

	return &openfgapb.Store{
		Id:        id,
		Name:      name,
		CreatedAt: timestamppb.New(createdAt),
		UpdatedAt: timestamppb.New(createdAt),
	}, nil
}

func (p *Postgres) GetStore(ctx context.Context, id string) (*openfgapb.Store, error) {
	ctx, span := p.tracer.Start(ctx, "postgres.GetStore")
	defer span.End()

	row := p.pool.QueryRow(ctx, "SELECT id, name, created_at, updated_at FROM store WHERE id = $1 AND deleted_at IS NULL", id)

	var storeID, name string
	var createdAt, updatedAt time.Time
	err := row.Scan(&storeID, &name, &createdAt, &updatedAt)
	if err != nil {
		if errors.Is(err, pgx.ErrNoRows) {
			return nil, storage.ErrNotFound
		}
		return nil, handlePostgresError(err)
	}

	return &openfgapb.Store{
		Id:        storeID,
		Name:      name,
		CreatedAt: timestamppb.New(createdAt),
		UpdatedAt: timestamppb.New(updatedAt),
	}, nil
}

func (p *Postgres) ListStores(ctx context.Context, opts storage.PaginationOptions) ([]*openfgapb.Store, []byte, error) {
	ctx, span := p.tracer.Start(ctx, "postgres.ListStores")
	defer span.End()

	stmt, args, err := buildListStoresQuery(opts)
	if err != nil {
		return nil, nil, err
	}

	rows, err := p.pool.Query(ctx, stmt, args...)
	if err != nil {
		return nil, nil, handlePostgresError(err)
	}

	var stores []*openfgapb.Store
	var id string
	for rows.Next() {
		var name string
		var createdAt, updatedAt time.Time
		err := rows.Scan(&id, &name, &createdAt, &updatedAt)
		if err != nil {
			return nil, nil, handlePostgresError(err)
		}

		stores = append(stores, &openfgapb.Store{
			Id:        id,
			Name:      name,
			CreatedAt: timestamppb.New(createdAt),
			UpdatedAt: timestamppb.New(updatedAt),
		})
	}

	if err := rows.Err(); err != nil {
		return nil, nil, handlePostgresError(err)
	}

	if len(stores) > opts.PageSize {
		contToken, err := json.Marshal(newContToken(id, ""))
		if err != nil {
			return nil, nil, err
		}
		return stores[:opts.PageSize], contToken, nil
	}

	return stores, nil, nil
}

func (p *Postgres) DeleteStore(ctx context.Context, id string) error {
	ctx, span := p.tracer.Start(ctx, "postgres.DeleteStore")
	defer span.End()

	_, err := p.pool.Exec(ctx, "UPDATE store SET deleted_at = NOW() WHERE id = $1", id)
	if err != nil {
		return handlePostgresError(err)
	}

	return nil
}

func (p *Postgres) WriteAssertions(ctx context.Context, store, modelID string, assertions []*openfgapb.Assertion) error {
	ctx, span := p.tracer.Start(ctx, "postgres.WriteAssertions")
	defer span.End()

	marshalledAssertions, err := proto.Marshal(&openfgapb.Assertions{Assertions: assertions})
	if err != nil {
		return err
	}

	stmt := "INSERT INTO assertion (store, authorization_model_id, assertions) VALUES ($1, $2, $3) ON CONFLICT (store, authorization_model_id) DO UPDATE SET assertions = $3"
	_, err = p.pool.Exec(ctx, stmt, store, modelID, marshalledAssertions)
	if err != nil {
		return handlePostgresError(err)
	}

	return nil
}

func (p *Postgres) ReadAssertions(ctx context.Context, store, modelID string) ([]*openfgapb.Assertion, error) {
	ctx, span := p.tracer.Start(ctx, "postgres.ReadAssertions")
	defer span.End()

	var marshalledAssertions []byte
	err := p.pool.QueryRow(ctx, `SELECT assertions FROM assertion WHERE store = $1 AND authorization_model_id = $2`, store, modelID).Scan(&marshalledAssertions)
	if err != nil {
		if errors.Is(err, pgx.ErrNoRows) {
			return []*openfgapb.Assertion{}, nil
		}
		return nil, handlePostgresError(err)
	}

	var assertions openfgapb.Assertions
	err = proto.Unmarshal(marshalledAssertions, &assertions)
	if err != nil {
		return nil, err
	}

	return assertions.Assertions, nil
}

func (p *Postgres) ReadChanges(
	ctx context.Context,
	store, objectTypeFilter string,
	opts storage.PaginationOptions,
	horizonOffset time.Duration,
) ([]*openfgapb.TupleChange, []byte, error) {
	ctx, span := p.tracer.Start(ctx, "postgres.ReadChanges")
	defer span.End()

	stmt, args, err := buildReadChangesQuery(store, objectTypeFilter, opts, horizonOffset)
	if err != nil {
		return nil, nil, err
	}

	rows, err := p.pool.Query(ctx, stmt, args...)
	if err != nil {
		return nil, nil, handlePostgresError(err)
	}

	var changes []*openfgapb.TupleChange
	var ulid string
	for rows.Next() {
		var objectType, objectID, relation, user string
		var operation int
		var insertedAt time.Time

		err = rows.Scan(&ulid, &objectType, &objectID, &relation, &user, &operation, &insertedAt)
		if err != nil {
			return nil, nil, handlePostgresError(err)
		}

		changes = append(changes, &openfgapb.TupleChange{
			TupleKey: &openfgapb.TupleKey{
				Object:   tupleUtils.BuildObject(objectType, objectID),
				Relation: relation,
				User:     user,
			},
			Operation: openfgapb.TupleOperation(operation),
			Timestamp: timestamppb.New(insertedAt.UTC()),
		})
	}

	if len(changes) == 0 {
		return nil, nil, storage.ErrNotFound
	}

	contToken, err := json.Marshal(newContToken(ulid, objectTypeFilter))
	if err != nil {
		return nil, nil, err
	}

	return changes, contToken, nil
}

// IsReady reports whether this Postgres datastore instance is ready
// to accept connections.
func (p *Postgres) IsReady(ctx context.Context) (bool, error) {
	ctx, cancel := context.WithTimeout(ctx, 2*time.Second)
	defer cancel()

	if err := p.pool.Ping(ctx); err != nil {
		return false, err
	}

	return true, nil
}<|MERGE_RESOLUTION|>--- conflicted
+++ resolved
@@ -489,11 +489,7 @@
 		inserts.Queue(stmt, store, model.Id, schemaVersion, td.GetType(), marshalledTypeDef)
 	}
 
-<<<<<<< HEAD
-	err = p.pool.BeginFunc(ctx, func(tx pgx.Tx) error {
-=======
 	err := pgx.BeginFunc(ctx, p.pool, func(tx pgx.Tx) error {
->>>>>>> 35fb276b
 		return tx.SendBatch(ctx, inserts).Close()
 	})
 	if err != nil {
