package postgres

import (
	"encoding/json"

	"github.com/go-errors/errors"
	"github.com/jackc/pgx/v4"
	"github.com/openfga/openfga/storage"
	openfgapb "go.buf.build/openfga/go/openfga/api/openfga/v1"
)

type tupleIterator struct {
	rows pgx.Rows
}

var _ storage.TupleIterator = (*tupleIterator)(nil)

func (t *tupleIterator) next() (*tupleRecord, error) {
	if !t.rows.Next() {
		t.Stop()
		return nil, storage.IteratorDone
	}

	var record tupleRecord
	if err := t.rows.Scan(&record.store, &record.objectType, &record.objectID, &record.relation, &record.user, &record.ulid, &record.insertedAt); err != nil {
		return nil, handlePostgresError(err)
	}

	if t.rows.Err() != nil {
		return nil, handlePostgresError(t.rows.Err())
	}

	return &record, nil
}

// toArray converts the tupleIterator to an []*openfgapb.Tuple and a possibly empty continuation token. If the
// continuation token exists it is the ulid of the last element of the returned array.
func (t *tupleIterator) toArray(opts storage.PaginationOptions) ([]*openfgapb.Tuple, []byte, error) {
	defer t.Stop()

	var res []*openfgapb.Tuple
	for i := 0; i < opts.PageSize; i++ {
		tupleRecord, err := t.next()
		if err != nil {
			if err == storage.IteratorDone {
				return res, nil, nil
			}
			return nil, nil, err
		}
		res = append(res, tupleRecord.asTuple())
	}

	// Check if we are at the end of the iterator. If we are then we do not need to return a continuation token.
	// This is why we have LIMIT+1 in the query.
	tupleRecord, err := t.next()
	if err != nil {
		if errors.Is(err, storage.IteratorDone) {
			return res, nil, nil
		}
		return nil, nil, err
	}

	contToken, err := json.Marshal(newContToken(tupleRecord.ulid, ""))
	if err != nil {
		return nil, nil, err
	}

	return res, contToken, nil
}

func (t *tupleIterator) Next() (*openfgapb.Tuple, error) {
	record, err := t.next()
	if err != nil {
		return nil, err
	}
	return record.asTuple(), nil
}

func (t *tupleIterator) Stop() {
	t.rows.Close()
}

type ObjectIterator struct {
	rows pgx.Rows
}

var _ storage.ObjectIterator = (*ObjectIterator)(nil)

func (o *ObjectIterator) Next() (*openfgapb.Object, error) {
	if !o.rows.Next() {
		o.Stop()
<<<<<<< HEAD
		return nil, storage.IteratorDone
=======
		return nil, storage.ObjectIteratorDone
>>>>>>> 667706a7
	}

	var objectID, objectType string
	if err := o.rows.Scan(&objectType, &objectID); err != nil {
		return nil, handlePostgresError(err)
	}

	if o.rows.Err() != nil {
		return nil, handlePostgresError(o.rows.Err())
	}

<<<<<<< HEAD
	return &openfgapb.Object{Type: objectType, Id: objectID}, nil
=======
	return &openfgapb.Object{
		Type: objectType,
		Id:   objectID,
	}, nil
>>>>>>> 667706a7
}

func (o *ObjectIterator) Stop() {
	o.rows.Close()
}<|MERGE_RESOLUTION|>--- conflicted
+++ resolved
@@ -80,20 +80,16 @@
 	t.rows.Close()
 }
 
-type ObjectIterator struct {
+type objectIterator struct {
 	rows pgx.Rows
 }
 
-var _ storage.ObjectIterator = (*ObjectIterator)(nil)
+var _ storage.ObjectIterator = (*objectIterator)(nil)
 
-func (o *ObjectIterator) Next() (*openfgapb.Object, error) {
+func (o *objectIterator) Next() (*openfgapb.Object, error) {
 	if !o.rows.Next() {
 		o.Stop()
-<<<<<<< HEAD
 		return nil, storage.IteratorDone
-=======
-		return nil, storage.ObjectIteratorDone
->>>>>>> 667706a7
 	}
 
 	var objectID, objectType string
@@ -105,16 +101,12 @@
 		return nil, handlePostgresError(o.rows.Err())
 	}
 
-<<<<<<< HEAD
-	return &openfgapb.Object{Type: objectType, Id: objectID}, nil
-=======
 	return &openfgapb.Object{
 		Type: objectType,
 		Id:   objectID,
 	}, nil
->>>>>>> 667706a7
 }
 
-func (o *ObjectIterator) Stop() {
+func (o *objectIterator) Stop() {
 	o.rows.Close()
 }