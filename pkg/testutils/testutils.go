--- conflicted
+++ resolved
@@ -13,11 +13,8 @@
 
 	"github.com/cenkalti/backoff/v4"
 	"github.com/google/go-cmp/cmp"
-<<<<<<< HEAD
+	"github.com/hashicorp/go-retryablehttp"
 	"github.com/oklog/ulid/v2"
-=======
-	"github.com/hashicorp/go-retryablehttp"
->>>>>>> 92324d88
 	openfgav1 "github.com/openfga/api/proto/openfga/v1"
 	parser "github.com/openfga/language/pkg/go/transformer"
 	"github.com/stretchr/testify/require"
@@ -98,7 +95,6 @@
 	return s
 }
 
-<<<<<<< HEAD
 // MustTransformDSLToProtoWithID interprets the provided string s as an FGA model and
 // attempts to parse it using the official OpenFGA language parser. The model returned
 // includes an auto-generated model id which assists with producing models for testing
@@ -108,7 +104,8 @@
 	model.Id = ulid.Make().String()
 
 	return model
-=======
+}
+
 // EnsureServiceHealthy is a test helper that ensures that a service's grpc health endpoint is responding OK. It can also
 // ensure that the HTTP /healthz endpoint is responding OK. If the service doesn't respond healthy in 30 seconds it fails the test.
 func EnsureServiceHealthy(t testing.TB, grpcAddr, httpAddr string, transportCredentials credentials.TransportCredentials, httpHealthCheck bool) {
@@ -162,5 +159,4 @@
 		require.Equal(t, 200, resp.StatusCode)
 		require.NoError(t, err)
 	}
->>>>>>> 92324d88
 }