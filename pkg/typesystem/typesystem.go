package typesystem

import (
	"context"
	"errors"
	"fmt"
	"maps"
	"reflect"
	"sort"
	"sync"
<<<<<<< HEAD

	"github.com/openfga/language/pkg/go/graph"
=======
>>>>>>> 2677047d

	openfgav1 "github.com/openfga/api/proto/openfga/v1"
	"github.com/openfga/language/pkg/go/graph"
	"go.opentelemetry.io/otel"

	"github.com/openfga/openfga/internal/condition"
	"github.com/openfga/openfga/internal/server/config"
	"github.com/openfga/openfga/pkg/tuple"
)

var tracer = otel.Tracer("openfga/pkg/typesystem")

type ctxKey string

const (
	// SchemaVersion1_0 for the authorization models.
	SchemaVersion1_0 string = "1.0"

	// SchemaVersion1_1 for the authorization models.
	SchemaVersion1_1 string = "1.1"

	// SchemaVersion1_2 for the authorization models.
	SchemaVersion1_2 string = "1.2"

	typesystemCtxKey ctxKey = "typesystem-context-key"
)

// IsSchemaVersionSupported checks if the provided schema version is supported.
func IsSchemaVersionSupported(version string) bool {
	switch version {
	case SchemaVersion1_1,
		SchemaVersion1_2:
		return true
	default:
		return false
	}
}

// ContextWithTypesystem attaches the provided TypeSystem to the parent context.
func ContextWithTypesystem(parent context.Context, typesys *TypeSystem) context.Context {
	return context.WithValue(parent, typesystemCtxKey, typesys)
}

// TypesystemFromContext returns the TypeSystem from the provided context (if any).
func TypesystemFromContext(ctx context.Context) (*TypeSystem, bool) {
	typesys, ok := ctx.Value(typesystemCtxKey).(*TypeSystem)
	return typesys, ok
}

// DirectRelationReference creates a direct RelationReference for the given object type and relation.
func DirectRelationReference(objectType, relation string) *openfgav1.RelationReference {
	relationReference := &openfgav1.RelationReference{
		Type: objectType,
	}
	if relation != "" {
		relationReference.RelationOrWildcard = &openfgav1.RelationReference_Relation{
			Relation: relation,
		}
	}

	return relationReference
}

// WildcardRelationReference creates a RelationReference for a wildcard relation of the given object type.
func WildcardRelationReference(objectType string) *openfgav1.RelationReference {
	return &openfgav1.RelationReference{
		Type: objectType,
		RelationOrWildcard: &openfgav1.RelationReference_Wildcard{
			Wildcard: &openfgav1.Wildcard{},
		},
	}
}

// This creates an Userset representing the special "this" userset.
func This() *openfgav1.Userset {
	return &openfgav1.Userset{
		Userset: &openfgav1.Userset_This{},
	}
}

// ComputedUserset creates an Userset representing a computed userset based on the specified relation.
func ComputedUserset(relation string) *openfgav1.Userset {
	return &openfgav1.Userset{
		Userset: &openfgav1.Userset_ComputedUserset{
			ComputedUserset: &openfgav1.ObjectRelation{
				Relation: relation,
			},
		},
	}
}

// TupleToUserset creates an Userset based on the provided tupleset and computed userset.
func TupleToUserset(tupleset, computedUserset string) *openfgav1.Userset {
	return &openfgav1.Userset{
		Userset: &openfgav1.Userset_TupleToUserset{
			TupleToUserset: &openfgav1.TupleToUserset{
				Tupleset: &openfgav1.ObjectRelation{
					Relation: tupleset,
				},
				ComputedUserset: &openfgav1.ObjectRelation{
					Relation: computedUserset,
				},
			},
		},
	}
}

// Union creates an Userset representing the union of the provided children Usersets.
func Union(children ...*openfgav1.Userset) *openfgav1.Userset {
	return &openfgav1.Userset{
		Userset: &openfgav1.Userset_Union{
			Union: &openfgav1.Usersets{
				Child: children,
			},
		},
	}
}

// Intersection creates a new Userset representing the intersection of the provided Usersets.
func Intersection(children ...*openfgav1.Userset) *openfgav1.Userset {
	return &openfgav1.Userset{
		Userset: &openfgav1.Userset_Intersection{
			Intersection: &openfgav1.Usersets{
				Child: children,
			},
		},
	}
}

// Difference creates new Userset representing the difference between two Usersets 'base' and 'sub'.
func Difference(base *openfgav1.Userset, sub *openfgav1.Userset) *openfgav1.Userset {
	return &openfgav1.Userset{
		Userset: &openfgav1.Userset_Difference{
			Difference: &openfgav1.Difference{
				Base:     base,
				Subtract: sub,
			},
		},
	}
}

// ConditionedRelationReference assigns a condition to a given
// RelationReference and returns the modified RelationReference.
func ConditionedRelationReference(rel *openfgav1.RelationReference, condition string) *openfgav1.RelationReference {
	rel.Condition = condition
	return rel
}

// TypeSystem is a wrapper over an [openfgav1.AuthorizationModel].
type TypeSystem struct {
	// [objectType] => typeDefinition.
	typeDefinitions map[string]*openfgav1.TypeDefinition
	// [objectType] => [relationName] => relation.
	relations map[string]map[string]*openfgav1.Relation
	// [conditionName] => condition.
	conditions map[string]*condition.EvaluableCondition
	// [objectType] => [relationName] => TTU relation.
	ttuRelations map[string]map[string][]*openfgav1.TupleToUserset

	computedRelations sync.Map

	modelID                 string
	schemaVersion           string
	authorizationModelGraph *graph.AuthorizationModelGraph
}

// New creates a *TypeSystem from an *openfgav1.AuthorizationModel.
// It assumes that the input model is valid. If you need to run validations, use NewAndValidate.
func New(model *openfgav1.AuthorizationModel) (*TypeSystem, error) {
	tds := make(map[string]*openfgav1.TypeDefinition, len(model.GetTypeDefinitions()))
	relations := make(map[string]map[string]*openfgav1.Relation, len(model.GetTypeDefinitions()))
	ttuRelations := make(map[string]map[string][]*openfgav1.TupleToUserset, len(model.GetTypeDefinitions()))

	for _, td := range model.GetTypeDefinitions() {
		typeName := td.GetType()

		tds[typeName] = td
		tdRelations := make(map[string]*openfgav1.Relation, len(td.GetRelations()))
		ttuRelations[typeName] = make(map[string][]*openfgav1.TupleToUserset, len(td.GetRelations()))

		for relation, rewrite := range td.GetRelations() {
			r := &openfgav1.Relation{
				Name:     relation,
				Rewrite:  rewrite,
				TypeInfo: &openfgav1.RelationTypeInfo{},
			}

			if metadata, ok := td.GetMetadata().GetRelations()[relation]; ok {
				r.TypeInfo.DirectlyRelatedUserTypes = metadata.GetDirectlyRelatedUserTypes()
			}

			tdRelations[relation] = r
			ttuRelations[typeName][relation] = flattenUserset(rewrite)
		}
		relations[typeName] = tdRelations
	}

	uncompiledConditions := make(map[string]*condition.EvaluableCondition, len(model.GetConditions()))
	for name, cond := range model.GetConditions() {
		uncompiledConditions[name] = condition.NewUncompiled(cond).
			WithTrackEvaluationCost().
			WithMaxEvaluationCost(config.MaxConditionEvaluationCost()).
			WithInterruptCheckFrequency(config.DefaultInterruptCheckFrequency)
	}
	authorizationModelGraph, err := graph.NewAuthorizationModelGraph(model)
	if err != nil {
		return nil, err
	}

	if authorizationModelGraph.GetDrawingDirection() != graph.DrawingDirectionListObjects {
		// by default, this should not happen.  However, this is here in case the default order is changed.
		authorizationModelGraph, err = authorizationModelGraph.Reversed()
		if err != nil {
			return nil, err
		}
	}

	return &TypeSystem{
		modelID:                 model.GetId(),
		schemaVersion:           model.GetSchemaVersion(),
		typeDefinitions:         tds,
		relations:               relations,
		conditions:              uncompiledConditions,
		ttuRelations:            ttuRelations,
		computedRelations:       sync.Map{},
		authorizationModelGraph: authorizationModelGraph,
	}, nil
}

// GetAuthorizationModelID returns the ID for the authorization
// model this TypeSystem was constructed for.
func (t *TypeSystem) GetAuthorizationModelID() string {
	return t.modelID
}

// GetSchemaVersion returns the schema version associated with the TypeSystem instance.
func (t *TypeSystem) GetSchemaVersion() string {
	return t.schemaVersion
}

// GetAllRelations returns a map [objectType] => [relationName] => relation.
func (t *TypeSystem) GetAllRelations() map[string]map[string]*openfgav1.Relation {
	return t.relations
}

// GetConditions retrieves a map of condition names to their corresponding
// EvaluableCondition instances within the TypeSystem.
func (t *TypeSystem) GetConditions() map[string]*condition.EvaluableCondition {
	return t.conditions
}

// GetTypeDefinition searches for a TypeDefinition in the TypeSystem based on the given objectType string.
func (t *TypeSystem) GetTypeDefinition(objectType string) (*openfgav1.TypeDefinition, bool) {
	if typeDefinition, ok := t.typeDefinitions[objectType]; ok {
		return typeDefinition, true
	}
	return nil, false
}

<<<<<<< HEAD
=======
// ResolveComputedRelation traverses the typesystem until finding the final resolution of a computed relationship.
// Subsequent calls to this method are resolved from a cache.
>>>>>>> 2677047d
func (t *TypeSystem) ResolveComputedRelation(objectType, relation string) (string, error) {
	memoizeKey := fmt.Sprintf("%s-%s", objectType, relation)
	if val, ok := t.computedRelations.Load(memoizeKey); ok {
		return val.(string), nil
	}
	rel, err := t.GetRelation(objectType, relation)
	if err != nil {
		return "", err
	}
	rewrite := rel.GetRewrite()
	switch rewrite.GetUserset().(type) {
	case *openfgav1.Userset_ComputedUserset:
		return t.ResolveComputedRelation(objectType, rewrite.GetComputedUserset().GetRelation())
	case *openfgav1.Userset_This:
		t.computedRelations.Store(memoizeKey, relation)
		return relation, nil
	default:
		return "", fmt.Errorf("unsupported rewrite %s", rewrite.String())
	}
}

// GetRelations returns all relations in the TypeSystem for a given type.
func (t *TypeSystem) GetRelations(objectType string) (map[string]*openfgav1.Relation, error) {
	_, ok := t.GetTypeDefinition(objectType)
	if !ok {
		return nil, &ObjectTypeUndefinedError{
			ObjectType: objectType,
			Err:        ErrObjectTypeUndefined,
		}
	}

	return t.relations[objectType], nil
}

// GetRelation retrieves a specific Relation from the TypeSystem
// based on the provided objectType and relation strings.
func (t *TypeSystem) GetRelation(objectType, relation string) (*openfgav1.Relation, error) {
	relations, err := t.GetRelations(objectType)
	if err != nil {
		return nil, err
	}

	r, ok := relations[relation]
	if !ok {
		return nil, &RelationUndefinedError{
			ObjectType: objectType,
			Relation:   relation,
			Err:        ErrRelationUndefined,
		}
	}

	return r, nil
}

// GetCondition searches for an EvaluableCondition in the TypeSystem by its name.
func (t *TypeSystem) GetCondition(name string) (*condition.EvaluableCondition, bool) {
	if _, ok := t.conditions[name]; !ok {
		return nil, false
	}
	return t.conditions[name], true
}

// GetRelationReferenceAsString returns team#member, or team:*, or an empty string if the input is nil.
func GetRelationReferenceAsString(rr *openfgav1.RelationReference) string {
	if rr == nil {
		return ""
	}
	if _, ok := rr.GetRelationOrWildcard().(*openfgav1.RelationReference_Relation); ok {
		return fmt.Sprintf("%s#%s", rr.GetType(), rr.GetRelation())
	}
	if _, ok := rr.GetRelationOrWildcard().(*openfgav1.RelationReference_Wildcard); ok {
		return tuple.TypedPublicWildcard(rr.GetType())
	}

	panic("unexpected relation reference")
}

// GetDirectlyRelatedUserTypes fetches user types directly related to a specified objectType-relation pair.
func (t *TypeSystem) GetDirectlyRelatedUserTypes(objectType, relation string) ([]*openfgav1.RelationReference, error) {
	r, err := t.GetRelation(objectType, relation)
	if err != nil {
		return nil, err
	}

	return r.GetTypeInfo().GetDirectlyRelatedUserTypes(), nil
}

// DirectlyRelatedUsersets returns a list of the directly user related types that are usersets.
func (t *TypeSystem) DirectlyRelatedUsersets(objectType, relation string) ([]*openfgav1.RelationReference, error) {
	refs, err := t.GetDirectlyRelatedUserTypes(objectType, relation)
	var usersetRelationReferences []*openfgav1.RelationReference
	if err != nil {
		return usersetRelationReferences, err
	}

	for _, ref := range refs {
		if ref.GetRelation() != "" || ref.GetWildcard() != nil {
			usersetRelationReferences = append(usersetRelationReferences, ref)
		}
	}
	return usersetRelationReferences, nil
}

func (t *TypeSystem) resolvesTypeRelationToDirectlyAssignable(objectType, relationName string) ([]string, bool, error) {
	relation, err := t.GetRelation(objectType, relationName)
	if err != nil {
		return nil, false, err
	}
	rewrite := relation.GetRewrite().GetUserset()

	switch rw := rewrite.(type) {
	case *openfgav1.Userset_ComputedUserset:
		return t.resolvesTypeRelationToDirectlyAssignable(objectType, rw.ComputedUserset.GetRelation())
	case *openfgav1.Userset_This:
		break
	default:
		// NOTE: Currently, only computed usersets or directly related types are supported (and not usersets)
		return nil, false, nil
	}

	directlyRelatedTypes := relation.GetTypeInfo().GetDirectlyRelatedUserTypes()

	assignableTypes := make([]string, 0, len(directlyRelatedTypes))
	// need to check whether these are simple types as well
	for _, ref := range directlyRelatedTypes {
		if ref.GetRelationOrWildcard() != nil {
			if _, ok := ref.GetRelationOrWildcard().(*openfgav1.RelationReference_Relation); ok {
				// For now, we don't allow if these types are another userset
				// because local check with these relations cannot be evaluated via simple datastore query.
				return nil, false, nil
			}
		}
		assignableTypes = append(assignableTypes, ref.GetType())
	}
	return assignableTypes, true, nil
}

// UsersetCanFastPath returns whether object's userset's rewrite can support the fast path optimization.
func (t *TypeSystem) UsersetCanFastPath(relationReferences []*openfgav1.RelationReference) bool {
	for _, rr := range relationReferences {
		// In the case they are publicly wildcarded for the relationReferences, slow path and fast path does not
		// have any significant performance difference.  For the sake of simplicity, we defer it to use slowpath.
		if _, ok := rr.GetRelationOrWildcard().(*openfgav1.RelationReference_Relation); !ok {
			return false
		}
		if _, directlyAssignable, err := t.resolvesTypeRelationToDirectlyAssignable(rr.GetType(), rr.GetRelation()); err != nil || !directlyAssignable {
			return false
		}
	}
	return true
}

type expectedEdgeAndNodeType struct {
	expectedNodeForObjectRel *graph.AuthorizationModelNode
	expectedEdgeType         graph.EdgeType
}

// verifyNodeEdgesOptimizable returns whether the specified node has
//   - only one edge to node with type#relation and that node is expectedNodeForObjectRel
//   - all other edges are linked to node of terminal type. These nodes cannot be algebraic operation (i.e., union/intersection/exclusion) and one
//     of these nodes must be of mustHaveTerminalType.
//
// - Note that user:* is considered as terminal node.
func (t *TypeSystem) verifyNodeEdgesOptimizable(originalNode *graph.AuthorizationModelNode, expectedEdgeAndNode expectedEdgeAndNodeType, mustHaveTerminalType string) bool {
	hasEdgeBackToExpectedNode := false
	hasCorrectTerminalType := false

	// TODO: Optimize by memorizing the list of neighbourNodes
	neighbourNodes := t.authorizationModelGraph.To(originalNode.ID())
	for neighbourNodes.Next() {
		curNode := neighbourNodes.Node()
		curNeighbourAuthorizationModelNode, ok := curNode.(*graph.AuthorizationModelNode)
		if !ok {
			// Note: this should not happen, but adding the guard nonetheless
			return false
		}
		switch curNeighbourAuthorizationModelNode.NodeType() {
		case graph.SpecificType:
			curNeighbourAuthorizationModelNodeLabel := curNeighbourAuthorizationModelNode.Label()
			if curNeighbourAuthorizationModelNodeLabel == mustHaveTerminalType {
				hasCorrectTerminalType = true
			}
		case graph.SpecificTypeWildcard:
			curNeighbourAuthorizationModelNodeLabel := curNeighbourAuthorizationModelNode.Label()
			curNeighbourAuthorizationModelNodeType, _ := tuple.SplitObject(curNeighbourAuthorizationModelNodeLabel)
			if curNeighbourAuthorizationModelNodeType == mustHaveTerminalType {
				hasCorrectTerminalType = true
			}
		case graph.OperatorNode:
			return false
		case graph.SpecificTypeAndRelation:
			if expectedEdgeAndNode.expectedNodeForObjectRel == curNeighbourAuthorizationModelNode {
				lines := t.authorizationModelGraph.Lines(curNeighbourAuthorizationModelNode.ID(), originalNode.ID())
				for lines.Next() {
					edge, ok := lines.Line().(*graph.AuthorizationModelEdge)
					if !ok {
						// we expect all lines are graph.AuthorizationModelEdge.  Safe thing to do is not optimized.
						return false
					}
					if edge.EdgeType() != expectedEdgeAndNode.expectedEdgeType {
						return false
					}
				}
				hasEdgeBackToExpectedNode = true
			} else {
				return false
			}
		}
	}

	return hasEdgeBackToExpectedNode && hasCorrectTerminalType
}

// RecursiveUsersetCanFastPath returns whether the specified object type and relation allows
// for optimization.  This means the node must have
// - one edge back to itself
// - other edges lead directly to node with terminal types (not union/intersection/exclusion). One of the node must be the userType.
func (t *TypeSystem) RecursiveUsersetCanFastPath(objectTypeRelation string, userType string) bool {
	curAuthorizationModelNode, err := t.authorizationModelGraph.GetNodeByLabel(objectTypeRelation)
	if err != nil {
		// this means the node cannot be found. The safe thing to do is to use the slow path.
		return false
	}
	return t.verifyNodeEdgesOptimizable(curAuthorizationModelNode,
		expectedEdgeAndNodeType{expectedNodeForObjectRel: curAuthorizationModelNode, expectedEdgeType: graph.DirectEdge},
		userType)
}

// recursiveTTUNodeCanFastpath is a helper function to determine whether the node (object#relation) has
// - there is only one incoming edge to curAuthorizationModelNode and it is the union node
// - the union node has
//   - one edge linking back to the original curAuthorizationNode
//   - other edges must be to terminal types with one edge having the userType
func (t *TypeSystem) recursiveTTUNodeCanFastpath(curAuthorizationModelNode *graph.AuthorizationModelNode, userType string) bool {
	neighborNodesIter := t.authorizationModelGraph.To(curAuthorizationModelNode.ID())
	if neighborNodesIter.Len() != 1 {
		return false
	}

	neighborNodesIter.Next()

	unionNode, ok := neighborNodesIter.Node().(*graph.AuthorizationModelNode)
	if !ok || unionNode.Label() != graph.UnionOperator {
		return false
	}

	return t.verifyNodeEdgesOptimizable(unionNode,
		expectedEdgeAndNodeType{expectedNodeForObjectRel: curAuthorizationModelNode, expectedEdgeType: graph.TTUEdge},
		userType)
}

// RecursiveTTUCanFastPath returns whether the specified object type and relation allows
// for optimization.
func (t *TypeSystem) RecursiveTTUCanFastPath(objectTypeRelation string, userType string) bool {
	curAuthorizationModelNode, err := t.authorizationModelGraph.GetNodeByLabel(objectTypeRelation)
	if err != nil {
		// this means the node cannot be found. The safe thing to do is to use the slow path.
		return false
	}
	// this means the node cannot be found. The safe thing to do is to use the slow path.
	return t.recursiveTTUNodeCanFastpath(curAuthorizationModelNode, userType)
}

func RelationEquals(a *openfgav1.RelationReference, b *openfgav1.RelationReference) bool {
	if a.GetType() != b.GetType() {
		return false
	}

	// Type with no relation or wildcard (e.g. 'user').
	if a.GetRelationOrWildcard() == nil && b.GetRelationOrWildcard() == nil {
		return true
	}

	// Typed wildcard (e.g. 'user:*').
	if a.GetWildcard() != nil && b.GetWildcard() != nil {
		return true
	}

	return a.GetRelation() != "" && b.GetRelation() != "" && a.GetRelation() == b.GetRelation()
}

// IsDirectlyRelated determines whether the type of the target DirectRelationReference contains the source DirectRelationReference.
func (t *TypeSystem) IsDirectlyRelated(target *openfgav1.RelationReference, source *openfgav1.RelationReference) (bool, error) {
	relation, err := t.GetRelation(target.GetType(), target.GetRelation())
	if err != nil {
		return false, err
	}

	for _, typeRestriction := range relation.GetTypeInfo().GetDirectlyRelatedUserTypes() {
		if RelationEquals(source, typeRestriction) {
			return true, nil
		}
	}
	return false, nil
}

// TTUCanFastPath returns whether object's tupleRelation's rewrite can support the fast path optimization.
func (t *TypeSystem) TTUCanFastPath(objectType, tuplesetRelation, computedRelation string) bool {
	tuplesetRelationTypes, directlyAssignable, err := t.resolvesTypeRelationToDirectlyAssignable(objectType, tuplesetRelation)
	if err != nil || !directlyAssignable {
		return false
	}
	for _, tuplesetRelationType := range tuplesetRelationTypes {
		_, childDirectlyAssignable, err := t.resolvesTypeRelationToDirectlyAssignable(tuplesetRelationType, computedRelation)
		if err != nil {
			// in the case of errors due to relation undefined, we can ignore the error because it is possible
			// that some parents do not have the relation defined.
			if errors.Is(err, ErrRelationUndefined) {
				continue
			}

			// otherwise, we do not know what the error is.  It is better to return error at this point.
			return false
		}
		if !childDirectlyAssignable {
			return false
		}
	}
	return true
}

// IsPubliclyAssignable checks if the provided objectType is part
// of a typed wildcard type restriction on the target relation.
//
// Example:
//
//	type user
//
//	type document
//	  relations
//	    define viewer: [user:*]
//
// In the example above, the 'user' objectType is publicly assignable to the 'document#viewer' relation.
// If the input target is not a defined relation, it returns false and RelationUndefinedError.
func (t *TypeSystem) IsPubliclyAssignable(target *openfgav1.RelationReference, objectType string) (bool, error) {
	relation, err := t.GetRelation(target.GetType(), target.GetRelation())
	if err != nil {
		return false, err
	}

	for _, typeRestriction := range relation.GetTypeInfo().GetDirectlyRelatedUserTypes() {
		if typeRestriction.GetType() == objectType {
			if typeRestriction.GetWildcard() != nil {
				return true, nil
			}
		}
	}

	return false, nil
}

// HasTypeInfo determines if a given objectType-relation pair has associated type information.
// It checks against the specific schema version and the existence of type information in the relation.
// Returns true if type information is present and an error if the relation is not found.
func (t *TypeSystem) HasTypeInfo(objectType, relation string) (bool, error) {
	r, err := t.GetRelation(objectType, relation)
	if err != nil {
		return false, err
	}

	if IsSchemaVersionSupported(t.GetSchemaVersion()) && r.GetTypeInfo() != nil {
		return true, nil
	}

	return false, nil
}

// RelationInvolvesIntersection returns true if the provided relation's userset rewrite
// is defined by one or more direct or indirect intersections or any of the types related to
// the provided relation are defined by one or more direct or indirect intersections.
func (t *TypeSystem) RelationInvolvesIntersection(objectType, relation string) (bool, error) {
	visited := map[string]struct{}{}
	return t.relationInvolves(objectType, relation, visited, intersectionSetOperator)
}

// RelationInvolvesExclusion returns true if the provided relation's userset rewrite
// is defined by one or more direct or indirect exclusions or any of the types related to
// the provided relation are defined by one or more direct or indirect exclusions.
func (t *TypeSystem) RelationInvolvesExclusion(objectType, relation string) (bool, error) {
	visited := map[string]struct{}{}
	return t.relationInvolves(objectType, relation, visited, exclusionSetOperator)
}

const (
	intersectionSetOperator uint = iota
	exclusionSetOperator
)

func (t *TypeSystem) relationInvolves(objectType, relation string, visited map[string]struct{}, target uint) (bool, error) {
	key := tuple.ToObjectRelationString(objectType, relation)
	if _, ok := visited[key]; ok {
		return false, nil
	}

	visited[key] = struct{}{}

	rel, err := t.GetRelation(objectType, relation)
	if err != nil {
		return false, err
	}

	rewrite := rel.GetRewrite()

	result, err := WalkUsersetRewrite(rewrite, func(r *openfgav1.Userset) interface{} {
		switch rw := r.GetUserset().(type) {
		case *openfgav1.Userset_ComputedUserset:
			rewrittenRelation := rw.ComputedUserset.GetRelation()
			rewritten, err := t.GetRelation(objectType, rewrittenRelation)
			if err != nil {
				return err
			}

			containsTarget, err := t.relationInvolves(objectType, rewritten.GetName(), visited, target)
			if err != nil {
				return err
			}

			if containsTarget {
				return true
			}

		case *openfgav1.Userset_TupleToUserset:
			tupleset := rw.TupleToUserset.GetTupleset().GetRelation()
			rewrittenRelation := rw.TupleToUserset.GetComputedUserset().GetRelation()

			tuplesetRel, err := t.GetRelation(objectType, tupleset)
			if err != nil {
				return err
			}

			directlyRelatedTypes := tuplesetRel.GetTypeInfo().GetDirectlyRelatedUserTypes()
			for _, relatedType := range directlyRelatedTypes {
				// Must be of the form 'objectType' by this point since we disallow `tupleset` relations of the form `objectType:id#relation`.
				r := relatedType.GetRelation()
				if r != "" {
					return fmt.Errorf(
						"invalid type restriction '%s#%s' specified on tupleset relation '%s#%s': %w",
						relatedType.GetType(),
						relatedType.GetRelation(),
						objectType,
						tupleset,
						ErrInvalidModel,
					)
				}

				rel, err := t.GetRelation(relatedType.GetType(), rewrittenRelation)
				if err != nil {
					if errors.Is(err, ErrObjectTypeUndefined) || errors.Is(err, ErrRelationUndefined) {
						continue
					}

					return err
				}

				containsTarget, err := t.relationInvolves(relatedType.GetType(), rel.GetName(), visited, target)
				if err != nil {
					return err
				}

				if containsTarget {
					return true
				}
			}

			return nil
		case *openfgav1.Userset_Intersection:
			return target == intersectionSetOperator
		case *openfgav1.Userset_Difference:
			return target == exclusionSetOperator
		}

		return nil
	})
	if err != nil {
		return false, err
	}

	if result != nil && result.(bool) {
		return true, nil
	}

	for _, typeRestriction := range rel.GetTypeInfo().GetDirectlyRelatedUserTypes() {
		if typeRestriction.GetRelation() != "" {
			key := tuple.ToObjectRelationString(typeRestriction.GetType(), typeRestriction.GetRelation())
			if _, ok := visited[key]; ok {
				continue
			}

			containsTarget, err := t.relationInvolves(typeRestriction.GetType(), typeRestriction.GetRelation(), visited, target)
			if err != nil {
				return false, err
			}

			if containsTarget {
				return true, nil
			}
		}
	}

	return false, nil
}

// hasEntrypoints recursively walks the rewrite definition for the given relation to determine if there is at least
// one path in the rewrite rule that could relate to at least one concrete object type. If there is no such path that
// could lead to at least one relationship with some object type, then false is returned along with an error indicating
// no entrypoints were found. If at least one relationship with a specific object type is found while walking the rewrite,
// then true is returned along with a nil error.
// This function assumes that all other model validations have run.
func hasEntrypoints(
	typedefs map[string]map[string]*openfgav1.Relation,
	typeName, relationName string,
	rewrite *openfgav1.Userset,
	visitedRelations map[string]map[string]bool,
) (bool, bool, error) {
	v := maps.Clone(visitedRelations)

	// Presence of a key represents that we've visited that object and relation. We keep track of this to avoid stack overflows.
	// The value of the key represents hasEntrypoints for that relation. We set this to true only when the relation is directly assignable.
	if val, ok := v[typeName]; ok {
		val[relationName] = false
	} else {
		v[typeName] = map[string]bool{
			relationName: false,
		}
	}

	relation, ok := typedefs[typeName][relationName]
	if !ok {
		return false, false, fmt.Errorf("undefined type definition for '%s#%s'", typeName, relationName)
	}

	switch rw := rewrite.GetUserset().(type) {
	case *openfgav1.Userset_This:
		// At least one type must have an entrypoint.
		for _, assignableType := range relation.GetTypeInfo().GetDirectlyRelatedUserTypes() {
			if assignableType.GetRelationOrWildcard() == nil || assignableType.GetWildcard() != nil {
				v[typeName][relationName] = true
				return true, false, nil
			}

			assignableTypeName := assignableType.GetType()
			assignableRelationName := assignableType.GetRelation()

			assignableRelation, ok := typedefs[assignableTypeName][assignableRelationName]
			if !ok {
				return false, false, fmt.Errorf("undefined type definition for '%s#%s'", assignableTypeName, assignableRelationName)
			}

			if _, ok := v[assignableTypeName][assignableRelationName]; ok {
				continue
			}

			hasEntrypoint, _, err := hasEntrypoints(typedefs, assignableTypeName, assignableRelationName, assignableRelation.GetRewrite(), v)
			if err != nil {
				return false, false, err
			}

			if hasEntrypoint {
				return true, false, nil
			}
		}

		return false, false, nil
	case *openfgav1.Userset_ComputedUserset:

		computedRelationName := rw.ComputedUserset.GetRelation()
		computedRelation, ok := typedefs[typeName][computedRelationName]
		if !ok {
			return false, false, fmt.Errorf("undefined type definition for '%s#%s'", typeName, computedRelationName)
		}

		if hasEntrypoint, ok := v[typeName][computedRelationName]; ok {
			return hasEntrypoint, true, nil
		}

		hasEntrypoint, loop, err := hasEntrypoints(typedefs, typeName, computedRelationName, computedRelation.GetRewrite(), v)
		if err != nil {
			return false, false, err
		}

		return hasEntrypoint, loop, nil
	case *openfgav1.Userset_TupleToUserset:
		tuplesetRelationName := rw.TupleToUserset.GetTupleset().GetRelation()
		computedRelationName := rw.TupleToUserset.GetComputedUserset().GetRelation()

		tuplesetRelation, ok := typedefs[typeName][tuplesetRelationName]
		if !ok {
			return false, false, fmt.Errorf("undefined type definition for '%s#%s'", typeName, tuplesetRelationName)
		}

		// At least one type must have an entrypoint.
		for _, assignableType := range tuplesetRelation.GetTypeInfo().GetDirectlyRelatedUserTypes() {
			assignableTypeName := assignableType.GetType()

			if assignableRelation, ok := typedefs[assignableTypeName][computedRelationName]; ok {
				if hasEntrypoint, ok := v[assignableTypeName][computedRelationName]; ok {
					if hasEntrypoint {
						return true, false, nil
					}
					continue
				}

				hasEntrypoint, _, err := hasEntrypoints(typedefs, assignableTypeName, computedRelationName, assignableRelation.GetRewrite(), v)
				if err != nil {
					return false, false, err
				}

				if hasEntrypoint {
					return true, false, nil
				}
			}
		}

		return false, false, nil

	case *openfgav1.Userset_Union:
		// At least one type must have an entrypoint.
		loop := false
		for _, child := range rw.Union.GetChild() {
			hasEntrypoints, childLoop, err := hasEntrypoints(typedefs, typeName, relationName, child, visitedRelations)
			if err != nil {
				return false, false, err
			}

			if hasEntrypoints {
				return true, false, nil
			}
			loop = loop || childLoop
		}

		return false, loop, nil
	case *openfgav1.Userset_Intersection:

		for _, child := range rw.Intersection.GetChild() {
			// All the children must have an entrypoint.
			hasEntrypoints, childLoop, err := hasEntrypoints(typedefs, typeName, relationName, child, visitedRelations)
			if err != nil {
				return false, false, err
			}

			if !hasEntrypoints {
				return false, childLoop, nil
			}
		}

		return true, false, nil
	case *openfgav1.Userset_Difference:
		// All the children must have an entrypoint.
		hasEntrypoint, loop, err := hasEntrypoints(typedefs, typeName, relationName, rw.Difference.GetBase(), visitedRelations)
		if err != nil {
			return false, false, err
		}

		if !hasEntrypoint {
			return false, loop, nil
		}

		hasEntrypoint, loop, err = hasEntrypoints(typedefs, typeName, relationName, rw.Difference.GetSubtract(), visitedRelations)
		if err != nil {
			return false, false, err
		}

		if !hasEntrypoint {
			return false, loop, nil
		}

		return true, false, nil
	}

	panic("unexpected userset rewrite encountered")
}

// NewAndValidate is like New but also validates the model according to the following rules:
//  1. Checks that the *TypeSystem have a valid schema version.
//  2. For every rewrite the relations in the rewrite must:
//     a) Be valid relations on the same type in the *TypeSystem (in cases of computedUserset)
//     b) Be valid relations on another existing type (in cases of tupleToUserset)
//  3. Do not allow duplicate types or duplicate relations (only need to check types as relations are
//     in a map so cannot contain duplicates)
//
// If the *TypeSystem has a v1.1 schema version (with types on relations), then additionally
// validate the *TypeSystem according to the following rules:
//  3. Every type restriction on a relation must be a valid type:
//     a) For a type (e.g. user) this means checking that this type is in the *TypeSystem
//     b) For a type#relation this means checking that this type with this relation is in the *TypeSystem
//  4. Check that a relation is assignable if and only if it has a non-zero list of types
func NewAndValidate(ctx context.Context, model *openfgav1.AuthorizationModel) (*TypeSystem, error) {
	_, span := tracer.Start(ctx, "typesystem.NewAndValidate")
	defer span.End()

	t, err := New(model)
	if err != nil {
		return nil, err
	}
	schemaVersion := t.GetSchemaVersion()

	if !IsSchemaVersionSupported(schemaVersion) {
		return nil, ErrInvalidSchemaVersion
	}

	if containsDuplicateType(model) {
		return nil, ErrDuplicateTypes
	}

	if err := t.validateNames(); err != nil {
		return nil, err
	}

	typedefsMap := t.typeDefinitions

	typeNames := make([]string, 0, len(typedefsMap))
	for typeName := range typedefsMap {
		typeNames = append(typeNames, typeName)
	}

	// Range over the type definitions in sorted order to produce a deterministic outcome.
	sort.Strings(typeNames)

	for _, typeName := range typeNames {
		typedef := typedefsMap[typeName]

		relationMap := typedef.GetRelations()
		relationNames := make([]string, 0, len(relationMap))
		for relationName := range relationMap {
			relationNames = append(relationNames, relationName)
		}

		// Range over the relations in sorted order to produce a deterministic outcome.
		sort.Strings(relationNames)

		for _, relationName := range relationNames {
			err := t.validateRelation(typeName, relationName, relationMap)
			if err != nil {
				return nil, err
			}
		}
	}

	if err := t.validateConditions(); err != nil {
		return nil, err
	}

	return t, nil
}

// validateRelation applies all the validation rules to a relation definition in a model. A relation
// must meet all the rewrite validation, type restriction validation, and entrypoint validation criteria
// for it to be valid. Otherwise, an error is returned.
func (t *TypeSystem) validateRelation(typeName, relationName string, relationMap map[string]*openfgav1.Userset) error {
	rewrite := relationMap[relationName]

	err := t.isUsersetRewriteValid(typeName, relationName, rewrite)
	if err != nil {
		return err
	}

	err = t.validateTypeRestrictions(typeName, relationName)
	if err != nil {
		return err
	}

	visitedRelations := map[string]map[string]bool{}

	hasEntrypoints, loop, err := hasEntrypoints(t.relations, typeName, relationName, rewrite, visitedRelations)
	if err != nil {
		return err
	}

	if !hasEntrypoints {
		cause := ErrNoEntrypoints
		if loop {
			cause = ErrNoEntryPointsLoop
		}
		return &InvalidRelationError{
			ObjectType: typeName,
			Relation:   relationName,
			Cause:      cause,
		}
	}

	hasCycle, err := t.HasCycle(typeName, relationName)
	if err != nil {
		return err
	}

	if hasCycle {
		return &InvalidRelationError{
			ObjectType: typeName,
			Relation:   relationName,
			Cause:      ErrCycle,
		}
	}

	return nil
}

func containsDuplicateType(model *openfgav1.AuthorizationModel) bool {
	seen := make(map[string]struct{}, len(model.GetTypeDefinitions()))
	for _, td := range model.GetTypeDefinitions() {
		objectType := td.GetType()
		if _, ok := seen[objectType]; ok {
			return true
		}
		seen[objectType] = struct{}{}
	}
	return false
}

// validateNames ensures that a model doesn't have object
// types or relations called "self" or "this".
func (t *TypeSystem) validateNames() error {
	for _, td := range t.typeDefinitions {
		objectType := td.GetType()

		if objectType == "" {
			return fmt.Errorf("the type name of a type definition cannot be an empty string")
		}

		if objectType == "self" || objectType == "this" {
			return &InvalidTypeError{ObjectType: objectType, Cause: ErrReservedKeywords}
		}

		for relation := range td.GetRelations() {
			if relation == "" {
				return fmt.Errorf("type '%s' defines a relation with an empty string for a name", objectType)
			}

			if relation == "self" || relation == "this" {
				return &InvalidRelationError{ObjectType: objectType, Relation: relation, Cause: ErrReservedKeywords}
			}
		}
	}

	return nil
}

// isUsersetRewriteValid checks if the rewrite on objectType#relation is valid.
func (t *TypeSystem) isUsersetRewriteValid(objectType, relation string, rewrite *openfgav1.Userset) error {
	if rewrite.GetUserset() == nil {
		return &InvalidRelationError{ObjectType: objectType, Relation: relation, Cause: ErrInvalidUsersetRewrite}
	}

	switch r := rewrite.GetUserset().(type) {
	case *openfgav1.Userset_ComputedUserset:
		computedUserset := r.ComputedUserset.GetRelation()
		if computedUserset == relation {
			return &InvalidRelationError{ObjectType: objectType, Relation: relation, Cause: ErrInvalidUsersetRewrite}
		}
		if _, err := t.GetRelation(objectType, computedUserset); err != nil {
			return &RelationUndefinedError{ObjectType: objectType, Relation: computedUserset, Err: ErrRelationUndefined}
		}
	case *openfgav1.Userset_TupleToUserset:
		tupleset := r.TupleToUserset.GetTupleset().GetRelation()

		tuplesetRelation, err := t.GetRelation(objectType, tupleset)
		if err != nil {
			return &RelationUndefinedError{ObjectType: objectType, Relation: tupleset, Err: ErrRelationUndefined}
		}

		// Tupleset relations must only be direct relationships, no rewrites are allowed on them.
		tuplesetRewrite := tuplesetRelation.GetRewrite()
		if reflect.TypeOf(tuplesetRewrite.GetUserset()) != reflect.TypeOf(&openfgav1.Userset_This{}) {
			return fmt.Errorf("the '%s#%s' relation is referenced in at least one tupleset and thus must be a direct relation", objectType, tupleset)
		}

		computedUserset := r.TupleToUserset.GetComputedUserset().GetRelation()

		if IsSchemaVersionSupported(t.GetSchemaVersion()) {
			// For 1.1 models, relation `computedUserset` has to be defined in one of the types declared by the tupleset's list of allowed types.
			userTypes := tuplesetRelation.GetTypeInfo().GetDirectlyRelatedUserTypes()
			for _, rr := range userTypes {
				if _, err := t.GetRelation(rr.GetType(), computedUserset); err == nil {
					return nil
				}
			}
			return fmt.Errorf("%w: %s does not appear as a relation in any of the directly related user types %s", ErrRelationUndefined, computedUserset, userTypes)
		} else {
			// For 1.0 models, relation `computedUserset` has to be defined _somewhere_ in the model.
			for typeName := range t.relations {
				if _, err := t.GetRelation(typeName, computedUserset); err == nil {
					return nil
				}
			}
			return &RelationUndefinedError{ObjectType: "", Relation: computedUserset, Err: ErrRelationUndefined}
		}
	case *openfgav1.Userset_Union:
		for _, child := range r.Union.GetChild() {
			err := t.isUsersetRewriteValid(objectType, relation, child)
			if err != nil {
				return err
			}
		}
	case *openfgav1.Userset_Intersection:
		for _, child := range r.Intersection.GetChild() {
			err := t.isUsersetRewriteValid(objectType, relation, child)
			if err != nil {
				return err
			}
		}
	case *openfgav1.Userset_Difference:
		err := t.isUsersetRewriteValid(objectType, relation, r.Difference.GetBase())
		if err != nil {
			return err
		}

		err = t.isUsersetRewriteValid(objectType, relation, r.Difference.GetSubtract())
		if err != nil {
			return err
		}
	}

	return nil
}

// validateTypeRestrictions validates the type restrictions of a given relation using the following rules:
//  1. An assignable relation must have one or more type restrictions.
//  2. A non-assignable relation must not have any type restrictions.
//  3. For each type restriction referenced for an assignable relation, each of the referenced types and relations
//     must be defined in the model.
//  4. If the provided relation is a tupleset relation, then the type restriction must be on a direct object.
func (t *TypeSystem) validateTypeRestrictions(objectType string, relationName string) error {
	relation, err := t.GetRelation(objectType, relationName)
	if err != nil {
		return err
	}

	relatedTypes := relation.GetTypeInfo().GetDirectlyRelatedUserTypes()
	assignable := t.IsDirectlyAssignable(relation)

	if assignable && len(relatedTypes) == 0 {
		return AssignableRelationError(objectType, relationName)
	}

	if !assignable && len(relatedTypes) != 0 {
		return NonAssignableRelationError(objectType, relationName)
	}

	for _, related := range relatedTypes {
		relatedObjectType := related.GetType()
		relatedRelation := related.GetRelation()

		if _, err := t.GetRelations(relatedObjectType); err != nil {
			return InvalidRelationTypeError(objectType, relationName, relatedObjectType, relatedRelation)
		}

		if related.GetRelationOrWildcard() != nil {
			// The type of the relation cannot contain a userset or wildcard if the relation is a tupleset relation.
			if ok, _ := t.IsTuplesetRelation(objectType, relationName); ok {
				return InvalidRelationTypeError(objectType, relationName, relatedObjectType, relatedRelation)
			}

			if relatedRelation != "" {
				if _, err := t.GetRelation(relatedObjectType, relatedRelation); err != nil {
					return InvalidRelationTypeError(objectType, relationName, relatedObjectType, relatedRelation)
				}
			}
		}

		if related.GetCondition() != "" {
			// Validate the conditions referenced by the relations are included in the model.
			if _, ok := t.conditions[related.GetCondition()]; !ok {
				return &RelationConditionError{
					Relation:  relationName,
					Condition: related.GetCondition(),
					Err:       ErrNoConditionForRelation,
				}
			}
		}
	}

	return nil
}

// validateConditions validates the conditions provided in the model.
func (t *TypeSystem) validateConditions() error {
	for key, c := range t.conditions {
		if key != c.Name {
			return fmt.Errorf("condition key '%s' does not match condition name '%s'", key, c.Name)
		}

		if err := c.Compile(); err != nil {
			return err
		}
	}
	return nil
}

func (t *TypeSystem) IsDirectlyAssignable(relation *openfgav1.Relation) bool {
	return RewriteContainsSelf(relation.GetRewrite())
}

// RewriteContainsSelf returns true if the provided userset rewrite
// is defined by one or more self referencing definitions.
func RewriteContainsSelf(rewrite *openfgav1.Userset) bool {
	result, err := WalkUsersetRewrite(rewrite, func(r *openfgav1.Userset) interface{} {
		if _, ok := r.GetUserset().(*openfgav1.Userset_This); ok {
			return true
		}

		return nil
	})
	if err != nil {
		panic("unexpected error during rewrite evaluation")
	}

	return result != nil && result.(bool) // Type-cast matches the return from the WalkRelationshipRewriteHandler above.
}

func (t *TypeSystem) hasCycle(
	objectType, relationName string,
	rewrite *openfgav1.Userset,
	visited map[string]struct{},
) (bool, error) {
	visited[fmt.Sprintf("%s#%s", objectType, relationName)] = struct{}{}

	visitedCopy := maps.Clone(visited)

	var children []*openfgav1.Userset

	switch rw := rewrite.GetUserset().(type) {
	case *openfgav1.Userset_This, *openfgav1.Userset_TupleToUserset:
		return false, nil
	case *openfgav1.Userset_ComputedUserset:
		rewrittenRelation := rw.ComputedUserset.GetRelation()

		if _, ok := visited[fmt.Sprintf("%s#%s", objectType, rewrittenRelation)]; ok {
			return true, nil
		}

		rewrittenRewrite, err := t.GetRelation(objectType, rewrittenRelation)
		if err != nil {
			return false, err
		}

		return t.hasCycle(objectType, rewrittenRelation, rewrittenRewrite.GetRewrite(), visitedCopy)
	case *openfgav1.Userset_Union:
		children = append(children, rw.Union.GetChild()...)
	case *openfgav1.Userset_Intersection:
		children = append(children, rw.Intersection.GetChild()...)
	case *openfgav1.Userset_Difference:
		children = append(children, rw.Difference.GetBase(), rw.Difference.GetSubtract())
	}

	for _, child := range children {
		hasCycle, err := t.hasCycle(objectType, relationName, child, visitedCopy)
		if err != nil {
			return false, err
		}

		if hasCycle {
			return true, nil
		}
	}

	return false, nil
}

// HasCycle runs a cycle detection test on the provided `objectType#relation` to see if the relation
// defines a rewrite rule that is self-referencing in any way (through computed relationships).
func (t *TypeSystem) HasCycle(objectType, relationName string) (bool, error) {
	visited := map[string]struct{}{}

	relation, err := t.GetRelation(objectType, relationName)
	if err != nil {
		return false, err
	}

	return t.hasCycle(objectType, relationName, relation.GetRewrite(), visited)
}

// IsTuplesetRelation returns a boolean indicating if the provided relation is defined under a
// TupleToUserset rewrite as a tupleset relation (i.e. the right hand side of a `X from Y`).
func (t *TypeSystem) IsTuplesetRelation(objectType, relation string) (bool, error) {
	_, err := t.GetRelation(objectType, relation)
	if err != nil {
		return false, err
	}

	for _, ttuDefinitions := range t.ttuRelations[objectType] {
		for _, ttuDef := range ttuDefinitions {
			if ttuDef.GetTupleset().GetRelation() == relation {
				return true, nil
			}
		}
	}

	return false, nil
}

func flattenUserset(relationDef *openfgav1.Userset) []*openfgav1.TupleToUserset {
	output := make([]*openfgav1.TupleToUserset, 0)
	userset := relationDef.GetUserset()
	switch x := userset.(type) {
	case *openfgav1.Userset_TupleToUserset:
		if x.TupleToUserset != nil {
			output = append(output, x.TupleToUserset)
		}
	case *openfgav1.Userset_Union:
		if x.Union != nil {
			for _, child := range x.Union.GetChild() {
				output = append(output, flattenUserset(child)...)
			}
		}
	case *openfgav1.Userset_Intersection:
		if x.Intersection != nil {
			for _, child := range x.Intersection.GetChild() {
				output = append(output, flattenUserset(child)...)
			}
		}
	case *openfgav1.Userset_Difference:
		if x.Difference != nil {
			output = append(output, flattenUserset(x.Difference.GetBase())...)
			output = append(output, flattenUserset(x.Difference.GetSubtract())...)
		}
	}
	return output
}

// WalkUsersetRewriteHandler is a userset rewrite handler that is applied to a node in a userset rewrite
// tree. Implementations of the WalkUsersetRewriteHandler should return a non-nil value when the traversal
// over the rewrite tree should terminate and nil if traversal should proceed to other nodes in the tree.
type WalkUsersetRewriteHandler func(rewrite *openfgav1.Userset) interface{}

// WalkUsersetRewrite recursively walks the provided userset rewrite and invokes the provided WalkUsersetRewriteHandler
// to each node in the userset rewrite tree until the first non-nil response is encountered.
func WalkUsersetRewrite(rewrite *openfgav1.Userset, handler WalkUsersetRewriteHandler) (interface{}, error) {
	var children []*openfgav1.Userset

	if result := handler(rewrite); result != nil {
		return result, nil
	}

	switch t := rewrite.GetUserset().(type) {
	case *openfgav1.Userset_This:
		return handler(rewrite), nil
	case *openfgav1.Userset_ComputedUserset:
		return handler(rewrite), nil
	case *openfgav1.Userset_TupleToUserset:
		return handler(rewrite), nil
	case *openfgav1.Userset_Union:
		children = t.Union.GetChild()
	case *openfgav1.Userset_Intersection:
		children = t.Intersection.GetChild()
	case *openfgav1.Userset_Difference:
		children = append(children, t.Difference.GetBase(), t.Difference.GetSubtract())
	default:
		return nil, fmt.Errorf("unexpected userset rewrite type encountered")
	}

	for _, child := range children {
		result, err := WalkUsersetRewrite(child, handler)
		if err != nil {
			return nil, err
		}

		if result != nil {
			return result, nil
		}
	}

	return nil, nil
}<|MERGE_RESOLUTION|>--- conflicted
+++ resolved
@@ -8,11 +8,6 @@
 	"reflect"
 	"sort"
 	"sync"
-<<<<<<< HEAD
-
-	"github.com/openfga/language/pkg/go/graph"
-=======
->>>>>>> 2677047d
 
 	openfgav1 "github.com/openfga/api/proto/openfga/v1"
 	"github.com/openfga/language/pkg/go/graph"
@@ -272,11 +267,8 @@
 	return nil, false
 }
 
-<<<<<<< HEAD
-=======
 // ResolveComputedRelation traverses the typesystem until finding the final resolution of a computed relationship.
 // Subsequent calls to this method are resolved from a cache.
->>>>>>> 2677047d
 func (t *TypeSystem) ResolveComputedRelation(objectType, relation string) (string, error) {
 	memoizeKey := fmt.Sprintf("%s-%s", objectType, relation)
 	if val, ok := t.computedRelations.Load(memoizeKey); ok {
