--- conflicted
+++ resolved
@@ -667,8 +667,7 @@
 	return false, nil
 }
 
-<<<<<<< HEAD
-type RelationDetails struct {
+type relationDetails struct {
 
 	// hasEntrypoints is true when a particular object+relation relates to at least one assignable object type.
 	// A relation such as `define document#viewer: [document#viewer]` implies that `hasEntrypoints=false`.
@@ -682,32 +681,24 @@
 	hasLoop bool
 }
 
-// GetRelationDetails returns information about a particular type and relation.
-func (t *TypeSystem) GetRelationDetails(
+// getRelationDetails returns information about a particular type and relation.
+// This function assumes that all other model validations have run.
+func (t *TypeSystem) getRelationDetails(
 	typeName string,
 	relationName string,
-) (*RelationDetails, error) {
+) (*relationDetails, error) {
 	inputRelation, _ := t.GetRelation(typeName, relationName)
-	// we can ignore the error because the getRelationDetails will check for it
+	// we can ignore the error because the getRelationDetailsRecursive will check for it
 	rewrite := inputRelation.GetRewrite()
-	return getRelationDetails(t.GetAllRelations(), typeName, relationName, rewrite, map[string]map[string]*RelationDetails{})
-}
-
-func getRelationDetails(
-=======
-// hasEntrypoints recursively walks the rewrite definition for the given relation to determine if there is at least
-// one path in the rewrite rule that could relate to at least one concrete object type. If there is no such path that
-// could lead to at least one relationship with some object type, then false is returned along with an error indicating
-// no entrypoints were found. If at least one relationship with a specific object type is found while walking the rewrite,
-// then true is returned along with a nil error.
-// This function assumes that all other model validations have run.
-func hasEntrypoints(
->>>>>>> 0f213664
+	return getRelationDetailsRecursive(t.GetAllRelations(), typeName, relationName, rewrite, map[string]map[string]*relationDetails{})
+}
+
+func getRelationDetailsRecursive(
 	typedefs map[string]map[string]*openfgav1.Relation,
 	typeName, relationName string,
 	rewrite *openfgav1.Userset,
-	visitedRelations map[string]map[string]*RelationDetails,
-) (*RelationDetails, error) {
+	visitedRelations map[string]map[string]*relationDetails,
+) (*relationDetails, error) {
 	v := maps.Clone(visitedRelations)
 
 	relation, ok := typedefs[typeName][relationName]
@@ -744,7 +735,7 @@
 				continue
 			}
 
-			relDetails, err := getRelationDetails(typedefs, assignableTypeName, assignableRelationName, assignableRelation.GetRewrite(), v)
+			relDetails, err := getRelationDetailsRecursive(typedefs, assignableTypeName, assignableRelationName, assignableRelation.GetRewrite(), v)
 			if err != nil {
 				return nil, err
 			}
@@ -770,7 +761,7 @@
 			return r, nil
 		}
 
-		relDetails, err := getRelationDetails(typedefs, typeName, computedRelationName, computedRelation.GetRewrite(), v)
+		relDetails, err := getRelationDetailsRecursive(typedefs, typeName, computedRelationName, computedRelation.GetRewrite(), v)
 		if err != nil {
 			return nil, err
 		}
@@ -800,7 +791,7 @@
 					continue
 				}
 
-				relDetails, err := getRelationDetails(typedefs, assignableTypeName, computedRelationName, assignableRelation.GetRewrite(), v)
+				relDetails, err := getRelationDetailsRecursive(typedefs, assignableTypeName, computedRelationName, assignableRelation.GetRewrite(), v)
 				if err != nil {
 					return nil, err
 				}
@@ -812,13 +803,13 @@
 			}
 		}
 
-		return &RelationDetails{hasEntrypoints, false}, nil
+		return &relationDetails{hasEntrypoints, false}, nil
 
 	case *openfgav1.Userset_Union:
 		loop := false
 		for _, child := range rw.Union.Child {
 			// At least one child must have an entrypoint.
-			childDetails, err := getRelationDetails(typedefs, typeName, relationName, child, visitedRelations)
+			childDetails, err := getRelationDetailsRecursive(typedefs, typeName, relationName, child, visitedRelations)
 			if err != nil {
 				return nil, err
 			}
@@ -829,12 +820,12 @@
 			loop = loop || childDetails.hasLoop
 		}
 
-		return &RelationDetails{false, loop}, nil
+		return &relationDetails{false, loop}, nil
 	case *openfgav1.Userset_Intersection:
 		loop := false
 		for _, child := range rw.Intersection.Child {
 			// All the children must have an entrypoint.
-			relDetails, err := getRelationDetails(typedefs, typeName, relationName, child, visitedRelations)
+			relDetails, err := getRelationDetailsRecursive(typedefs, typeName, relationName, child, visitedRelations)
 			if err != nil {
 				return nil, err
 			}
@@ -845,7 +836,7 @@
 			loop = loop || relDetails.hasLoop
 		}
 
-		return &RelationDetails{true, loop}, nil
+		return &relationDetails{true, loop}, nil
 	case *openfgav1.Userset_Difference:
 		children := []*openfgav1.Userset{
 			rw.Difference.GetBase(),
@@ -855,7 +846,7 @@
 		loop := false
 		for _, child := range children {
 			// All the children must have an entrypoint.
-			relDetails, err := getRelationDetails(typedefs, typeName, relationName, child, visitedRelations)
+			relDetails, err := getRelationDetailsRecursive(typedefs, typeName, relationName, child, visitedRelations)
 			if err != nil {
 				return nil, err
 			}
@@ -866,24 +857,21 @@
 			loop = loop || relDetails.hasLoop
 		}
 
-		return &RelationDetails{true, loop}, nil
+		return &relationDetails{true, loop}, nil
 	}
 
 	panic("unexpected userset rewrite encountered")
-<<<<<<< HEAD
-}
-
-func updateVisited(visited map[string]map[string]*RelationDetails, typeName string, relationName string) {
+}
+
+func updateVisited(visited map[string]map[string]*relationDetails, typeName string, relationName string) {
 	if _, ok := visited[typeName]; !ok {
 		// first time visiting this type
-		visited[typeName] = map[string]*RelationDetails{}
+		visited[typeName] = map[string]*relationDetails{}
 	}
 	if _, ok := visited[typeName][relationName]; !ok {
 		// first time visiting this relation
-		visited[typeName][relationName] = &RelationDetails{false, false}
-	}
-=======
->>>>>>> 0f213664
+		visited[typeName][relationName] = &relationDetails{false, false}
+	}
 }
 
 // NewAndValidate is like New but also validates the model according to the following rules:
@@ -972,7 +960,7 @@
 		return err
 	}
 
-	relationDetails, err := t.GetRelationDetails(typeName, relationName)
+	relationDetails, err := t.getRelationDetails(typeName, relationName)
 	if err != nil {
 		return err
 	}
