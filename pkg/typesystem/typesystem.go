--- conflicted
+++ resolved
@@ -331,13 +331,8 @@
 	return usersetRelationReferences, nil
 }
 
-<<<<<<< HEAD
-// resolvesTypeRelationToDirectlyAssignable returns whether the assignable types ONLY if
-// the specified type and relation is exclusively assignable. Otherwise, it will return nil as slice.
-=======
 // resolvesTypeRelationToDirectlyAssignable returns whether the input object#relation is related ONLY to concrete types.
 // Otherwise, it will return nil as slice.
->>>>>>> d32341e6
 // TODO: memorized so that we do not need to reparse the type system in subsequent calls.
 func (t *TypeSystem) resolvesTypeRelationToDirectlyAssignable(objectType, relationName string) ([]string, bool, error) {
 	relation, err := t.GetRelation(objectType, relationName)
@@ -346,19 +341,11 @@
 	}
 	_, ok := relation.GetRewrite().GetUserset().(*openfgav1.Userset_This)
 	if !ok {
-<<<<<<< HEAD
-		return nil, false, err
-=======
 		return nil, false, nil
->>>>>>> d32341e6
 	}
 
 	directlyRelatedTypes := relation.GetTypeInfo().GetDirectlyRelatedUserTypes()
 
-<<<<<<< HEAD
-	// assignableTypes is needed for the TTU case
-=======
->>>>>>> d32341e6
 	assignableTypes := make([]string, 0, len(directlyRelatedTypes))
 	// need to check whether these are simple types as well
 	for _, ref := range directlyRelatedTypes {
@@ -375,10 +362,6 @@
 // ResolvesExclusivelyToDirectlyAssignable returns whether all relationReferences are relations that are exclusively directly assignable.
 // For now, it will return false if the directly assignable relations are public wildcard, contains condition, or is another userset because
 // check resolver using these relations cannot be evaluated via simple datastore query.
-<<<<<<< HEAD
-// TODO(jpadilla): this function should likely always just return a bool.
-=======
->>>>>>> d32341e6
 func (t *TypeSystem) ResolvesExclusivelyToDirectlyAssignable(relationReferences []*openfgav1.RelationReference) (bool, error) {
 	for _, rr := range relationReferences {
 		if _, ok := rr.GetRelationOrWildcard().(*openfgav1.RelationReference_Relation); !ok {
