--- conflicted
+++ resolved
@@ -25,12 +25,8 @@
 	SchemaVersion1_1 string = "1.1"
 
 	typesystemCtxKey ctxKey = "typesystem-context-key"
-<<<<<<< HEAD
-
-	defaultMaxEvaluationCost       = 100
+
 	defaultInterruptCheckFrequency = 100
-=======
->>>>>>> 5e3b35ba
 )
 
 func IsSchemaVersionSupported(version string) bool {
@@ -192,15 +188,10 @@
 	uncompiledConditions := make(map[string]*condition.EvaluableCondition, len(model.GetConditions()))
 	for name, cond := range model.GetConditions() {
 		uncompiledConditions[name] = condition.NewUncompiled(cond).
-<<<<<<< HEAD
 			WithTrackEvaluationCost().
 			// care should be taken here - decreasing can cause API compatibility problems
-			WithMaxEvaluationCost(defaultMaxEvaluationCost).
+			WithMaxEvaluationCost(config.DefaultMaxConditionEvaluationCost).
 			WithInterruptCheckFrequency(defaultInterruptCheckFrequency)
-=======
-			WithMaxEvaluationCost(config.DefaultMaxConditionEvaluationCost). // care should be taken here - decreasing can cause API compatibility problems
-			WithTrackEvaluationCost()
->>>>>>> 5e3b35ba
 	}
 
 	return &TypeSystem{
