package typesystem

import (
	"context"
	"errors"
	"fmt"
	"maps"
	"reflect"
	"sort"
	"strings"
	"sync"

	"github.com/emirpasic/gods/sets/hashset"
	"go.opentelemetry.io/otel"

	openfgav1 "github.com/openfga/api/proto/openfga/v1"
	"github.com/openfga/language/pkg/go/graph"

	"github.com/openfga/openfga/internal/condition"
	"github.com/openfga/openfga/internal/server/config"
	"github.com/openfga/openfga/pkg/tuple"
)

var tracer = otel.Tracer("openfga/pkg/typesystem")

type ctxKey string

const (
	// SchemaVersion1_0 for the authorization models.
	SchemaVersion1_0 string = "1.0"

	// SchemaVersion1_1 for the authorization models.
	SchemaVersion1_1 string = "1.1"

	// SchemaVersion1_2 for the authorization models.
	SchemaVersion1_2 string = "1.2"

	typesystemCtxKey ctxKey = "typesystem-context-key"
)

// IsSchemaVersionSupported checks if the provided schema version is supported.
func IsSchemaVersionSupported(version string) bool {
	switch version {
	case SchemaVersion1_1,
		SchemaVersion1_2:
		return true
	default:
		return false
	}
}

// ContextWithTypesystem creates a copy of the parent context with the provided TypeSystem.
func ContextWithTypesystem(parent context.Context, typesys *TypeSystem) context.Context {
	return context.WithValue(parent, typesystemCtxKey, typesys)
}

// TypesystemFromContext returns the TypeSystem from the provided context (if any).
func TypesystemFromContext(ctx context.Context) (*TypeSystem, bool) {
	typesys, ok := ctx.Value(typesystemCtxKey).(*TypeSystem)
	return typesys, ok
}

// DirectRelationReference creates a direct RelationReference for the given object type and relation.
func DirectRelationReference(objectType, relation string) *openfgav1.RelationReference {
	relationReference := &openfgav1.RelationReference{
		Type: objectType,
	}
	if relation != "" {
		relationReference.RelationOrWildcard = &openfgav1.RelationReference_Relation{
			Relation: relation,
		}
	}

	return relationReference
}

// WildcardRelationReference creates a RelationReference for a wildcard relation of the given object type.
func WildcardRelationReference(objectType string) *openfgav1.RelationReference {
	return &openfgav1.RelationReference{
		Type: objectType,
		RelationOrWildcard: &openfgav1.RelationReference_Wildcard{
			Wildcard: &openfgav1.Wildcard{},
		},
	}
}

// This creates an Userset representing the special "this" userset.
func This() *openfgav1.Userset {
	return &openfgav1.Userset{
		Userset: &openfgav1.Userset_This{},
	}
}

// ComputedUserset creates an Userset representing a computed userset based on the specified relation.
func ComputedUserset(relation string) *openfgav1.Userset {
	return &openfgav1.Userset{
		Userset: &openfgav1.Userset_ComputedUserset{
			ComputedUserset: &openfgav1.ObjectRelation{
				Relation: relation,
			},
		},
	}
}

// TupleToUserset creates an Userset based on the provided tupleset and computed userset.
func TupleToUserset(tupleset, computedUserset string) *openfgav1.Userset {
	return &openfgav1.Userset{
		Userset: &openfgav1.Userset_TupleToUserset{
			TupleToUserset: &openfgav1.TupleToUserset{
				Tupleset: &openfgav1.ObjectRelation{
					Relation: tupleset,
				},
				ComputedUserset: &openfgav1.ObjectRelation{
					Relation: computedUserset,
				},
			},
		},
	}
}

// Union creates an Userset representing the union of the provided children Usersets.
func Union(children ...*openfgav1.Userset) *openfgav1.Userset {
	return &openfgav1.Userset{
		Userset: &openfgav1.Userset_Union{
			Union: &openfgav1.Usersets{
				Child: children,
			},
		},
	}
}

// Intersection creates a new Userset representing the intersection of the provided Usersets.
func Intersection(children ...*openfgav1.Userset) *openfgav1.Userset {
	return &openfgav1.Userset{
		Userset: &openfgav1.Userset_Intersection{
			Intersection: &openfgav1.Usersets{
				Child: children,
			},
		},
	}
}

// Difference creates new Userset representing the difference between two Usersets 'base' and 'sub'.
func Difference(base *openfgav1.Userset, sub *openfgav1.Userset) *openfgav1.Userset {
	return &openfgav1.Userset{
		Userset: &openfgav1.Userset_Difference{
			Difference: &openfgav1.Difference{
				Base:     base,
				Subtract: sub,
			},
		},
	}
}

// ConditionedRelationReference assigns a condition to a given
// RelationReference and returns the modified RelationReference.
func ConditionedRelationReference(rel *openfgav1.RelationReference, condition string) *openfgav1.RelationReference {
	rel.Condition = condition
	return rel
}

// TypeSystem is a wrapper over an [openfgav1.AuthorizationModel].
type TypeSystem struct {
	// [objectType] => typeDefinition.
	typeDefinitions map[string]*openfgav1.TypeDefinition
	// [objectType] => [relationName] => relation.
	relations map[string]map[string]*openfgav1.Relation
	// [conditionName] => condition.
	conditions map[string]*condition.EvaluableCondition
	// [objectType] => [relationName] => TTU relation.
	ttuRelations map[string]map[string][]*openfgav1.TupleToUserset

	computedRelations sync.Map

	modelID                 string
	schemaVersion           string
	authorizationModelGraph *graph.AuthorizationModelGraph
	authzWeightedGraph      *graph.WeightedAuthorizationModelGraph
}

// New creates a *TypeSystem from an *openfgav1.AuthorizationModel.
// It assumes that the input model is valid. If you need to run validations, use NewAndValidate.
func New(model *openfgav1.AuthorizationModel) (*TypeSystem, error) {
	tds := make(map[string]*openfgav1.TypeDefinition, len(model.GetTypeDefinitions()))
	relations := make(map[string]map[string]*openfgav1.Relation, len(model.GetTypeDefinitions()))
	ttuRelations := make(map[string]map[string][]*openfgav1.TupleToUserset, len(model.GetTypeDefinitions()))

	for _, td := range model.GetTypeDefinitions() {
		typeName := td.GetType()

		tds[typeName] = td
		tdRelations := make(map[string]*openfgav1.Relation, len(td.GetRelations()))
		ttuRelations[typeName] = make(map[string][]*openfgav1.TupleToUserset, len(td.GetRelations()))

		for relation, rewrite := range td.GetRelations() {
			r := &openfgav1.Relation{
				Name:     relation,
				Rewrite:  rewrite,
				TypeInfo: &openfgav1.RelationTypeInfo{},
			}

			if metadata, ok := td.GetMetadata().GetRelations()[relation]; ok {
				r.TypeInfo.DirectlyRelatedUserTypes = metadata.GetDirectlyRelatedUserTypes()
			}

			tdRelations[relation] = r
			ttuRelations[typeName][relation] = flattenUserset(rewrite)
		}
		relations[typeName] = tdRelations
	}

	uncompiledConditions := make(map[string]*condition.EvaluableCondition, len(model.GetConditions()))
	for name, cond := range model.GetConditions() {
		uncompiledConditions[name] = condition.NewUncompiled(cond).
			WithTrackEvaluationCost().
			WithMaxEvaluationCost(config.MaxConditionEvaluationCost()).
			WithInterruptCheckFrequency(config.DefaultInterruptCheckFrequency)
	}
	authorizationModelGraph, err := graph.NewAuthorizationModelGraph(model)
	if err != nil {
		return nil, err
	}

	if authorizationModelGraph.GetDrawingDirection() != graph.DrawingDirectionListObjects {
		// by default, this should not happen.  However, this is here in case the default order is changed.
		authorizationModelGraph, err = authorizationModelGraph.Reversed()
		if err != nil {
			return nil, err
		}
	}

	wgb := graph.NewWeightedAuthorizationModelGraphBuilder()
	// TODO: this will require a deprecation not ignore the error and remove nil checks
	weightedGraph, _ := wgb.Build(model)

	return &TypeSystem{
		modelID:                 model.GetId(),
		schemaVersion:           model.GetSchemaVersion(),
		typeDefinitions:         tds,
		relations:               relations,
		conditions:              uncompiledConditions,
		ttuRelations:            ttuRelations,
		authorizationModelGraph: authorizationModelGraph,
		authzWeightedGraph:      weightedGraph,
	}, nil
}

// GetAuthorizationModelID returns the ID for the authorization
// model this TypeSystem was constructed for.
func (t *TypeSystem) GetAuthorizationModelID() string {
	return t.modelID
}

// GetSchemaVersion returns the schema version associated with the TypeSystem instance.
func (t *TypeSystem) GetSchemaVersion() string {
	return t.schemaVersion
}

// GetAllRelations returns a map [objectType] => [relationName] => relation.
func (t *TypeSystem) GetAllRelations() map[string]map[string]*openfgav1.Relation {
	return t.relations
}

// GetConditions retrieves a map of condition names to their corresponding
// EvaluableCondition instances within the TypeSystem.
func (t *TypeSystem) GetConditions() map[string]*condition.EvaluableCondition {
	return t.conditions
}

// GetTypeDefinition searches for a TypeDefinition in the TypeSystem based on the given objectType string.
func (t *TypeSystem) GetTypeDefinition(objectType string) (*openfgav1.TypeDefinition, bool) {
	if typeDefinition, ok := t.typeDefinitions[objectType]; ok {
		return typeDefinition, true
	}
	return nil, false
}

// ResolveComputedRelation traverses the typesystem until finding the final resolution of a computed relationship.
// Subsequent calls to this method are resolved from a cache.
func (t *TypeSystem) ResolveComputedRelation(objectType, relation string) (string, error) {
	memoizeKey := fmt.Sprintf("%s-%s", objectType, relation)
	if val, ok := t.computedRelations.Load(memoizeKey); ok {
		return val.(string), nil
	}
	rel, err := t.GetRelation(objectType, relation)
	if err != nil {
		return "", err
	}
	rewrite := rel.GetRewrite()
	switch rewrite.GetUserset().(type) {
	case *openfgav1.Userset_ComputedUserset:
		return t.ResolveComputedRelation(objectType, rewrite.GetComputedUserset().GetRelation())
	case *openfgav1.Userset_This:
		t.computedRelations.Store(memoizeKey, relation)
		return relation, nil
	default:
		return "", fmt.Errorf("unsupported rewrite %s", rewrite.String())
	}
}

// GetRelations returns all relations in the TypeSystem for a given type.
func (t *TypeSystem) GetRelations(objectType string) (map[string]*openfgav1.Relation, error) {
	_, ok := t.GetTypeDefinition(objectType)
	if !ok {
		return nil, &ObjectTypeUndefinedError{
			ObjectType: objectType,
			Err:        ErrObjectTypeUndefined,
		}
	}

	return t.relations[objectType], nil
}

// GetRelation retrieves a specific Relation from the TypeSystem
// based on the provided objectType and relation strings.
// It can return ErrObjectTypeUndefined and ErrRelationUndefined.
func (t *TypeSystem) GetRelation(objectType, relation string) (*openfgav1.Relation, error) {
	relations, err := t.GetRelations(objectType)
	if err != nil {
		return nil, err
	}

	r, ok := relations[relation]
	if !ok {
		return nil, &RelationUndefinedError{
			ObjectType: objectType,
			Relation:   relation,
			Err:        ErrRelationUndefined,
		}
	}

	return r, nil
}

// GetCondition searches for an EvaluableCondition in the TypeSystem by its name.
func (t *TypeSystem) GetCondition(name string) (*condition.EvaluableCondition, bool) {
	if _, ok := t.conditions[name]; !ok {
		return nil, false
	}
	return t.conditions[name], true
}

// GetRelationReferenceAsString returns team#member, or team:*, or an empty string if the input is nil.
func GetRelationReferenceAsString(rr *openfgav1.RelationReference) string {
	if rr == nil {
		return ""
	}
	if _, ok := rr.GetRelationOrWildcard().(*openfgav1.RelationReference_Relation); ok {
		return fmt.Sprintf("%s#%s", rr.GetType(), rr.GetRelation())
	}
	if _, ok := rr.GetRelationOrWildcard().(*openfgav1.RelationReference_Wildcard); ok {
		return tuple.TypedPublicWildcard(rr.GetType())
	}

	panic("unexpected relation reference")
}

// GetDirectlyRelatedUserTypes fetches user types directly related to a specified objectType-relation pair.
func (t *TypeSystem) GetDirectlyRelatedUserTypes(objectType, relation string) ([]*openfgav1.RelationReference, error) {
	r, err := t.GetRelation(objectType, relation)
	if err != nil {
		return nil, err
	}

	return r.GetTypeInfo().GetDirectlyRelatedUserTypes(), nil
}

// DirectlyRelatedUsersets returns a list of the directly user related types that are usersets.
func (t *TypeSystem) DirectlyRelatedUsersets(objectType, relation string) ([]*openfgav1.RelationReference, error) {
	refs, err := t.GetDirectlyRelatedUserTypes(objectType, relation)
	var usersetRelationReferences []*openfgav1.RelationReference
	if err != nil {
		return usersetRelationReferences, err
	}

	for _, ref := range refs {
		if ref.GetRelation() != "" {
			usersetRelationReferences = append(usersetRelationReferences, ref)
		}
	}
	return usersetRelationReferences, nil
}

func (t *TypeSystem) resolvesTypeRelationToDirectlyAssignable(objectType, relationName string) ([]string, bool, error) {
	relation, err := t.GetRelation(objectType, relationName)
	if err != nil {
		return nil, false, err
	}
	rewrite := relation.GetRewrite().GetUserset()

	switch rw := rewrite.(type) {
	case *openfgav1.Userset_ComputedUserset:
		return t.resolvesTypeRelationToDirectlyAssignable(objectType, rw.ComputedUserset.GetRelation())
	case *openfgav1.Userset_This:
		break
	default:
		// NOTE: Currently, only computed usersets or directly related types are supported (and not usersets)
		return nil, false, nil
	}

	directlyRelatedTypes := relation.GetTypeInfo().GetDirectlyRelatedUserTypes()

	assignableTypes := make([]string, 0, len(directlyRelatedTypes))
	// need to check whether these are simple types as well
	for _, ref := range directlyRelatedTypes {
		if ref.GetRelationOrWildcard() != nil {
			if _, ok := ref.GetRelationOrWildcard().(*openfgav1.RelationReference_Relation); ok {
				// For now, we don't allow if these types are another userset
				// because local check with these relations cannot be evaluated via simple datastore query.
				return nil, false, nil
			}
		}
		assignableTypes = append(assignableTypes, ref.GetType())
	}
	return assignableTypes, true, nil
}

// UsersetCanFastPath returns whether object's userset's rewrite can support the fast path optimization.
func (t *TypeSystem) UsersetCanFastPath(relationReferences []*openfgav1.RelationReference) bool {
	for _, rr := range relationReferences {
		if _, directlyAssignable, err := t.resolvesTypeRelationToDirectlyAssignable(rr.GetType(), rr.GetRelation()); err != nil || !directlyAssignable {
			return false
		}
	}
	return true
}

type expectedEdgeAndNodeType struct {
	expectedNodeForObjectRel *graph.AuthorizationModelNode
	expectedEdgeType         graph.EdgeType
}

// verifyNodeEdgesOptimizable returns whether the specified node has
//   - only one edge to node with type#relation and that node is expectedNodeForObjectRel
//   - all other edges are linked to node of terminal type. These nodes cannot be algebraic operation (i.e., union/intersection/exclusion) and one
//     of these nodes must be of mustHaveTerminalType.
//
// - Note that user:* is considered as terminal node.
func (t *TypeSystem) verifyNodeEdgesOptimizable(originalNode *graph.AuthorizationModelNode, expectedEdgeAndNode expectedEdgeAndNodeType, mustHaveTerminalType string) bool {
	hasEdgeBackToExpectedNode := false
	hasCorrectTerminalType := false

	// TODO: Optimize by memorizing the list of neighbourNodes
	neighbourNodes := t.authorizationModelGraph.To(originalNode.ID())
	for neighbourNodes.Next() {
		curNode := neighbourNodes.Node()
		curNeighbourAuthorizationModelNode, ok := curNode.(*graph.AuthorizationModelNode)
		if !ok {
			// Note: this should not happen, but adding the guard nonetheless
			return false
		}
		switch curNeighbourAuthorizationModelNode.NodeType() {
		case graph.SpecificType:
			curNeighbourAuthorizationModelNodeLabel := curNeighbourAuthorizationModelNode.Label()
			if curNeighbourAuthorizationModelNodeLabel == mustHaveTerminalType {
				hasCorrectTerminalType = true
			}
		case graph.SpecificTypeWildcard:
			curNeighbourAuthorizationModelNodeLabel := curNeighbourAuthorizationModelNode.Label()
			curNeighbourAuthorizationModelNodeType, _ := tuple.SplitObject(curNeighbourAuthorizationModelNodeLabel)
			if curNeighbourAuthorizationModelNodeType == mustHaveTerminalType {
				hasCorrectTerminalType = true
			}
		case graph.OperatorNode:
			return false
		case graph.SpecificTypeAndRelation:
			if expectedEdgeAndNode.expectedNodeForObjectRel == curNeighbourAuthorizationModelNode {
				lines := t.authorizationModelGraph.Lines(curNeighbourAuthorizationModelNode.ID(), originalNode.ID())
				for lines.Next() {
					edge, ok := lines.Line().(*graph.AuthorizationModelEdge)
					if !ok {
						// we expect all lines are graph.AuthorizationModelEdge.  Safe thing to do is not optimized.
						return false
					}
					if edge.EdgeType() != expectedEdgeAndNode.expectedEdgeType {
						return false
					}
				}
				hasEdgeBackToExpectedNode = true
			} else {
				return false
			}
		}
	}

	return hasEdgeBackToExpectedNode && hasCorrectTerminalType
}

// RecursiveUsersetCanFastPath returns whether the specified object type and relation allows
// for optimization.  This means the node must have
// - one edge back to itself
// - other edges lead directly to node with terminal types (not union/intersection/exclusion). One of the node must be the userType.
func (t *TypeSystem) RecursiveUsersetCanFastPath(objectTypeRelation string, userType string) bool {
	curAuthorizationModelNode, err := t.authorizationModelGraph.GetNodeByLabel(objectTypeRelation)
	if err != nil {
		// this means the node cannot be found. The safe thing to do is to use the slow path.
		return false
	}
	return t.verifyNodeEdgesOptimizable(curAuthorizationModelNode,
		expectedEdgeAndNodeType{expectedNodeForObjectRel: curAuthorizationModelNode, expectedEdgeType: graph.DirectEdge},
		userType)
}

// recursiveTTUNodeCanFastpath is a helper function to determine whether the node (object#relation) has
// - there is only one incoming edge to curAuthorizationModelNode and it is the union node
// - the union node has
//   - one edge linking back to the original curAuthorizationNode
//   - other edges must be to terminal types with one edge having the userType
func (t *TypeSystem) recursiveTTUNodeCanFastpath(curAuthorizationModelNode *graph.AuthorizationModelNode, userType string) bool {
	neighborNodesIter := t.authorizationModelGraph.To(curAuthorizationModelNode.ID())
	if neighborNodesIter.Len() != 1 {
		return false
	}

	neighborNodesIter.Next()

	unionNode, ok := neighborNodesIter.Node().(*graph.AuthorizationModelNode)
	if !ok || unionNode.Label() != graph.UnionOperator {
		return false
	}

	return t.verifyNodeEdgesOptimizable(unionNode,
		expectedEdgeAndNodeType{expectedNodeForObjectRel: curAuthorizationModelNode, expectedEdgeType: graph.TTUEdge},
		userType)
}

// RecursiveTTUCanFastPath returns whether the specified object type and relation allows
// for optimization.
func (t *TypeSystem) RecursiveTTUCanFastPath(objectTypeRelation string, userType string) bool {
	curAuthorizationModelNode, err := t.authorizationModelGraph.GetNodeByLabel(objectTypeRelation)
	if err != nil {
		// this means the node cannot be found. The safe thing to do is to use the slow path.
		return false
	}
	// this means the node cannot be found. The safe thing to do is to use the slow path.
	return t.recursiveTTUNodeCanFastpath(curAuthorizationModelNode, userType)
}

func RelationEquals(a *openfgav1.RelationReference, b *openfgav1.RelationReference) bool {
	if a.GetType() != b.GetType() {
		return false
	}

	// Type with no relation or wildcard (e.g. 'user').
	if a.GetRelationOrWildcard() == nil && b.GetRelationOrWildcard() == nil {
		return true
	}

	// Typed wildcard (e.g. 'user:*').
	if a.GetWildcard() != nil && b.GetWildcard() != nil {
		return true
	}

	return a.GetRelation() != "" && b.GetRelation() != "" && a.GetRelation() == b.GetRelation()
}

// IsDirectlyRelated determines whether the type of the target DirectRelationReference contains the source DirectRelationReference.
func (t *TypeSystem) IsDirectlyRelated(target *openfgav1.RelationReference, source *openfgav1.RelationReference) (bool, error) {
	relation, err := t.GetRelation(target.GetType(), target.GetRelation())
	if err != nil {
		return false, err
	}

	for _, typeRestriction := range relation.GetTypeInfo().GetDirectlyRelatedUserTypes() {
		if RelationEquals(source, typeRestriction) {
			return true, nil
		}
	}
	return false, nil
}

func (t *TypeSystem) UsersetCanFastPathWeight2(objectType, relation, userType string, allowedUsersets []*openfgav1.RelationReference) bool {
	if t.authzWeightedGraph == nil {
		return false
	}
	objRel := tuple.ToObjectRelationString(objectType, relation)
	node, ok := t.authzWeightedGraph.GetNodeByID(objRel)
	if !ok {
		return false
	}

	// verifying weight here is not enough given the object#relation might be weight 2, but we do not explicitly know
	// the userset given we aren't in the weighted graph as we traverse, thus having to fully inspect to match the context
	// of what is being resolved.
	_, ok = node.GetWeight(userType)
	if !ok {
		return false
	}

	edges, ok := t.authzWeightedGraph.GetEdgesFromNode(node)
	if !ok {
		return false
	}

	usersetEdges := make([]*graph.WeightedAuthorizationModelEdge, 0)

	allowed := hashset.New()

	for _, u := range allowedUsersets {
		allowed.Add(tuple.ToObjectRelationString(u.GetType(), u.GetRelation()))
	}

	totalAllowed := allowed.Size()

	// find all userset edges with valid weight
	// but exit immediately if there is any above weight
	for len(usersetEdges) != totalAllowed && len(edges) != 0 {
		innerEdges := make([]*graph.WeightedAuthorizationModelEdge, 0)
		for _, edge := range edges {
			// edge is a set operator thus we have to inspect each node of the operator
			if edge.GetEdgeType() == graph.RewriteEdge {
				operationalEdges, ok := t.authzWeightedGraph.GetEdgesFromNode(edge.GetTo())
				if !ok {
					return false
				}
				innerEdges = append(innerEdges, operationalEdges...)
			}

			// each edge must belong to one of the directly assignable userset types AND each one of them
			// must not have a weight higher than the threshold/level. if true, collect as _all entries_ need to be accounted for
			if edge.GetEdgeType() == graph.DirectEdge && allowed.Contains(edge.GetTo().GetUniqueLabel()) {
				w, ok := edge.GetWeight(userType)
				if ok {
					if w > 2 {
						return false
					}
					usersetEdges = append(usersetEdges, edge)
				}
			}
		}
		if len(innerEdges) == 0 {
			break
		}
		edges = innerEdges
	}
	return len(usersetEdges) == totalAllowed
}

func (t *TypeSystem) TTUCanFastPathWeight2(objectType, relation, userType string, ttu *openfgav1.TupleToUserset) bool {
	if t.authzWeightedGraph == nil {
		return false
	}
	objRel := tuple.ToObjectRelationString(objectType, relation)
	tuplesetRelationKey := tuple.ToObjectRelationString(objectType, ttu.GetTupleset().GetRelation())
	computedRelation := ttu.GetComputedUserset().GetRelation()
	node, ok := t.authzWeightedGraph.GetNodeByID(objRel)
	if !ok {
		return false
	}

	// verifying weight here is not enough given the relation from parent might be weight 2, but we do not explicitly know
	// the ttu given we aren't in the weighted graph as we traverse and that ttu could possibly not have a weight for the terminal type,
	// thus having to fully inspect to match the context of what is being resolved.
	_, ok = node.GetWeight(userType)
	if !ok {
		return false
	}

	edges, ok := t.authzWeightedGraph.GetEdgesFromNode(node)
	if !ok {
		return false
	}

	ttuEdges := make([]*graph.WeightedAuthorizationModelEdge, 0)

	// find all TTU edges with valid weight
	// but exit immediately if there is any above weight 2
	for len(ttuEdges) == 0 {
		innerEdges := make([]*graph.WeightedAuthorizationModelEdge, 0)
		for _, edge := range edges {
			// edge is a set operator thus we have to inspect each node of the operator
			if edge.GetEdgeType() == graph.RewriteEdge {
				operationalEdges, ok := t.authzWeightedGraph.GetEdgesFromNode(edge.GetTo())
				if !ok {
					return false
				}
				innerEdges = append(innerEdges, operationalEdges...)
			}

			// a TuplesetRelation may have multiple parents and these need to be visited to ensure their weight does not
			// exceed weight 2
			if edge.GetEdgeType() == graph.TTUEdge &&
				edge.GetTuplesetRelation() == tuplesetRelationKey &&
				strings.HasSuffix(edge.GetTo().GetUniqueLabel(), "#"+computedRelation) {
				w, ok := edge.GetWeight(userType)
				if ok {
					if w > 2 {
						return false
					}
					ttuEdges = append(ttuEdges, edge)
				}
			}
		}
		if len(innerEdges) == 0 {
			break
		}
		edges = innerEdges
	}
	return len(ttuEdges) != 0
}

// TTUCanFastPath returns whether object's tupleRelation's rewrite can support the fast path optimization.
func (t *TypeSystem) TTUCanFastPath(objectType, tuplesetRelation, computedRelation string) bool {
	tuplesetRelationTypes, directlyAssignable, err := t.resolvesTypeRelationToDirectlyAssignable(objectType, tuplesetRelation)
	if err != nil || !directlyAssignable {
		return false
	}
	for _, tuplesetRelationType := range tuplesetRelationTypes {
		_, childDirectlyAssignable, err := t.resolvesTypeRelationToDirectlyAssignable(tuplesetRelationType, computedRelation)
		if err != nil {
			// in the case of errors due to relation undefined, we can ignore the error because it is possible
			// that some parents do not have the relation defined.
			if errors.Is(err, ErrRelationUndefined) {
				continue
			}

			// otherwise, we do not know what the error is.  It is better to return error at this point.
			return false
		}
		if !childDirectlyAssignable {
			return false
		}
	}
	return true
}

<<<<<<< HEAD
// RecursiveTTUCanFastPathV2 returns true if all these conditions apply:
=======
// RecursiveTTUCanFastPathV2 returns true fast path can be applied to user/relation.
// For it to return true, all of these conditions:
>>>>>>> 56bb7c04
// 1. Node[objectType#relation].weights[userType] = infinite
// 2. Node[objectType#relation] has only 1 edge, and it's to an OR node
// 3. The OR node has one or more TTU edge with weight infinite for the terminal type and the computed relation for the TTU is the same
// 4. Any other edge coming out of the OR node that has a weight for terminal type, it should be weight 1
<<<<<<< HEAD
// If true, it returns a map of Operands (edges) leaving the OR.
=======
// must be all true.
>>>>>>> 56bb7c04
func (t *TypeSystem) RecursiveTTUCanFastPathV2(objectType, relation, userType string, ttu *openfgav1.TupleToUserset) bool {
	if t.authzWeightedGraph == nil {
		return false
	}
	objRel := tuple.ToObjectRelationString(objectType, relation)
	objRelNode, ok := t.authzWeightedGraph.GetNodeByID(objRel)
	if !ok {
		return false
	}

	w, ok := objRelNode.GetWeight(userType)
	if !ok || w != graph.Infinite {
		return false
	}

	edges, ok := t.authzWeightedGraph.GetEdgesFromNode(objRelNode)
	if !ok {
		return false
	}

	tuplesetRelation := tuple.ToObjectRelationString(objectType, ttu.GetTupleset().GetRelation())
	computedRelationSuffix := "#" + ttu.GetComputedUserset().GetRelation()
	recursiveTTUFound := false

<<<<<<< HEAD
	for _, edge := range edgesFromUnionNode {
		w, ok := edge.GetWeight(userType)
		// find and validate the TTUEdge which is infinite (the one being processed at the current time)
		if edge.GetEdgeType() == graph.TTUEdge &&
			edge.GetConditionedOn() == tuplesetRelationKey && strings.HasSuffix(edge.GetTo().GetUniqueLabel(), "#"+computedRelation) {
			if ok && w == graph.Infinite && edge.GetTo() == objRelNode {
				recursiveTTUFound = true
=======
	for len(edges) != 0 {
		innerEdges := make([]*graph.WeightedAuthorizationModelEdge, 0)

		for _, edge := range edges {
			w, ok := edge.GetWeight(userType)
			if !ok {
				// if the edge does not have a weight for the terminal type, we can skip it
>>>>>>> 56bb7c04
				continue
			}
			// edge is a set operator thus we have to inspect each node of the operator
			if edge.GetEdgeType() == graph.RewriteEdge {
				// if the operator node has weight infinite we need to get all the edges to evaluate the preconditions
				if w == graph.Infinite {
					operationalEdges, okOpEdge := t.authzWeightedGraph.GetEdgesFromNode(edge.GetTo())
					if !okOpEdge {
						return false
					}
					// these edges will need to be evaluated in subsequent iterations
					innerEdges = append(innerEdges, operationalEdges...)
					continue
				}
			}
			// find and validate the TTUEdge which is infinite (the one being processed at the current time)
			if edge.GetEdgeType() == graph.TTUEdge &&
				edge.GetTuplesetRelation() == tuplesetRelation && strings.HasSuffix(edge.GetTo().GetUniqueLabel(), computedRelationSuffix) {
				// The recursive TTU edge needs to have:
				// 1. weight infinite for the terminal type
				// 2. the computed relation for the TTU is the same relation
				// 3. there can only be one recursive TTU edge
				if w == graph.Infinite && edge.GetTo() == objRelNode && !recursiveTTUFound {
					recursiveTTUFound = true
					continue
				}
			}
			// catch all, everything has to be weight 1 regardless of direct, computed, rewrite.
			if w > 1 {
				return false
			}
		}
<<<<<<< HEAD
		// type doc
		// relations
		// viewer: rel2 and rel3 but not or viewer from parent
		// everything else must comply with being weight = 1
		if ok && w > 1 {
			return false
=======
		if len(innerEdges) == 0 {
			break
>>>>>>> 56bb7c04
		}
		edges = innerEdges
	}

	return recursiveTTUFound
}

// RecursiveUsersetCanFastPathV2 returns true if all these conditions apply:
// 1. Node[objectType#relation].weights[userType] = infinite
// 2. Any other direct type, userset or computed relation used in the relation needs to be weight = 1 for the usertype
// Example:
// type doc
// rel1 = [doc#rel1, user, user with cond, employee, doc#rel8] or ( (rel2 but not rel7) or rel8)
// rel2 = rel4 but not rel5
// rel4 = [user]
// rel5 = [user]
// rel7 = [user]
// rel8 = [employee]
// calling RecursiveUsersetCanFastPathV2(doc, rel1, user) should return TRUE
// calling RecursiveUsersetCanFastPathV2(doc, rel1, employee) should return FALSE because there is a doc#rel8 that has weight = 2 for employee.
func (t *TypeSystem) RecursiveUsersetCanFastPathV2(objectType, relation, userType string) bool {
	if t.authzWeightedGraph == nil {
		return false
	}
	objRel := tuple.ToObjectRelationString(objectType, relation)
	objRelNode, ok := t.authzWeightedGraph.GetNodeByID(objRel)
	if !ok {
		return false
	}

	w, ok := objRelNode.GetWeight(userType)
	if !ok || w != graph.Infinite {
		// 1. node[objectType#relation].weights[userType] = infinite
		return false
	}

	edges, ok := t.authzWeightedGraph.GetEdgesFromNode(objRelNode)
	if !ok {
		return false
	}

	recursiveUsersetFound := false

	for len(edges) != 0 {
		innerEdges := make([]*graph.WeightedAuthorizationModelEdge, 0)

		for _, edge := range edges {
			w, ok := edge.GetWeight(userType)
			if !ok {
				continue
			}
			// edge is a set operator thus we have to inspect each node of the operator
			if edge.GetEdgeType() == graph.RewriteEdge {
				// if the operator node has weight infinite we need to get all the edges to evaluate the preconditions
				if w == graph.Infinite {
					operationalEdges, okOpEdge := t.authzWeightedGraph.GetEdgesFromNode(edge.GetTo())
					if !okOpEdge {
						return false
					}
					innerEdges = append(innerEdges, operationalEdges...)
				}
				continue
			}
			// if the edge is a direct edge, and it is the same userset that we are evaluating
			if edge.GetEdgeType() == graph.DirectEdge && edge.GetTo().GetUniqueLabel() == objRelNode.GetUniqueLabel() {
				// and there is a weight to the usertype and that weight is infinite and the to Node of the edge is the same as the relation node
				if w == graph.Infinite && edge.GetTo() == objRelNode && !recursiveUsersetFound {
					// mark as the recursive userset was found
					recursiveUsersetFound = true
					continue
				}
			}
			// for any other case, get the weight of the edge for the usertype, if the weight > 1 violates one of the preconditions
			if w > 1 {
				return false
			}
		}
		if len(innerEdges) == 0 {
			break
		}
		edges = innerEdges
	}
	return recursiveUsersetFound // return if the recursive userset was found
}

// PathExists returns true if:
// - the `user` type is a subject e.g. `user`, and there is a path from `user` to `objectType#relation`, or there is a path from `user:*` to `objectType#relation`
// or
// - the `user` type is a userset e.g. `group#member`, and there is a path from `group#member` to `objectType#relation`.
func (t *TypeSystem) PathExists(user, relation, objectType string) (bool, error) {
	userType, _, userRelation := tuple.ToUserParts(user)
	isUserset := userRelation != ""
	userTypeRelation := userType
	if isUserset {
		userTypeRelation = tuple.ToObjectRelationString(userType, userRelation)
	}

	// first check
	fromLabel := userTypeRelation
	toLabel := tuple.ToObjectRelationString(objectType, relation)
	normalPathExists, err := t.authorizationModelGraph.PathExists(fromLabel, toLabel)
	if err != nil {
		return false, err
	}
	if normalPathExists {
		return true, nil
	}
	// skip second check in case it's a userset, since a userset cannot have public wildcard
	if isUserset {
		return false, nil
	}

	// second check
	fromLabel = tuple.TypedPublicWildcard(userType)
	wildcardPathExists, err := t.authorizationModelGraph.PathExists(fromLabel, toLabel)
	if err != nil {
		// The only possible error is graph.ErrQueryingGraph, which means the wildcard node cannot
		// be found. Given this, we are safe to conclude there is no path.
		return false, nil
	}
	return wildcardPathExists, nil
}

// IsPubliclyAssignable checks if the provided objectType is part
// of a typed wildcard type restriction on the target relation.
//
// Example:
//
//	type user
//
//	type document
//	  relations
//	    define viewer: [user:*]
//
// In the example above, the 'user' objectType is publicly assignable to the 'document#viewer' relation.
// If the input target is not a defined relation, it returns false and RelationUndefinedError.
func (t *TypeSystem) IsPubliclyAssignable(target *openfgav1.RelationReference, objectType string) (bool, error) {
	ref, err := t.PubliclyAssignableReferences(target, objectType)
	if err != nil {
		return false, err
	}
	return ref != nil, nil
}

// PubliclyAssignableReferences returns the publicly assignable references with the specified objectType.
func (t *TypeSystem) PubliclyAssignableReferences(target *openfgav1.RelationReference, objectType string) (*openfgav1.RelationReference, error) {
	relation, err := t.GetRelation(target.GetType(), target.GetRelation())
	if err != nil {
		return nil, err
	}

	for _, typeRestriction := range relation.GetTypeInfo().GetDirectlyRelatedUserTypes() {
		if typeRestriction.GetType() == objectType {
			if typeRestriction.GetWildcard() != nil {
				return typeRestriction, nil
			}
		}
	}

	return nil, nil
}

// HasTypeInfo determines if a given objectType-relation pair has associated type information.
// It checks against the specific schema version and the existence of type information in the relation.
// Returns true if type information is present and an error if the relation is not found.
func (t *TypeSystem) HasTypeInfo(objectType, relation string) (bool, error) {
	r, err := t.GetRelation(objectType, relation)
	if err != nil {
		return false, err
	}

	if IsSchemaVersionSupported(t.GetSchemaVersion()) && r.GetTypeInfo() != nil {
		return true, nil
	}

	return false, nil
}

// RelationInvolvesIntersection returns true if the provided relation's userset rewrite
// is defined by one or more direct or indirect intersections or any of the types related to
// the provided relation are defined by one or more direct or indirect intersections.
func (t *TypeSystem) RelationInvolvesIntersection(objectType, relation string) (bool, error) {
	visited := map[string]struct{}{}
	return t.relationInvolves(objectType, relation, visited, intersectionSetOperator)
}

// RelationInvolvesExclusion returns true if the provided relation's userset rewrite
// is defined by one or more direct or indirect exclusions or any of the types related to
// the provided relation are defined by one or more direct or indirect exclusions.
func (t *TypeSystem) RelationInvolvesExclusion(objectType, relation string) (bool, error) {
	visited := map[string]struct{}{}
	return t.relationInvolves(objectType, relation, visited, exclusionSetOperator)
}

const (
	intersectionSetOperator uint = iota
	exclusionSetOperator
)

func (t *TypeSystem) relationInvolves(objectType, relation string, visited map[string]struct{}, target uint) (bool, error) {
	key := tuple.ToObjectRelationString(objectType, relation)
	if _, ok := visited[key]; ok {
		return false, nil
	}

	visited[key] = struct{}{}

	rel, err := t.GetRelation(objectType, relation)
	if err != nil {
		return false, err
	}

	rewrite := rel.GetRewrite()

	result, err := WalkUsersetRewrite(rewrite, func(r *openfgav1.Userset) interface{} {
		switch rw := r.GetUserset().(type) {
		case *openfgav1.Userset_ComputedUserset:
			rewrittenRelation := rw.ComputedUserset.GetRelation()
			rewritten, err := t.GetRelation(objectType, rewrittenRelation)
			if err != nil {
				return err
			}

			containsTarget, err := t.relationInvolves(objectType, rewritten.GetName(), visited, target)
			if err != nil {
				return err
			}

			if containsTarget {
				return true
			}

		case *openfgav1.Userset_TupleToUserset:
			tupleset := rw.TupleToUserset.GetTupleset().GetRelation()
			rewrittenRelation := rw.TupleToUserset.GetComputedUserset().GetRelation()

			tuplesetRel, err := t.GetRelation(objectType, tupleset)
			if err != nil {
				return err
			}

			directlyRelatedTypes := tuplesetRel.GetTypeInfo().GetDirectlyRelatedUserTypes()
			for _, relatedType := range directlyRelatedTypes {
				// Must be of the form 'objectType' by this point since we disallow `tupleset` relations of the form `objectType:id#relation`.
				r := relatedType.GetRelation()
				if r != "" {
					return fmt.Errorf(
						"invalid type restriction '%s#%s' specified on tupleset relation '%s#%s': %w",
						relatedType.GetType(),
						relatedType.GetRelation(),
						objectType,
						tupleset,
						ErrInvalidModel,
					)
				}

				rel, err := t.GetRelation(relatedType.GetType(), rewrittenRelation)
				if err != nil {
					if errors.Is(err, ErrObjectTypeUndefined) || errors.Is(err, ErrRelationUndefined) {
						continue
					}

					return err
				}

				containsTarget, err := t.relationInvolves(relatedType.GetType(), rel.GetName(), visited, target)
				if err != nil {
					return err
				}

				if containsTarget {
					return true
				}
			}

			return nil
		case *openfgav1.Userset_Intersection:
			return target == intersectionSetOperator
		case *openfgav1.Userset_Difference:
			return target == exclusionSetOperator
		}

		return nil
	})
	if err != nil {
		return false, err
	}

	if result != nil && result.(bool) {
		return true, nil
	}

	for _, typeRestriction := range rel.GetTypeInfo().GetDirectlyRelatedUserTypes() {
		if typeRestriction.GetRelation() != "" {
			key := tuple.ToObjectRelationString(typeRestriction.GetType(), typeRestriction.GetRelation())
			if _, ok := visited[key]; ok {
				continue
			}

			containsTarget, err := t.relationInvolves(typeRestriction.GetType(), typeRestriction.GetRelation(), visited, target)
			if err != nil {
				return false, err
			}

			if containsTarget {
				return true, nil
			}
		}
	}

	return false, nil
}

// hasEntrypoints recursively walks the rewrite definition for the given relation to determine if there is at least
// one path in the rewrite rule that could relate to at least one concrete object type. If there is no such path that
// could lead to at least one relationship with some object type, then false is returned along with an error indicating
// no entrypoints were found. If at least one relationship with a specific object type is found while walking the rewrite,
// then true is returned along with a nil error.
// This function assumes that all other model validations have run.
func hasEntrypoints(
	typedefs map[string]map[string]*openfgav1.Relation,
	typeName, relationName string,
	rewrite *openfgav1.Userset,
	visitedRelations map[string]map[string]bool,
) (bool, bool, error) {
	v := maps.Clone(visitedRelations)

	// Presence of a key represents that we've visited that object and relation. We keep track of this to avoid stack overflows.
	// The value of the key represents hasEntrypoints for that relation. We set this to true only when the relation is directly assignable.
	if val, ok := v[typeName]; ok {
		val[relationName] = false
	} else {
		v[typeName] = map[string]bool{
			relationName: false,
		}
	}

	relation, ok := typedefs[typeName][relationName]
	if !ok {
		return false, false, fmt.Errorf("undefined type definition for '%s#%s'", typeName, relationName)
	}

	switch rw := rewrite.GetUserset().(type) {
	case *openfgav1.Userset_This:
		// At least one type must have an entrypoint.
		for _, assignableType := range relation.GetTypeInfo().GetDirectlyRelatedUserTypes() {
			if assignableType.GetRelationOrWildcard() == nil || assignableType.GetWildcard() != nil {
				v[typeName][relationName] = true
				return true, false, nil
			}

			assignableTypeName := assignableType.GetType()
			assignableRelationName := assignableType.GetRelation()

			assignableRelation, ok := typedefs[assignableTypeName][assignableRelationName]
			if !ok {
				return false, false, fmt.Errorf("undefined type definition for '%s#%s'", assignableTypeName, assignableRelationName)
			}

			if _, ok := v[assignableTypeName][assignableRelationName]; ok {
				continue
			}

			hasEntrypoint, _, err := hasEntrypoints(typedefs, assignableTypeName, assignableRelationName, assignableRelation.GetRewrite(), v)
			if err != nil {
				return false, false, err
			}

			if hasEntrypoint {
				return true, false, nil
			}
		}

		return false, false, nil
	case *openfgav1.Userset_ComputedUserset:

		computedRelationName := rw.ComputedUserset.GetRelation()
		computedRelation, ok := typedefs[typeName][computedRelationName]
		if !ok {
			return false, false, fmt.Errorf("undefined type definition for '%s#%s'", typeName, computedRelationName)
		}

		if hasEntrypoint, ok := v[typeName][computedRelationName]; ok {
			return hasEntrypoint, true, nil
		}

		hasEntrypoint, loop, err := hasEntrypoints(typedefs, typeName, computedRelationName, computedRelation.GetRewrite(), v)
		if err != nil {
			return false, false, err
		}

		return hasEntrypoint, loop, nil
	case *openfgav1.Userset_TupleToUserset:
		tuplesetRelationName := rw.TupleToUserset.GetTupleset().GetRelation()
		computedRelationName := rw.TupleToUserset.GetComputedUserset().GetRelation()

		tuplesetRelation, ok := typedefs[typeName][tuplesetRelationName]
		if !ok {
			return false, false, fmt.Errorf("undefined type definition for '%s#%s'", typeName, tuplesetRelationName)
		}

		// At least one type must have an entrypoint.
		for _, assignableType := range tuplesetRelation.GetTypeInfo().GetDirectlyRelatedUserTypes() {
			assignableTypeName := assignableType.GetType()

			if assignableRelation, ok := typedefs[assignableTypeName][computedRelationName]; ok {
				if hasEntrypoint, ok := v[assignableTypeName][computedRelationName]; ok {
					if hasEntrypoint {
						return true, false, nil
					}
					continue
				}

				hasEntrypoint, _, err := hasEntrypoints(typedefs, assignableTypeName, computedRelationName, assignableRelation.GetRewrite(), v)
				if err != nil {
					return false, false, err
				}

				if hasEntrypoint {
					return true, false, nil
				}
			}
		}

		return false, false, nil

	case *openfgav1.Userset_Union:
		// At least one type must have an entrypoint.
		loop := false
		for _, child := range rw.Union.GetChild() {
			hasEntrypoints, childLoop, err := hasEntrypoints(typedefs, typeName, relationName, child, visitedRelations)
			if err != nil {
				return false, false, err
			}

			if hasEntrypoints {
				return true, false, nil
			}
			loop = loop || childLoop
		}

		return false, loop, nil
	case *openfgav1.Userset_Intersection:

		for _, child := range rw.Intersection.GetChild() {
			// All the children must have an entrypoint.
			hasEntrypoints, childLoop, err := hasEntrypoints(typedefs, typeName, relationName, child, visitedRelations)
			if err != nil {
				return false, false, err
			}

			if !hasEntrypoints {
				return false, childLoop, nil
			}
		}

		return true, false, nil
	case *openfgav1.Userset_Difference:
		// All the children must have an entrypoint.
		hasEntrypoint, loop, err := hasEntrypoints(typedefs, typeName, relationName, rw.Difference.GetBase(), visitedRelations)
		if err != nil {
			return false, false, err
		}

		if !hasEntrypoint {
			return false, loop, nil
		}

		hasEntrypoint, loop, err = hasEntrypoints(typedefs, typeName, relationName, rw.Difference.GetSubtract(), visitedRelations)
		if err != nil {
			return false, false, err
		}

		if !hasEntrypoint {
			return false, loop, nil
		}

		return true, false, nil
	}

	panic("unexpected userset rewrite encountered")
}

// NewAndValidate is like New but also validates the model according to the following rules:
//  1. Checks that the *TypeSystem have a valid schema version.
//  2. For every rewrite the relations in the rewrite must:
//     a) Be valid relations on the same type in the *TypeSystem (in cases of computedUserset)
//     b) Be valid relations on another existing type (in cases of tupleToUserset)
//  3. Do not allow duplicate types or duplicate relations (only need to check types as relations are
//     in a map so cannot contain duplicates)
//
// If the *TypeSystem has a v1.1 schema version (with types on relations), then additionally
// validate the *TypeSystem according to the following rules:
//  3. Every type restriction on a relation must be a valid type:
//     a) For a type (e.g. user) this means checking that this type is in the *TypeSystem
//     b) For a type#relation this means checking that this type with this relation is in the *TypeSystem
//  4. Check that a relation is assignable if and only if it has a non-zero list of types
func NewAndValidate(ctx context.Context, model *openfgav1.AuthorizationModel) (*TypeSystem, error) {
	_, span := tracer.Start(ctx, "typesystem.NewAndValidate")
	defer span.End()

	t, err := New(model)
	if err != nil {
		return nil, err
	}
	schemaVersion := t.GetSchemaVersion()

	if !IsSchemaVersionSupported(schemaVersion) {
		return nil, ErrInvalidSchemaVersion
	}

	if containsDuplicateType(model) {
		return nil, ErrDuplicateTypes
	}

	if err := t.validateNames(); err != nil {
		return nil, err
	}

	typedefsMap := t.typeDefinitions

	typeNames := make([]string, 0, len(typedefsMap))
	for typeName := range typedefsMap {
		typeNames = append(typeNames, typeName)
	}

	// Range over the type definitions in sorted order to produce a deterministic outcome.
	sort.Strings(typeNames)

	for _, typeName := range typeNames {
		typedef := typedefsMap[typeName]

		relationMap := typedef.GetRelations()
		relationNames := make([]string, 0, len(relationMap))
		for relationName := range relationMap {
			relationNames = append(relationNames, relationName)
		}

		// Range over the relations in sorted order to produce a deterministic outcome.
		sort.Strings(relationNames)

		for _, relationName := range relationNames {
			err := t.validateRelation(typeName, relationName, relationMap)
			if err != nil {
				return nil, err
			}
		}
	}

	if err := t.validateConditions(); err != nil {
		return nil, err
	}

	return t, nil
}

// validateRelation applies all the validation rules to a relation definition in a model. A relation
// must meet all the rewrite validation, type restriction validation, and entrypoint validation criteria
// for it to be valid. Otherwise, an error is returned.
func (t *TypeSystem) validateRelation(typeName, relationName string, relationMap map[string]*openfgav1.Userset) error {
	rewrite := relationMap[relationName]

	err := t.isUsersetRewriteValid(typeName, relationName, rewrite)
	if err != nil {
		return err
	}

	err = t.validateTypeRestrictions(typeName, relationName)
	if err != nil {
		return err
	}

	visitedRelations := map[string]map[string]bool{}

	hasEntrypoints, loop, err := hasEntrypoints(t.relations, typeName, relationName, rewrite, visitedRelations)
	if err != nil {
		return err
	}

	if !hasEntrypoints {
		cause := ErrNoEntrypoints
		if loop {
			cause = ErrNoEntryPointsLoop
		}
		return &InvalidRelationError{
			ObjectType: typeName,
			Relation:   relationName,
			Cause:      cause,
		}
	}

	hasCycle, err := t.HasCycle(typeName, relationName)
	if err != nil {
		return err
	}

	if hasCycle {
		return &InvalidRelationError{
			ObjectType: typeName,
			Relation:   relationName,
			Cause:      ErrCycle,
		}
	}

	return nil
}

func containsDuplicateType(model *openfgav1.AuthorizationModel) bool {
	seen := make(map[string]struct{}, len(model.GetTypeDefinitions()))
	for _, td := range model.GetTypeDefinitions() {
		objectType := td.GetType()
		if _, ok := seen[objectType]; ok {
			return true
		}
		seen[objectType] = struct{}{}
	}
	return false
}

// validateNames ensures that a model doesn't have object
// types or relations called "self" or "this".
func (t *TypeSystem) validateNames() error {
	for _, td := range t.typeDefinitions {
		objectType := td.GetType()

		if objectType == "" {
			return fmt.Errorf("the type name of a type definition cannot be an empty string")
		}

		if objectType == "self" || objectType == "this" {
			return &InvalidTypeError{ObjectType: objectType, Cause: ErrReservedKeywords}
		}

		for relation := range td.GetRelations() {
			if relation == "" {
				return fmt.Errorf("type '%s' defines a relation with an empty string for a name", objectType)
			}

			if relation == "self" || relation == "this" {
				return &InvalidRelationError{ObjectType: objectType, Relation: relation, Cause: ErrReservedKeywords}
			}
		}
	}

	return nil
}

// isUsersetRewriteValid checks if the rewrite on objectType#relation is valid.
func (t *TypeSystem) isUsersetRewriteValid(objectType, relation string, rewrite *openfgav1.Userset) error {
	if rewrite.GetUserset() == nil {
		return &InvalidRelationError{ObjectType: objectType, Relation: relation, Cause: ErrInvalidUsersetRewrite}
	}

	switch r := rewrite.GetUserset().(type) {
	case *openfgav1.Userset_ComputedUserset:
		computedUserset := r.ComputedUserset.GetRelation()
		if computedUserset == relation {
			return &InvalidRelationError{ObjectType: objectType, Relation: relation, Cause: ErrInvalidUsersetRewrite}
		}
		if _, err := t.GetRelation(objectType, computedUserset); err != nil {
			return &RelationUndefinedError{ObjectType: objectType, Relation: computedUserset, Err: ErrRelationUndefined}
		}
	case *openfgav1.Userset_TupleToUserset:
		tupleset := r.TupleToUserset.GetTupleset().GetRelation()

		tuplesetRelation, err := t.GetRelation(objectType, tupleset)
		if err != nil {
			return &RelationUndefinedError{ObjectType: objectType, Relation: tupleset, Err: ErrRelationUndefined}
		}

		// Tupleset relations must only be direct relationships, no rewrites are allowed on them.
		tuplesetRewrite := tuplesetRelation.GetRewrite()
		if reflect.TypeOf(tuplesetRewrite.GetUserset()) != reflect.TypeOf(&openfgav1.Userset_This{}) {
			return fmt.Errorf("the '%s#%s' relation is referenced in at least one tupleset and thus must be a direct relation", objectType, tupleset)
		}

		computedUserset := r.TupleToUserset.GetComputedUserset().GetRelation()

		if IsSchemaVersionSupported(t.GetSchemaVersion()) {
			// For 1.1 models, relation `computedUserset` has to be defined in one of the types declared by the tupleset's list of allowed types.
			userTypes := tuplesetRelation.GetTypeInfo().GetDirectlyRelatedUserTypes()
			for _, rr := range userTypes {
				if _, err := t.GetRelation(rr.GetType(), computedUserset); err == nil {
					return nil
				}
			}
			return fmt.Errorf("%w: %s does not appear as a relation in any of the directly related user types %s", ErrRelationUndefined, computedUserset, userTypes)
		}
		// For 1.0 models, relation `computedUserset` has to be defined _somewhere_ in the model.
		for typeName := range t.relations {
			if _, err := t.GetRelation(typeName, computedUserset); err == nil {
				return nil
			}
		}
		return &RelationUndefinedError{ObjectType: "", Relation: computedUserset, Err: ErrRelationUndefined}
	case *openfgav1.Userset_Union:
		for _, child := range r.Union.GetChild() {
			err := t.isUsersetRewriteValid(objectType, relation, child)
			if err != nil {
				return err
			}
		}
	case *openfgav1.Userset_Intersection:
		for _, child := range r.Intersection.GetChild() {
			err := t.isUsersetRewriteValid(objectType, relation, child)
			if err != nil {
				return err
			}
		}
	case *openfgav1.Userset_Difference:
		err := t.isUsersetRewriteValid(objectType, relation, r.Difference.GetBase())
		if err != nil {
			return err
		}

		err = t.isUsersetRewriteValid(objectType, relation, r.Difference.GetSubtract())
		if err != nil {
			return err
		}
	}

	return nil
}

// validateTypeRestrictions validates the type restrictions of a given relation using the following rules:
//  1. An assignable relation must have one or more type restrictions.
//  2. A non-assignable relation must not have any type restrictions.
//  3. For each type restriction referenced for an assignable relation, each of the referenced types and relations
//     must be defined in the model.
//  4. If the provided relation is a tupleset relation, then the type restriction must be on a direct object.
func (t *TypeSystem) validateTypeRestrictions(objectType string, relationName string) error {
	relation, err := t.GetRelation(objectType, relationName)
	if err != nil {
		return err
	}

	relatedTypes := relation.GetTypeInfo().GetDirectlyRelatedUserTypes()
	assignable := t.IsDirectlyAssignable(relation)

	if assignable && len(relatedTypes) == 0 {
		return AssignableRelationError(objectType, relationName)
	}

	if !assignable && len(relatedTypes) != 0 {
		return NonAssignableRelationError(objectType, relationName)
	}

	for _, related := range relatedTypes {
		relatedObjectType := related.GetType()
		relatedRelation := related.GetRelation()

		if _, err := t.GetRelations(relatedObjectType); err != nil {
			return InvalidRelationTypeError(objectType, relationName, relatedObjectType, relatedRelation)
		}

		if related.GetRelationOrWildcard() != nil {
			// The type of the relation cannot contain a userset or wildcard if the relation is a tupleset relation.
			if ok, _ := t.IsTuplesetRelation(objectType, relationName); ok {
				return InvalidRelationTypeError(objectType, relationName, relatedObjectType, relatedRelation)
			}

			if relatedRelation != "" {
				if _, err := t.GetRelation(relatedObjectType, relatedRelation); err != nil {
					return InvalidRelationTypeError(objectType, relationName, relatedObjectType, relatedRelation)
				}
			}
		}

		if related.GetCondition() != "" {
			// Validate the conditions referenced by the relations are included in the model.
			if _, ok := t.conditions[related.GetCondition()]; !ok {
				return &RelationConditionError{
					Relation:  relationName,
					Condition: related.GetCondition(),
					Err:       ErrNoConditionForRelation,
				}
			}
		}
	}

	return nil
}

// validateConditions validates the conditions provided in the model.
func (t *TypeSystem) validateConditions() error {
	for key, c := range t.conditions {
		if key != c.Name {
			return fmt.Errorf("condition key '%s' does not match condition name '%s'", key, c.Name)
		}

		if err := c.Compile(); err != nil {
			return err
		}
	}
	return nil
}

func (t *TypeSystem) IsDirectlyAssignable(relation *openfgav1.Relation) bool {
	return RewriteContainsSelf(relation.GetRewrite())
}

// RewriteContainsSelf returns true if the provided userset rewrite
// is defined by one or more self referencing definitions.
func RewriteContainsSelf(rewrite *openfgav1.Userset) bool {
	result, err := WalkUsersetRewrite(rewrite, func(r *openfgav1.Userset) interface{} {
		if _, ok := r.GetUserset().(*openfgav1.Userset_This); ok {
			return true
		}

		return nil
	})
	if err != nil {
		panic("unexpected error during rewrite evaluation")
	}

	return result != nil && result.(bool) // Type-cast matches the return from the WalkRelationshipRewriteHandler above.
}

func (t *TypeSystem) hasCycle(
	objectType, relationName string,
	rewrite *openfgav1.Userset,
	visited map[string]struct{},
) (bool, error) {
	visited[fmt.Sprintf("%s#%s", objectType, relationName)] = struct{}{}

	visitedCopy := maps.Clone(visited)

	var children []*openfgav1.Userset

	switch rw := rewrite.GetUserset().(type) {
	case *openfgav1.Userset_This, *openfgav1.Userset_TupleToUserset:
		return false, nil
	case *openfgav1.Userset_ComputedUserset:
		rewrittenRelation := rw.ComputedUserset.GetRelation()

		if _, ok := visited[fmt.Sprintf("%s#%s", objectType, rewrittenRelation)]; ok {
			return true, nil
		}

		rewrittenRewrite, err := t.GetRelation(objectType, rewrittenRelation)
		if err != nil {
			return false, err
		}

		return t.hasCycle(objectType, rewrittenRelation, rewrittenRewrite.GetRewrite(), visitedCopy)
	case *openfgav1.Userset_Union:
		children = append(children, rw.Union.GetChild()...)
	case *openfgav1.Userset_Intersection:
		children = append(children, rw.Intersection.GetChild()...)
	case *openfgav1.Userset_Difference:
		children = append(children, rw.Difference.GetBase(), rw.Difference.GetSubtract())
	}

	for _, child := range children {
		hasCycle, err := t.hasCycle(objectType, relationName, child, visitedCopy)
		if err != nil {
			return false, err
		}

		if hasCycle {
			return true, nil
		}
	}

	return false, nil
}

// HasCycle runs a cycle detection test on the provided `objectType#relation` to see if the relation
// defines a rewrite rule that is self-referencing in any way (through computed relationships).
func (t *TypeSystem) HasCycle(objectType, relationName string) (bool, error) {
	visited := map[string]struct{}{}

	relation, err := t.GetRelation(objectType, relationName)
	if err != nil {
		return false, err
	}

	return t.hasCycle(objectType, relationName, relation.GetRewrite(), visited)
}

// IsTuplesetRelation returns a boolean indicating if the provided relation is defined under a
// TupleToUserset rewrite as a tupleset relation (i.e. the right hand side of a `X from Y`).
func (t *TypeSystem) IsTuplesetRelation(objectType, relation string) (bool, error) {
	_, err := t.GetRelation(objectType, relation)
	if err != nil {
		return false, err
	}

	for _, ttuDefinitions := range t.ttuRelations[objectType] {
		for _, ttuDef := range ttuDefinitions {
			if ttuDef.GetTupleset().GetRelation() == relation {
				return true, nil
			}
		}
	}

	return false, nil
}

func flattenUserset(relationDef *openfgav1.Userset) []*openfgav1.TupleToUserset {
	output := make([]*openfgav1.TupleToUserset, 0)
	userset := relationDef.GetUserset()
	switch x := userset.(type) {
	case *openfgav1.Userset_TupleToUserset:
		if x.TupleToUserset != nil {
			output = append(output, x.TupleToUserset)
		}
	case *openfgav1.Userset_Union:
		if x.Union != nil {
			for _, child := range x.Union.GetChild() {
				output = append(output, flattenUserset(child)...)
			}
		}
	case *openfgav1.Userset_Intersection:
		if x.Intersection != nil {
			for _, child := range x.Intersection.GetChild() {
				output = append(output, flattenUserset(child)...)
			}
		}
	case *openfgav1.Userset_Difference:
		if x.Difference != nil {
			output = append(output, flattenUserset(x.Difference.GetBase())...)
			output = append(output, flattenUserset(x.Difference.GetSubtract())...)
		}
	}
	return output
}

// WalkUsersetRewriteHandler is a userset rewrite handler that is applied to a node in a userset rewrite
// tree. Implementations of the WalkUsersetRewriteHandler should return a non-nil value when the traversal
// over the rewrite tree should terminate and nil if traversal should proceed to other nodes in the tree.
type WalkUsersetRewriteHandler func(rewrite *openfgav1.Userset) interface{}

// WalkUsersetRewrite recursively walks the provided userset rewrite and invokes the provided WalkUsersetRewriteHandler
// to each node in the userset rewrite tree until the first non-nil response is encountered.
func WalkUsersetRewrite(rewrite *openfgav1.Userset, handler WalkUsersetRewriteHandler) (interface{}, error) {
	var children []*openfgav1.Userset

	if result := handler(rewrite); result != nil {
		return result, nil
	}

	switch t := rewrite.GetUserset().(type) {
	case *openfgav1.Userset_This:
		return handler(rewrite), nil
	case *openfgav1.Userset_ComputedUserset:
		return handler(rewrite), nil
	case *openfgav1.Userset_TupleToUserset:
		return handler(rewrite), nil
	case *openfgav1.Userset_Union:
		children = t.Union.GetChild()
	case *openfgav1.Userset_Intersection:
		children = t.Intersection.GetChild()
	case *openfgav1.Userset_Difference:
		children = append(children, t.Difference.GetBase(), t.Difference.GetSubtract())
	default:
		return nil, fmt.Errorf("unexpected userset rewrite type encountered")
	}

	for _, child := range children {
		result, err := WalkUsersetRewrite(child, handler)
		if err != nil {
			return nil, err
		}

		if result != nil {
			return result, nil
		}
	}

	return nil, nil
}<|MERGE_RESOLUTION|>--- conflicted
+++ resolved
@@ -724,21 +724,13 @@
 	return true
 }
 
-<<<<<<< HEAD
-// RecursiveTTUCanFastPathV2 returns true if all these conditions apply:
-=======
 // RecursiveTTUCanFastPathV2 returns true fast path can be applied to user/relation.
 // For it to return true, all of these conditions:
->>>>>>> 56bb7c04
 // 1. Node[objectType#relation].weights[userType] = infinite
 // 2. Node[objectType#relation] has only 1 edge, and it's to an OR node
 // 3. The OR node has one or more TTU edge with weight infinite for the terminal type and the computed relation for the TTU is the same
 // 4. Any other edge coming out of the OR node that has a weight for terminal type, it should be weight 1
-<<<<<<< HEAD
-// If true, it returns a map of Operands (edges) leaving the OR.
-=======
 // must be all true.
->>>>>>> 56bb7c04
 func (t *TypeSystem) RecursiveTTUCanFastPathV2(objectType, relation, userType string, ttu *openfgav1.TupleToUserset) bool {
 	if t.authzWeightedGraph == nil {
 		return false
@@ -763,15 +755,6 @@
 	computedRelationSuffix := "#" + ttu.GetComputedUserset().GetRelation()
 	recursiveTTUFound := false
 
-<<<<<<< HEAD
-	for _, edge := range edgesFromUnionNode {
-		w, ok := edge.GetWeight(userType)
-		// find and validate the TTUEdge which is infinite (the one being processed at the current time)
-		if edge.GetEdgeType() == graph.TTUEdge &&
-			edge.GetConditionedOn() == tuplesetRelationKey && strings.HasSuffix(edge.GetTo().GetUniqueLabel(), "#"+computedRelation) {
-			if ok && w == graph.Infinite && edge.GetTo() == objRelNode {
-				recursiveTTUFound = true
-=======
 	for len(edges) != 0 {
 		innerEdges := make([]*graph.WeightedAuthorizationModelEdge, 0)
 
@@ -779,7 +762,6 @@
 			w, ok := edge.GetWeight(userType)
 			if !ok {
 				// if the edge does not have a weight for the terminal type, we can skip it
->>>>>>> 56bb7c04
 				continue
 			}
 			// edge is a set operator thus we have to inspect each node of the operator
@@ -812,17 +794,8 @@
 				return false
 			}
 		}
-<<<<<<< HEAD
-		// type doc
-		// relations
-		// viewer: rel2 and rel3 but not or viewer from parent
-		// everything else must comply with being weight = 1
-		if ok && w > 1 {
-			return false
-=======
 		if len(innerEdges) == 0 {
 			break
->>>>>>> 56bb7c04
 		}
 		edges = innerEdges
 	}
@@ -855,7 +828,6 @@
 
 	w, ok := objRelNode.GetWeight(userType)
 	if !ok || w != graph.Infinite {
-		// 1. node[objectType#relation].weights[userType] = infinite
 		return false
 	}
 
@@ -872,6 +844,7 @@
 		for _, edge := range edges {
 			w, ok := edge.GetWeight(userType)
 			if !ok {
+				// if the edge does not have a weight for the terminal type, we can skip it
 				continue
 			}
 			// edge is a set operator thus we have to inspect each node of the operator
@@ -883,8 +856,8 @@
 						return false
 					}
 					innerEdges = append(innerEdges, operationalEdges...)
-				}
-				continue
+					continue
+				}
 			}
 			// if the edge is a direct edge, and it is the same userset that we are evaluating
 			if edge.GetEdgeType() == graph.DirectEdge && edge.GetTo().GetUniqueLabel() == objRelNode.GetUniqueLabel() {
@@ -895,7 +868,7 @@
 					continue
 				}
 			}
-			// for any other case, get the weight of the edge for the usertype, if the weight > 1 violates one of the preconditions
+			// catch all, everything has to be weight 1 regardless of direct, computed, rewrite.
 			if w > 1 {
 				return false
 			}
