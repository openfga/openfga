package typesystem

import (
	"testing"

	"github.com/stretchr/testify/require"

	openfgav1 "github.com/openfga/api/proto/openfga/v1"
	"github.com/openfga/language/pkg/go/graph"

	"github.com/openfga/openfga/pkg/testutils"
)

func TestGetEdgesForIntersection(t *testing.T) {
	t.Run("simple_direct_assignment_equal_weight", func(t *testing.T) {
		model := `
		model
			schema 1.1
		type user
		type group
			relations
				define allowed: [user]
				define member: [user] and allowed
		`
		typeSystem, err := New(testutils.MustTransformDSLToProtoWithID(model))
		require.NoError(t, err)

		edges, err := typeSystem.GetConnectedEdges("group#member", "user")
		require.NoError(t, err)

		require.Len(t, edges, 1)
		rootIntersectionNode := edges[0].GetTo()
		require.Equal(t, graph.IntersectionOperator, rootIntersectionNode.GetLabel())
		require.Equal(t, graph.OperatorNode, rootIntersectionNode.GetNodeType())
		actualIntersectionEdges, ok := typeSystem.authzWeightedGraph.GetEdgesFromNode(rootIntersectionNode)
		require.True(t, ok)
		comparator, err := GetEdgesForIntersection(actualIntersectionEdges, "user")
		require.NoError(t, err)
		require.Len(t, comparator.LowestEdges, 1)
		require.Equal(t, graph.DirectEdge, comparator.LowestEdges[0].GetEdgeType())
		require.Equal(t, "user", comparator.LowestEdges[0].GetTo().GetUniqueLabel())
		require.Len(t, comparator.SiblingEdges, 1)
		require.Equal(t, graph.RewriteEdge, comparator.SiblingEdges[0][0].GetEdgeType())
		require.Equal(t, "group#allowed", comparator.SiblingEdges[0][0].GetTo().GetUniqueLabel())
	})

	t.Run("direct_assignment_lowest_weight", func(t *testing.T) {
		model := `
			model
				schema 1.1
			type user
			type user2
			type team
				relations
					define member: [user]
					define member2: [user2]
					define member3: [user, user2]
			type group
				relations
					define parent: [team]
					define allowed: [user]
					define member: [user, user:*, user2] and allowed and member from parent and member3 from parent
			`
		typeSystem, err := New(testutils.MustTransformDSLToProtoWithID(model))
		require.NoError(t, err)
		edges, err := typeSystem.GetConnectedEdges("group#member", "user")
		require.NoError(t, err)

		require.Len(t, edges, 1)
		rootIntersectionNode := edges[0].GetTo()
		require.Equal(t, graph.IntersectionOperator, rootIntersectionNode.GetLabel())
		require.Equal(t, graph.OperatorNode, rootIntersectionNode.GetNodeType())
		actualIntersectionEdges, ok := typeSystem.authzWeightedGraph.GetEdgesFromNode(rootIntersectionNode)
		require.True(t, ok)
		comparator, err := GetEdgesForIntersection(actualIntersectionEdges, "user")
		require.NoError(t, err)
		require.Len(t, comparator.LowestEdges, 2)
		require.Equal(t, graph.DirectEdge, comparator.LowestEdges[0].GetEdgeType())
		require.Equal(t, "user", comparator.LowestEdges[0].GetTo().GetUniqueLabel())
		require.Equal(t, graph.DirectEdge, comparator.LowestEdges[1].GetEdgeType())
		require.Equal(t, "user:*", comparator.LowestEdges[1].GetTo().GetUniqueLabel())
		require.Len(t, comparator.SiblingEdges, 3)
	})

	t.Run("direct_assignment_not_lowest_weight_no_siblings", func(t *testing.T) {
		model := `
			model
				schema 1.1
			type user
			type user2
			type team
				relations
					define member: [user]
					define member2: [user2]
					define member3: [user, user2]
			type group
				relations
					define allowed: [user]
					define member: [team#member, team#member2, team#member3] and allowed
			`
		typeSystem, err := New(testutils.MustTransformDSLToProtoWithID(model))
		require.NoError(t, err)

		edges, err := typeSystem.GetConnectedEdges("group#member", "user")
		require.NoError(t, err)

		require.Len(t, edges, 1)
		rootIntersectionNode := edges[0].GetTo()
		require.Equal(t, graph.IntersectionOperator, rootIntersectionNode.GetLabel())
		require.Equal(t, graph.OperatorNode, rootIntersectionNode.GetNodeType())
		actualIntersectionEdges, ok := typeSystem.authzWeightedGraph.GetEdgesFromNode(rootIntersectionNode)
		require.True(t, ok)
		comparator, err := GetEdgesForIntersection(actualIntersectionEdges, "user")
		require.NoError(t, err)
		require.Len(t, comparator.LowestEdges, 1)
		require.Equal(t, graph.RewriteEdge, comparator.LowestEdges[0].GetEdgeType())
		require.Equal(t, "group#allowed", comparator.LowestEdges[0].GetTo().GetUniqueLabel())
		require.Len(t, comparator.SiblingEdges, 1)
	})

	t.Run("direct_assignment_not_lowest_weight_siblings", func(t *testing.T) {
		model := `
			model
				schema 1.1
			type user
			type subteam
				relations
					define member: [user]
			type adhoc
				relations
					define member: [subteam#member]
			type team
				relations
					define member: [subteam#member]
			type group
				relations
					define subteam: [subteam]
					define adhoc: [adhoc]
					define member: [team#member, user, user:*] and member from subteam and member from adhoc
			`
		typeSystem, err := New(testutils.MustTransformDSLToProtoWithID(model))
		require.NoError(t, err)

		edges, err := typeSystem.GetConnectedEdges("group#member", "user")
		require.NoError(t, err)

		require.Len(t, edges, 1)
		rootIntersectionNode := edges[0].GetTo()
		require.Equal(t, graph.IntersectionOperator, rootIntersectionNode.GetLabel())
		require.Equal(t, graph.OperatorNode, rootIntersectionNode.GetNodeType())
		actualIntersectionEdges, ok := typeSystem.authzWeightedGraph.GetEdgesFromNode(rootIntersectionNode)
		require.True(t, ok)
		comparator, err := GetEdgesForIntersection(actualIntersectionEdges, "user")
		require.NoError(t, err)
		require.Len(t, comparator.LowestEdges, 1)
		require.Equal(t, graph.TTUEdge, comparator.LowestEdges[0].GetEdgeType())
		require.Equal(t, "subteam#member", comparator.LowestEdges[0].GetTo().GetUniqueLabel())
		require.Len(t, comparator.SiblingEdges, 2)
	})

	t.Run("no_direct_assignment", func(t *testing.T) {
		model := `
			model
				schema 1.1
			type user
			type subteam
				relations
					define member: [user]
			type team
				relations
					define member: [subteam#member]
			type group
				relations
					define team: [team]
					define subteam: [subteam]
					define adhoc_member: [user]
					define member: member from team and adhoc_member and member from subteam
			`
		typeSystem, err := New(testutils.MustTransformDSLToProtoWithID(model))
		require.NoError(t, err)

		edges, err := typeSystem.GetConnectedEdges("group#member", "user")
		require.NoError(t, err)

		require.Len(t, edges, 1)
		rootIntersectionNode := edges[0].GetTo()
		require.Equal(t, graph.IntersectionOperator, rootIntersectionNode.GetLabel())
		require.Equal(t, graph.OperatorNode, rootIntersectionNode.GetNodeType())
		actualIntersectionEdges, ok := typeSystem.authzWeightedGraph.GetEdgesFromNode(rootIntersectionNode)
		require.True(t, ok)
		comparator, err := GetEdgesForIntersection(actualIntersectionEdges, "user")
		require.NoError(t, err)
		require.Len(t, comparator.LowestEdges, 1)
		require.Equal(t, graph.RewriteEdge, comparator.LowestEdges[0].GetEdgeType())
		require.Equal(t, "group#adhoc_member", comparator.LowestEdges[0].GetTo().GetUniqueLabel())
		require.Len(t, comparator.SiblingEdges, 2)
	})

	t.Run("nested_operator", func(t *testing.T) {
<<<<<<< HEAD
=======
		model := `
			model
				schema 1.1
			type user
			type subteam
				relations
					define member: [user]
			type adhoc
				relations
					define member: [user]
			type team
				relations
					define member: [subteam#member]
			type group
				relations
					define team: [team]
					define subteam: [subteam]
					define adhoc_member: [adhoc#member]
					define member: (member from team and adhoc_member) and member from subteam
			`
		typeSystem, err := New(testutils.MustTransformDSLToProtoWithID(model))
		require.NoError(t, err)

		edges, err := typeSystem.GetConnectedEdges("group#member", "user")
		require.NoError(t, err)

		require.Len(t, edges, 1)
		rootIntersectionNode := edges[0].GetTo()
		require.Equal(t, graph.IntersectionOperator, rootIntersectionNode.GetLabel())
		require.Equal(t, graph.OperatorNode, rootIntersectionNode.GetNodeType())
		actualIntersectionEdges, ok := typeSystem.authzWeightedGraph.GetEdgesFromNode(rootIntersectionNode)
		require.True(t, ok)
		comparator, err := GetEdgesForIntersection(actualIntersectionEdges, "user")
		require.NoError(t, err)
		require.Len(t, comparator.LowestEdges, 1)
		require.Equal(t, graph.TTUEdge, comparator.LowestEdges[0].GetEdgeType())
		require.Equal(t, "subteam#member", comparator.LowestEdges[0].GetTo().GetUniqueLabel())
		require.Len(t, comparator.SiblingEdges, 1)
		require.Equal(t, graph.RewriteEdge, comparator.SiblingEdges[0][0].GetEdgeType())
		require.Equal(t, graph.IntersectionOperator, comparator.SiblingEdges[0][0].GetTo().GetLabel())
	})
	t.Run("error_non_intersection_node", func(t *testing.T) {
		model := `
			model
				schema 1.1
			type user
			type user2
			type group
				relations
					define allowed: [user]
					define member: [user] and allowed
					define other: [user2]
			`
		typeSystem, err := New(testutils.MustTransformDSLToProtoWithID(model))
		require.NoError(t, err)
		currentNode, ok := typeSystem.authzWeightedGraph.GetNodeByID("group#other")
		require.True(t, ok)

		actualIntersectionEdges, ok := typeSystem.authzWeightedGraph.GetEdgesFromNode(currentNode)
		require.True(t, ok)
		_, err = GetEdgesForIntersection(actualIntersectionEdges, "user")
		require.Error(t, err)
	})

	t.Run("ttu_multiple_parent_weights", func(t *testing.T) {
>>>>>>> 0c1d215f
		model := `
			model
				schema 1.1
			type user
			type subteam
				relations
					define member: [user]
			type adhoc
				relations
					define member: [subteam#member]
			type team
				relations
					define member: [adhoc#member]
			type group
				relations
					define parent: [team, adhoc, subteam]
					define member: [adhoc#member] and member from parent
			`
		typeSystem, err := New(testutils.MustTransformDSLToProtoWithID(model))
		require.NoError(t, err)

		edges, err := typeSystem.GetConnectedEdges("group#member", "user")
		require.NoError(t, err)

		require.Len(t, edges, 1)
		rootIntersectionNode := edges[0].GetTo()
		require.Equal(t, graph.IntersectionOperator, rootIntersectionNode.GetLabel())
		require.Equal(t, graph.OperatorNode, rootIntersectionNode.GetNodeType())
		actualIntersectionEdges, ok := typeSystem.authzWeightedGraph.GetEdgesFromNode(rootIntersectionNode)
		require.True(t, ok)
		comparator, err := GetEdgesForIntersection(actualIntersectionEdges, "user")
		require.NoError(t, err)
		require.Len(t, comparator.LowestEdges, 1)
		require.Equal(t, graph.DirectEdge, comparator.LowestEdges[0].GetEdgeType())
		require.Equal(t, "adhoc#member", comparator.LowestEdges[0].GetTo().GetUniqueLabel())
		require.Equal(t, graph.TTUEdge, comparator.SiblingEdges[0][0].GetEdgeType())
		require.Len(t, comparator.SiblingEdges[0], 3)
	})

<<<<<<< HEAD
	t.Run("error_non_intersection_node", func(t *testing.T) {
		model := `
		model
			schema 1.1
		type user
		type user2
		type group
			relations
				define allowed: [user]
				define member: [user] and allowed
				define other: [user2]
		`
		typeSystem, err := New(testutils.MustTransformDSLToProtoWithID(model))
		require.NoError(t, err)
		currentNode, ok := typeSystem.authzWeightedGraph.GetNodeByID("group#other")
		require.True(t, ok)

		actualIntersectionEdges, ok := typeSystem.authzWeightedGraph.GetEdgesFromNode(currentNode)
		require.True(t, ok)
		_, err = GetEdgesForIntersection(actualIntersectionEdges, "user")
		require.Error(t, err)
=======
	t.Run("ttu_multiple_with_lowest_weight", func(t *testing.T) {
		model := `
			model
				schema 1.1
			type user
			type subteam1
				relations
					define member: [user]
			type subteam2
				relations
					define member: [user]
			type adhoc
				relations
					define member: [subteam1#member]
			type group
				relations
					define parent: [subteam1, subteam2]
					define member: [adhoc#member] and member from parent
			`
		typeSystem, err := New(testutils.MustTransformDSLToProtoWithID(model))
		require.NoError(t, err)

		edges, err := typeSystem.GetConnectedEdges("group#member", "user")
		require.NoError(t, err)

		require.Len(t, edges, 1)
		rootIntersectionNode := edges[0].GetTo()
		require.Equal(t, graph.IntersectionOperator, rootIntersectionNode.GetLabel())
		require.Equal(t, graph.OperatorNode, rootIntersectionNode.GetNodeType())
		actualIntersectionEdges, ok := typeSystem.authzWeightedGraph.GetEdgesFromNode(rootIntersectionNode)
		require.True(t, ok)
		comparator, err := GetEdgesForIntersection(actualIntersectionEdges, "user")
		require.NoError(t, err)
		require.Len(t, comparator.LowestEdges, 2)
		require.Equal(t, graph.TTUEdge, comparator.LowestEdges[0].GetEdgeType())
		require.Equal(t, "subteam1#member", comparator.LowestEdges[0].GetTo().GetUniqueLabel())
		require.Equal(t, graph.TTUEdge, comparator.LowestEdges[1].GetEdgeType())
		require.Equal(t, "subteam2#member", comparator.LowestEdges[1].GetTo().GetUniqueLabel())
		require.Equal(t, graph.DirectEdge, comparator.SiblingEdges[0][0].GetEdgeType())
		require.Len(t, comparator.SiblingEdges[0], 1)
		require.Equal(t, "adhoc#member", comparator.SiblingEdges[0][0].GetTo().GetUniqueLabel())
>>>>>>> 0c1d215f
	})
}

func TestGetEdgesForExclusion(t *testing.T) {
	t.Run("direct_edge_for_exclusion", func(t *testing.T) {
		model := `
		model
			schema 1.1
		type user
		type user2
		type group
			relations
				define banned: [user]
				define not_relation: [user, user2] but not banned
		`
		typeSystem, err := New(testutils.MustTransformDSLToProtoWithID(model))
		require.NoError(t, err)

		edges, err := typeSystem.GetConnectedEdges("group#not_relation", "user")
		require.NoError(t, err)

		require.Len(t, edges, 1)
		rootExclusionNode := edges[0].GetTo()
		require.Equal(t, graph.ExclusionOperator, rootExclusionNode.GetLabel())
		require.Equal(t, graph.OperatorNode, rootExclusionNode.GetNodeType())
		actualExclusionEdges, ok := typeSystem.authzWeightedGraph.GetEdgesFromNode(rootExclusionNode)
		require.True(t, ok)
		resultEdges, err := GetEdgesForExclusion(actualExclusionEdges, "user")
		require.NoError(t, err)
		require.Len(t, resultEdges.BaseEdges, 1)
		require.Equal(t, "user", resultEdges.BaseEdges[0].GetTo().GetUniqueLabel())
		require.Equal(t, graph.SpecificType, resultEdges.BaseEdges[0].GetTo().GetNodeType())
		require.Equal(t, graph.DirectEdge, resultEdges.BaseEdges[0].GetEdgeType())

		require.NotNil(t, resultEdges.ExcludedEdges)
		require.Len(t, resultEdges.ExcludedEdges, 1)
		require.Equal(t, "group#banned", resultEdges.ExcludedEdges[0].GetTo().GetUniqueLabel())
		require.Equal(t, graph.SpecificTypeAndRelation, resultEdges.ExcludedEdges[0].GetTo().GetNodeType())
		require.Equal(t, graph.RewriteEdge, resultEdges.ExcludedEdges[0].GetEdgeType())
	})

	t.Run("multiple_direct_edges_for_exclusion", func(t *testing.T) {
		model := `
		model
			schema 1.1
		type user
		type team
			relations
				define member: [user]
		type group
			relations
				define banned: [user]
				define not_relation: [user, user:*, team#member] but not banned
		`
		typeSystem, err := New(testutils.MustTransformDSLToProtoWithID(model))
		require.NoError(t, err)

		edges, err := typeSystem.GetConnectedEdges("group#not_relation", "user")
		require.NoError(t, err)

		require.Len(t, edges, 1)
		rootExclusionNode := edges[0].GetTo()
		require.Equal(t, graph.ExclusionOperator, rootExclusionNode.GetLabel())
		require.Equal(t, graph.OperatorNode, rootExclusionNode.GetNodeType())
		actualExclusionEdges, ok := typeSystem.authzWeightedGraph.GetEdgesFromNode(rootExclusionNode)
		require.True(t, ok)
		resultEdges, err := GetEdgesForExclusion(actualExclusionEdges, "user")
		require.NoError(t, err)
		require.Len(t, resultEdges.BaseEdges, 3)
		require.Equal(t, "user", resultEdges.BaseEdges[0].GetTo().GetUniqueLabel())
		require.Equal(t, graph.SpecificType, resultEdges.BaseEdges[0].GetTo().GetNodeType())
		require.Equal(t, graph.DirectEdge, resultEdges.BaseEdges[0].GetEdgeType())
		require.Equal(t, "user:*", resultEdges.BaseEdges[1].GetTo().GetUniqueLabel())
		require.Equal(t, graph.SpecificTypeWildcard, resultEdges.BaseEdges[1].GetTo().GetNodeType())
		require.Equal(t, graph.DirectEdge, resultEdges.BaseEdges[1].GetEdgeType())
		require.Equal(t, "team#member", resultEdges.BaseEdges[2].GetTo().GetUniqueLabel())
		require.Equal(t, graph.SpecificTypeAndRelation, resultEdges.BaseEdges[2].GetTo().GetNodeType())
		require.Equal(t, graph.DirectEdge, resultEdges.BaseEdges[2].GetEdgeType())

		require.NotNil(t, resultEdges.ExcludedEdges)
		require.Len(t, resultEdges.ExcludedEdges, 1)
		require.Equal(t, "group#banned", resultEdges.ExcludedEdges[0].GetTo().GetUniqueLabel())
		require.Equal(t, graph.SpecificTypeAndRelation, resultEdges.ExcludedEdges[0].GetTo().GetNodeType())
		require.Equal(t, graph.RewriteEdge, resultEdges.ExcludedEdges[0].GetEdgeType())
	})
	t.Run("no_direct_edges_for_exclusion", func(t *testing.T) {
		model := `
		model
			schema 1.1
		type user
		type group
			relations
				define banned: [user]
				define member: [user]
				define not_relation: member but not banned
		`
		typeSystem, err := New(testutils.MustTransformDSLToProtoWithID(model))
		require.NoError(t, err)

		edges, err := typeSystem.GetConnectedEdges("group#not_relation", "user")
		require.NoError(t, err)

		require.Len(t, edges, 1)
		rootExclusionNode := edges[0].GetTo()
		require.Equal(t, graph.ExclusionOperator, rootExclusionNode.GetLabel())
		require.Equal(t, graph.OperatorNode, rootExclusionNode.GetNodeType())
		actualExclusionEdges, ok := typeSystem.authzWeightedGraph.GetEdgesFromNode(rootExclusionNode)
		require.True(t, ok)
		resultEdges, err := GetEdgesForExclusion(actualExclusionEdges, "user")
		require.NoError(t, err)
		require.Len(t, resultEdges.BaseEdges, 1)
		require.Equal(t, "group#member", resultEdges.BaseEdges[0].GetTo().GetUniqueLabel())
		require.Equal(t, graph.SpecificTypeAndRelation, resultEdges.BaseEdges[0].GetTo().GetNodeType())
		require.Equal(t, graph.RewriteEdge, resultEdges.BaseEdges[0].GetEdgeType())
		require.NotNil(t, resultEdges.ExcludedEdges)
		require.Len(t, resultEdges.ExcludedEdges, 1)
		require.Equal(t, "group#banned", resultEdges.ExcludedEdges[0].GetTo().GetUniqueLabel())
		require.Equal(t, graph.SpecificTypeAndRelation, resultEdges.ExcludedEdges[0].GetTo().GetNodeType())
		require.Equal(t, graph.RewriteEdge, resultEdges.ExcludedEdges[0].GetEdgeType())
	})
	t.Run("ttu_edge_exclusion", func(t *testing.T) {
		model := `
		model
			schema 1.1
		type user
		type team
			relations
				define member: [user]
		type group
			relations
				define banned_team: [team]
				define member: [user]
				define not_relation: member but not member from banned_team
		`
		typeSystem, err := New(testutils.MustTransformDSLToProtoWithID(model))
		require.NoError(t, err)

		edges, err := typeSystem.GetConnectedEdges("group#not_relation", "user")
		require.NoError(t, err)

		require.Len(t, edges, 1)
		rootExclusionNode := edges[0].GetTo()
		require.Equal(t, graph.ExclusionOperator, rootExclusionNode.GetLabel())
		require.Equal(t, graph.OperatorNode, rootExclusionNode.GetNodeType())
		actualExclusionEdges, ok := typeSystem.authzWeightedGraph.GetEdgesFromNode(rootExclusionNode)
		require.True(t, ok)
		resultEdges, err := GetEdgesForExclusion(actualExclusionEdges, "user")
		require.NoError(t, err)
		require.Len(t, resultEdges.BaseEdges, 1)
		require.Equal(t, "group#member", resultEdges.BaseEdges[0].GetTo().GetUniqueLabel())
		require.Equal(t, graph.SpecificTypeAndRelation, resultEdges.BaseEdges[0].GetTo().GetNodeType())
		require.NotNil(t, resultEdges.ExcludedEdges)
		require.Len(t, resultEdges.ExcludedEdges, 1)
		require.Equal(t, graph.TTUEdge, resultEdges.ExcludedEdges[0].GetEdgeType())
		require.Equal(t, "team#member", resultEdges.ExcludedEdges[0].GetTo().GetUniqueLabel())
		require.Equal(t, graph.SpecificTypeAndRelation, resultEdges.ExcludedEdges[0].GetTo().GetNodeType())
	})
	t.Run("exclusion_edge_not_connected", func(t *testing.T) {
		model := `
		model
			schema 1.1
		type user
		type user2
		type team
			relations
				define member: [user]
		type group
			relations
				define member2: [user2]
				define member: [user]
				define not_relation: member but not member2
		`
		typeSystem, err := New(testutils.MustTransformDSLToProtoWithID(model))
		require.NoError(t, err)

		edges, err := typeSystem.GetConnectedEdges("group#not_relation", "user")
		require.NoError(t, err)

		require.Len(t, edges, 1)
		rootExclusionNode := edges[0].GetTo()
		require.Equal(t, graph.ExclusionOperator, rootExclusionNode.GetLabel())
		require.Equal(t, graph.OperatorNode, rootExclusionNode.GetNodeType())
		actualExclusionEdges, ok := typeSystem.authzWeightedGraph.GetEdgesFromNode(rootExclusionNode)
		require.True(t, ok)
		resultEdges, err := GetEdgesForExclusion(actualExclusionEdges, "user")
		require.NoError(t, err)
		require.Len(t, resultEdges.BaseEdges, 1)
		require.Equal(t, "group#member", resultEdges.BaseEdges[0].GetTo().GetUniqueLabel())
		require.Equal(t, graph.SpecificTypeAndRelation, resultEdges.BaseEdges[0].GetTo().GetNodeType())
		require.Nil(t, resultEdges.ExcludedEdges)
	})
	t.Run("nested_exclusion_edge", func(t *testing.T) {
		model := `
		model
			schema 1.1
		type user
		type team
			relations
				define member: [user]
		type group
			relations
				define banned_user: [user]
				define banned_team: [team]
				define member: [user]
				define not_relation: member but not (banned_user or member from banned_team)
		`
		typeSystem, err := New(testutils.MustTransformDSLToProtoWithID(model))
		require.NoError(t, err)

		edges, err := typeSystem.GetConnectedEdges("group#not_relation", "user")
		require.NoError(t, err)

		require.Len(t, edges, 1)
		rootExclusionNode := edges[0].GetTo()
		require.Equal(t, graph.ExclusionOperator, rootExclusionNode.GetLabel())
		require.Equal(t, graph.OperatorNode, rootExclusionNode.GetNodeType())
		actualExclusionEdges, ok := typeSystem.authzWeightedGraph.GetEdgesFromNode(rootExclusionNode)
		require.True(t, ok)
		resultEdges, err := GetEdgesForExclusion(actualExclusionEdges, "user")
		require.NoError(t, err)
		require.Len(t, resultEdges.BaseEdges, 1)
		require.Equal(t, "group#member", resultEdges.BaseEdges[0].GetTo().GetUniqueLabel())
		require.Equal(t, graph.SpecificTypeAndRelation, resultEdges.BaseEdges[0].GetTo().GetNodeType())
		require.NotNil(t, resultEdges.ExcludedEdges)
		require.Len(t, resultEdges.ExcludedEdges, 1)
		require.Equal(t, graph.RewriteEdge, resultEdges.ExcludedEdges[0].GetEdgeType())
		bannedNode := resultEdges.ExcludedEdges[0].GetTo()
		require.Equal(t, graph.OperatorNode, bannedNode.GetNodeType())
		require.Equal(t, graph.UnionOperator, bannedNode.GetLabel())
	})

	t.Run("ttu_multiple_parent_exclusion_edges", func(t *testing.T) {
		model := `
		model
			schema 1.1
		type user
		type team
			relations
				define member: [user]
		type subteam
			relations
				define member: [user]
		type group
			relations
				define parent: [subteam, team]
				define member: [user] but not member from parent
		`
		typeSystem, err := New(testutils.MustTransformDSLToProtoWithID(model))
		require.NoError(t, err)

		edges, err := typeSystem.GetConnectedEdges("group#member", "user")
		require.NoError(t, err)

		require.Len(t, edges, 1)
		rootExclusionNode := edges[0].GetTo()
		require.Equal(t, graph.ExclusionOperator, rootExclusionNode.GetLabel())
		require.Equal(t, graph.OperatorNode, rootExclusionNode.GetNodeType())
		actualExclusionEdges, ok := typeSystem.authzWeightedGraph.GetEdgesFromNode(rootExclusionNode)
		require.True(t, ok)
		resultEdges, err := GetEdgesForExclusion(actualExclusionEdges, "user")
		require.NoError(t, err)
		require.Len(t, resultEdges.BaseEdges, 1)
		require.Equal(t, "user", resultEdges.BaseEdges[0].GetTo().GetUniqueLabel())
		require.Equal(t, graph.SpecificType, resultEdges.BaseEdges[0].GetTo().GetNodeType())
		require.NotNil(t, resultEdges.ExcludedEdges)
		require.Len(t, resultEdges.ExcludedEdges, 2)
		require.Equal(t, graph.TTUEdge, resultEdges.ExcludedEdges[0].GetEdgeType())
		require.Equal(t, "subteam#member", resultEdges.ExcludedEdges[0].GetTo().GetUniqueLabel())
		require.Equal(t, graph.TTUEdge, resultEdges.ExcludedEdges[1].GetEdgeType())
		require.Equal(t, "team#member", resultEdges.ExcludedEdges[1].GetTo().GetUniqueLabel())
	})

	t.Run("error_non_intersection_node", func(t *testing.T) {
		model := `
		model
			schema 1.1
		type user
		type user2
		type group
			relations
				define banned: [user]
				define not_relation: [user, user2] but not banned
		`
		typeSystem, err := New(testutils.MustTransformDSLToProtoWithID(model))
		require.NoError(t, err)

		currentNode, ok := typeSystem.authzWeightedGraph.GetNodeByID("group#banned")
		require.True(t, ok)
		dut, ok := typeSystem.authzWeightedGraph.GetEdgesFromNode(currentNode)
		require.True(t, ok)
		_, err = GetEdgesForExclusion(dut, "user")
		require.Error(t, err)
	})
}

func TestConstructUserset(t *testing.T) {
	t.Run("rewrite_edge", func(t *testing.T) {
		model := `
		model
			schema 1.1
		type user
		type group
			relations
				define allowed: [user]
				define member: [user] and allowed
		`
		typeSystem, err := New(testutils.MustTransformDSLToProtoWithID(model))
		require.NoError(t, err)
		rootNode, ok := typeSystem.authzWeightedGraph.GetNodeByID("group#member")
		require.True(t, ok)
		rootEdges, ok := typeSystem.authzWeightedGraph.GetEdgesFromNode(rootNode)
		require.True(t, ok)
		require.Len(t, rootEdges, 1)
		intersectionNode := rootEdges[0].GetTo()
		require.NotNil(t, intersectionNode)
		require.Equal(t, graph.IntersectionOperator, rootEdges[0].GetTo().GetLabel())
		intersectionEdges, ok := typeSystem.authzWeightedGraph.GetEdgesFromNode(intersectionNode)
		require.True(t, ok)
		require.Len(t, intersectionEdges, 2)
		dut := intersectionEdges[1]
		require.Equal(t, "group#allowed", dut.GetTo().GetLabel())
		require.Equal(t, graph.SpecificTypeAndRelation, dut.GetTo().GetNodeType())
		require.Equal(t, graph.RewriteEdge, dut.GetEdgeType())
		userset, err := typeSystem.ConstructUserset(dut, "user")
		require.NoError(t, err)
		require.Equal(t, &openfgav1.Userset{
			Userset: &openfgav1.Userset_ComputedUserset{
				ComputedUserset: &openfgav1.ObjectRelation{
					Relation: "allowed",
				},
			},
		}, userset)
	})
	t.Run("ttu_edge", func(t *testing.T) {
		model := `
		model
			schema 1.1
		type user
		type team
			relations
				define member: [user]
		type group
			relations
				define parent: [team]
				define member: [user] and member from parent
		`
		typeSystem, err := New(testutils.MustTransformDSLToProtoWithID(model))
		require.NoError(t, err)
		rootNode, ok := typeSystem.authzWeightedGraph.GetNodeByID("group#member")
		require.True(t, ok)
		rootEdges, ok := typeSystem.authzWeightedGraph.GetEdgesFromNode(rootNode)
		require.True(t, ok)
		require.Len(t, rootEdges, 1)
		intersectionNode := rootEdges[0].GetTo()
		require.NotNil(t, intersectionNode)
		require.Equal(t, graph.IntersectionOperator, rootEdges[0].GetTo().GetLabel())
		intersectionEdges, ok := typeSystem.authzWeightedGraph.GetEdgesFromNode(intersectionNode)
		require.True(t, ok)
		require.Len(t, intersectionEdges, 2)
		dut := intersectionEdges[1]
		require.Equal(t, "team#member", dut.GetTo().GetLabel())
		require.Equal(t, graph.SpecificTypeAndRelation, dut.GetTo().GetNodeType())
		require.Equal(t, graph.TTUEdge, dut.GetEdgeType())
		userset, err := typeSystem.ConstructUserset(dut, "user")
		require.NoError(t, err)
		require.Equal(t, &openfgav1.Userset{
			Userset: &openfgav1.Userset_TupleToUserset{
				TupleToUserset: &openfgav1.TupleToUserset{
					Tupleset: &openfgav1.ObjectRelation{
						Relation: "parent",
					},
					ComputedUserset: &openfgav1.ObjectRelation{
						Relation: "member",
					},
				},
			},
		}, userset)
	})
	t.Run("direct_edge", func(t *testing.T) {
		model := `
		model
			schema 1.1
		type user
		type team
			relations
				define member: [user]
		type group
			relations
				define allowed: [user]
				define member: [user, team#member] and allowed
		`
		typeSystem, err := New(testutils.MustTransformDSLToProtoWithID(model))
		require.NoError(t, err)
		rootNode, ok := typeSystem.authzWeightedGraph.GetNodeByID("group#member")
		require.True(t, ok)
		rootEdges, ok := typeSystem.authzWeightedGraph.GetEdgesFromNode(rootNode)
		require.True(t, ok)
		require.Len(t, rootEdges, 1)
		intersectionNode := rootEdges[0].GetTo()
		require.NotNil(t, intersectionNode)
		require.Equal(t, graph.IntersectionOperator, rootEdges[0].GetTo().GetLabel())
		intersectionEdges, ok := typeSystem.authzWeightedGraph.GetEdgesFromNode(intersectionNode)
		require.True(t, ok)
		require.Len(t, intersectionEdges, 3)
		dut := intersectionEdges[0]
		require.Equal(t, "user", dut.GetTo().GetLabel())
		require.Equal(t, graph.SpecificType, dut.GetTo().GetNodeType())
		require.Equal(t, graph.DirectEdge, dut.GetEdgeType())
		userset, err := typeSystem.ConstructUserset(dut, "user")
		require.NoError(t, err)
		require.Equal(t, This(), userset)
	})
	t.Run("direct_edge_public", func(t *testing.T) {
		model := `
		model
			schema 1.1
		type user
		type team
			relations
				define member: [user]
		type group
			relations
				define allowed: [user]
				define member: [user:*, team#member] and allowed
		`
		typeSystem, err := New(testutils.MustTransformDSLToProtoWithID(model))
		require.NoError(t, err)
		rootNode, ok := typeSystem.authzWeightedGraph.GetNodeByID("group#member")
		require.True(t, ok)
		rootEdges, ok := typeSystem.authzWeightedGraph.GetEdgesFromNode(rootNode)
		require.True(t, ok)
		require.Len(t, rootEdges, 1)
		intersectionNode := rootEdges[0].GetTo()
		require.NotNil(t, intersectionNode)
		require.Equal(t, graph.IntersectionOperator, rootEdges[0].GetTo().GetLabel())
		intersectionEdges, ok := typeSystem.authzWeightedGraph.GetEdgesFromNode(intersectionNode)
		require.True(t, ok)
		require.Len(t, intersectionEdges, 3)
		dut := intersectionEdges[0]
		require.Equal(t, "user:*", dut.GetTo().GetLabel())
		require.Equal(t, graph.SpecificTypeWildcard, dut.GetTo().GetNodeType())
		require.Equal(t, graph.DirectEdge, dut.GetEdgeType())
		userset, err := typeSystem.ConstructUserset(dut, "user")
		require.NoError(t, err)
		require.Equal(t, This(), userset)
	})
	t.Run("operator_union", func(t *testing.T) {
		model := `
		model
			schema 1.1
		type user
		type team
			relations
				define member: [user]
		type group
			relations
				define allowed: [user]
				define granted: [user]
				define member: [user] and (allowed or granted)
		`
		typeSystem, err := New(testutils.MustTransformDSLToProtoWithID(model))
		require.NoError(t, err)
		rootNode, ok := typeSystem.authzWeightedGraph.GetNodeByID("group#member")
		require.True(t, ok)
		rootEdges, ok := typeSystem.authzWeightedGraph.GetEdgesFromNode(rootNode)
		require.True(t, ok)
		require.Len(t, rootEdges, 1)
		intersectionNode := rootEdges[0].GetTo()
		require.NotNil(t, intersectionNode)
		require.Equal(t, graph.IntersectionOperator, rootEdges[0].GetTo().GetLabel())
		intersectionEdges, ok := typeSystem.authzWeightedGraph.GetEdgesFromNode(intersectionNode)
		require.True(t, ok)
		require.Len(t, intersectionEdges, 2)
		dut := intersectionEdges[1]
		require.Equal(t, graph.UnionOperator, dut.GetTo().GetLabel())
		require.Equal(t, graph.OperatorNode, dut.GetTo().GetNodeType())
		require.Equal(t, graph.RewriteEdge, dut.GetEdgeType())
		userset, err := typeSystem.ConstructUserset(dut, "user")
		require.NoError(t, err)
		innerUserset := userset.GetUserset()
		require.NotNil(t, innerUserset)
		innerUnion := innerUserset.(*openfgav1.Userset_Union)
		require.NotNil(t, innerUnion)
		innerUnionUserset := innerUnion.Union
		require.NotNil(t, innerUnionUserset)
		require.Len(t, innerUnionUserset.GetChild(), 2)
		var relationName []string
		for _, child := range innerUnionUserset.GetChild() {
			cu := child.GetUserset()
			require.NotNil(t, cu)
			cr := cu.(*openfgav1.Userset_ComputedUserset)
			require.NotNil(t, cr)
			relationName = append(relationName, cr.ComputedUserset.GetRelation())
		}
		require.Contains(t, relationName, "allowed")
		require.Contains(t, relationName, "granted")
	})
	t.Run("operator_intersection", func(t *testing.T) {
		model := `
		model
			schema 1.1
		type user
		type team
			relations
				define member: [user]
		type group
			relations
				define allowed: [user]
				define granted: [user]
				define member: [user] and (allowed and granted)
		`
		typeSystem, err := New(testutils.MustTransformDSLToProtoWithID(model))
		require.NoError(t, err)
		rootNode, ok := typeSystem.authzWeightedGraph.GetNodeByID("group#member")
		require.True(t, ok)
		rootEdges, ok := typeSystem.authzWeightedGraph.GetEdgesFromNode(rootNode)
		require.True(t, ok)
		require.Len(t, rootEdges, 1)
		intersectionNode := rootEdges[0].GetTo()
		require.NotNil(t, intersectionNode)
		require.Equal(t, graph.IntersectionOperator, rootEdges[0].GetTo().GetLabel())
		intersectionEdges, ok := typeSystem.authzWeightedGraph.GetEdgesFromNode(intersectionNode)
		require.True(t, ok)
		require.Len(t, intersectionEdges, 2)
		dut := intersectionEdges[1]
		require.Equal(t, graph.IntersectionOperator, dut.GetTo().GetLabel())
		require.Equal(t, graph.OperatorNode, dut.GetTo().GetNodeType())
		require.Equal(t, graph.RewriteEdge, dut.GetEdgeType())
		userset, err := typeSystem.ConstructUserset(dut, "user")
		require.NoError(t, err)
		innerUserset := userset.GetUserset()
		require.NotNil(t, innerUserset)
		innerIntersection := innerUserset.(*openfgav1.Userset_Intersection)
		require.NotNil(t, innerIntersection)
		innerIntersectionUserset := innerIntersection.Intersection
		require.NotNil(t, innerIntersectionUserset)
		require.Len(t, innerIntersectionUserset.GetChild(), 2)
		var relationName []string
		for _, child := range innerIntersectionUserset.GetChild() {
			cu := child.GetUserset()
			require.NotNil(t, cu)
			cr := cu.(*openfgav1.Userset_ComputedUserset)
			require.NotNil(t, cr)
			relationName = append(relationName, cr.ComputedUserset.GetRelation())
		}
		require.Contains(t, relationName, "allowed")
		require.Contains(t, relationName, "granted")
	})
	t.Run("operator_exclusion", func(t *testing.T) {
		model := `
		model
			schema 1.1
		type user
		type team
			relations
				define member: [user]
		type group
			relations
				define allowed: [user]
				define banned: [user]
				define member: [user] and (allowed but not banned)
		`
		typeSystem, err := New(testutils.MustTransformDSLToProtoWithID(model))
		require.NoError(t, err)
		rootNode, ok := typeSystem.authzWeightedGraph.GetNodeByID("group#member")
		require.True(t, ok)
		rootEdges, ok := typeSystem.authzWeightedGraph.GetEdgesFromNode(rootNode)
		require.True(t, ok)
		require.Len(t, rootEdges, 1)
		intersectionNode := rootEdges[0].GetTo()
		require.NotNil(t, intersectionNode)
		require.Equal(t, graph.IntersectionOperator, rootEdges[0].GetTo().GetLabel())
		intersectionEdges, ok := typeSystem.authzWeightedGraph.GetEdgesFromNode(intersectionNode)
		require.True(t, ok)
		require.Len(t, intersectionEdges, 2)
		dut := intersectionEdges[1]
		require.Equal(t, graph.ExclusionOperator, dut.GetTo().GetLabel())
		require.Equal(t, graph.OperatorNode, dut.GetTo().GetNodeType())
		require.Equal(t, graph.RewriteEdge, dut.GetEdgeType())
		userset, err := typeSystem.ConstructUserset(dut, "user")
		require.NoError(t, err)
		require.Equal(t, &openfgav1.Userset{
			Userset: &openfgav1.Userset_Difference{
				Difference: &openfgav1.Difference{
					Base: &openfgav1.Userset{
						Userset: &openfgav1.Userset_ComputedUserset{
							ComputedUserset: &openfgav1.ObjectRelation{
								Relation: "allowed",
							},
						},
					},
					Subtract: &openfgav1.Userset{
						Userset: &openfgav1.Userset_ComputedUserset{
							ComputedUserset: &openfgav1.ObjectRelation{
								Relation: "banned",
							},
						},
					},
				}}}, userset)
	})
	// the following are error cases requiring hand-crafted weighted graph
	t.Run("unknown_node_type", func(t *testing.T) {
		model := `
		model
			schema 1.1
		type dont_care
		`
		typeSystem, err := New(testutils.MustTransformDSLToProtoWithID(model))
		require.NoError(t, err)
		dut := graph.NewWeightedAuthorizationModelGraph()
		dut.AddNode("root", "root", graph.SpecificTypeAndRelation)
		dut.AddNode("dut", "dut", -1) // unknown node type
		dut.AddEdge("root", "dut", graph.RewriteEdge, "", "", []string{})
		typeSystem.authzWeightedGraph = dut
		rootNode, ok := dut.GetNodeByID("root")
		require.True(t, ok)
		rootEdges, ok := typeSystem.authzWeightedGraph.GetEdgesFromNode(rootNode)
		require.True(t, ok)
		require.Len(t, rootEdges, 1)
		_, err = typeSystem.ConstructUserset(rootEdges[0], "user")
		require.Error(t, err)
	})
	t.Run("unknown_edge_type_SpecificTypeAndRelation", func(t *testing.T) {
		model := `
		model
			schema 1.1
		type dont_care
		`
		typeSystem, err := New(testutils.MustTransformDSLToProtoWithID(model))
		require.NoError(t, err)
		dut := graph.NewWeightedAuthorizationModelGraph()
		dut.AddNode("root", "root", graph.SpecificTypeAndRelation)
		dut.AddNode("dut", "dut", graph.SpecificTypeAndRelation)
		dut.AddEdge("root", "dut", -1, "", "", []string{}) // unknown edge type
		typeSystem.authzWeightedGraph = dut
		rootNode, ok := dut.GetNodeByID("root")
		require.True(t, ok)
		rootEdges, ok := typeSystem.authzWeightedGraph.GetEdgesFromNode(rootNode)
		require.True(t, ok)
		require.Len(t, rootEdges, 1)
		_, err = typeSystem.ConstructUserset(rootEdges[0], "user")
		require.Error(t, err)
	})
	t.Run("unknown_edge_type_OperatorNode", func(t *testing.T) {
		model := `
		model
			schema 1.1
		type dont_care
		`
		typeSystem, err := New(testutils.MustTransformDSLToProtoWithID(model))
		require.NoError(t, err)
		dut := graph.NewWeightedAuthorizationModelGraph()
		dut.AddNode("root", "root", graph.SpecificTypeAndRelation)
		dut.AddNode("dut", "bad_label", graph.OperatorNode)
		dut.AddNode("child1", "child1", graph.SpecificTypeAndRelation)
		dut.AddNode("child2", "child2", graph.SpecificTypeAndRelation)

		dut.AddEdge("root", "dut", graph.RewriteEdge, "", "", []string{})
		dut.AddEdge("dut", "child1", graph.RewriteEdge, "", "", []string{})
		dut.AddEdge("dut", "child2", graph.RewriteEdge, "", "", []string{})

		typeSystem.authzWeightedGraph = dut
		rootNode, ok := dut.GetNodeByID("root")
		require.True(t, ok)
		rootEdges, ok := typeSystem.authzWeightedGraph.GetEdgesFromNode(rootNode)
		require.True(t, ok)
		require.Len(t, rootEdges, 1)
		_, err = typeSystem.ConstructUserset(rootEdges[0], "user")
		require.Error(t, err)
	})
	t.Run("bad_exclusion_child", func(t *testing.T) {
		model := `
		model
			schema 1.1
		type dont_care
		`
		typeSystem, err := New(testutils.MustTransformDSLToProtoWithID(model))
		require.NoError(t, err)
		dut := graph.NewWeightedAuthorizationModelGraph()
		dut.AddNode("root", "root", graph.SpecificTypeAndRelation)
		dut.AddNode("dut", graph.ExclusionOperator, graph.OperatorNode)
		dut.AddNode("child1", "child1", graph.SpecificTypeAndRelation)

		dut.AddEdge("root", "dut", graph.RewriteEdge, "", "", []string{})
		dut.AddEdge("dut", "child1", graph.RewriteEdge, "", "", []string{})

		typeSystem.authzWeightedGraph = dut
		rootNode, ok := dut.GetNodeByID("root")
		require.True(t, ok)
		rootEdges, ok := typeSystem.authzWeightedGraph.GetEdgesFromNode(rootNode)
		require.True(t, ok)
		require.Len(t, rootEdges, 1)
		_, err = typeSystem.ConstructUserset(rootEdges[0], "user")
		require.Error(t, err)
	})
	t.Run("no_edge_intersection", func(t *testing.T) {
		model := `
		model
			schema 1.1
		type dont_care
		`
		typeSystem, err := New(testutils.MustTransformDSLToProtoWithID(model))
		require.NoError(t, err)
		dut := graph.NewWeightedAuthorizationModelGraph()
		dut.AddNode("root", "root", graph.SpecificTypeAndRelation)
		dut.AddNode("dut", graph.IntersectionOperator, graph.OperatorNode)

		dut.AddEdge("root", "dut", graph.RewriteEdge, "", "", []string{})

		typeSystem.authzWeightedGraph = dut
		rootNode, ok := dut.GetNodeByID("root")
		require.True(t, ok)
		rootEdges, ok := typeSystem.authzWeightedGraph.GetEdgesFromNode(rootNode)
		require.True(t, ok)
		require.Len(t, rootEdges, 1)
		_, err = typeSystem.ConstructUserset(rootEdges[0], "user")
		require.Error(t, err)
	})
	t.Run("operator_children_error", func(t *testing.T) {
		model := `
		model
			schema 1.1
		type dont_care
		`
		typeSystem, err := New(testutils.MustTransformDSLToProtoWithID(model))
		require.NoError(t, err)
		dut := graph.NewWeightedAuthorizationModelGraph()
		dut.AddNode("root", "root", graph.SpecificTypeAndRelation)
		dut.AddNode("dut", graph.IntersectionOperator, graph.OperatorNode)
		dut.AddNode("child1", "child1", graph.SpecificTypeAndRelation)
		dut.AddNode("child2", "child2", -1) // bad node type

		dut.AddEdge("root", "dut", graph.RewriteEdge, "", "", []string{})
		dut.AddEdge("dut", "child1", graph.RewriteEdge, "", "", []string{})
		dut.AddEdge("dut", "child2", graph.RewriteEdge, "", "", []string{})

		typeSystem.authzWeightedGraph = dut
		rootNode, ok := dut.GetNodeByID("root")
		require.True(t, ok)
		rootEdges, ok := typeSystem.authzWeightedGraph.GetEdgesFromNode(rootNode)
		require.True(t, ok)
		require.Len(t, rootEdges, 1)
		_, err = typeSystem.ConstructUserset(rootEdges[0], "user")
		require.Error(t, err)
	})
}
func TestGetGroupedEdges(t *testing.T) {
	t.Run("group_direct_assign_edges", func(t *testing.T) {
		model := `
		model
			schema 1.1
		type user
		type team
			relations
				define member: [user]
		type group
			relations
				define allowed: [user]
				define member: [user:*, team#member] and allowed
		`
		typeSystem, err := New(testutils.MustTransformDSLToProtoWithID(model))
		require.NoError(t, err)
		rootNode, ok := typeSystem.authzWeightedGraph.GetNodeByID("group#member")
		require.True(t, ok)
		rootEdges, ok := typeSystem.authzWeightedGraph.GetEdgesFromNode(rootNode)
		require.True(t, ok)
		require.Len(t, rootEdges, 1)
		intersectionNode := rootEdges[0].GetTo()
		require.NotNil(t, intersectionNode)
		require.Equal(t, graph.IntersectionOperator, rootEdges[0].GetTo().GetLabel())
		intersectionEdges, ok := typeSystem.authzWeightedGraph.GetEdgesFromNode(intersectionNode)
		require.True(t, ok)
		require.Len(t, intersectionEdges, 3)
		groupedEdges := GetGroupedEdges(intersectionEdges, "user")
		require.Len(t, groupedEdges, 2)
		_, ok = groupedEdges[directEdgesKey]
		require.True(t, ok)
	})
	t.Run("group_multiple_ttus", func(t *testing.T) {
		model := `
		model
			schema 1.1
		type user
		type team
			relations
				define member: [user]
		type cell
			relations
				define member: [user]
		type org
			relations
				define member: [user]
		type other
			relations
				define owner: [user]
		type group
			relations
				define parent: [team, cell, org]
				define other: [other]
				define allowed: [user]
				define member: owner from other and allowed and member from parent
		`
		typeSystem, err := New(testutils.MustTransformDSLToProtoWithID(model))
		require.NoError(t, err)
		rootNode, ok := typeSystem.authzWeightedGraph.GetNodeByID("group#member")
		require.True(t, ok)
		rootEdges, ok := typeSystem.authzWeightedGraph.GetEdgesFromNode(rootNode)
		require.True(t, ok)
		require.Len(t, rootEdges, 1)
		intersectionNode := rootEdges[0].GetTo()
		require.NotNil(t, intersectionNode)
		require.Equal(t, graph.IntersectionOperator, rootEdges[0].GetTo().GetLabel())
		intersectionEdges, ok := typeSystem.authzWeightedGraph.GetEdgesFromNode(intersectionNode)
		require.True(t, ok)
		require.Len(t, intersectionEdges, 5)
		groupedEdges := GetGroupedEdges(intersectionEdges, "user")
		require.Len(t, groupedEdges, 3)
		_, ok = groupedEdges[directEdgesKey]
		require.False(t, ok)
		_, ok = groupedEdges["group#other#owner"]
		require.True(t, ok)
		_, ok = groupedEdges["group#parent#member"]
		require.True(t, ok)
	})
}<|MERGE_RESOLUTION|>--- conflicted
+++ resolved
@@ -197,8 +197,6 @@
 	})
 
 	t.Run("nested_operator", func(t *testing.T) {
-<<<<<<< HEAD
-=======
 		model := `
 			model
 				schema 1.1
@@ -264,7 +262,6 @@
 	})
 
 	t.Run("ttu_multiple_parent_weights", func(t *testing.T) {
->>>>>>> 0c1d215f
 		model := `
 			model
 				schema 1.1
@@ -304,29 +301,6 @@
 		require.Len(t, comparator.SiblingEdges[0], 3)
 	})
 
-<<<<<<< HEAD
-	t.Run("error_non_intersection_node", func(t *testing.T) {
-		model := `
-		model
-			schema 1.1
-		type user
-		type user2
-		type group
-			relations
-				define allowed: [user]
-				define member: [user] and allowed
-				define other: [user2]
-		`
-		typeSystem, err := New(testutils.MustTransformDSLToProtoWithID(model))
-		require.NoError(t, err)
-		currentNode, ok := typeSystem.authzWeightedGraph.GetNodeByID("group#other")
-		require.True(t, ok)
-
-		actualIntersectionEdges, ok := typeSystem.authzWeightedGraph.GetEdgesFromNode(currentNode)
-		require.True(t, ok)
-		_, err = GetEdgesForIntersection(actualIntersectionEdges, "user")
-		require.Error(t, err)
-=======
 	t.Run("ttu_multiple_with_lowest_weight", func(t *testing.T) {
 		model := `
 			model
@@ -368,7 +342,6 @@
 		require.Equal(t, graph.DirectEdge, comparator.SiblingEdges[0][0].GetEdgeType())
 		require.Len(t, comparator.SiblingEdges[0], 1)
 		require.Equal(t, "adhoc#member", comparator.SiblingEdges[0][0].GetTo().GetUniqueLabel())
->>>>>>> 0c1d215f
 	})
 }
 
