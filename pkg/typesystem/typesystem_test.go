--- conflicted
+++ resolved
@@ -3000,11 +3000,7 @@
 			expectError:              false,
 		},
 		{
-<<<<<<< HEAD
-			name: "complex_userset_intersection",
-=======
 			name: "complex_userset_union",
->>>>>>> cace22d8
 			model: `
 						model
 							schema 1.1
@@ -3024,11 +3020,7 @@
 			expectError:              false,
 		},
 		{
-<<<<<<< HEAD
-			name: "complex_userset_union",
-=======
 			name: "complex_userset_intersection",
->>>>>>> cace22d8
 			model: `
 						model
 							schema 1.1
@@ -3213,12 +3205,8 @@
 	for _, test := range tests {
 		t.Run(test.name, func(t *testing.T) {
 			model := testutils.MustTransformDSLToProtoWithID(test.model)
-<<<<<<< HEAD
-			typeSystem := New(model)
-=======
 			typeSystem, err := NewAndValidate(context.Background(), model)
 			require.NoError(t, err)
->>>>>>> cace22d8
 			result, err := typeSystem.ResolvesExclusivelyToDirectlyAssignable(test.relationReferences)
 			if test.expectError {
 				require.Error(t, err)
@@ -3261,30 +3249,18 @@
 			expectError:              false,
 		},
 		{
-<<<<<<< HEAD
-			name: "complex_tupleset_relation_intersection",
-=======
 			name: "complex_tupleset_relation_union",
->>>>>>> cace22d8
 			model: `
 						model
 							schema 1.1
 						type user
 						type group
 							relations
-<<<<<<< HEAD
-								define member: [user]
-						type folder
-							relations
-								define otherParent: [user]
-								define parent: [group] or otherParent
-=======
 								define owner: [user]
 								define member: [user] or owner
 						type folder
 							relations
 								define parent: [group]
->>>>>>> cace22d8
 								define viewer: member from parent
 					`,
 			objectType:               "folder",
@@ -3294,30 +3270,18 @@
 			expectError:              false,
 		},
 		{
-<<<<<<< HEAD
-			name: "complex_tupleset_relation_union",
-=======
 			name: "complex_tupleset_relation_intersection",
->>>>>>> cace22d8
 			model: `
 						model
 							schema 1.1
 						type user
 						type group
 							relations
-<<<<<<< HEAD
-								define member: [user]
-						type folder
-							relations
-								define otherParent: [user]
-								define parent: [group] and otherParent
-=======
 								define owner: [user]
 								define member: [user] and owner
 						type folder
 							relations
 								define parent: [group]
->>>>>>> cace22d8
 								define viewer: member from parent
 					`,
 			objectType:               "folder",
@@ -3332,14 +3296,6 @@
 						model
 							schema 1.1
 						type user
-<<<<<<< HEAD
-						type group
-							relations
-								define member: [user]
-						type folder
-							relations
-								define parent: [group, group:*]
-=======
 
 						type group
 							relations
@@ -3347,7 +3303,6 @@
 						type folder
 							relations
 								define parent: [group]
->>>>>>> cace22d8
 								define viewer: member from parent
 					`,
 			objectType:               "folder",
@@ -3364,17 +3319,10 @@
 						type user
 						type group
 							relations
-<<<<<<< HEAD
-								define member: [user]
-						type folder
-							relations
-								define parent: [group, folder#parent]
-=======
 								define member: [user, group#member]
 						type folder
 							relations
 								define parent: [group]
->>>>>>> cace22d8
 								define viewer: member from parent
 					`,
 			objectType:               "folder",
@@ -3627,14 +3575,9 @@
 	for _, test := range tests {
 		t.Run(test.name, func(t *testing.T) {
 			model := testutils.MustTransformDSLToProtoWithID(test.model)
-<<<<<<< HEAD
-			typeSystem := New(model)
-			result, err := typeSystem.TTUResolvesExclusivelyToDirectlyAssignable(test.objectType, test.tuplesetRelation, test.computedRelation)
-=======
 			typesys, err := NewAndValidate(context.Background(), model)
 			require.NoError(t, err)
 			result, err := typesys.TTUResolvesExclusivelyToDirectlyAssignable(test.objectType, test.tuplesetRelation, test.computedRelation)
->>>>>>> cace22d8
 			if test.expectError {
 				require.Error(t, err)
 			} else {
