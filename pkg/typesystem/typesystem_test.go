--- conflicted
+++ resolved
@@ -4197,11 +4197,7 @@
 			objectType: "wallet",
 			relation:   "can_write",
 			userType:   "driver",
-<<<<<<< HEAD
-			expected:   true,
-=======
 			expected:   false, // resource#can_write is greater than weight 2
->>>>>>> cc3d2905
 		},
 	}
 	for _, test := range tests {
@@ -4211,18 +4207,7 @@
 			require.NoError(t, err)
 			directlyRelated, err := typeSystem.GetDirectlyRelatedUserTypes(test.objectType, test.relation)
 			require.NoError(t, err)
-<<<<<<< HEAD
-			var result bool
-			for _, userset := range directlyRelated {
-				res := typeSystem.UsersetUseWeight2Resolver(test.objectType, test.relation, test.userType, userset)
-				if res == true {
-					result = res
-				}
-			}
-
-=======
 			result := typeSystem.UsersetUseWeight2Resolvers(test.objectType, test.relation, test.userType, directlyRelated)
->>>>>>> cc3d2905
 			require.Equal(t, test.expected, result)
 		})
 	}
