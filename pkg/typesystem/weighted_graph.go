--- conflicted
+++ resolved
@@ -77,24 +77,11 @@
 		}
 	}
 
-<<<<<<< HEAD
-	for edgeNum, edge := range nonDirectEdges {
-		if weight, _ := edge.GetWeight(sourceType); weight < lowestWeight || (edgeNum == 0 && len(directEdges) == 0) {
-			// in the case of the first edge, we need to initialize as the least weight
-			// for other edges to compare against it.
-			// For non-first edges, only replace if it has the lowest weight.
-			lowestEdge = edge
-			lowestWeight = weight
-			directEdgesAreLowest = false
-		}
-	}
-=======
 	return IntersectionEdges{
 		LowestEdges:  groupedEdges[lowestKey],
 		SiblingEdges: siblingEdges,
 	}, nil
 }
->>>>>>> 0c1d215f
 
 // GetGroupedEdges groups edges for direct edge or TTU edges by their type and parent relation.
 // Other edge types are treated individually.
@@ -103,10 +90,6 @@
 	groupedEdges := make(map[string][]*graph.WeightedAuthorizationModelEdge, len(edges))
 
 	for _, edge := range edges {
-<<<<<<< HEAD
-		if edge.GetEdgeType() != graph.DirectEdge && edge != lowestEdge {
-			siblings = append(siblings, edge)
-=======
 		_, ok := edge.GetWeight(sourceType)
 		if !ok {
 			// Skip edges that don't have a path to the source type
@@ -123,7 +106,6 @@
 		default:
 			// Other edge types are treated individually
 			key = "other_" + ulid.Make().String()
->>>>>>> 0c1d215f
 		}
 
 		groupedEdges[key] = append(groupedEdges[key], edge)
