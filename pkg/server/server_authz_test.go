--- conflicted
+++ resolved
@@ -507,67 +507,6 @@
 	})
 }
 
-<<<<<<< HEAD
-func TestCheckAuthzListStores(t *testing.T) {
-	t.Cleanup(func() {
-		goleak.VerifyNone(t)
-	})
-	ds := memory.New()
-	t.Cleanup(ds.Close)
-
-	t.Run("checkAuthzListStores_no_authz", func(t *testing.T) {
-		openfga := MustNewServerWithOpts(
-			WithDatastore(ds),
-		)
-		t.Cleanup(openfga.Close)
-
-		_, err := openfga.checkAuthzListStores(context.Background())
-		require.NoError(t, err)
-	})
-
-	t.Run("checkAuthzListStores_with_authz", func(t *testing.T) {
-		openfga := MustNewServerWithOpts(
-			WithDatastore(ds),
-		)
-		t.Cleanup(openfga.Close)
-
-		clientID := "validclientid"
-		settings := newSetupAuthzModelAndTuples(t, openfga, clientID)
-
-		openfga.authorizer = authz.NewAuthorizer(&authz.Config{StoreID: settings.root.id, ModelID: settings.root.modelID}, openfga, openfga.logger)
-
-		t.Run("error_with_no_client_id_found", func(t *testing.T) {
-			_, err := openfga.checkAuthzListStores(context.Background())
-			require.Error(t, err)
-			require.Equal(t, "rpc error: code = Internal desc = client ID not found in context", err.Error())
-		})
-
-		t.Run("error_with_empty_client_id", func(t *testing.T) {
-			ctx := authcontext.ContextWithAuthClaims(context.Background(), &authcontext.AuthClaims{ClientID: ""})
-			_, err := openfga.checkAuthzListStores(ctx)
-			require.Error(t, err)
-			require.Equal(t, "rpc error: code = Internal desc = client ID not found in context", err.Error())
-		})
-
-		t.Run("error_check_when_not_authorized", func(t *testing.T) {
-			ctx := authcontext.ContextWithAuthClaims(context.Background(), &authcontext.AuthClaims{ClientID: clientID})
-			_, err := openfga.checkAuthzListStores(ctx)
-			require.Error(t, err)
-			require.Equal(t, "rpc error: code = Code(403) desc = the principal is not authorized to perform the action", err.Error())
-		})
-
-		t.Run("authz_is_valid", func(t *testing.T) {
-			ctx := authcontext.ContextWithAuthClaims(context.Background(), &authcontext.AuthClaims{ClientID: clientID})
-			settings.writeHelper(ctx, t, settings.root.id, settings.root.modelID, tuple.NewTupleKey("system:fga", authz.CanCallListStores, fmt.Sprintf("application:%s", settings.clientID)))
-
-			_, err := openfga.checkAuthzListStores(ctx)
-			require.NoError(t, err)
-		})
-	})
-}
-
-=======
->>>>>>> ceda9d5c
 func TestCheckCreateStoreAuthz(t *testing.T) {
 	t.Cleanup(func() {
 		goleak.VerifyNone(t)
@@ -1559,82 +1498,4 @@
 			require.Equal(t, settings.test.id, getStoreResponse.GetId())
 		})
 	})
-<<<<<<< HEAD
-}
-
-func TestListStores(t *testing.T) {
-	t.Cleanup(func() {
-		goleak.VerifyNone(t)
-	})
-	ds := memory.New()
-	t.Cleanup(ds.Close)
-
-	t.Run("listStores_no_authz_should_succeed", func(t *testing.T) {
-		openfga := MustNewServerWithOpts(
-			WithDatastore(ds),
-		)
-		t.Cleanup(openfga.Close)
-
-		clientID := "validclientid"
-
-		settings := newSetupAuthzModelAndTuples(t, openfga, clientID)
-
-		getStoreResponse, err := openfga.ListStores(context.Background(), &openfgav1.ListStoresRequest{
-			PageSize: wrapperspb.Int32(50),
-		})
-		require.NoError(t, err)
-		require.Equal(t, "", getStoreResponse.GetContinuationToken())
-		require.Len(t, getStoreResponse.GetStores(), 2)
-		require.Equal(t, settings.root.id, getStoreResponse.GetStores()[0].GetId())
-		require.Equal(t, settings.test.id, getStoreResponse.GetStores()[1].GetId())
-	})
-
-	t.Run("listStores_with_authz", func(t *testing.T) {
-		openfga := MustNewServerWithOpts(
-			WithDatastore(ds),
-		)
-		t.Cleanup(openfga.Close)
-
-		clientID := "validclientid"
-		settings := newSetupAuthzModelAndTuples(t, openfga, clientID)
-
-		_, err := openfga.CreateStore(context.Background(), &openfgav1.CreateStoreRequest{
-			Name: "test store 3",
-		})
-		require.NoError(t, err)
-		testStore4, err := openfga.CreateStore(context.Background(), &openfgav1.CreateStoreRequest{
-			Name: "test store 4",
-		})
-		require.NoError(t, err)
-
-		openfga.authorizer = authz.NewAuthorizer(&authz.Config{StoreID: settings.root.id, ModelID: settings.root.modelID}, openfga, openfga.logger)
-
-		t.Run("error_when_CheckAuthz_errors", func(t *testing.T) {
-			ctx := authcontext.ContextWithAuthClaims(context.Background(), &authcontext.AuthClaims{ClientID: clientID})
-			_, err := openfga.ListStores(ctx, &openfgav1.ListStoresRequest{
-				PageSize: wrapperspb.Int32(50),
-			})
-			require.Error(t, err)
-			require.Equal(t, "rpc error: code = Code(403) desc = the principal is not authorized to perform the action", err.Error())
-		})
-
-		t.Run("successfully_call_listStores", func(t *testing.T) {
-			ctx := authcontext.ContextWithAuthClaims(context.Background(), &authcontext.AuthClaims{ClientID: clientID})
-			settings.writeHelper(ctx, t, settings.root.id, settings.root.modelID, tuple.NewTupleKey("system:fga", authz.CanCallListStores, fmt.Sprintf("application:%s", settings.clientID)))
-			settings.addAuthForRelation(ctx, t, authz.CanCallGetStore)
-			settings.writeHelper(ctx, t, settings.root.id, settings.root.modelID, tuple.NewTupleKey(fmt.Sprintf("store:%s", testStore4.GetId()), authz.CanCallListObjects, fmt.Sprintf("application:%s", settings.clientID)))
-
-			getStoreResponse, err := openfga.ListStores(ctx, &openfgav1.ListStoresRequest{
-				PageSize: wrapperspb.Int32(50),
-			})
-
-			require.NoError(t, err)
-			require.Equal(t, "", getStoreResponse.GetContinuationToken())
-			require.Len(t, getStoreResponse.GetStores(), 2)
-			require.Equal(t, getStoreResponse.GetStores()[0].GetId(), settings.root.id)
-			require.Equal(t, getStoreResponse.GetStores()[1].GetId(), settings.test.id)
-		})
-	})
-=======
->>>>>>> ceda9d5c
 }