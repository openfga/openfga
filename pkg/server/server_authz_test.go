package server

import (
	"context"
	"fmt"
	"testing"

	"github.com/google/go-cmp/cmp"
	"github.com/oklog/ulid/v2"
	openfgav1 "github.com/openfga/api/proto/openfga/v1"
	language "github.com/openfga/language/pkg/go/transformer"
	"github.com/stretchr/testify/require"
	"go.uber.org/goleak"
	"google.golang.org/protobuf/testing/protocmp"
	"google.golang.org/protobuf/types/known/wrapperspb"

	"github.com/openfga/openfga/internal/authz"
	"github.com/openfga/openfga/pkg/authclaims"
	"github.com/openfga/openfga/pkg/storage/memory"
	"github.com/openfga/openfga/pkg/tuple"
	"github.com/openfga/openfga/pkg/typesystem"
)

type storeAndModel struct {
	id      string
	modelID string
}

type authzSettings struct {
	openfga  *Server
	clientID string
	rootData *storeAndModel
	testData *storeAndModel
}

const (
	rootStoreModel = `
		  model
			schema 1.1
		
		type system
			relations
			define can_call_create_stores: [application, application:*] or admin
			define can_call_list_stores: [application, application:*] or admin
			define admin: [application]
		
		type application
		
		type module
			relations
			define can_call_write: [application] or writer or writer from store
			define store: [store]
			define writer: [application]
		
		type store
			relations
			define system: [system]
			define creator: [application]
			define can_call_delete_store: [application] or admin
			define can_call_get_store: [application] or admin
			define can_call_check: [application] or reader
			define can_call_expand: [application] or reader
			define can_call_list_objects: [application] or reader
			define can_call_list_users: [application] or reader
			define can_call_read: [application] or reader
			define can_call_read_assertions: [application] or reader or model_writer
			define can_call_read_authorization_models: [application] or reader or model_writer
			define can_call_read_changes: [application] or reader
			define can_call_write: [application] or writer
			define can_call_write_assertions: [application] or model_writer
			define can_call_write_authorization_models: [application] or model_writer
			define model_writer: [application] or admin
			define reader: [application] or admin
			define writer: [application] or admin
			define admin: [application] or creator or admin from system
		`
	testStoreModel = `
			model
				schema 1.1

			type channel
			relations
				define commenter: [user, workspace#member] or writer
				define parent_workspace: [workspace]
				define writer: [user, workspace#member]

			type user

			type workspace
			relations
				define channels_admin: [user] or legacy_admin
				define guest: [user]
				define legacy_admin: [user]
				define member: [user] or legacy_admin or channels_admin
		`
	module1 = "module1"
)

func testStoreModelWithModule(module string) []*openfgav1.TypeDefinition {
	// Add a module to the test store
	typeDef := language.MustTransformDSLToProto(testStoreModel).GetTypeDefinitions()
	for _, td := range typeDef {
		if td.GetType() == "workspace" {
			td.Metadata.Module = module
		}
	}

	return typeDef
}

func newSetupAuthzModelAndTuples(t *testing.T, openfga *Server, clientID string) *authzSettings {
	rootStore, err := openfga.CreateStore(context.Background(), &openfgav1.CreateStoreRequest{Name: "root-store"})
	require.NoError(t, err)

	writeAuthzModelResp, err := openfga.WriteAuthorizationModel(context.Background(), &openfgav1.WriteAuthorizationModelRequest{
		StoreId:         rootStore.GetId(),
		TypeDefinitions: language.MustTransformDSLToProto(rootStoreModel).GetTypeDefinitions(),
		SchemaVersion:   typesystem.SchemaVersion1_1,
	})
	require.NoError(t, err)

	rootStoreModelID := writeAuthzModelResp.GetAuthorizationModelId()

	_, err = openfga.Write(context.Background(), &openfgav1.WriteRequest{
		StoreId:              rootStore.GetId(),
		AuthorizationModelId: rootStoreModelID,
		Writes: &openfgav1.WriteRequestWrites{
			TupleKeys: []*openfgav1.TupleKey{
				tuple.NewTupleKey(fmt.Sprintf("store:%s", rootStore.GetId()), "admin", fmt.Sprintf("application:%s", clientID)),
			},
		},
	})
	require.NoError(t, err)

	testStore, err := openfga.CreateStore(context.Background(), &openfgav1.CreateStoreRequest{Name: "test-store"})
	require.NoError(t, err)

	writeTestStoreAuthzModelResp, err := openfga.WriteAuthorizationModel(context.Background(), &openfgav1.WriteAuthorizationModelRequest{
		StoreId:         testStore.GetId(),
		TypeDefinitions: testStoreModelWithModule(module1),
		SchemaVersion:   typesystem.SchemaVersion1_1,
	})
	require.NoError(t, err)

	testStoreModelID := writeTestStoreAuthzModelResp.GetAuthorizationModelId()

	return &authzSettings{
		openfga:  openfga,
		clientID: clientID,
		rootData: &storeAndModel{id: rootStore.GetId(), modelID: rootStoreModelID},
		testData: &storeAndModel{id: testStore.GetId(), modelID: testStoreModelID},
	}
}

func (s *authzSettings) writeHelper(ctx context.Context, t *testing.T, storeID, modelID string, tuple *openfgav1.TupleKey) {
	_, err := s.openfga.Write(ctx, &openfgav1.WriteRequest{
<<<<<<< HEAD
		StoreId:              storeID,
		AuthorizationModelId: modelID,
		Writes: &openfgav1.WriteRequestWrites{
			TupleKeys: []*openfgav1.TupleKey{
				tuple,
=======
		StoreId:              s.rootData.id,
		AuthorizationModelId: s.rootData.modelID,
		Writes: &openfgav1.WriteRequestWrites{
			TupleKeys: []*openfgav1.TupleKey{
				tuple.NewTupleKey(fmt.Sprintf("store:%s", s.testData.id), authzRelation, fmt.Sprintf("application:%s", s.clientID)),
>>>>>>> d6f522b6
			},
		},
	})
	require.NoError(t, err)

	t.Cleanup(func() {
		_, err := s.openfga.Write(ctx, &openfgav1.WriteRequest{
			StoreId:              storeID,
			AuthorizationModelId: modelID,
			Deletes: &openfgav1.WriteRequestDeletes{
				TupleKeys: []*openfgav1.TupleKeyWithoutCondition{
					{
						User:     tuple.GetUser(),
						Relation: tuple.GetRelation(),
						Object:   tuple.GetObject(),
					},
				},
			},
		})
		require.NoError(t, err)
	})
}

func (s *authzSettings) addAuthForRelation(ctx context.Context, t *testing.T, authzRelation string) {
	tuple := tuple.NewTupleKey(fmt.Sprintf("store:%s", s.test.id), authzRelation, fmt.Sprintf("application:%s", s.clientID))

	s.writeHelper(ctx, t, s.root.id, s.root.modelID, tuple)
}

func TestListObjects(t *testing.T) {
	t.Cleanup(func() {
		goleak.VerifyNone(t)
	})
	ds := memory.New()
	t.Cleanup(ds.Close)

	t.Run("list_objects_no_authz", func(t *testing.T) {
		openfga := MustNewServerWithOpts(
			WithDatastore(ds),
		)
		t.Cleanup(openfga.Close)

		clientID := "validclientid"
		settings := newSetupAuthzModelAndTuples(t, openfga, clientID)

		_, err := openfga.Write(context.Background(), &openfgav1.WriteRequest{
			StoreId:              settings.rootData.id,
			AuthorizationModelId: settings.rootData.modelID,
			Writes: &openfgav1.WriteRequestWrites{
				TupleKeys: []*openfgav1.TupleKey{
					tuple.NewTupleKey(fmt.Sprintf("store:%s", settings.testData.id), authz.CanCallGetStore, fmt.Sprintf("application:%s", clientID)),
				},
			},
		})
		require.NoError(t, err)

		_, err = openfga.ListObjects(context.Background(), &openfgav1.ListObjectsRequest{
			StoreId:              settings.testData.id,
			AuthorizationModelId: settings.testData.modelID,
			Type:                 "workspace",
			Relation:             "guest",
			User:                 "user:ben",
		})
		require.NoError(t, err)
	})

	t.Run("list_objects_with_authz", func(t *testing.T) {
		openfga := MustNewServerWithOpts(
			WithDatastore(ds),
		)
		t.Cleanup(openfga.Close)

		clientID := "validclientid"
		settings := newSetupAuthzModelAndTuples(t, openfga, clientID)
		_, err := openfga.Write(context.Background(), &openfgav1.WriteRequest{
			StoreId:              settings.testData.id,
			AuthorizationModelId: settings.testData.modelID,
			Writes: &openfgav1.WriteRequestWrites{
				TupleKeys: []*openfgav1.TupleKey{
					tuple.NewTupleKey("workspace:1", "guest", "user:ben"),
				},
			},
		})
		require.NoError(t, err)

		openfga.authorizer = authz.NewAuthorizer(&authz.Config{StoreID: settings.rootData.id, ModelID: settings.rootData.modelID}, openfga, openfga.logger)

		t.Run("error_when_CheckAuthz_errors", func(t *testing.T) {
			ctx := authclaims.ContextWithAuthClaims(context.Background(), &authclaims.AuthClaims{ClientID: clientID})
			_, err := openfga.ListObjects(ctx, &openfgav1.ListObjectsRequest{
				StoreId:              settings.testData.id,
				AuthorizationModelId: settings.testData.modelID,
				Type:                 "workspace",
				Relation:             "guest",
				User:                 "user:ben",
			})
			require.Error(t, err)
			require.Equal(t, "rpc error: code = Code(403) desc = the principal is not authorized to perform the action", err.Error())
		})

		t.Run("successfully_call_list_objects", func(t *testing.T) {
			ctx := authclaims.ContextWithAuthClaims(context.Background(), &authclaims.AuthClaims{ClientID: clientID})
			settings.addAuthForRelation(ctx, t, authz.CanCallListObjects)

			listObjectsResponse, err := openfga.ListObjects(ctx, &openfgav1.ListObjectsRequest{
				StoreId:              settings.testData.id,
				AuthorizationModelId: settings.testData.modelID,
				Type:                 "workspace",
				Relation:             "guest",
				User:                 "user:ben",
			})
			require.NoError(t, err)

			require.Equal(t, []string{"workspace:1"}, listObjectsResponse.GetObjects())
		})
	})
}

func TestStreamedListObjects(t *testing.T) {
	t.Cleanup(func() {
		goleak.VerifyNone(t)
	})
	ds := memory.New()
	t.Cleanup(ds.Close)

	t.Run("streamed_list_objects_no_authz", func(t *testing.T) {
		openfga := MustNewServerWithOpts(
			WithDatastore(ds),
		)
		t.Cleanup(openfga.Close)

		clientID := "validclientid"
		settings := newSetupAuthzModelAndTuples(t, openfga, clientID)

		err := openfga.StreamedListObjects(&openfgav1.StreamedListObjectsRequest{
			StoreId:              settings.testData.id,
			AuthorizationModelId: settings.testData.modelID,
			Type:                 "workspace",
			Relation:             "guest",
			User:                 "user:ben",
		}, NewMockStreamServer(context.Background()))
		require.NoError(t, err)
	})

	t.Run("streamed_list_objects_with_authz", func(t *testing.T) {
		openfga := MustNewServerWithOpts(
			WithDatastore(ds),
		)
		t.Cleanup(openfga.Close)
		clientID := "validclientid"
		settings := newSetupAuthzModelAndTuples(t, openfga, clientID)
		_, err := openfga.Write(context.Background(), &openfgav1.WriteRequest{
			StoreId:              settings.testData.id,
			AuthorizationModelId: settings.testData.modelID,
			Writes: &openfgav1.WriteRequestWrites{
				TupleKeys: []*openfgav1.TupleKey{
					tuple.NewTupleKey("workspace:1", "guest", "user:ben"),
				},
			},
		})
		require.NoError(t, err)

		openfga.authorizer = authz.NewAuthorizer(&authz.Config{StoreID: settings.rootData.id, ModelID: settings.rootData.modelID}, openfga, openfga.logger)

		t.Run("error_when_CheckAuthz_errors", func(t *testing.T) {
			ctx := authclaims.ContextWithAuthClaims(context.Background(), &authclaims.AuthClaims{ClientID: clientID})
			server := NewMockStreamServer(ctx)
			err = openfga.StreamedListObjects(&openfgav1.StreamedListObjectsRequest{
				StoreId:              settings.testData.id,
				AuthorizationModelId: settings.testData.modelID,
				Type:                 "workspace",
				Relation:             "guest",
				User:                 "user:ben",
			}, server)
			require.Error(t, err)

			require.Equal(t, "rpc error: code = Code(403) desc = the principal is not authorized to perform the action", err.Error())
		})

		t.Run("successfully_call_streamed_list_objects", func(t *testing.T) {
			ctx := authclaims.ContextWithAuthClaims(context.Background(), &authclaims.AuthClaims{ClientID: clientID})
			settings.addAuthForRelation(ctx, t, authz.CanCallListObjects)

			server := NewMockStreamServer(ctx)
			err = openfga.StreamedListObjects(&openfgav1.StreamedListObjectsRequest{
				StoreId:              settings.testData.id,
				AuthorizationModelId: settings.testData.modelID,
				Type:                 "workspace",
				Relation:             "guest",
				User:                 "user:ben",
			}, server)
			require.NoError(t, err)
		})
	})
}

func TestRead(t *testing.T) {
	t.Cleanup(func() {
		goleak.VerifyNone(t)
	})
	ds := memory.New()
	t.Cleanup(ds.Close)

	t.Run("read_no_authz", func(t *testing.T) {
		openfga := MustNewServerWithOpts(
			WithDatastore(ds),
		)
		t.Cleanup(openfga.Close)

		clientID := "validclientid"
		settings := newSetupAuthzModelAndTuples(t, openfga, clientID)

		_, err := openfga.Read(context.Background(), &openfgav1.ReadRequest{
			StoreId: settings.testData.id,
			TupleKey: &openfgav1.ReadRequestTupleKey{
				User:     "user:anne",
				Relation: "guest",
				Object:   "workspace:1",
			},
		})
		require.NoError(t, err)
	})

	t.Run("read_with_authz", func(t *testing.T) {
		openfga := MustNewServerWithOpts(
			WithDatastore(ds),
		)
		t.Cleanup(openfga.Close)

		clientID := "validclientid"
		settings := newSetupAuthzModelAndTuples(t, openfga, clientID)
		_, err := openfga.Write(context.Background(), &openfgav1.WriteRequest{
			StoreId:              settings.testData.id,
			AuthorizationModelId: settings.testData.modelID,
			Writes: &openfgav1.WriteRequestWrites{
				TupleKeys: []*openfgav1.TupleKey{
					tuple.NewTupleKey("workspace:1", "guest", "user:ben"),
				},
			},
		})
		require.NoError(t, err)

		openfga.authorizer = authz.NewAuthorizer(&authz.Config{StoreID: settings.rootData.id, ModelID: settings.rootData.modelID}, openfga, openfga.logger)

		t.Run("error_when_CheckAuthz_errors", func(t *testing.T) {
			ctx := authclaims.ContextWithAuthClaims(context.Background(), &authclaims.AuthClaims{ClientID: clientID})
			_, err := openfga.Read(ctx, &openfgav1.ReadRequest{
				StoreId: settings.testData.id,
				TupleKey: &openfgav1.ReadRequestTupleKey{
					User:     "user:ben",
					Relation: "guest",
					Object:   "workspace:1",
				},
			})
			require.Error(t, err)
			require.Equal(t, "rpc error: code = Code(403) desc = the principal is not authorized to perform the action", err.Error())
		})

		t.Run("successfully_call_read", func(t *testing.T) {
			ctx := authclaims.ContextWithAuthClaims(context.Background(), &authclaims.AuthClaims{ClientID: clientID})
			settings.addAuthForRelation(ctx, t, authz.CanCallRead)

			readResponse, err := openfga.Read(ctx, &openfgav1.ReadRequest{
				StoreId: settings.testData.id,
				TupleKey: &openfgav1.ReadRequestTupleKey{
					User:     "user:ben",
					Relation: "guest",
					Object:   "workspace:1",
				},
			})
			require.NoError(t, err)

			require.Len(t, readResponse.GetTuples(), 1)
			require.Equal(t, tuple.NewTupleKey("workspace:1", "guest", "user:ben"), readResponse.GetTuples()[0].GetKey())
		})
	})
}

func TestWrite(t *testing.T) {
	t.Cleanup(func() {
		goleak.VerifyNone(t)
	})
	ds := memory.New()
	t.Cleanup(ds.Close)

	t.Run("write_no_authz", func(t *testing.T) {
		openfga := MustNewServerWithOpts(
			WithDatastore(ds),
		)
		t.Cleanup(openfga.Close)

		clientID := "validclientid"
		settings := newSetupAuthzModelAndTuples(t, openfga, clientID)

		_, err := openfga.Write(context.Background(), &openfgav1.WriteRequest{
			StoreId:              settings.testData.id,
			AuthorizationModelId: settings.testData.modelID,
			Writes: &openfgav1.WriteRequestWrites{
				TupleKeys: []*openfgav1.TupleKey{
					tuple.NewTupleKey("workspace:1", "guest", "user:ben"),
				},
			},
		})
		require.NoError(t, err)
	})

	t.Run("write_with_authz", func(t *testing.T) {
		openfga := MustNewServerWithOpts(
			WithDatastore(ds),
		)
		t.Cleanup(openfga.Close)

		clientID := "validclientid"
		settings := newSetupAuthzModelAndTuples(t, openfga, clientID)

		openfga.authorizer = authz.NewAuthorizer(&authz.Config{StoreID: settings.rootData.id, ModelID: settings.rootData.modelID}, openfga, openfga.logger)

		t.Run("error_when_CheckAuthz_errors", func(t *testing.T) {
			ctx := authclaims.ContextWithAuthClaims(context.Background(), &authclaims.AuthClaims{ClientID: clientID})
			_, err := openfga.Write(ctx, &openfgav1.WriteRequest{
				StoreId:              settings.testData.id,
				AuthorizationModelId: settings.testData.modelID,
				Writes: &openfgav1.WriteRequestWrites{
					TupleKeys: []*openfgav1.TupleKey{
						tuple.NewTupleKey("workspace:1", "guest", "user:ben"),
					},
				},
			})
			require.Error(t, err)
			require.Equal(t, "rpc error: code = Code(403) desc = the principal is not authorized to perform the action", err.Error())
		})

		t.Run("successfully_call_write", func(t *testing.T) {
			ctx := authclaims.ContextWithAuthClaims(context.Background(), &authclaims.AuthClaims{ClientID: clientID})
			settings.addAuthForRelation(ctx, t, authz.CanCallWrite)

<<<<<<< HEAD
			settings.writeHelper(ctx, t, settings.test.id, settings.test.modelID, tuple.NewTupleKey("workspace:1", "guest", "user:ben"))
		})

		t.Run("successfully_call_write_for_module", func(t *testing.T) {
			ctx := authcontext.ContextWithAuthClaims(context.Background(), &authcontext.AuthClaims{ClientID: clientID})
			settings.writeHelper(ctx, t, settings.root.id, settings.root.modelID, tuple.NewTupleKey(fmt.Sprintf("module:%s|%s", settings.test.id, module1), authz.CanCallWrite, fmt.Sprintf("application:%s", clientID)))

			settings.writeHelper(ctx, t, settings.test.id, settings.test.modelID, tuple.NewTupleKey("workspace:1", "guest", "user:ben"))
=======
			_, err := openfga.Write(ctx, &openfgav1.WriteRequest{
				StoreId:              settings.testData.id,
				AuthorizationModelId: settings.testData.modelID,
				Writes: &openfgav1.WriteRequestWrites{
					TupleKeys: []*openfgav1.TupleKey{
						tuple.NewTupleKey("workspace:1", "guest", "user:ben"),
					},
				},
			})
			require.NoError(t, err)
>>>>>>> d6f522b6
		})
	})
}

func TestCheckCreateStoreAuthz(t *testing.T) {
	t.Cleanup(func() {
		goleak.VerifyNone(t)
	})
	ds := memory.New()
	t.Cleanup(ds.Close)

	t.Run("checkCreateStoreAuthz_no_authz", func(t *testing.T) {
		openfga := MustNewServerWithOpts(
			WithDatastore(ds),
		)
		t.Cleanup(openfga.Close)

		err := openfga.checkCreateStoreAuthz(context.Background())
		require.NoError(t, err)
	})

	t.Run("checkCreateStoreAuthz_with_authz", func(t *testing.T) {
		openfga := MustNewServerWithOpts(
			WithDatastore(ds),
		)
		t.Cleanup(openfga.Close)

		clientID := "validclientid"
		settings := newSetupAuthzModelAndTuples(t, openfga, clientID)

		openfga.authorizer = authz.NewAuthorizer(&authz.Config{StoreID: settings.rootData.id, ModelID: settings.rootData.modelID}, openfga, openfga.logger)

		t.Run("error_with_no_client_id_found", func(t *testing.T) {
			err := openfga.checkCreateStoreAuthz(context.Background())
			require.Error(t, err)
			require.Equal(t, "rpc error: code = Internal desc = client ID not found in context", err.Error())
		})

		t.Run("error_with_empty_client_id", func(t *testing.T) {
			ctx := authclaims.ContextWithAuthClaims(context.Background(), &authclaims.AuthClaims{ClientID: ""})
			err := openfga.checkCreateStoreAuthz(ctx)
			require.Error(t, err)
			require.Equal(t, "rpc error: code = Internal desc = client ID not found in context", err.Error())
		})

		t.Run("error_check_when_not_authorized", func(t *testing.T) {
			ctx := authclaims.ContextWithAuthClaims(context.Background(), &authclaims.AuthClaims{ClientID: clientID})
			err := openfga.checkCreateStoreAuthz(ctx)
			require.Error(t, err)
			require.Equal(t, "rpc error: code = Code(403) desc = the principal is not authorized to perform the action", err.Error())
		})

		t.Run("authz_is_valid", func(t *testing.T) {
<<<<<<< HEAD
			ctx := authcontext.ContextWithAuthClaims(context.Background(), &authcontext.AuthClaims{ClientID: clientID})
			settings.writeHelper(ctx, t, settings.root.id, settings.root.modelID, tuple.NewTupleKey("system:fga", authz.CanCallCreateStore, fmt.Sprintf("application:%s", settings.clientID)))
=======
			ctx := authclaims.ContextWithAuthClaims(context.Background(), &authclaims.AuthClaims{ClientID: clientID})
			_, err := settings.openfga.Write(ctx, &openfgav1.WriteRequest{
				StoreId:              settings.rootData.id,
				AuthorizationModelId: settings.rootData.modelID,
				Writes: &openfgav1.WriteRequestWrites{
					TupleKeys: []*openfgav1.TupleKey{
						tuple.NewTupleKey("system:fga", authz.CanCallCreateStore, fmt.Sprintf("application:%s", settings.clientID)),
					},
				},
			})
			require.NoError(t, err)
>>>>>>> d6f522b6

			err := openfga.checkCreateStoreAuthz(ctx)
			require.NoError(t, err)
		})
	})
}

func TestCheckAuthz(t *testing.T) {
	t.Cleanup(func() {
		goleak.VerifyNone(t)
	})
	ds := memory.New()
	t.Cleanup(ds.Close)

	t.Run("check_no_authz", func(t *testing.T) {
		openfga := MustNewServerWithOpts(
			WithDatastore(ds),
		)
		t.Cleanup(openfga.Close)

		storeID := ulid.Make().String()

		err := openfga.checkAuthz(context.Background(), storeID, authz.Check)
		require.NoError(t, err)
	})

	t.Run("check_with_authz", func(t *testing.T) {
		openfga := MustNewServerWithOpts(
			WithDatastore(ds),
		)
		t.Cleanup(openfga.Close)

		clientID := "validclientid"
		settings := newSetupAuthzModelAndTuples(t, openfga, clientID)

		openfga.authorizer = authz.NewAuthorizer(&authz.Config{StoreID: settings.rootData.id, ModelID: settings.rootData.modelID}, openfga, openfga.logger)

		t.Run("with_SkipAuthzCheckFromContext_set", func(t *testing.T) {
			fmt.Printf("%v", openfga.authorizer)
			ctx := authclaims.ContextWithSkipAuthzCheck(context.Background(), true)

			err := openfga.checkAuthz(ctx, settings.testData.id, authz.Check)
			require.NoError(t, err)
		})

		t.Run("error_with_no_client_id_found", func(t *testing.T) {
			err := openfga.checkAuthz(context.Background(), settings.testData.id, authz.Check)
			require.Error(t, err)
			require.Equal(t, "rpc error: code = Internal desc = client ID not found in context", err.Error())
		})

		t.Run("error_with_empty_client_id", func(t *testing.T) {
			ctx := authclaims.ContextWithAuthClaims(context.Background(), &authclaims.AuthClaims{ClientID: ""})
			err := openfga.checkAuthz(ctx, settings.testData.id, authz.Check)
			require.Error(t, err)
			require.Equal(t, "rpc error: code = Internal desc = client ID not found in context", err.Error())
		})

		t.Run("error_when_authorized_errors", func(t *testing.T) {
			ctx := authclaims.ContextWithAuthClaims(context.Background(), &authclaims.AuthClaims{ClientID: "ID"})
			err := openfga.checkAuthz(ctx, settings.testData.id, "invalid api method")
			require.Error(t, err)
			require.Equal(t, authz.ErrUnknownAPIMethod.Error(), err.Error())
		})

		t.Run("error_check_when_not_authorized", func(t *testing.T) {
			ctx := authclaims.ContextWithAuthClaims(context.Background(), &authclaims.AuthClaims{ClientID: clientID})
			err := openfga.checkAuthz(ctx, settings.testData.id, authz.Check)
			require.Error(t, err)
			require.Equal(t, "rpc error: code = Code(403) desc = the principal is not authorized to perform the action", err.Error())
		})

		t.Run("authz_is_valid", func(t *testing.T) {
			ctx := authclaims.ContextWithAuthClaims(context.Background(), &authclaims.AuthClaims{ClientID: clientID})
			settings.addAuthForRelation(ctx, t, authz.CanCallCheck)

			err := openfga.checkAuthz(ctx, settings.testData.id, authz.Check)
			require.NoError(t, err)
		})
	})
}

func TestCheckWriteAuthz(t *testing.T) {
	t.Cleanup(func() {
		goleak.VerifyNone(t)
	})
	ds := memory.New()
	t.Cleanup(ds.Close)

	model := &openfgav1.AuthorizationModel{
		SchemaVersion:   typesystem.SchemaVersion1_1,
		TypeDefinitions: testStoreModelWithModule(module1),
	}
	typesys := typesystem.New(model)

	t.Run("checkWriteAuthz_no_authz", func(t *testing.T) {
		openfga := MustNewServerWithOpts(
			WithDatastore(ds),
		)
		t.Cleanup(openfga.Close)

		err := openfga.checkWriteAuthz(context.Background(), &openfgav1.WriteRequest{
			StoreId: "store-id",
			Deletes: &openfgav1.WriteRequestDeletes{
				TupleKeys: []*openfgav1.TupleKeyWithoutCondition{
					{Object: "folder-with-module:2", Relation: "viewer", User: "user:jon"},
				},
			},
		}, typesys)
		require.NoError(t, err)
	})

	t.Run("checkWriteAuthz_with_authz", func(t *testing.T) {
		openfga := MustNewServerWithOpts(
			WithDatastore(ds),
		)
		t.Cleanup(openfga.Close)

		clientID := "validclientid"
		settings := newSetupAuthzModelAndTuples(t, openfga, clientID)

		openfga.authorizer = authz.NewAuthorizer(&authz.Config{StoreID: settings.root.id, ModelID: settings.root.modelID}, openfga, openfga.logger)

		t.Run("error_when_GetModulesForWriteRequest_errors", func(t *testing.T) {
			err := openfga.checkWriteAuthz(context.Background(), &openfgav1.WriteRequest{
				StoreId: settings.test.id,
				Deletes: &openfgav1.WriteRequestDeletes{
					TupleKeys: []*openfgav1.TupleKeyWithoutCondition{
						{Object: "unknown:2", Relation: "viewer", User: "user:jon"},
					},
				},
			}, typesys)
			require.Error(t, err)
		})

		t.Run("error_when_checkAuthz_errors", func(t *testing.T) {
			ctx := authcontext.ContextWithAuthClaims(context.Background(), &authcontext.AuthClaims{ClientID: clientID})
			err := openfga.checkWriteAuthz(ctx, &openfgav1.WriteRequest{
				StoreId: settings.test.id,
				Deletes: &openfgav1.WriteRequestDeletes{
					TupleKeys: []*openfgav1.TupleKeyWithoutCondition{
						{Object: "workspace:2", Relation: "guest", User: "user:jon"},
					},
				},
			}, typesys)
			require.Error(t, err)
			require.Equal(t, "rpc error: code = Code(403) desc = the principal is not authorized to perform the action", err.Error())
		})

		t.Run("authz_is_valid", func(t *testing.T) {
			ctx := authcontext.ContextWithAuthClaims(context.Background(), &authcontext.AuthClaims{ClientID: clientID})
			settings.writeHelper(ctx, t, settings.root.id, settings.root.modelID, tuple.NewTupleKey(fmt.Sprintf("module:%s|%s", settings.test.id, module1), authz.CanCallWrite, fmt.Sprintf("application:%s", clientID)))

			err := openfga.checkWriteAuthz(ctx, &openfgav1.WriteRequest{
				StoreId:              settings.test.id,
				AuthorizationModelId: settings.test.modelID,
				Deletes: &openfgav1.WriteRequestDeletes{
					TupleKeys: []*openfgav1.TupleKeyWithoutCondition{
						{Object: "workspace:2", Relation: "guest", User: "user:jon"},
					},
				},
			}, typesys)
			require.NoError(t, err)
		})
	})
}

func TestCheck(t *testing.T) {
	t.Cleanup(func() {
		goleak.VerifyNone(t)
	})
	ds := memory.New()
	t.Cleanup(ds.Close)

	t.Run("check_no_authz_should_succeed", func(t *testing.T) {
		openfga := MustNewServerWithOpts(
			WithDatastore(ds),
		)
		t.Cleanup(openfga.Close)

		clientID := "validclientid"

		settings := newSetupAuthzModelAndTuples(t, openfga, clientID)

		checkResponse, err := openfga.Check(context.Background(), &openfgav1.CheckRequest{
			StoreId:              settings.rootData.id,
			AuthorizationModelId: settings.rootData.modelID,
			TupleKey: &openfgav1.CheckRequestTupleKey{
				User:     fmt.Sprintf("application:%s", clientID),
				Relation: "admin",
				Object:   fmt.Sprintf("store:%s", settings.rootData.id),
			},
		})
		require.NoError(t, err)
		require.True(t, checkResponse.GetAllowed())
	})

	t.Run("check_with_authz", func(t *testing.T) {
		openfga := MustNewServerWithOpts(
			WithDatastore(ds),
		)
		t.Cleanup(openfga.Close)

		clientID := "validclientid"
		settings := newSetupAuthzModelAndTuples(t, openfga, clientID)

		openfga.authorizer = authz.NewAuthorizer(&authz.Config{StoreID: settings.rootData.id, ModelID: settings.rootData.modelID}, openfga, openfga.logger)

		t.Run("error_when_CheckAuthz_errors", func(t *testing.T) {
			ctx := authclaims.ContextWithAuthClaims(context.Background(), &authclaims.AuthClaims{ClientID: clientID})
			_, err := openfga.Check(ctx, &openfgav1.CheckRequest{
				StoreId:              settings.testData.id,
				AuthorizationModelId: settings.testData.modelID,
				TupleKey: &openfgav1.CheckRequestTupleKey{
					User:     fmt.Sprintf("application:%s", clientID),
					Relation: "reader",
					Object:   fmt.Sprintf("store:%s", settings.testData.id),
				},
			})
			require.Error(t, err)
			require.Equal(t, "rpc error: code = Code(403) desc = the principal is not authorized to perform the action", err.Error())
		})

		t.Run("successfully_call_check", func(t *testing.T) {
			ctx := authclaims.ContextWithAuthClaims(context.Background(), &authclaims.AuthClaims{ClientID: clientID})
			settings.addAuthForRelation(ctx, t, "writer")
			settings.addAuthForRelation(ctx, t, authz.CanCallCheck)
<<<<<<< HEAD
			settings.writeHelper(ctx, t, settings.test.id, settings.test.modelID, tuple.NewTupleKey("workspace:1", "guest", "user:ben"))
=======
			_, err := openfga.Write(ctx, &openfgav1.WriteRequest{
				StoreId:              settings.testData.id,
				AuthorizationModelId: settings.testData.modelID,
				Writes: &openfgav1.WriteRequestWrites{
					TupleKeys: []*openfgav1.TupleKey{
						tuple.NewTupleKey("workspace:1", "guest", "user:ben"),
					},
				},
			})
			require.NoError(t, err)
>>>>>>> d6f522b6

			checkResponse, err := openfga.Check(ctx, &openfgav1.CheckRequest{
				StoreId:              settings.testData.id,
				AuthorizationModelId: settings.testData.modelID,
				TupleKey: &openfgav1.CheckRequestTupleKey{
					User:     "user:ben",
					Relation: "guest",
					Object:   "workspace:1",
				},
			})

			require.NoError(t, err)
			require.True(t, checkResponse.GetAllowed())
		})
	})
}

func TestExpand(t *testing.T) {
	t.Cleanup(func() {
		goleak.VerifyNone(t)
	})
	ds := memory.New()
	t.Cleanup(ds.Close)

	t.Run("expand_no_authz_should_succeed", func(t *testing.T) {
		openfga := MustNewServerWithOpts(
			WithDatastore(ds),
		)
		t.Cleanup(openfga.Close)

		clientID := "validclientid"
		settings := newSetupAuthzModelAndTuples(t, openfga, clientID)

		expandResponse, err := openfga.Expand(context.Background(), &openfgav1.ExpandRequest{
			StoreId:              settings.rootData.id,
			AuthorizationModelId: settings.rootData.modelID,
			TupleKey: &openfgav1.ExpandRequestTupleKey{
				Relation: "admin",
				Object:   fmt.Sprintf("store:%s", settings.rootData.id),
			},
		})
		require.NoError(t, err)
		require.Equal(t, &openfgav1.ExpandResponse{
			Tree: &openfgav1.UsersetTree{
				Root: &openfgav1.UsersetTree_Node{
					Name: fmt.Sprintf("store:%s#admin", settings.rootData.id),
					Value: &openfgav1.UsersetTree_Node_Union{
						Union: &openfgav1.UsersetTree_Nodes{
							Nodes: []*openfgav1.UsersetTree_Node{
								{
									Name: fmt.Sprintf("store:%s#admin", settings.rootData.id),
									Value: &openfgav1.UsersetTree_Node_Leaf{
										Leaf: &openfgav1.UsersetTree_Leaf{
											Value: &openfgav1.UsersetTree_Leaf_Users{
												Users: &openfgav1.UsersetTree_Users{
													Users: []string{fmt.Sprintf("application:%s", clientID)},
												},
											},
										},
									},
								},
								{
									Name: fmt.Sprintf("store:%s#admin", settings.rootData.id),
									Value: &openfgav1.UsersetTree_Node_Leaf{
										Leaf: &openfgav1.UsersetTree_Leaf{
											Value: &openfgav1.UsersetTree_Leaf_Computed{
												Computed: &openfgav1.UsersetTree_Computed{
													Userset: fmt.Sprintf("store:%s#creator", settings.rootData.id),
												},
											},
										},
									},
								},
								{
									Name: fmt.Sprintf("store:%s#admin", settings.rootData.id),
									Value: &openfgav1.UsersetTree_Node_Leaf{
										Leaf: &openfgav1.UsersetTree_Leaf{
											Value: &openfgav1.UsersetTree_Leaf_TupleToUserset{
												TupleToUserset: &openfgav1.UsersetTree_TupleToUserset{
													Tupleset: fmt.Sprintf("store:%s#system", settings.rootData.id),
												},
											},
										},
									},
								},
							},
						},
					},
				},
			},
		}, expandResponse)
	})

	t.Run("expand_with_authz", func(t *testing.T) {
		openfga := MustNewServerWithOpts(
			WithDatastore(ds),
		)
		t.Cleanup(openfga.Close)

		clientID := "validclientid"
		settings := newSetupAuthzModelAndTuples(t, openfga, clientID)

		openfga.authorizer = authz.NewAuthorizer(&authz.Config{StoreID: settings.rootData.id, ModelID: settings.rootData.modelID}, openfga, openfga.logger)

		t.Run("error_when_CheckAuthz_errors", func(t *testing.T) {
			ctx := authclaims.ContextWithAuthClaims(context.Background(), &authclaims.AuthClaims{ClientID: clientID})
			_, err := openfga.Expand(ctx, &openfgav1.ExpandRequest{
				StoreId:              settings.testData.id,
				AuthorizationModelId: settings.testData.modelID,
				TupleKey: &openfgav1.ExpandRequestTupleKey{
					Relation: "guest",
					Object:   "workspace:1",
				},
			})
			require.Error(t, err)
			require.Equal(t, "rpc error: code = Code(403) desc = the principal is not authorized to perform the action", err.Error())
		})

		t.Run("successfully_call_expand", func(t *testing.T) {
			ctx := authclaims.ContextWithAuthClaims(context.Background(), &authclaims.AuthClaims{ClientID: clientID})
			settings.addAuthForRelation(ctx, t, authz.CanCallExpand)

			expandResponse, err := openfga.Expand(ctx, &openfgav1.ExpandRequest{
				StoreId:              settings.testData.id,
				AuthorizationModelId: settings.testData.modelID,
				TupleKey: &openfgav1.ExpandRequestTupleKey{
					Relation: "guest",
					Object:   "workspace:1",
				},
			})
			require.NoError(t, err)
			require.Equal(t, &openfgav1.ExpandResponse{
				Tree: &openfgav1.UsersetTree{
					Root: &openfgav1.UsersetTree_Node{
						Name: "workspace:1#guest",
						Value: &openfgav1.UsersetTree_Node_Leaf{
							Leaf: &openfgav1.UsersetTree_Leaf{
								Value: &openfgav1.UsersetTree_Leaf_Users{
									Users: &openfgav1.UsersetTree_Users{
										Users: []string{},
									},
								},
							},
						},
					},
				},
			}, expandResponse)
		})
	})
}

func TestReadAuthorizationModel(t *testing.T) {
	t.Cleanup(func() {
		goleak.VerifyNone(t)
	})
	ds := memory.New()
	t.Cleanup(ds.Close)

	t.Run("readAuthorizationModel_no_authz_should_succeed", func(t *testing.T) {
		openfga := MustNewServerWithOpts(
			WithDatastore(ds),
		)
		t.Cleanup(openfga.Close)

		clientID := "validclientid"

		settings := newSetupAuthzModelAndTuples(t, openfga, clientID)

		readAuthorizationModelResponse, err := openfga.ReadAuthorizationModel(
			context.Background(),
			&openfgav1.ReadAuthorizationModelRequest{
				StoreId: settings.testData.id,
				Id:      settings.testData.modelID,
			},
		)
		require.NoError(t, err)
		require.Equal(t, settings.testData.modelID, readAuthorizationModelResponse.GetAuthorizationModel().GetId())
		require.Equal(t, typesystem.SchemaVersion1_1, readAuthorizationModelResponse.GetAuthorizationModel().GetSchemaVersion())
	})

	t.Run("readAuthorizationModel_with_authz", func(t *testing.T) {
		openfga := MustNewServerWithOpts(
			WithDatastore(ds),
		)
		t.Cleanup(openfga.Close)

		clientID := "validclientid"
		settings := newSetupAuthzModelAndTuples(t, openfga, clientID)

		openfga.authorizer = authz.NewAuthorizer(&authz.Config{StoreID: settings.rootData.id, ModelID: settings.rootData.modelID}, openfga, openfga.logger)

		t.Run("error_when_CheckAuthz_errors", func(t *testing.T) {
			ctx := authclaims.ContextWithAuthClaims(context.Background(), &authclaims.AuthClaims{ClientID: clientID})
			_, err := openfga.ReadAuthorizationModel(
				ctx,
				&openfgav1.ReadAuthorizationModelRequest{
					StoreId: settings.testData.id,
					Id:      settings.testData.modelID,
				},
			)
			require.Error(t, err)
			require.Equal(t, "rpc error: code = Code(403) desc = the principal is not authorized to perform the action", err.Error())
		})

		t.Run("successfully_call_readAuthorizationModel", func(t *testing.T) {
			ctx := authclaims.ContextWithAuthClaims(context.Background(), &authclaims.AuthClaims{ClientID: clientID})
			settings.addAuthForRelation(ctx, t, authz.CanCallReadAuthorizationModels)

			readAuthorizationModelResponse, err := openfga.ReadAuthorizationModel(
				ctx,
				&openfgav1.ReadAuthorizationModelRequest{
					StoreId: settings.testData.id,
					Id:      settings.testData.modelID,
				},
			)
			require.NoError(t, err)
			require.Equal(t, settings.testData.modelID, readAuthorizationModelResponse.GetAuthorizationModel().GetId())
			require.Equal(t, typesystem.SchemaVersion1_1, readAuthorizationModelResponse.GetAuthorizationModel().GetSchemaVersion())
		})
	})
}

func TestReadAuthorizationModels(t *testing.T) {
	t.Cleanup(func() {
		goleak.VerifyNone(t)
	})
	ds := memory.New()
	t.Cleanup(ds.Close)

	t.Run("readAuthorizationModels_no_authz_should_succeed", func(t *testing.T) {
		openfga := MustNewServerWithOpts(
			WithDatastore(ds),
		)
		t.Cleanup(openfga.Close)

		clientID := "validclientid"

		settings := newSetupAuthzModelAndTuples(t, openfga, clientID)

		readAuthorizationModelResponse, err := openfga.ReadAuthorizationModels(
			context.Background(),
			&openfgav1.ReadAuthorizationModelsRequest{
				StoreId: settings.testData.id,
			},
		)
		require.NoError(t, err)
		require.Len(t, readAuthorizationModelResponse.GetAuthorizationModels(), 1)
		require.Empty(t, readAuthorizationModelResponse.GetContinuationToken(), "expected an empty continuation token")
	})

	t.Run("readAuthorizationModels_with_authz", func(t *testing.T) {
		openfga := MustNewServerWithOpts(
			WithDatastore(ds),
		)
		t.Cleanup(openfga.Close)

		clientID := "validclientid"
		settings := newSetupAuthzModelAndTuples(t, openfga, clientID)

		openfga.authorizer = authz.NewAuthorizer(&authz.Config{StoreID: settings.rootData.id, ModelID: settings.rootData.modelID}, openfga, openfga.logger)

		t.Run("error_when_CheckAuthz_errors", func(t *testing.T) {
			ctx := authclaims.ContextWithAuthClaims(context.Background(), &authclaims.AuthClaims{ClientID: clientID})
			_, err := openfga.ReadAuthorizationModels(
				ctx,
				&openfgav1.ReadAuthorizationModelsRequest{
					StoreId: settings.testData.id,
				},
			)
			require.Error(t, err)
			require.Equal(t, "rpc error: code = Code(403) desc = the principal is not authorized to perform the action", err.Error())
		})

		t.Run("successfully_call_readAuthorizationModels", func(t *testing.T) {
			ctx := authclaims.ContextWithAuthClaims(context.Background(), &authclaims.AuthClaims{ClientID: clientID})
			settings.addAuthForRelation(ctx, t, authz.CanCallReadAuthorizationModels)

			readAuthorizationModelResponse, err := openfga.ReadAuthorizationModels(
				ctx,
				&openfgav1.ReadAuthorizationModelsRequest{
					StoreId: settings.testData.id,
				},
			)

			require.NoError(t, err)
			require.Len(t, readAuthorizationModelResponse.GetAuthorizationModels(), 1)
			require.Empty(t, readAuthorizationModelResponse.GetContinuationToken(), "expected an empty continuation token")
		})
	})
}

func TestWriteAssertions(t *testing.T) {
	t.Cleanup(func() {
		goleak.VerifyNone(t)
	})
	ds := memory.New()
	t.Cleanup(ds.Close)

	t.Run("writeAssertions_no_authz_should_succeed", func(t *testing.T) {
		openfga := MustNewServerWithOpts(
			WithDatastore(ds),
		)
		t.Cleanup(openfga.Close)

		clientID := "validclientid"

		settings := newSetupAuthzModelAndTuples(t, openfga, clientID)

		assertions := []*openfgav1.Assertion{
			{
				TupleKey:    tuple.NewAssertionTupleKey("workspace:1", "guest", "user:ben"),
				Expectation: false,
			},
		}
		_, err := openfga.WriteAssertions(context.Background(), &openfgav1.WriteAssertionsRequest{
			StoreId:              settings.testData.id,
			AuthorizationModelId: settings.testData.modelID,
			Assertions:           assertions,
		})
		require.NoError(t, err)
		readAssertionsResponse, err := openfga.ReadAssertions(context.Background(), &openfgav1.ReadAssertionsRequest{
			StoreId:              settings.testData.id,
			AuthorizationModelId: settings.testData.modelID,
		})
		require.NoError(t, err)
		if diff := cmp.Diff(openfgav1.ReadAssertionsResponse{
			AuthorizationModelId: settings.testData.modelID,
			Assertions:           assertions,
		}, readAssertionsResponse, protocmp.Transform()); diff != "" {
			t.Errorf("response mismatch (-want +got):\n%s", diff)
		}
	})

	t.Run("writeAssertions_with_authz", func(t *testing.T) {
		openfga := MustNewServerWithOpts(
			WithDatastore(ds),
		)
		t.Cleanup(openfga.Close)

		clientID := "validclientid"
		settings := newSetupAuthzModelAndTuples(t, openfga, clientID)

		openfga.authorizer = authz.NewAuthorizer(&authz.Config{StoreID: settings.rootData.id, ModelID: settings.rootData.modelID}, openfga, openfga.logger)

		t.Run("error_when_CheckAuthz_errors", func(t *testing.T) {
			assertions := []*openfgav1.Assertion{
				{
					TupleKey:    tuple.NewAssertionTupleKey("workspace:1", "guest", "user:ben"),
					Expectation: false,
				},
			}
			ctx := authclaims.ContextWithAuthClaims(context.Background(), &authclaims.AuthClaims{ClientID: clientID})
			_, err := openfga.WriteAssertions(ctx, &openfgav1.WriteAssertionsRequest{
				StoreId:              settings.testData.id,
				AuthorizationModelId: settings.testData.modelID,
				Assertions:           assertions,
			})
			require.Error(t, err)
			require.Equal(t, "rpc error: code = Code(403) desc = the principal is not authorized to perform the action", err.Error())
		})

		t.Run("successfully_call_writeAssertions", func(t *testing.T) {
			assertions := []*openfgav1.Assertion{
				{
					TupleKey:    tuple.NewAssertionTupleKey("workspace:1", "guest", "user:ben"),
					Expectation: false,
				},
			}
			ctx := authclaims.ContextWithAuthClaims(context.Background(), &authclaims.AuthClaims{ClientID: clientID})
			settings.addAuthForRelation(ctx, t, authz.CanCallWriteAssertions)

			_, err := openfga.WriteAssertions(ctx, &openfgav1.WriteAssertionsRequest{
				StoreId:              settings.testData.id,
				AuthorizationModelId: settings.testData.modelID,
				Assertions:           assertions,
			})
			require.NoError(t, err)

			settings.addAuthForRelation(ctx, t, authz.CanCallReadAssertions)
			readAssertionsResponse, err := openfga.ReadAssertions(ctx, &openfgav1.ReadAssertionsRequest{
				StoreId:              settings.testData.id,
				AuthorizationModelId: settings.testData.modelID,
			})
			require.NoError(t, err)
			if diff := cmp.Diff(openfgav1.ReadAssertionsResponse{
				AuthorizationModelId: settings.testData.modelID,
				Assertions:           assertions,
			}, readAssertionsResponse, protocmp.Transform()); diff != "" {
				t.Errorf("response mismatch (-want +got):\n%s", diff)
			}
		})
	})
}

func TestReadAssertions(t *testing.T) {
	t.Cleanup(func() {
		goleak.VerifyNone(t)
	})
	ds := memory.New()
	t.Cleanup(ds.Close)

	t.Run("readAssertions_no_authz_should_succeed", func(t *testing.T) {
		openfga := MustNewServerWithOpts(
			WithDatastore(ds),
		)
		t.Cleanup(openfga.Close)

		clientID := "validclientid"

		settings := newSetupAuthzModelAndTuples(t, openfga, clientID)

		readAssertionsResponse, err := openfga.ReadAssertions(context.Background(), &openfgav1.ReadAssertionsRequest{
			StoreId:              settings.testData.id,
			AuthorizationModelId: settings.testData.modelID,
		})
		require.NoError(t, err)
		if diff := cmp.Diff(openfgav1.ReadAssertionsResponse{
			AuthorizationModelId: settings.testData.modelID,
			Assertions:           []*openfgav1.Assertion{},
		}, readAssertionsResponse, protocmp.Transform()); diff != "" {
			t.Errorf("response mismatch (-want +got):\n%s", diff)
		}
	})

	t.Run("readAssertions_with_authz", func(t *testing.T) {
		openfga := MustNewServerWithOpts(
			WithDatastore(ds),
		)
		t.Cleanup(openfga.Close)

		clientID := "validclientid"
		settings := newSetupAuthzModelAndTuples(t, openfga, clientID)

		openfga.authorizer = authz.NewAuthorizer(&authz.Config{StoreID: settings.rootData.id, ModelID: settings.rootData.modelID}, openfga, openfga.logger)

		t.Run("error_when_CheckAuthz_errors", func(t *testing.T) {
			ctx := authclaims.ContextWithAuthClaims(context.Background(), &authclaims.AuthClaims{ClientID: clientID})
			_, err := openfga.ReadAssertions(ctx, &openfgav1.ReadAssertionsRequest{
				StoreId:              settings.testData.id,
				AuthorizationModelId: settings.testData.modelID,
			})
			require.Error(t, err)
			require.Equal(t, "rpc error: code = Code(403) desc = the principal is not authorized to perform the action", err.Error())
		})

		t.Run("successfully_call_readAssertions", func(t *testing.T) {
			ctx := authclaims.ContextWithAuthClaims(context.Background(), &authclaims.AuthClaims{ClientID: clientID})
			settings.addAuthForRelation(ctx, t, authz.CanCallReadAssertions)

			readAssertionsResponse, err := openfga.ReadAssertions(ctx, &openfgav1.ReadAssertionsRequest{
				StoreId:              settings.testData.id,
				AuthorizationModelId: settings.testData.modelID,
			})

			require.NoError(t, err)
			if diff := cmp.Diff(openfgav1.ReadAssertionsResponse{
				AuthorizationModelId: settings.testData.modelID,
				Assertions:           []*openfgav1.Assertion{},
			}, readAssertionsResponse, protocmp.Transform()); diff != "" {
				t.Errorf("response mismatch (-want +got):\n%s", diff)
			}
		})
	})
}

func TestReadChanges(t *testing.T) {
	t.Cleanup(func() {
		goleak.VerifyNone(t)
	})
	ds := memory.New()
	t.Cleanup(ds.Close)

	t.Run("readChanges_no_authz_should_succeed", func(t *testing.T) {
		openfga := MustNewServerWithOpts(
			WithDatastore(ds),
		)
		t.Cleanup(openfga.Close)

		clientID := "validclientid"

		settings := newSetupAuthzModelAndTuples(t, openfga, clientID)

		readChangesResponse, err := openfga.ReadChanges(context.Background(), &openfgav1.ReadChangesRequest{
			StoreId:  settings.testData.id,
			Type:     "user",
			PageSize: wrapperspb.Int32(50),
		})
		require.NoError(t, err)
		if diff := cmp.Diff(&openfgav1.ReadChangesResponse{
			Changes:           []*openfgav1.TupleChange{},
			ContinuationToken: "",
		}, readChangesResponse, protocmp.Transform()); diff != "" {
			t.Errorf("response mismatch (-want +got):\n%s", diff)
		}
	})

	t.Run("readChanges_with_authz", func(t *testing.T) {
		openfga := MustNewServerWithOpts(
			WithDatastore(ds),
		)
		t.Cleanup(openfga.Close)

		clientID := "validclientid"
		settings := newSetupAuthzModelAndTuples(t, openfga, clientID)

		openfga.authorizer = authz.NewAuthorizer(&authz.Config{StoreID: settings.rootData.id, ModelID: settings.rootData.modelID}, openfga, openfga.logger)

		t.Run("error_when_CheckAuthz_errors", func(t *testing.T) {
			ctx := authclaims.ContextWithAuthClaims(context.Background(), &authclaims.AuthClaims{ClientID: clientID})
			_, err := openfga.ReadChanges(ctx, &openfgav1.ReadChangesRequest{
				StoreId:  settings.testData.id,
				Type:     "user",
				PageSize: wrapperspb.Int32(50),
			})
			require.Error(t, err)
			require.Equal(t, "rpc error: code = Code(403) desc = the principal is not authorized to perform the action", err.Error())
		})

		t.Run("successfully_call_readChanges", func(t *testing.T) {
			ctx := authclaims.ContextWithAuthClaims(context.Background(), &authclaims.AuthClaims{ClientID: clientID})
			settings.addAuthForRelation(ctx, t, authz.CanCallReadChanges)

			readChangesResponse, err := openfga.ReadChanges(ctx, &openfgav1.ReadChangesRequest{
				StoreId:  settings.testData.id,
				Type:     "user",
				PageSize: wrapperspb.Int32(50),
			})

			require.NoError(t, err)
			if diff := cmp.Diff(&openfgav1.ReadChangesResponse{
				Changes:           []*openfgav1.TupleChange{},
				ContinuationToken: "",
			}, readChangesResponse, protocmp.Transform()); diff != "" {
				t.Errorf("response mismatch (-want +got):\n%s", diff)
			}
		})
	})
}

func TestCreateStore(t *testing.T) {
	t.Cleanup(func() {
		goleak.VerifyNone(t)
	})
	ds := memory.New()
	t.Cleanup(ds.Close)

	t.Run("createStore_no_authz_should_succeed", func(t *testing.T) {
		openfga := MustNewServerWithOpts(
			WithDatastore(ds),
		)
		t.Cleanup(openfga.Close)

		clientID := "validclientid"

		_ = newSetupAuthzModelAndTuples(t, openfga, clientID)

		name := "new store"
		readChangesResponse, err := openfga.CreateStore(context.Background(), &openfgav1.CreateStoreRequest{
			Name: name,
		})
		require.NoError(t, err)
		require.Equal(t, name, readChangesResponse.GetName())
	})

	t.Run("createStore_with_authz", func(t *testing.T) {
		openfga := MustNewServerWithOpts(
			WithDatastore(ds),
		)
		t.Cleanup(openfga.Close)

		clientID := "validclientid"
		settings := newSetupAuthzModelAndTuples(t, openfga, clientID)

		openfga.authorizer = authz.NewAuthorizer(&authz.Config{StoreID: settings.rootData.id, ModelID: settings.rootData.modelID}, openfga, openfga.logger)

		t.Run("error_when_CheckAuthz_errors", func(t *testing.T) {
			ctx := authclaims.ContextWithAuthClaims(context.Background(), &authclaims.AuthClaims{ClientID: clientID})
			name := "new store"
			_, err := openfga.CreateStore(ctx, &openfgav1.CreateStoreRequest{
				Name: name,
			})
			require.Error(t, err)
			require.Equal(t, "rpc error: code = Code(403) desc = the principal is not authorized to perform the action", err.Error())
		})

		t.Run("successfully_call_createStore", func(t *testing.T) {
<<<<<<< HEAD
			ctx := authcontext.ContextWithAuthClaims(context.Background(), &authcontext.AuthClaims{ClientID: clientID})
			settings.writeHelper(ctx, t, settings.root.id, settings.root.modelID, tuple.NewTupleKey("system:fga", authz.CanCallCreateStore, fmt.Sprintf("application:%s", settings.clientID)))
=======
			ctx := authclaims.ContextWithAuthClaims(context.Background(), &authclaims.AuthClaims{ClientID: clientID})
			_, err := settings.openfga.Write(ctx, &openfgav1.WriteRequest{
				StoreId:              settings.rootData.id,
				AuthorizationModelId: settings.rootData.modelID,
				Writes: &openfgav1.WriteRequestWrites{
					TupleKeys: []*openfgav1.TupleKey{
						tuple.NewTupleKey("system:fga", authz.CanCallCreateStore, fmt.Sprintf("application:%s", settings.clientID)),
					},
				},
			})
			require.NoError(t, err)
>>>>>>> d6f522b6

			name := "new store"
			readChangesResponse, err := openfga.CreateStore(ctx, &openfgav1.CreateStoreRequest{
				Name: name,
			})

			require.NoError(t, err)
			require.Equal(t, name, readChangesResponse.GetName())
		})
	})
}

func TestDeleteStore(t *testing.T) {
	t.Cleanup(func() {
		goleak.VerifyNone(t)
	})
	ds := memory.New()
	t.Cleanup(ds.Close)

	t.Run("deleteStore_no_authz_should_succeed", func(t *testing.T) {
		openfga := MustNewServerWithOpts(
			WithDatastore(ds),
		)
		t.Cleanup(openfga.Close)

		clientID := "validclientid"

		settings := newSetupAuthzModelAndTuples(t, openfga, clientID)

		_, err := openfga.DeleteStore(context.Background(), &openfgav1.DeleteStoreRequest{
			StoreId: settings.testData.id,
		})
		require.NoError(t, err)
	})

	t.Run("deleteStore_with_authz", func(t *testing.T) {
		openfga := MustNewServerWithOpts(
			WithDatastore(ds),
		)
		t.Cleanup(openfga.Close)

		clientID := "validclientid"
		settings := newSetupAuthzModelAndTuples(t, openfga, clientID)

		openfga.authorizer = authz.NewAuthorizer(&authz.Config{StoreID: settings.rootData.id, ModelID: settings.rootData.modelID}, openfga, openfga.logger)

		t.Run("error_when_CheckAuthz_errors", func(t *testing.T) {
			ctx := authclaims.ContextWithAuthClaims(context.Background(), &authclaims.AuthClaims{ClientID: clientID})
			_, err := openfga.DeleteStore(ctx, &openfgav1.DeleteStoreRequest{
				StoreId: settings.testData.id,
			})
			require.Error(t, err)
			require.Equal(t, "rpc error: code = Code(403) desc = the principal is not authorized to perform the action", err.Error())
		})

		t.Run("successfully_call_deleteStore", func(t *testing.T) {
			ctx := authclaims.ContextWithAuthClaims(context.Background(), &authclaims.AuthClaims{ClientID: clientID})
			settings.addAuthForRelation(ctx, t, authz.CanCallDeleteStore)

			_, err := openfga.DeleteStore(ctx, &openfgav1.DeleteStoreRequest{
				StoreId: settings.testData.id,
			})

			require.NoError(t, err)
		})
	})
}

func TestGetStore(t *testing.T) {
	t.Cleanup(func() {
		goleak.VerifyNone(t)
	})
	ds := memory.New()
	t.Cleanup(ds.Close)

	t.Run("getStore_no_authz_should_succeed", func(t *testing.T) {
		openfga := MustNewServerWithOpts(
			WithDatastore(ds),
		)
		t.Cleanup(openfga.Close)

		clientID := "validclientid"

		settings := newSetupAuthzModelAndTuples(t, openfga, clientID)

		getStoreResponse, err := openfga.GetStore(context.Background(), &openfgav1.GetStoreRequest{
			StoreId: settings.testData.id,
		})
		require.NoError(t, err)
		require.Equal(t, settings.testData.id, getStoreResponse.GetId())
	})

	t.Run("getStore_with_authz", func(t *testing.T) {
		openfga := MustNewServerWithOpts(
			WithDatastore(ds),
		)
		t.Cleanup(openfga.Close)

		clientID := "validclientid"
		settings := newSetupAuthzModelAndTuples(t, openfga, clientID)

		openfga.authorizer = authz.NewAuthorizer(&authz.Config{StoreID: settings.rootData.id, ModelID: settings.rootData.modelID}, openfga, openfga.logger)

		t.Run("error_when_CheckAuthz_errors", func(t *testing.T) {
			ctx := authclaims.ContextWithAuthClaims(context.Background(), &authclaims.AuthClaims{ClientID: clientID})
			_, err := openfga.GetStore(ctx, &openfgav1.GetStoreRequest{
				StoreId: settings.testData.id,
			})
			require.Error(t, err)
			require.Equal(t, "rpc error: code = Code(403) desc = the principal is not authorized to perform the action", err.Error())
		})

		t.Run("successfully_call_getStore", func(t *testing.T) {
			ctx := authclaims.ContextWithAuthClaims(context.Background(), &authclaims.AuthClaims{ClientID: clientID})
			settings.addAuthForRelation(ctx, t, authz.CanCallGetStore)

			getStoreResponse, err := openfga.GetStore(ctx, &openfgav1.GetStoreRequest{
				StoreId: settings.testData.id,
			})

			require.NoError(t, err)
			require.Equal(t, settings.testData.id, getStoreResponse.GetId())
		})
	})
}<|MERGE_RESOLUTION|>--- conflicted
+++ resolved
@@ -154,19 +154,11 @@
 
 func (s *authzSettings) writeHelper(ctx context.Context, t *testing.T, storeID, modelID string, tuple *openfgav1.TupleKey) {
 	_, err := s.openfga.Write(ctx, &openfgav1.WriteRequest{
-<<<<<<< HEAD
 		StoreId:              storeID,
 		AuthorizationModelId: modelID,
 		Writes: &openfgav1.WriteRequestWrites{
 			TupleKeys: []*openfgav1.TupleKey{
 				tuple,
-=======
-		StoreId:              s.rootData.id,
-		AuthorizationModelId: s.rootData.modelID,
-		Writes: &openfgav1.WriteRequestWrites{
-			TupleKeys: []*openfgav1.TupleKey{
-				tuple.NewTupleKey(fmt.Sprintf("store:%s", s.testData.id), authzRelation, fmt.Sprintf("application:%s", s.clientID)),
->>>>>>> d6f522b6
 			},
 		},
 	})
@@ -191,9 +183,9 @@
 }
 
 func (s *authzSettings) addAuthForRelation(ctx context.Context, t *testing.T, authzRelation string) {
-	tuple := tuple.NewTupleKey(fmt.Sprintf("store:%s", s.test.id), authzRelation, fmt.Sprintf("application:%s", s.clientID))
-
-	s.writeHelper(ctx, t, s.root.id, s.root.modelID, tuple)
+	tuple := tuple.NewTupleKey(fmt.Sprintf("store:%s", s.testData.id), authzRelation, fmt.Sprintf("application:%s", s.clientID))
+
+	s.writeHelper(ctx, t, s.rootData.id, s.rootData.modelID, tuple)
 }
 
 func TestListObjects(t *testing.T) {
@@ -503,27 +495,14 @@
 			ctx := authclaims.ContextWithAuthClaims(context.Background(), &authclaims.AuthClaims{ClientID: clientID})
 			settings.addAuthForRelation(ctx, t, authz.CanCallWrite)
 
-<<<<<<< HEAD
-			settings.writeHelper(ctx, t, settings.test.id, settings.test.modelID, tuple.NewTupleKey("workspace:1", "guest", "user:ben"))
+			settings.writeHelper(ctx, t, settings.testData.id, settings.testData.modelID, tuple.NewTupleKey("workspace:1", "guest", "user:ben"))
 		})
 
 		t.Run("successfully_call_write_for_module", func(t *testing.T) {
-			ctx := authcontext.ContextWithAuthClaims(context.Background(), &authcontext.AuthClaims{ClientID: clientID})
-			settings.writeHelper(ctx, t, settings.root.id, settings.root.modelID, tuple.NewTupleKey(fmt.Sprintf("module:%s|%s", settings.test.id, module1), authz.CanCallWrite, fmt.Sprintf("application:%s", clientID)))
-
-			settings.writeHelper(ctx, t, settings.test.id, settings.test.modelID, tuple.NewTupleKey("workspace:1", "guest", "user:ben"))
-=======
-			_, err := openfga.Write(ctx, &openfgav1.WriteRequest{
-				StoreId:              settings.testData.id,
-				AuthorizationModelId: settings.testData.modelID,
-				Writes: &openfgav1.WriteRequestWrites{
-					TupleKeys: []*openfgav1.TupleKey{
-						tuple.NewTupleKey("workspace:1", "guest", "user:ben"),
-					},
-				},
-			})
-			require.NoError(t, err)
->>>>>>> d6f522b6
+			ctx := authclaims.ContextWithAuthClaims(context.Background(), &authclaims.AuthClaims{ClientID: clientID})
+			settings.writeHelper(ctx, t, settings.rootData.id, settings.rootData.modelID, tuple.NewTupleKey(fmt.Sprintf("module:%s|%s", settings.testData.id, module1), authz.CanCallWrite, fmt.Sprintf("application:%s", clientID)))
+
+			settings.writeHelper(ctx, t, settings.testData.id, settings.testData.modelID, tuple.NewTupleKey("workspace:1", "guest", "user:ben"))
 		})
 	})
 }
@@ -577,22 +556,8 @@
 		})
 
 		t.Run("authz_is_valid", func(t *testing.T) {
-<<<<<<< HEAD
-			ctx := authcontext.ContextWithAuthClaims(context.Background(), &authcontext.AuthClaims{ClientID: clientID})
-			settings.writeHelper(ctx, t, settings.root.id, settings.root.modelID, tuple.NewTupleKey("system:fga", authz.CanCallCreateStore, fmt.Sprintf("application:%s", settings.clientID)))
-=======
-			ctx := authclaims.ContextWithAuthClaims(context.Background(), &authclaims.AuthClaims{ClientID: clientID})
-			_, err := settings.openfga.Write(ctx, &openfgav1.WriteRequest{
-				StoreId:              settings.rootData.id,
-				AuthorizationModelId: settings.rootData.modelID,
-				Writes: &openfgav1.WriteRequestWrites{
-					TupleKeys: []*openfgav1.TupleKey{
-						tuple.NewTupleKey("system:fga", authz.CanCallCreateStore, fmt.Sprintf("application:%s", settings.clientID)),
-					},
-				},
-			})
-			require.NoError(t, err)
->>>>>>> d6f522b6
+			ctx := authclaims.ContextWithAuthClaims(context.Background(), &authclaims.AuthClaims{ClientID: clientID})
+			settings.writeHelper(ctx, t, settings.rootData.id, settings.rootData.modelID, tuple.NewTupleKey("system:fga", authz.CanCallCreateStore, fmt.Sprintf("application:%s", settings.clientID)))
 
 			err := openfga.checkCreateStoreAuthz(ctx)
 			require.NoError(t, err)
@@ -714,11 +679,11 @@
 		clientID := "validclientid"
 		settings := newSetupAuthzModelAndTuples(t, openfga, clientID)
 
-		openfga.authorizer = authz.NewAuthorizer(&authz.Config{StoreID: settings.root.id, ModelID: settings.root.modelID}, openfga, openfga.logger)
+		openfga.authorizer = authz.NewAuthorizer(&authz.Config{StoreID: settings.rootData.id, ModelID: settings.rootData.modelID}, openfga, openfga.logger)
 
 		t.Run("error_when_GetModulesForWriteRequest_errors", func(t *testing.T) {
 			err := openfga.checkWriteAuthz(context.Background(), &openfgav1.WriteRequest{
-				StoreId: settings.test.id,
+				StoreId: settings.testData.id,
 				Deletes: &openfgav1.WriteRequestDeletes{
 					TupleKeys: []*openfgav1.TupleKeyWithoutCondition{
 						{Object: "unknown:2", Relation: "viewer", User: "user:jon"},
@@ -729,9 +694,9 @@
 		})
 
 		t.Run("error_when_checkAuthz_errors", func(t *testing.T) {
-			ctx := authcontext.ContextWithAuthClaims(context.Background(), &authcontext.AuthClaims{ClientID: clientID})
+			ctx := authclaims.ContextWithAuthClaims(context.Background(), &authclaims.AuthClaims{ClientID: clientID})
 			err := openfga.checkWriteAuthz(ctx, &openfgav1.WriteRequest{
-				StoreId: settings.test.id,
+				StoreId: settings.testData.id,
 				Deletes: &openfgav1.WriteRequestDeletes{
 					TupleKeys: []*openfgav1.TupleKeyWithoutCondition{
 						{Object: "workspace:2", Relation: "guest", User: "user:jon"},
@@ -743,12 +708,12 @@
 		})
 
 		t.Run("authz_is_valid", func(t *testing.T) {
-			ctx := authcontext.ContextWithAuthClaims(context.Background(), &authcontext.AuthClaims{ClientID: clientID})
-			settings.writeHelper(ctx, t, settings.root.id, settings.root.modelID, tuple.NewTupleKey(fmt.Sprintf("module:%s|%s", settings.test.id, module1), authz.CanCallWrite, fmt.Sprintf("application:%s", clientID)))
+			ctx := authclaims.ContextWithAuthClaims(context.Background(), &authclaims.AuthClaims{ClientID: clientID})
+			settings.writeHelper(ctx, t, settings.rootData.id, settings.rootData.modelID, tuple.NewTupleKey(fmt.Sprintf("module:%s|%s", settings.testData.id, module1), authz.CanCallWrite, fmt.Sprintf("application:%s", clientID)))
 
 			err := openfga.checkWriteAuthz(ctx, &openfgav1.WriteRequest{
-				StoreId:              settings.test.id,
-				AuthorizationModelId: settings.test.modelID,
+				StoreId:              settings.testData.id,
+				AuthorizationModelId: settings.testData.modelID,
 				Deletes: &openfgav1.WriteRequestDeletes{
 					TupleKeys: []*openfgav1.TupleKeyWithoutCondition{
 						{Object: "workspace:2", Relation: "guest", User: "user:jon"},
@@ -820,20 +785,7 @@
 			ctx := authclaims.ContextWithAuthClaims(context.Background(), &authclaims.AuthClaims{ClientID: clientID})
 			settings.addAuthForRelation(ctx, t, "writer")
 			settings.addAuthForRelation(ctx, t, authz.CanCallCheck)
-<<<<<<< HEAD
-			settings.writeHelper(ctx, t, settings.test.id, settings.test.modelID, tuple.NewTupleKey("workspace:1", "guest", "user:ben"))
-=======
-			_, err := openfga.Write(ctx, &openfgav1.WriteRequest{
-				StoreId:              settings.testData.id,
-				AuthorizationModelId: settings.testData.modelID,
-				Writes: &openfgav1.WriteRequestWrites{
-					TupleKeys: []*openfgav1.TupleKey{
-						tuple.NewTupleKey("workspace:1", "guest", "user:ben"),
-					},
-				},
-			})
-			require.NoError(t, err)
->>>>>>> d6f522b6
+			settings.writeHelper(ctx, t, settings.testData.id, settings.testData.modelID, tuple.NewTupleKey("workspace:1", "guest", "user:ben"))
 
 			checkResponse, err := openfga.Check(ctx, &openfgav1.CheckRequest{
 				StoreId:              settings.testData.id,
@@ -1420,22 +1372,8 @@
 		})
 
 		t.Run("successfully_call_createStore", func(t *testing.T) {
-<<<<<<< HEAD
-			ctx := authcontext.ContextWithAuthClaims(context.Background(), &authcontext.AuthClaims{ClientID: clientID})
-			settings.writeHelper(ctx, t, settings.root.id, settings.root.modelID, tuple.NewTupleKey("system:fga", authz.CanCallCreateStore, fmt.Sprintf("application:%s", settings.clientID)))
-=======
-			ctx := authclaims.ContextWithAuthClaims(context.Background(), &authclaims.AuthClaims{ClientID: clientID})
-			_, err := settings.openfga.Write(ctx, &openfgav1.WriteRequest{
-				StoreId:              settings.rootData.id,
-				AuthorizationModelId: settings.rootData.modelID,
-				Writes: &openfgav1.WriteRequestWrites{
-					TupleKeys: []*openfgav1.TupleKey{
-						tuple.NewTupleKey("system:fga", authz.CanCallCreateStore, fmt.Sprintf("application:%s", settings.clientID)),
-					},
-				},
-			})
-			require.NoError(t, err)
->>>>>>> d6f522b6
+			ctx := authclaims.ContextWithAuthClaims(context.Background(), &authclaims.AuthClaims{ClientID: clientID})
+			settings.writeHelper(ctx, t, settings.rootData.id, settings.rootData.modelID, tuple.NewTupleKey("system:fga", authz.CanCallCreateStore, fmt.Sprintf("application:%s", settings.clientID)))
 
 			name := "new store"
 			readChangesResponse, err := openfga.CreateStore(ctx, &openfgav1.CreateStoreRequest{
