--- conflicted
+++ resolved
@@ -209,24 +209,13 @@
 	mockDatastore.EXPECT().
 		ReadAuthorizationModel(gomock.Any(), gomock.Any(), modelID).
 		Return(
-<<<<<<< HEAD
-			typesystem.New(&openfgav1.AuthorizationModel{
-				SchemaVersion: typesystem.SchemaVersion1_1,
-				TypeDefinitions: parser.MustTransformDSLToProto(`model
-=======
-			testutils.MustTransformDSLToProtoWithID(`model
->>>>>>> ad04038a
+			typesystem.New(testutils.MustTransformDSLToProtoWithID(`model
 	schema 1.1
 type user
 
 type document
   relations
-<<<<<<< HEAD
-	define viewer: [user]`).TypeDefinitions,
-			}), nil)
-=======
-	define viewer: [user]`), nil)
->>>>>>> ad04038a
+	define viewer: [user]`)), nil)
 
 	mockDatastore.EXPECT().
 		Write(gomock.Any(), gomock.Any(), gomock.Any(), gomock.Any()).
