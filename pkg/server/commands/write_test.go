--- conflicted
+++ resolved
@@ -17,7 +17,6 @@
 	"github.com/openfga/openfga/pkg/tuple"
 	"github.com/openfga/openfga/pkg/typesystem"
 	"github.com/stretchr/testify/require"
-	"google.golang.org/protobuf/types/known/structpb"
 )
 
 func TestValidateNoDuplicatesAndCorrectSize(t *testing.T) {
@@ -169,512 +168,6 @@
 	}
 }
 
-<<<<<<< HEAD
-func conditionedRelation(rel *openfgav1.RelationReference, condition string) *openfgav1.RelationReference {
-	rel.Condition = condition
-	return rel
-}
-
-func TestValidateWriteRequestWhenModelWithConditions(t *testing.T) {
-	invalidConditionTK := tuple.NewTupleKeyWithCondition("document:budget", "viewer", "user:anne", &openfgav1.RelationshipCondition{
-		ConditionName: "condition2",
-		Context: &structpb.Struct{Fields: map[string]*structpb.Value{
-			"x": {Kind: &structpb.Value_NumberValue{NumberValue: 2}},
-		}},
-	})
-	undefinedConditionTK := tuple.NewTupleKeyWithCondition("document:budget", "viewer", "user:anne", &openfgav1.RelationshipCondition{
-		ConditionName: "condition2",
-		Context: &structpb.Struct{Fields: map[string]*structpb.Value{
-			"x": {Kind: &structpb.Value_NumberValue{NumberValue: 2}},
-		}},
-	})
-	missingConditionUserTK := tuple.NewTupleKeyWithCondition("document:budget", "viewer", "user:bob", nil)
-	missingConditionUsersetTK := tuple.NewTupleKeyWithCondition("document:budget", "viewer", "group:finance#member", nil)
-	missingConditionWildcardTK := tuple.NewTupleKeyWithCondition("document:budget", "viewer", "user:*", nil)
-
-	undefinedParameterTK := tuple.NewTupleKeyWithCondition("document:budget", "viewer", "user:charles", &openfgav1.RelationshipCondition{
-		ConditionName: "condition1",
-		Context: &structpb.Struct{Fields: map[string]*structpb.Value{
-			"z": {Kind: &structpb.Value_NumberValue{NumberValue: 2}},
-		}},
-	})
-	invalidTypeStringTK := tuple.NewTupleKeyWithCondition("document:budget", "viewer", "user:charles", &openfgav1.RelationshipCondition{
-		ConditionName: "condition1",
-		Context: &structpb.Struct{Fields: map[string]*structpb.Value{
-			"x": {Kind: &structpb.Value_StringValue{StringValue: "invalid"}},
-		}},
-	})
-	invalidTypeNumberTK := tuple.NewTupleKeyWithCondition("document:budget", "viewer", "user:charles", &openfgav1.RelationshipCondition{
-		ConditionName: "condition1",
-		Context: &structpb.Struct{Fields: map[string]*structpb.Value{
-			"x": {Kind: &structpb.Value_NumberValue{NumberValue: 1}},
-		}},
-	})
-
-	type test struct {
-		name          string
-		model         *openfgav1.AuthorizationModel
-		deletes       []*openfgav1.WriteRequestTupleKey
-		writes        []*openfgav1.WriteRequestTupleKey
-		expectedError error
-	}
-
-	tests := []test{
-		{
-			name: "success",
-			model: &openfgav1.AuthorizationModel{
-				Id:            ulid.Make().String(),
-				SchemaVersion: typesystem.SchemaVersion1_1,
-				TypeDefinitions: []*openfgav1.TypeDefinition{
-					{
-						Type: "user",
-					},
-					{
-						Type: "document",
-						Relations: map[string]*openfgav1.Userset{
-							"viewer": typesystem.This(),
-						},
-						Metadata: &openfgav1.Metadata{
-							Relations: map[string]*openfgav1.RelationMetadata{
-								"viewer": {
-									DirectlyRelatedUserTypes: []*openfgav1.RelationReference{
-										conditionedRelation(typesystem.DirectRelationReference("user", ""), "condition1"),
-									},
-								},
-							},
-						},
-					},
-				},
-				Conditions: map[string]*openfgav1.Condition{
-					"condition1": {
-						Name:       "condition1",
-						Expression: "x > 1",
-						Parameters: map[string]*openfgav1.ConditionParamTypeRef{
-							"x": {
-								TypeName: openfgav1.ConditionParamTypeRef_TYPE_NAME_DOUBLE,
-							},
-						},
-					},
-				},
-			},
-			deletes: nil,
-			writes: []*openfgav1.WriteRequestTupleKey{{
-				User:     "user:anne",
-				Relation: "viewer",
-				Object:   "document:budget",
-				Condition: &openfgav1.RelationshipCondition{
-					ConditionName: "condition1",
-					Context: &structpb.Struct{Fields: map[string]*structpb.Value{
-						"x": {Kind: &structpb.Value_NumberValue{NumberValue: 2}},
-					}},
-				},
-			}},
-			expectedError: nil,
-		},
-		{
-			name: "condition_for_userset_required_but_not_provided",
-			model: &openfgav1.AuthorizationModel{
-				Id:            ulid.Make().String(),
-				SchemaVersion: typesystem.SchemaVersion1_1,
-				TypeDefinitions: []*openfgav1.TypeDefinition{
-					{
-						Type: "user",
-					},
-					{
-						Type: "group",
-						Relations: map[string]*openfgav1.Userset{
-							"member": typesystem.This(),
-						},
-						Metadata: &openfgav1.Metadata{
-							Relations: map[string]*openfgav1.RelationMetadata{
-								"member": {
-									DirectlyRelatedUserTypes: []*openfgav1.RelationReference{
-										typesystem.DirectRelationReference("user", ""),
-									},
-								},
-							},
-						},
-					},
-					{
-						Type: "document",
-						Relations: map[string]*openfgav1.Userset{
-							"viewer": typesystem.This(),
-						},
-						Metadata: &openfgav1.Metadata{
-							Relations: map[string]*openfgav1.RelationMetadata{
-								"viewer": {
-									DirectlyRelatedUserTypes: []*openfgav1.RelationReference{
-										conditionedRelation(typesystem.DirectRelationReference("group", "member"), "condition1"),
-									},
-								},
-							},
-						},
-					},
-				},
-				Conditions: map[string]*openfgav1.Condition{
-					"condition1": {
-						Name:       "condition1",
-						Expression: "x > 1",
-						Parameters: map[string]*openfgav1.ConditionParamTypeRef{
-							"x": {
-								TypeName: openfgav1.ConditionParamTypeRef_TYPE_NAME_UINT,
-							},
-						},
-					},
-				},
-			},
-			deletes: nil,
-			writes:  []*openfgav1.WriteRequestTupleKey{tuple.ConvertTupleKeyToWriteTupleKey(missingConditionUsersetTK)},
-			expectedError: serverErrors.ValidationError(
-				&tuple.InvalidConditionalTupleError{
-					Cause:    fmt.Errorf("condition is missing"),
-					TupleKey: missingConditionUsersetTK,
-				},
-			),
-		},
-		{
-			name: "condition_for_user_required_but_not_provided",
-			model: &openfgav1.AuthorizationModel{
-				Id:            ulid.Make().String(),
-				SchemaVersion: typesystem.SchemaVersion1_1,
-				TypeDefinitions: []*openfgav1.TypeDefinition{
-					{
-						Type: "user",
-					},
-					{
-						Type: "document",
-						Relations: map[string]*openfgav1.Userset{
-							"viewer": typesystem.This(),
-						},
-						Metadata: &openfgav1.Metadata{
-							Relations: map[string]*openfgav1.RelationMetadata{
-								"viewer": {
-									DirectlyRelatedUserTypes: []*openfgav1.RelationReference{
-										conditionedRelation(typesystem.DirectRelationReference("user", ""), "condition1"),
-									},
-								},
-							},
-						},
-					},
-				},
-				Conditions: map[string]*openfgav1.Condition{
-					"condition1": {
-						Name:       "condition1",
-						Expression: "x > 1",
-						Parameters: map[string]*openfgav1.ConditionParamTypeRef{
-							"x": {
-								TypeName: openfgav1.ConditionParamTypeRef_TYPE_NAME_UINT,
-							},
-						},
-					},
-				},
-			},
-			deletes: nil,
-			writes:  []*openfgav1.WriteRequestTupleKey{tuple.ConvertTupleKeyToWriteTupleKey(missingConditionUserTK)},
-			expectedError: serverErrors.ValidationError(
-				&tuple.InvalidConditionalTupleError{
-					Cause:    fmt.Errorf("condition is missing"),
-					TupleKey: missingConditionUserTK,
-				},
-			),
-		},
-		{
-			name: "condition_for_wildcard_required_but_not_provided",
-			model: &openfgav1.AuthorizationModel{
-				Id:            ulid.Make().String(),
-				SchemaVersion: typesystem.SchemaVersion1_1,
-				TypeDefinitions: []*openfgav1.TypeDefinition{
-					{
-						Type: "user",
-					},
-					{
-						Type: "document",
-						Relations: map[string]*openfgav1.Userset{
-							"viewer": typesystem.This(),
-						},
-						Metadata: &openfgav1.Metadata{
-							Relations: map[string]*openfgav1.RelationMetadata{
-								"viewer": {
-									DirectlyRelatedUserTypes: []*openfgav1.RelationReference{
-										conditionedRelation(typesystem.WildcardRelationReference("user"), "condition1"),
-									},
-								},
-							},
-						},
-					},
-				},
-				Conditions: map[string]*openfgav1.Condition{
-					"condition1": {
-						Name:       "condition1",
-						Expression: "x > 1",
-						Parameters: map[string]*openfgav1.ConditionParamTypeRef{
-							"x": {
-								TypeName: openfgav1.ConditionParamTypeRef_TYPE_NAME_UINT,
-							},
-						},
-					},
-				},
-			},
-			deletes: nil,
-			writes:  []*openfgav1.WriteRequestTupleKey{tuple.ConvertTupleKeyToWriteTupleKey(missingConditionWildcardTK)},
-			expectedError: serverErrors.ValidationError(
-				&tuple.InvalidConditionalTupleError{
-					Cause:    fmt.Errorf("condition is missing"),
-					TupleKey: missingConditionWildcardTK,
-				},
-			),
-		},
-		{
-			name: "invalid_condition_for_type_restriction",
-			model: &openfgav1.AuthorizationModel{
-				Id:            ulid.Make().String(),
-				SchemaVersion: typesystem.SchemaVersion1_1,
-				TypeDefinitions: []*openfgav1.TypeDefinition{
-					{
-						Type: "user",
-					},
-					{
-						Type: "document",
-						Relations: map[string]*openfgav1.Userset{
-							"viewer": typesystem.This(),
-						},
-						Metadata: &openfgav1.Metadata{
-							Relations: map[string]*openfgav1.RelationMetadata{
-								"viewer": {
-									DirectlyRelatedUserTypes: []*openfgav1.RelationReference{
-										conditionedRelation(typesystem.DirectRelationReference("user", ""), "condition1"),
-									},
-								},
-							},
-						},
-					},
-				},
-				Conditions: map[string]*openfgav1.Condition{
-					"condition1": {
-						Name:       "condition1",
-						Expression: "x > 1",
-						Parameters: map[string]*openfgav1.ConditionParamTypeRef{
-							"x": {
-								TypeName: openfgav1.ConditionParamTypeRef_TYPE_NAME_UINT,
-							},
-						},
-					},
-					"condition2": {
-						Name:       "condition2",
-						Expression: "y > 2",
-						Parameters: map[string]*openfgav1.ConditionParamTypeRef{
-							"y": {
-								TypeName: openfgav1.ConditionParamTypeRef_TYPE_NAME_UINT,
-							},
-						},
-					},
-				},
-			},
-			deletes: nil,
-			writes:  []*openfgav1.WriteRequestTupleKey{tuple.ConvertTupleKeyToWriteTupleKey(invalidConditionTK)},
-			expectedError: serverErrors.ValidationError(
-				&tuple.InvalidConditionalTupleError{
-					Cause:    fmt.Errorf("invalid condition for type restriction"),
-					TupleKey: invalidConditionTK,
-				},
-			),
-		},
-		{
-			name: "undefined_condition",
-			model: &openfgav1.AuthorizationModel{
-				Id:            ulid.Make().String(),
-				SchemaVersion: typesystem.SchemaVersion1_1,
-				TypeDefinitions: []*openfgav1.TypeDefinition{
-					{
-						Type: "user",
-					},
-					{
-						Type: "document",
-						Relations: map[string]*openfgav1.Userset{
-							"viewer": typesystem.This(),
-						},
-						Metadata: &openfgav1.Metadata{
-							Relations: map[string]*openfgav1.RelationMetadata{
-								"viewer": {
-									DirectlyRelatedUserTypes: []*openfgav1.RelationReference{
-										conditionedRelation(typesystem.DirectRelationReference("user", ""), "condition1"),
-									},
-								},
-							},
-						},
-					},
-				},
-				Conditions: map[string]*openfgav1.Condition{
-					"condition1": {
-						Name:       "condition1",
-						Expression: "x > 1",
-						Parameters: map[string]*openfgav1.ConditionParamTypeRef{
-							"x": {
-								TypeName: openfgav1.ConditionParamTypeRef_TYPE_NAME_UINT,
-							},
-						},
-					},
-				},
-			},
-			deletes: nil,
-			writes:  []*openfgav1.WriteRequestTupleKey{tuple.ConvertTupleKeyToWriteTupleKey(undefinedConditionTK)},
-			expectedError: serverErrors.ValidationError(
-				&tuple.InvalidConditionalTupleError{
-					Cause:    fmt.Errorf("undefined condition"),
-					TupleKey: undefinedConditionTK,
-				},
-			),
-		},
-		{
-			name: "undefined_parameter",
-			model: &openfgav1.AuthorizationModel{
-				Id:            ulid.Make().String(),
-				SchemaVersion: typesystem.SchemaVersion1_1,
-				TypeDefinitions: []*openfgav1.TypeDefinition{
-					{
-						Type: "user",
-					},
-					{
-						Type: "document",
-						Relations: map[string]*openfgav1.Userset{
-							"viewer": typesystem.This(),
-						},
-						Metadata: &openfgav1.Metadata{
-							Relations: map[string]*openfgav1.RelationMetadata{
-								"viewer": {
-									DirectlyRelatedUserTypes: []*openfgav1.RelationReference{
-										conditionedRelation(typesystem.DirectRelationReference("user", ""), "condition1"),
-									},
-								},
-							},
-						},
-					},
-				},
-				Conditions: map[string]*openfgav1.Condition{
-					"condition1": {
-						Name:       "condition1",
-						Expression: "x > 1",
-						Parameters: map[string]*openfgav1.ConditionParamTypeRef{
-							"x": {
-								TypeName: openfgav1.ConditionParamTypeRef_TYPE_NAME_UINT,
-							},
-						},
-					},
-				},
-			},
-			deletes: nil,
-			writes:  []*openfgav1.WriteRequestTupleKey{tuple.ConvertTupleKeyToWriteTupleKey(undefinedParameterTK)},
-			expectedError: serverErrors.ValidationError(
-				&tuple.InvalidConditionalTupleError{
-					Cause:    fmt.Errorf("undefined parameter"),
-					TupleKey: undefinedParameterTK,
-				},
-			),
-		},
-		{
-			name: "invalid_type_for_parameter_string",
-			model: &openfgav1.AuthorizationModel{
-				Id:            ulid.Make().String(),
-				SchemaVersion: typesystem.SchemaVersion1_1,
-				TypeDefinitions: []*openfgav1.TypeDefinition{
-					{
-						Type: "user",
-					},
-					{
-						Type: "document",
-						Relations: map[string]*openfgav1.Userset{
-							"viewer": typesystem.This(),
-						},
-						Metadata: &openfgav1.Metadata{
-							Relations: map[string]*openfgav1.RelationMetadata{
-								"viewer": {
-									DirectlyRelatedUserTypes: []*openfgav1.RelationReference{
-										conditionedRelation(typesystem.DirectRelationReference("user", ""), "condition1"),
-									},
-								},
-							},
-						},
-					},
-				},
-				Conditions: map[string]*openfgav1.Condition{
-					"condition1": {
-						Name:       "condition1",
-						Expression: "x > 1",
-						Parameters: map[string]*openfgav1.ConditionParamTypeRef{
-							"x": {
-								TypeName: openfgav1.ConditionParamTypeRef_TYPE_NAME_UINT,
-							},
-						},
-					},
-				},
-			},
-			deletes: nil,
-			writes:  []*openfgav1.WriteRequestTupleKey{tuple.ConvertTupleKeyToWriteTupleKey(invalidTypeStringTK)},
-			expectedError: serverErrors.ValidationError(
-				&tuple.InvalidConditionalTupleError{
-					Cause:    fmt.Errorf("invalid type for parameter"),
-					TupleKey: invalidTypeStringTK,
-				},
-			),
-		},
-		{
-			name: "invalid_type_for_parameter_number",
-			model: &openfgav1.AuthorizationModel{
-				Id:            ulid.Make().String(),
-				SchemaVersion: typesystem.SchemaVersion1_1,
-				TypeDefinitions: []*openfgav1.TypeDefinition{
-					{
-						Type: "user",
-					},
-					{
-						Type: "document",
-						Relations: map[string]*openfgav1.Userset{
-							"viewer": typesystem.This(),
-						},
-						Metadata: &openfgav1.Metadata{
-							Relations: map[string]*openfgav1.RelationMetadata{
-								"viewer": {
-									DirectlyRelatedUserTypes: []*openfgav1.RelationReference{
-										conditionedRelation(typesystem.DirectRelationReference("user", ""), "condition1"),
-									},
-								},
-							},
-						},
-					},
-				},
-				Conditions: map[string]*openfgav1.Condition{
-					"condition1": {
-						Name:       "condition1",
-						Expression: "x > 1",
-						Parameters: map[string]*openfgav1.ConditionParamTypeRef{
-							"x": {
-								TypeName: openfgav1.ConditionParamTypeRef_TYPE_NAME_STRING,
-							},
-						},
-					},
-				},
-			},
-			deletes: nil,
-			writes:  []*openfgav1.WriteRequestTupleKey{tuple.ConvertTupleKeyToWriteTupleKey(invalidTypeNumberTK)},
-			expectedError: serverErrors.ValidationError(
-				&tuple.InvalidConditionalTupleError{
-					Cause:    fmt.Errorf("invalid type for parameter"),
-					TupleKey: invalidTypeStringTK,
-				},
-			),
-		},
-		// TODO more tests for remaining types
-	}
-
-	for _, test := range tests {
-		t.Run(test.name, func(t *testing.T) {
-			ts, err := typesystem.NewAndValidate(context.Background(), test.model)
-			require.NoError(t, err)
-			err = validateConditionsInTuples(ts, test.deletes, test.writes)
-			require.ErrorIs(t, err, test.expectedError)
-		})
-	}
-=======
 func TestTransactionalWriteFailedError(t *testing.T) {
 	mockController := gomock.NewController(t)
 	defer mockController.Finish()
@@ -705,13 +198,14 @@
 
 	resp, err := cmd.Execute(context.Background(), &openfgav1.WriteRequest{
 		StoreId: ulid.Make().String(),
-		Writes: &openfgav1.TupleKeys{
-			TupleKeys: []*openfgav1.TupleKey{
-				tuple.NewTupleKey("document:1", "viewer", "user:jon"),
+		Writes: []*openfgav1.WriteRequestTupleKey{
+			{
+				Object:   "document:1",
+				Relation: "viewer",
+				User:     "user:jon",
 			},
 		},
 	})
 	require.ErrorIs(t, err, serverErrors.NewInternalError("concurrent write conflict", storage.ErrTransactionalWriteFailed))
 	require.Nil(t, resp)
->>>>>>> 8440eec8
 }