--- conflicted
+++ resolved
@@ -20,8 +20,6 @@
 )
 
 func TestValidateNoDuplicatesAndCorrectSize(t *testing.T) {
-	rejectConditions := false
-
 	type test struct {
 		name          string
 		deletes       []*openfgav1.TupleKey
@@ -45,11 +43,7 @@
 		}
 	}
 
-<<<<<<< HEAD
-	cmd := NewWriteCommand(mockDatastore, logger, rejectConditions)
-=======
 	cmd := NewWriteCommand(mockDatastore)
->>>>>>> bf856699
 
 	tests := []test{
 		{
@@ -97,8 +91,6 @@
 }
 
 func TestValidateWriteRequest(t *testing.T) {
-	rejectConditions := false
-
 	type test struct {
 		name          string
 		deletes       *openfgav1.WriteRequestTupleKeys
@@ -159,11 +151,7 @@
 			maxTuplesInWriteOp := 10
 			mockDatastore := mockstorage.NewMockOpenFGADatastore(mockController)
 			mockDatastore.EXPECT().MaxTuplesPerWrite().AnyTimes().Return(maxTuplesInWriteOp)
-<<<<<<< HEAD
-			cmd := NewWriteCommand(mockDatastore, logger, rejectConditions)
-=======
 			cmd := NewWriteCommand(mockDatastore)
->>>>>>> bf856699
 
 			if test.writes != nil && len(test.writes.TupleKeys) > 0 {
 				mockDatastore.EXPECT().
@@ -187,8 +175,6 @@
 }
 
 func TestTransactionalWriteFailedError(t *testing.T) {
-	rejectConditions := false
-
 	mockController := gomock.NewController(t)
 	defer mockController.Finish()
 
@@ -214,11 +200,7 @@
 		Write(gomock.Any(), gomock.Any(), gomock.Any(), gomock.Any()).
 		Return(storage.ErrTransactionalWriteFailed)
 
-<<<<<<< HEAD
-	cmd := NewWriteCommand(mockDatastore, logger.NewNoopLogger(), rejectConditions)
-=======
 	cmd := NewWriteCommand(mockDatastore)
->>>>>>> bf856699
 
 	resp, err := cmd.Execute(context.Background(), &openfgav1.WriteRequest{
 		StoreId: ulid.Make().String(),
@@ -244,8 +226,6 @@
 }
 
 func TestValidateConditionsInTuples(t *testing.T) {
-	rejectConditions := false
-
 	type test struct {
 		name          string
 		tuple         *openfgav1.TupleKey
@@ -323,11 +303,7 @@
 		AnyTimes().
 		Return(model, nil)
 
-<<<<<<< HEAD
-	cmd := NewWriteCommand(mockDatastore, logger, rejectConditions)
-=======
 	cmd := NewWriteCommand(mockDatastore)
->>>>>>> bf856699
 
 	tests := []test{
 		{
