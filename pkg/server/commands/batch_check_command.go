package commands

import (
	"context"
	"fmt"
	"sync"
<<<<<<< HEAD
	"time"

	"golang.org/x/sync/singleflight"
=======
	"sync/atomic"

	"go.uber.org/zap"
>>>>>>> 72683cd3

	openfgav1 "github.com/openfga/api/proto/openfga/v1"

	"github.com/openfga/openfga/internal/cachecontroller"
	"github.com/openfga/openfga/internal/concurrency"
	"github.com/openfga/openfga/internal/graph"
	"github.com/openfga/openfga/internal/server/config"
	"github.com/openfga/openfga/pkg/logger"
	"github.com/openfga/openfga/pkg/storage"
	"github.com/openfga/openfga/pkg/typesystem"
)

type BatchCheckQuery struct {
	cacheController        cachecontroller.CacheController
	cacheSingleflightGroup *singleflight.Group
	serverCtx              context.Context
	shouldCacheIterators   bool
	checkCache             storage.InMemoryCache[any]
	maxCheckCacheSize      uint32
	checkCacheTTL          time.Duration
	checkResolver          graph.CheckResolver
	datastore              storage.RelationshipTupleReader
	logger                 logger.Logger
	maxChecksAllowed       uint32
	maxConcurrentChecks    uint32
	typesys                *typesystem.TypeSystem
}

type BatchCheckCommandParams struct {
	AuthorizationModelID string
	Checks               []*openfgav1.BatchCheckItem
	Consistency          openfgav1.ConsistencyPreference
	StoreID              string
}

type BatchCheckOutcome struct {
	CheckResponse *graph.ResolveCheckResponse
	Err           error
}

type BatchCheckMetadata struct {
	DatastoreQueryCount uint32
	DuplicateCheckCount int
}

type BatchCheckValidationError struct {
	Message string
}

func (e BatchCheckValidationError) Error() string {
	return e.Message
}

type CorrelationID string
type CacheKey string

type checkAndCorrelationIDs struct {
	Check          *openfgav1.BatchCheckItem
	CorrelationIDs []CorrelationID
}

type BatchCheckQueryOption func(*BatchCheckQuery)

func WithBatchCheckCacheOptions(ctrl cachecontroller.CacheController, shouldCache bool, sf *singleflight.Group, cc storage.InMemoryCache[any], m uint32, ttl time.Duration) BatchCheckQueryOption {
	return func(c *BatchCheckQuery) {
		c.cacheController = ctrl
		c.shouldCacheIterators = shouldCache
		c.cacheSingleflightGroup = sf
		c.checkCache = cc
		c.maxCheckCacheSize = m
		c.checkCacheTTL = ttl
	}
}

func WithBatchCheckCommandLogger(l logger.Logger) BatchCheckQueryOption {
	return func(bq *BatchCheckQuery) {
		bq.logger = l
	}
}

func WithBatchCheckMaxConcurrentChecks(maxConcurrentChecks uint32) BatchCheckQueryOption {
	return func(bq *BatchCheckQuery) {
		bq.maxConcurrentChecks = maxConcurrentChecks
	}
}

func WithBatchCheckMaxChecksPerBatch(maxChecks uint32) BatchCheckQueryOption {
	return func(bq *BatchCheckQuery) {
		bq.maxChecksAllowed = maxChecks
	}
}

func NewBatchCheckCommand(datastore storage.RelationshipTupleReader, checkResolver graph.CheckResolver, typesys *typesystem.TypeSystem, opts ...BatchCheckQueryOption) *BatchCheckQuery {
	cmd := &BatchCheckQuery{
		logger:              logger.NewNoopLogger(),
		datastore:           datastore,
		cacheController:     cachecontroller.NewNoopCacheController(),
		checkResolver:       checkResolver,
		typesys:             typesys,
		maxChecksAllowed:    config.DefaultMaxChecksPerBatchCheck,
		maxConcurrentChecks: config.DefaultMaxConcurrentChecksPerBatchCheck,
	}

	for _, opt := range opts {
		opt(cmd)
	}
	return cmd
}

func (bq *BatchCheckQuery) Execute(ctx context.Context, params *BatchCheckCommandParams) (map[CorrelationID]*BatchCheckOutcome, *BatchCheckMetadata, error) {
	if len(params.Checks) > int(bq.maxChecksAllowed) {
		return nil, nil, &BatchCheckValidationError{
			Message: fmt.Sprintf("batchCheck received %d checks, the maximum allowed is %d ", len(params.Checks), bq.maxChecksAllowed),
		}
	}

	if len(params.Checks) == 0 {
		return nil, nil, &BatchCheckValidationError{
			Message: "batch check requires at least one check to evaluate, no checks were received",
		}
	}

	if err := validateCorrelationIDs(params.Checks); err != nil {
		return nil, nil, err
	}

	// Before processing the batch, deduplicate the checks based on their unique cache key
	// After all routines have finished, we will map each individual check response to all associated CorrelationIDs
	cacheKeyMap := make(map[CacheKey]*checkAndCorrelationIDs)
	for _, check := range params.Checks {
		key, err := generateCacheKeyFromCheck(check, params.StoreID, bq.typesys.GetAuthorizationModelID())
		if err != nil {
			bq.logger.Error("batch check cache key computation failed with error", zap.Error(err))
			return nil, nil, err
		}

		if item, ok := cacheKeyMap[key]; ok {
			item.CorrelationIDs = append(item.CorrelationIDs, CorrelationID(check.GetCorrelationId()))
		} else {
			cacheKeyMap[key] = &checkAndCorrelationIDs{
				Check:          check,
				CorrelationIDs: []CorrelationID{CorrelationID(check.GetCorrelationId())},
			}
		}
	}

	var resultMap = new(sync.Map)
	var totalQueryCount atomic.Uint32

	pool := concurrency.NewPool(ctx, int(bq.maxConcurrentChecks))
	for key, item := range cacheKeyMap {
		check := item.Check
		pool.Go(func(ctx context.Context) error {
			select {
			case <-ctx.Done():
				resultMap.Store(key, &BatchCheckOutcome{
					Err: ctx.Err(),
				})
				return nil
			default:
			}

			checkQuery := NewCheckCommand(
				bq.datastore,
				bq.checkResolver,
				bq.typesys,
				WithCheckCommandLogger(bq.logger),
				WithCheckCommandCache(bq.serverCtx, bq.cacheController, bq.shouldCacheIterators, bq.cacheSingleflightGroup, bq.checkCache, bq.maxCheckCacheSize, bq.checkCacheTTL),
			)

			checkParams := &CheckCommandParams{
				StoreID:          params.StoreID,
				TupleKey:         check.GetTupleKey(),
				ContextualTuples: check.GetContextualTuples(),
				Context:          check.GetContext(),
				Consistency:      params.Consistency,
			}

			response, _, err := checkQuery.Execute(ctx, checkParams)

			resultMap.Store(key, &BatchCheckOutcome{
				CheckResponse: response,
				Err:           err,
			})

			totalQueryCount.Add(response.GetResolutionMetadata().DatastoreQueryCount)

			return nil
		})
	}

	_ = pool.Wait()

	results := map[CorrelationID]*BatchCheckOutcome{}

	// Each cacheKey can have > 1 associated CorrelationID
	for cacheKey, checkItem := range cacheKeyMap {
		res, _ := resultMap.Load(cacheKey)
		outcome := res.(*BatchCheckOutcome)

		for _, id := range checkItem.CorrelationIDs {
			// map all associated CorrelationIDs to this outcome
			results[id] = outcome
		}
	}

	return results, &BatchCheckMetadata{
		DatastoreQueryCount: totalQueryCount.Load(),
		DuplicateCheckCount: len(params.Checks) - len(cacheKeyMap),
	}, nil
}

func validateCorrelationIDs(checks []*openfgav1.BatchCheckItem) error {
	seen := map[string]struct{}{}

	for _, check := range checks {
		if check.GetCorrelationId() == "" {
			return &BatchCheckValidationError{
				Message: fmt.Sprintf("received empty correlation id for tuple: %s", check.GetTupleKey()),
			}
		}

		_, ok := seen[check.GetCorrelationId()]
		if ok {
			return &BatchCheckValidationError{
				Message: fmt.Sprintf("received duplicate correlation id: %s", check.GetCorrelationId()),
			}
		}

		seen[check.GetCorrelationId()] = struct{}{}
	}

	return nil
}

func generateCacheKeyFromCheck(check *openfgav1.BatchCheckItem, storeID string, authModelID string) (CacheKey, error) {
	tupleKey := check.GetTupleKey()
	cacheKeyParams := &storage.CheckCacheKeyParams{
		StoreID:              storeID,
		AuthorizationModelID: authModelID,
		TupleKey: &openfgav1.TupleKey{
			User:     tupleKey.GetUser(),
			Relation: tupleKey.GetRelation(),
			Object:   tupleKey.GetObject(),
		},
		ContextualTuples: check.GetContextualTuples().GetTupleKeys(),
		Context:          check.GetContext(),
	}

	cacheKey, err := storage.GetCheckCacheKey(cacheKeyParams)
	if err != nil {
		return "", err
	}

	return CacheKey(cacheKey), nil
}<|MERGE_RESOLUTION|>--- conflicted
+++ resolved
@@ -4,15 +4,11 @@
 	"context"
 	"fmt"
 	"sync"
-<<<<<<< HEAD
+	"sync/atomic"
 	"time"
 
+	"go.uber.org/zap"
 	"golang.org/x/sync/singleflight"
-=======
-	"sync/atomic"
-
-	"go.uber.org/zap"
->>>>>>> 72683cd3
 
 	openfgav1 "github.com/openfga/api/proto/openfga/v1"
 
