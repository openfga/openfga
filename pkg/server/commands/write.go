--- conflicted
+++ resolved
@@ -31,23 +31,22 @@
 	}
 }
 
+func WithWriteCmdRejectConditions(reject bool) WriteCommandOption {
+	return func(m *WriteCommand) {
+		m.rejectConditions = reject
+	}
+}
+
 // NewWriteCommand creates a WriteCommand with specified storage.TupleBackend to use for storage.
-<<<<<<< HEAD
-func NewWriteCommand(datastore storage.OpenFGADatastore, logger logger.Logger, rejectConditions bool) *WriteCommand {
-	return &WriteCommand{
-		logger:           logger,
-		datastore:        datastore,
-		rejectConditions: rejectConditions,
-=======
 func NewWriteCommand(datastore storage.OpenFGADatastore, opts ...WriteCommandOption) *WriteCommand {
 	cmd := &WriteCommand{
-		datastore: datastore,
-		logger:    logger.NewNoopLogger(),
+		datastore:        datastore,
+		logger:           logger.NewNoopLogger(),
+		rejectConditions: false,
 	}
 
 	for _, opt := range opts {
 		opt(cmd)
->>>>>>> bf856699
 	}
 	return cmd
 }
