package commands

import (
	"context"
	"errors"
	"fmt"

	openfgav1 "github.com/openfga/api/proto/openfga/v1"
	"github.com/openfga/openfga/internal/validation"
	"github.com/openfga/openfga/pkg/logger"
	serverErrors "github.com/openfga/openfga/pkg/server/errors"
	"github.com/openfga/openfga/pkg/storage"
	tupleUtils "github.com/openfga/openfga/pkg/tuple"
	"github.com/openfga/openfga/pkg/typesystem"
	"google.golang.org/protobuf/types/known/structpb"
)

const (
	IndirectWriteErrorReason = "Attempting to write directly to an indirect only relationship"
)

// WriteCommand is used to Write and Delete tuples. Instances may be safely shared by multiple goroutines.
type WriteCommand struct {
	logger    logger.Logger
	datastore storage.OpenFGADatastore
}

// NewWriteCommand creates a WriteCommand with specified storage.TupleBackend to use for storage.
func NewWriteCommand(datastore storage.OpenFGADatastore, logger logger.Logger) *WriteCommand {
	return &WriteCommand{
		logger:    logger,
		datastore: datastore,
	}
}

// Execute deletes and writes the specified tuples. Deletes are applied first, then writes.
func (c *WriteCommand) Execute(ctx context.Context, req *openfgav1.WriteRequest) (*openfgav1.WriteResponse, error) {
	if err := c.validateWriteRequest(ctx, req); err != nil {
		return nil, err
	}

	err := c.datastore.Write(ctx, req.GetStoreId(), tupleUtils.ConvertWriteRequestsTupleKeysToTupleKeys(req.GetDeletes()), tupleUtils.ConvertWriteRequestsTupleKeysToTupleKeys(req.GetWrites()))
	if err != nil {
		return nil, handleError(err)
	}

	return &openfgav1.WriteResponse{}, nil
}

func (c *WriteCommand) validateWriteRequest(ctx context.Context, req *openfgav1.WriteRequest) error {
	ctx, span := tracer.Start(ctx, "validateWriteRequest")
	defer span.End()

	store := req.GetStoreId()
	modelID := req.GetAuthorizationModelId()
	deletes := req.GetDeletes()
	writes := req.GetWrites()

	if deletes == nil && writes == nil {
		return serverErrors.InvalidWriteInput
	}

<<<<<<< HEAD
	if writes != nil && len(writes.TupleKeys) > 0 {

=======
	if len(writes) > 0 {
>>>>>>> 20681fb3
		authModel, err := c.datastore.ReadAuthorizationModel(ctx, store, modelID)
		if err != nil {
			if errors.Is(err, storage.ErrNotFound) {
				return serverErrors.AuthorizationModelNotFound(modelID)
			}
			return err
		}

		if !typesystem.IsSchemaVersionSupported(authModel.GetSchemaVersion()) {
			return serverErrors.ValidationError(typesystem.ErrInvalidSchemaVersion)
		}

		typesys := typesystem.New(authModel)

		for _, writeTk := range writes.TupleKeys {
			tk := tupleUtils.ConvertWriteRequestTupleKeyToTupleKey(writeTk)
			err := validation.ValidateTuple(typesys, tk)
			if err != nil {
				return serverErrors.ValidationError(err)
			}

			objectType, _ := tupleUtils.SplitObject(tk.GetObject())

			relation, err := typesys.GetRelation(objectType, tk.GetRelation())
			if err != nil {
				if errors.Is(err, typesystem.ErrObjectTypeUndefined) {
					return serverErrors.TypeNotFound(objectType)
				}

				if errors.Is(err, typesystem.ErrRelationUndefined) {
					return serverErrors.RelationNotFound(tk.GetRelation(), objectType, tk)
				}

				return serverErrors.HandleError("", err)
			}

			// Validate that we are not trying to write to an indirect-only relationship
			if !typesystem.RewriteContainsSelf(relation.GetRewrite()) {
				return serverErrors.HandleTupleValidateError(&tupleUtils.IndirectWriteError{Reason: IndirectWriteErrorReason, TupleKey: tk})
			}
		}
	}

	if deletes != nil {
		for _, deleteTk := range deletes.TupleKeys {
			tk := tupleUtils.ConvertWriteRequestTupleKeyToTupleKey(deleteTk)
			if ok := tupleUtils.IsValidUser(tk.GetUser()); !ok {
				return serverErrors.ValidationError(
					&tupleUtils.InvalidTupleError{
						Cause:    fmt.Errorf("the 'user' field is malformed"),
						TupleKey: tk,
					},
				)
			}
		}
	}

	if err := c.validateNoDuplicatesAndCorrectSize(tupleUtils.ConvertWriteRequestsTupleKeysToTupleKeys(deletes), tupleUtils.ConvertWriteRequestsTupleKeysToTupleKeys(writes)); err != nil {
		return err
	}

	return nil
}

// validateNoDuplicatesAndCorrectSize ensures the deletes and writes contain no duplicates and length fits.
func (c *WriteCommand) validateNoDuplicatesAndCorrectSize(deletes []*openfgav1.TupleKey, writes []*openfgav1.TupleKey) error {
	tuples := map[string]struct{}{}

	for _, tk := range deletes {
		key := tupleUtils.TupleKeyToString(tk)
		if _, ok := tuples[key]; ok {
			return serverErrors.DuplicateTupleInWrite(tk)
		}
		tuples[key] = struct{}{}
	}

	for _, tk := range writes {
		key := tupleUtils.TupleKeyToString(tk)
		if _, ok := tuples[key]; ok {
			return serverErrors.DuplicateTupleInWrite(tk)
		}
		tuples[key] = struct{}{}
	}

	if len(tuples) > c.datastore.MaxTuplesPerWrite() {
		return serverErrors.ExceededEntityLimit("write operations", c.datastore.MaxTuplesPerWrite())
	}
	return nil
}

func validateConditionsInTuples(ts *typesystem.TypeSystem, deletes []*openfgav1.WriteRequestTupleKey, writes []*openfgav1.WriteRequestTupleKey) error {
	for _, write := range writes {
		objectType := tupleUtils.GetType(write.Object)
		userType := tupleUtils.GetType(write.User)
		userRelation := tupleUtils.GetRelation(write.User)
		relation, err := ts.GetRelation(objectType, write.Relation)
		if err != nil {
			return err
		}

		if write.Condition == nil {
			conditionShouldBeDefined := false
			for _, userset := range relation.TypeInfo.GetDirectlyRelatedUserTypes() {
				if userset.RelationOrWildcard == nil {
					if userset.Type == userType {
						conditionShouldBeDefined = true
					}
				}
				if _, ok := userset.RelationOrWildcard.(*openfgav1.RelationReference_Relation); ok {
					if userset.Type == userType && userset.GetRelation() == userRelation {
						conditionShouldBeDefined = true
					}
				}
				if _, ok := userset.RelationOrWildcard.(*openfgav1.RelationReference_Wildcard); ok {
					if userset.Type == userType {
						conditionShouldBeDefined = true
					}
				}
			}
			if conditionShouldBeDefined {
				return serverErrors.ValidationError(&tupleUtils.InvalidConditionalTupleError{
					Cause: fmt.Errorf("condition is missing"), TupleKey: write})
			}
		} else { // condition defined in the write
			conditionContext, conditionDefined := ts.GetConditions()[write.Condition.ConditionName]
			if !conditionDefined {
				return serverErrors.ValidationError(&tupleUtils.InvalidConditionalTupleError{
					Cause: fmt.Errorf("undefined condition"), TupleKey: write})
			}

			validCondition := false
			for _, userset := range relation.TypeInfo.GetDirectlyRelatedUserTypes() {
				if userset.Type == userType && userset.Condition == write.Condition.ConditionName {
					validCondition = true
				}
			}
			if !validCondition {
				return serverErrors.ValidationError(&tupleUtils.InvalidConditionalTupleError{
					Cause: fmt.Errorf("invalid condition for type restriction"), TupleKey: write})
			}

			for conditionInWriteParamName, conditionInWriteParamContext := range write.Condition.Context.Fields {
				_, paramDefined := conditionContext.Parameters[conditionInWriteParamName]
				if !paramDefined {
					return serverErrors.ValidationError(&tupleUtils.InvalidConditionalTupleError{
						Cause: fmt.Errorf("undefined parameter"), TupleKey: write})
				}
				paramIncorrectType := false
				switch conditionInWriteParamContext.Kind.(type) {
				case *structpb.Value_StringValue:
					//TODO
				case *structpb.Value_NumberValue:
					//TODO
				case *structpb.Value_BoolValue:
					//TODO
				case *structpb.Value_NullValue:
					//TODO
				case *structpb.Value_ListValue:
					//TODO
				case *structpb.Value_StructValue:
					//TODO
				}

				if paramIncorrectType {
					return serverErrors.ValidationError(&tupleUtils.InvalidConditionalTupleError{
						Cause: fmt.Errorf("invalid type for parameter"), TupleKey: write})
				}

			}
		}

	}
	return nil
}

func handleError(err error) error {
	if errors.Is(err, storage.ErrTransactionalWriteFailed) {
		return serverErrors.NewInternalError("concurrent write conflict", err)
	} else if errors.Is(err, storage.ErrInvalidWriteInput) {
		return serverErrors.WriteFailedDueToInvalidInput(err)
	}

	return serverErrors.HandleError("", err)
}<|MERGE_RESOLUTION|>--- conflicted
+++ resolved
@@ -60,12 +60,7 @@
 		return serverErrors.InvalidWriteInput
 	}
 
-<<<<<<< HEAD
 	if writes != nil && len(writes.TupleKeys) > 0 {
-
-=======
-	if len(writes) > 0 {
->>>>>>> 20681fb3
 		authModel, err := c.datastore.ReadAuthorizationModel(ctx, store, modelID)
 		if err != nil {
 			if errors.Is(err, storage.ErrNotFound) {
@@ -233,10 +228,8 @@
 					return serverErrors.ValidationError(&tupleUtils.InvalidConditionalTupleError{
 						Cause: fmt.Errorf("invalid type for parameter"), TupleKey: write})
 				}
-
-			}
-		}
-
+			}
+		}
 	}
 	return nil
 }
