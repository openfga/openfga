--- conflicted
+++ resolved
@@ -20,16 +20,10 @@
 
 // WriteCommand is used to Write and Delete tuples. Instances may be safely shared by multiple goroutines.
 type WriteCommand struct {
-<<<<<<< HEAD
 	logger                    logger.Logger
 	datastore                 storage.OpenFGADatastore
-	rejectConditions          bool
+	enableConditions          bool
 	conditionContextByteLimit int
-=======
-	logger           logger.Logger
-	datastore        storage.OpenFGADatastore
-	enableConditions bool
->>>>>>> e0d8e889
 }
 
 type WriteCommandOption func(*WriteCommand)
@@ -40,37 +34,25 @@
 	}
 }
 
-<<<<<<< HEAD
-func WithWriteCmdRejectConditions(reject bool) WriteCommandOption {
-	return func(wc *WriteCommand) {
-		wc.rejectConditions = reject
+func WithWriteCmdEnableConditions(enable bool) WriteCommandOption {
+	return func(m *WriteCommand) {
+		m.enableConditions = enable
 	}
 }
 
 func WithConditionContextByteLimit(limit int) WriteCommandOption {
 	return func(wc *WriteCommand) {
 		wc.conditionContextByteLimit = limit
-=======
-func WithWriteCmdEnableConditions(enable bool) WriteCommandOption {
-	return func(m *WriteCommand) {
-		m.enableConditions = enable
->>>>>>> e0d8e889
 	}
 }
 
 // NewWriteCommand creates a WriteCommand with specified storage.TupleBackend to use for storage.
 func NewWriteCommand(datastore storage.OpenFGADatastore, opts ...WriteCommandOption) *WriteCommand {
 	cmd := &WriteCommand{
-<<<<<<< HEAD
 		datastore:                 datastore,
 		logger:                    logger.NewNoopLogger(),
-		rejectConditions:          false,
+		enableConditions:          true,
 		conditionContextByteLimit: config.DefaultWriteContextByteLimit,
-=======
-		datastore:        datastore,
-		logger:           logger.NewNoopLogger(),
-		enableConditions: true,
->>>>>>> e0d8e889
 	}
 
 	for _, opt := range opts {
