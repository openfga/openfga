package commands

import (
	"context"
	"errors"
	"sort"
	"strconv"
	"testing"
	"time"

	"github.com/oklog/ulid/v2"
	"github.com/stretchr/testify/assert"
	"github.com/stretchr/testify/require"
	"go.uber.org/goleak"
	"go.uber.org/mock/gomock"
	"golang.org/x/sync/singleflight"

	openfgav1 "github.com/openfga/api/proto/openfga/v1"
	parser "github.com/openfga/language/pkg/go/transformer"

	internalErrors "github.com/openfga/openfga/internal/errors"
	"github.com/openfga/openfga/internal/graph"
	"github.com/openfga/openfga/internal/mocks"
	"github.com/openfga/openfga/internal/shared"
	"github.com/openfga/openfga/internal/throttler/threshold"
	"github.com/openfga/openfga/pkg/featureflags"
	"github.com/openfga/openfga/pkg/logger"
	serverconfig "github.com/openfga/openfga/pkg/server/config"
	"github.com/openfga/openfga/pkg/storage"
	"github.com/openfga/openfga/pkg/storage/memory"
	storagetest "github.com/openfga/openfga/pkg/storage/test"
	"github.com/openfga/openfga/pkg/tuple"
	"github.com/openfga/openfga/pkg/typesystem"
)

func TestNewListObjectsQuery(t *testing.T) {
	t.Run("nil_datastore", func(t *testing.T) {
		checkResolver, checkResolverCloser, err := graph.NewOrderedCheckResolvers().Build()
		require.NoError(t, err)
		t.Cleanup(checkResolverCloser)
		q, err := NewListObjectsQuery(nil, checkResolver)
		require.Nil(t, q)
		require.Error(t, err)
	})

	t.Run("nil_checkResolver", func(t *testing.T) {
		q, err := NewListObjectsQuery(memory.New(), nil)
		require.Nil(t, q)
		require.Error(t, err)
	})

	t.Run("empty_typesystem_in_context", func(t *testing.T) {
		checkResolver := graph.NewLocalChecker()
		q, err := NewListObjectsQuery(memory.New(), checkResolver)
		require.NoError(t, err)

		_, err = q.Execute(context.Background(), &openfgav1.ListObjectsRequest{})
		require.ErrorContains(t, err, "typesystem missing in context")

		var srv openfgav1.OpenFGAService_StreamedListObjectsServer
		_, err = q.ExecuteStreamed(context.Background(), &openfgav1.StreamedListObjectsRequest{}, srv)
		require.ErrorContains(t, err, "typesystem missing in context")
	})
}

func TestNewListObjectsQueryReturnsShadowedQueryWhenEnabled(t *testing.T) {
	testLogger := logger.NewNoopLogger()
	q, err := NewListObjectsQueryWithShadowConfig(memory.New(), graph.NewLocalChecker(), NewShadowListObjectsQueryConfig(
		WithShadowListObjectsQueryEnabled(true),
		WithShadowListObjectsQuerySamplePercentage(100),
		WithShadowListObjectsQueryTimeout(13*time.Second),
		WithShadowListObjectsQueryLogger(testLogger),
	))
	require.NoError(t, err)
	require.NotNil(t, q)
	sq, isShadowed := q.(*shadowedListObjectsQuery)
	require.True(t, isShadowed)
	assert.True(t, sq.checkShadowModeSampleRate())
	assert.Equal(t, 100, sq.shadowPct)
	assert.Equal(t, 13*time.Second, sq.shadowTimeout)
	assert.Equal(t, testLogger, sq.logger)
}

func TestNewListObjectsQueryReturnsStandardQueryWhenShadowDisabled(t *testing.T) {
	q, err := NewListObjectsQueryWithShadowConfig(memory.New(), graph.NewLocalChecker(), NewShadowListObjectsQueryConfig(
		WithShadowListObjectsQueryEnabled(false),
	))
	require.NoError(t, err)
	require.NotNil(t, q)
	_, isStandard := q.(*ListObjectsQuery)
	require.True(t, isStandard)
}

func TestListObjectsDispatchCount(t *testing.T) {
	ds := memory.New()
	t.Cleanup(ds.Close)
	ctx := storage.ContextWithRelationshipTupleReader(context.Background(), ds)
	ctrl := gomock.NewController(t)
	t.Cleanup(ctrl.Finish)
	mockThrottler := mocks.NewMockThrottler(ctrl)
	tests := []struct {
		name                    string
		model                   string
		tuples                  []string
		objectType              string
		relation                string
		user                    string
		expectedDispatchCount   uint32
		expectedThrottlingValue int
	}{
		{
			name: "test_direct_relation",
			model: `
				model
					schema 1.1

				type user

				type folder
					relations
						define viewer: [user]
			`,
			tuples: []string{
				"folder:C#viewer@user:jon",
				"folder:B#viewer@user:jon",
				"folder:A#viewer@user:jon",
			},
			objectType:              "folder",
			relation:                "viewer",
			user:                    "user:jon",
			expectedDispatchCount:   3,
			expectedThrottlingValue: 0,
		},
		{
			name: "test_union_relation",
			model: `
				model
					schema 1.1

				type user

				type folder
					relations
						define editor: [user]
						define viewer: [user] or editor
			`,
			tuples: []string{
				"folder:C#editor@user:jon",
				"folder:B#viewer@user:jon",
				"folder:A#viewer@user:jon",
			},
			objectType:              "folder",
			relation:                "viewer",
			user:                    "user:jon",
			expectedDispatchCount:   4,
			expectedThrottlingValue: 1,
		},
		{
			name: "test_intersection_relation",
			model: `
				model
					schema 1.1

				type user

				type folder
					relations
						define editor: [user]
						define can_delete: [user] and editor
			`,
			tuples: []string{
				"folder:C#can_delete@user:jon",
				"folder:C#editor@user:jon",
			},
			objectType:              "folder",
			relation:                "can_delete",
			user:                    "user:jon",
			expectedDispatchCount:   1,
			expectedThrottlingValue: 0,
		},
		{
			name: "test_intersection_relation_check_dispatch",
			model: `
				model
					schema 1.1

				type user

				type group
					relations
						define member: [user, group#member]

				type folder
					relations
						define editor: [group#member]
						define can_delete: [user] and editor
			`,
			tuples: []string{
				"folder:C#can_delete@user:jon",
				"folder:C#editor@group:fga#member",
				"group:fga#member@user:jon",
			},
			objectType:              "folder",
			relation:                "can_delete",
			user:                    "user:jon",
			expectedDispatchCount:   2,
			expectedThrottlingValue: 1,
		},
		{
			name: "no_tuples",
			model: `
				model
					schema 1.1

				type user

				type folder
					relations
						define editor: [user]
						define can_delete: [user] and editor
			`,
			tuples:                  []string{},
			objectType:              "folder",
			relation:                "can_delete",
			user:                    "user:jon",
			expectedDispatchCount:   0,
			expectedThrottlingValue: 0,
		},
		{
			name: "direct_userset_dispatch",
			model: `
				model
					schema 1.1

				type user

				type group
					relations
						define member: [user, group#member]
			`,
			tuples: []string{
				"group:eng#member@group:fga#member",
				"group:fga#member@user:jon",
			},
			objectType:              "group",
			relation:                "member",
			user:                    "user:jon",
			expectedDispatchCount:   2,
			expectedThrottlingValue: 0,
		},
		{
			name: "computed_userset_dispatch",
			model: `
				model
					schema 1.1

				type user

				type document
					relations
						define editor: [user]
						define viewer: editor
			`,
			tuples: []string{
				"document:1#editor@user:jon",
			},
			objectType:              "document",
			relation:                "viewer",
			user:                    "user:jon",
			expectedDispatchCount:   2,
			expectedThrottlingValue: 0,
		},
	}
	for _, test := range tests {
		t.Run(test.name, func(t *testing.T) {
			storeID, model := storagetest.BootstrapFGAStore(t, ds, test.model, test.tuples)
			ts, err := typesystem.NewAndValidate(
				context.Background(),
				model,
			)
			require.NoError(t, err)
			ctx := typesystem.ContextWithTypesystem(ctx, ts)

			checker, checkResolverCloser, err := graph.NewOrderedCheckResolvers(
				graph.WithDispatchThrottlingCheckResolverOpts(true, []graph.DispatchThrottlingCheckResolverOpt{
					graph.WithDispatchThrottlingCheckResolverConfig(graph.DispatchThrottlingCheckResolverConfig{
						DefaultThreshold: 0,
						MaxThreshold:     0,
					}),
					graph.WithThrottler(mockThrottler),
				}...)).Build()
			require.NoError(t, err)
			t.Cleanup(checkResolverCloser)

			q, _ := NewListObjectsQuery(
				ds,
				checker,
				WithDispatchThrottlerConfig(threshold.Config{
					Throttler:    mockThrottler,
					Enabled:      true,
					Threshold:    3,
					MaxThreshold: 0,
				}),
				WithMaxConcurrentReads(1),
			)
			mockThrottler.EXPECT().Throttle(gomock.Any()).Times(test.expectedThrottlingValue)
			mockThrottler.EXPECT().Close().Times(1) // LO closes throttler during server close call.

			resp, err := q.Execute(ctx, &openfgav1.ListObjectsRequest{
				StoreId:  storeID,
				Type:     test.objectType,
				Relation: test.relation,
				User:     test.user,
			})

			require.NoError(t, err)

			require.Equal(t, test.expectedDispatchCount, resp.ResolutionMetadata.DispatchCounter.Load())
			require.Equal(t, test.expectedThrottlingValue > 0, resp.ResolutionMetadata.WasThrottled.Load())
		})
	}
}

func TestDoesNotUseCacheWhenHigherConsistencyEnabled(t *testing.T) {
	ds := memory.New()
	t.Cleanup(ds.Close)
	ctx := storage.ContextWithRelationshipTupleReader(context.Background(), ds)
	ctrl := gomock.NewController(t)
	t.Cleanup(ctrl.Finish)
	modelDsl := `model
			schema 1.1

			type user

			type folder
				relations
					define viewer: [user] but not blocked
					define blocked: [user]`
	tuples := []string{
		"folder:C#viewer@user:jon",
		"folder:B#viewer@user:jon",
		"folder:A#viewer@user:jon",
	}

	storeID, model := storagetest.BootstrapFGAStore(t, ds, modelDsl, tuples)
	ts, err := typesystem.NewAndValidate(
		context.Background(),
		model,
	)
	require.NoError(t, err)

	checkCache, err := storage.NewInMemoryLRUCache[any]()
	require.NoError(t, err)
	defer checkCache.Stop()

	// Write an item to the cache that has an Allowed value of false for folder:A
	req, err := graph.NewResolveCheckRequest(graph.ResolveCheckRequestParams{
		StoreID:              storeID,
		AuthorizationModelID: ts.GetAuthorizationModelID(),
		TupleKey: &openfgav1.TupleKey{
			User:     "user:jon",
			Relation: "viewer",
			Object:   "folder:A",
		},
	})
	require.NoError(t, err)

	// Preload the cache
	cacheKey := graph.BuildCacheKey(*req)
	checkCache.Set(cacheKey, &graph.CheckResponseCacheEntry{
		LastModified: time.Now(),
		CheckResponse: &graph.ResolveCheckResponse{
			Allowed: false,
		}}, 10*time.Second)

	require.NoError(t, err)
	ctx = typesystem.ContextWithTypesystem(ctx, ts)

	checkResolver, checkResolverCloser, err := graph.NewOrderedCheckResolvers([]graph.CheckResolverOrderedBuilderOpt{
		graph.WithCachedCheckResolverOpts(true, []graph.CachedCheckResolverOpt{
			graph.WithExistingCache(checkCache),
		}...),
	}...).Build()
	require.NoError(t, err)
	t.Cleanup(checkResolverCloser)

	q, _ := NewListObjectsQuery(
		ds,
		checkResolver,
	)

	// Run a check with MINIMIZE_LATENCY that will use the cache we added with 2 tuples
	resp, err := q.Execute(ctx, &openfgav1.ListObjectsRequest{
		StoreId:     storeID,
		Type:        "folder",
		Relation:    "viewer",
		User:        "user:jon",
		Consistency: openfgav1.ConsistencyPreference_MINIMIZE_LATENCY,
	})

	require.NoError(t, err)
	require.Len(t, resp.Objects, 2)

	// Now run a check with HIGHER_CONSISTENCY that will evaluate against the known tuples and return 3 tuples
	resp, err = q.Execute(ctx, &openfgav1.ListObjectsRequest{
		StoreId:     storeID,
		Type:        "folder",
		Relation:    "viewer",
		User:        "user:jon",
		Consistency: openfgav1.ConsistencyPreference_HIGHER_CONSISTENCY,
	})

	require.NoError(t, err)
	require.Len(t, resp.Objects, 3)

	// Rerun check with MINIMIZE_LATENCY to ensure the cache was updated with the tuple we retrieved during the previous call
	resp, err = q.Execute(ctx, &openfgav1.ListObjectsRequest{
		StoreId:     storeID,
		Type:        "folder",
		Relation:    "viewer",
		User:        "user:jon",
		Consistency: openfgav1.ConsistencyPreference_MINIMIZE_LATENCY,
	})

	require.NoError(t, err)
	require.Len(t, resp.Objects, 3)

	// Now set the third item as `allowed: false` in the cache and run with `UNSPECIFIED`, it should use the cache and only return two item
	checkCache.Set(cacheKey, &graph.CheckResponseCacheEntry{
		LastModified: time.Now(),
		CheckResponse: &graph.ResolveCheckResponse{
			Allowed: false,
		}}, 10*time.Second)

	resp, err = q.Execute(ctx, &openfgav1.ListObjectsRequest{
		StoreId:     storeID,
		Type:        "folder",
		Relation:    "viewer",
		User:        "user:jon",
		Consistency: openfgav1.ConsistencyPreference_UNSPECIFIED,
	})

	require.NoError(t, err)
	require.Len(t, resp.Objects, 2)
}

func TestErrorInCheckSurfacesInListObjects(t *testing.T) {
	t.Cleanup(func() {
		goleak.VerifyNone(t)
	})
	ds := memory.New()
	t.Cleanup(ds.Close)
	modelDsl := `
		model
			schema 1.1

		type user

		type folder
			relations
				define viewer: [user] but not blocked
				define blocked: [user]`
	tuples := []string{
		"folder:x#viewer@user:maria",
	}

	storeID, model := storagetest.BootstrapFGAStore(t, ds, modelDsl, tuples)
	ts, err := typesystem.NewAndValidate(context.Background(), model)
	require.NoError(t, err)

	mockController := gomock.NewController(t)
	defer mockController.Finish()
	mockCheckResolver := graph.NewMockCheckResolver(mockController)
	mockCheckResolver.EXPECT().
		ResolveCheck(gomock.Any(), gomock.Any()).
		Return(nil, internalErrors.ErrUnknown).
		Times(1)
	mockCheckResolver.EXPECT().GetDelegate().AnyTimes().Return(nil)

	q, _ := NewListObjectsQuery(ds, mockCheckResolver)

	ctx := typesystem.ContextWithTypesystem(context.Background(), ts)
	resp, err := q.Execute(ctx, &openfgav1.ListObjectsRequest{
		StoreId:  storeID,
		Type:     "folder",
		Relation: "viewer",
		User:     "user:maria",
	})

	require.Nil(t, resp)
	require.ErrorIs(t, err, internalErrors.ErrUnknown)
}
func TestAttemptsToInvalidateWhenIteratorCacheIsEnabled(t *testing.T) {
	tests := []struct {
		shadowEnabled bool
	}{
		{
			shadowEnabled: false,
		},
		{
			shadowEnabled: true,
		},
	}

	for _, test := range tests {
		t.Run("shadow_enabled_"+strconv.FormatBool(test.shadowEnabled), func(t *testing.T) {
			ds := memory.New()
			t.Cleanup(ds.Close)
			ctx := storage.ContextWithRelationshipTupleReader(context.Background(), ds)
			ctrl := gomock.NewController(t)
			t.Cleanup(ctrl.Finish)
			modelDsl := `model
			schema 1.1
			type user
			type folder
				relations
					define viewer: [user] but not blocked
					define blocked: [user]`
			tuples := []string{
				"folder:C#viewer@user:jon",
				"folder:B#viewer@user:jon",
				"folder:A#viewer@user:jon",
			}

			storeID, model := storagetest.BootstrapFGAStore(t, ds, modelDsl, tuples)
			ts, err := typesystem.NewAndValidate(
				context.Background(),
				model,
			)
			require.NoError(t, err)

			ctx = typesystem.ContextWithTypesystem(ctx, ts)

			// Don't care about the resolver for this test
			mockCheckResolver := graph.NewMockCheckResolver(ctrl)
			mockCheckResolver.EXPECT().ResolveCheck(gomock.Any(), gomock.Any()).AnyTimes().DoAndReturn(func(ctx context.Context, req *graph.ResolveCheckRequest) (*graph.ResolveCheckResponse, error) {
				return &graph.ResolveCheckResponse{}, nil
			})
			mockCheckResolver.EXPECT().GetDelegate().AnyTimes().Return(nil)

			// Need to make sure list objects attempts to invalidate when cache is enabled
			mockCacheController := mocks.NewMockCacheController(ctrl)
			mockCacheController.EXPECT().InvalidateIfNeeded(gomock.Any(), gomock.Any()).Times(1)

			mockShadowCacheController := mocks.NewMockCacheController(ctrl)
			if test.shadowEnabled {
				mockShadowCacheController.EXPECT().InvalidateIfNeeded(gomock.Any(), gomock.Any()).Times(1)
			}

			cacheSettings := serverconfig.CacheSettings{
				ListObjectsIteratorCacheEnabled:    true,
				ListObjectsIteratorCacheTTL:        1 * time.Second,
				ListObjectsIteratorCacheMaxResults: 1000,
				CacheControllerEnabled:             true,
				CacheControllerTTL:                 1 * time.Nanosecond,
				CheckCacheLimit:                    1000,
				ShadowCheckCacheEnabled:            test.shadowEnabled,
			}

			sharedResources, err := shared.NewSharedDatastoreResources(
				ctx,
				&singleflight.Group{},
				ds,
				cacheSettings,
				shared.WithCacheController(mockCacheController),
				shared.WithShadowCacheController(mockShadowCacheController),
			)
			require.NoError(t, err)

			q, _ := NewListObjectsQuery(
				ds,
				mockCheckResolver,
				WithListObjectsCache(sharedResources, cacheSettings),
			)

			// Run a check, mockCacheController should receive its invalidate call
			_, err = q.Execute(ctx, &openfgav1.ListObjectsRequest{
				StoreId:  storeID,
				Type:     "folder",
				Relation: "viewer",
				User:     "user:jon",
			})

			sharedResources.Close()
			require.NoError(t, err)
		})
	}
}

func TestListObjectsPipelineDatastoreQueryCount(t *testing.T) {
	ds := memory.New()
	t.Cleanup(ds.Close)
	ctx := storage.ContextWithRelationshipTupleReader(context.Background(), ds)
	ctrl := gomock.NewController(t)
	t.Cleanup(ctrl.Finish)
	tests := []struct {
		name                        string
		model                       string
		tuples                      []string
		objectType                  string
		relation                    string
		user                        string
		expectedDatastoreQueryCount uint32
	}{
		{
			name: "test_direct_relation",
			model: `
				model
					schema 1.1

				type user

				type folder
					relations
						define viewer: [user]
			`,
			tuples: []string{
				"folder:C#viewer@user:jon",
				"folder:B#viewer@user:jon",
				"folder:A#viewer@user:jon",
			},
			objectType:                  "folder",
			relation:                    "viewer",
			user:                        "user:jon",
			expectedDatastoreQueryCount: 1,
		},
		{
			name: "test_union_relation",
			model: `
				model
					schema 1.1

				type user

				type folder
					relations
						define editor: [user]
						define viewer: [user] or editor
			`,
			tuples: []string{
				"folder:C#editor@user:jon",
				"folder:B#viewer@user:jon",
				"folder:A#viewer@user:jon",
			},
			objectType:                  "folder",
			relation:                    "viewer",
			user:                        "user:jon",
			expectedDatastoreQueryCount: 2,
		},
		{
			name: "test_intersection_relation",
			model: `
				model
					schema 1.1

				type user

				type folder
					relations
						define editor: [user]
						define can_delete: [user] and editor
			`,
			tuples: []string{
				"folder:C#can_delete@user:jon",
				"folder:C#editor@user:jon",
			},
			objectType:                  "folder",
			relation:                    "can_delete",
			user:                        "user:jon",
			expectedDatastoreQueryCount: 2,
		},
		{
			name: "test_intersection_relation_check_dispatch",
			model: `
				model
					schema 1.1

				type user

				type group
					relations
						define member: [user, group#member]

				type folder
					relations
						define editor: [group#member]
						define can_delete: [user] and editor
			`,
			tuples: []string{
				"folder:C#can_delete@user:jon",
				"folder:C#editor@group:fga#member",
				"group:fga#member@user:jon",
			},
			objectType:                  "folder",
			relation:                    "can_delete",
			user:                        "user:jon",
			expectedDatastoreQueryCount: 4,
		},
		{
			name: "no_tuples",
			model: `
				model
					schema 1.1

				type user

				type folder
					relations
						define editor: [user]
						define can_delete: [user] and editor
			`,
			tuples:                      []string{},
			objectType:                  "folder",
			relation:                    "can_delete",
			user:                        "user:jon",
			expectedDatastoreQueryCount: 2,
		},
		{
			name: "direct_userset_dispatch",
			model: `
				model
					schema 1.1

				type user

				type group
					relations
						define member: [user, group#member]
			`,
			tuples: []string{
				"group:eng#member@group:fga#member",
				"group:fga#member@user:jon",
			},
			objectType:                  "group",
			relation:                    "member",
			user:                        "user:jon",
			expectedDatastoreQueryCount: 3,
		},
		{
			name: "computed_userset_dispatch",
			model: `
				model
					schema 1.1

				type user

				type document
					relations
						define editor: [user]
						define viewer: editor
			`,
			tuples: []string{
				"document:1#editor@user:jon",
			},
			objectType:                  "document",
			relation:                    "viewer",
			user:                        "user:jon",
			expectedDatastoreQueryCount: 1,
		},
	}
	for _, test := range tests {
		t.Run(test.name, func(t *testing.T) {
			storeID, model := storagetest.BootstrapFGAStore(t, ds, test.model, test.tuples)
			ts, err := typesystem.NewAndValidate(
				context.Background(),
				model,
			)
			require.NoError(t, err)
			ctx := typesystem.ContextWithTypesystem(ctx, ts)

			checker, checkResolverCloser, err := graph.NewOrderedCheckResolvers().Build()
			require.NoError(t, err)
			t.Cleanup(checkResolverCloser)

			q, _ := NewListObjectsQuery(
				ds,
				checker,
				WithListObjectsPipelineEnabled(true),
			)

			resp, err := q.Execute(ctx, &openfgav1.ListObjectsRequest{
				StoreId:  storeID,
				Type:     test.objectType,
				Relation: test.relation,
				User:     test.user,
			})

			require.NoError(t, err)

			require.Equal(t, test.expectedDatastoreQueryCount, resp.ResolutionMetadata.DatastoreQueryCount.Load())
		})
	}
}

func TestListObjectsSeqError(t *testing.T) {
	ctrl := gomock.NewController(t)
	t.Cleanup(ctrl.Finish)

	errorRet := errors.New("test")
	mockDatastore := mocks.NewMockOpenFGADatastore(ctrl)
	mockDatastore.EXPECT().WriteAuthorizationModel(gomock.Any(), gomock.Any(), gomock.Any())
	mockDatastore.EXPECT().MaxTuplesPerWrite().Return(40)
	mockDatastore.EXPECT().Write(gomock.Any(), gomock.Any(), gomock.Any(), gomock.Any()).AnyTimes()
	mockDatastore.EXPECT().ReadStartingWithUser(gomock.Any(), gomock.Any(), gomock.Any(), gomock.Any()).AnyTimes().Return(nil, errorRet)

	model := `
		model
			schema 1.1
			type user

			type document
			relations
				define viewer: [user]
				define editor: [user]
				define admin: viewer and editor
	`
	tuples := []string{
		"document:1#viewer@user:a",
		"document:2#editor@user:a",
	}
	storeID, authModel := storagetest.BootstrapFGAStore(t, mockDatastore, model, tuples)
	typesys, err := typesystem.New(
		authModel,
	)
	require.NoError(t, err)
	ctx := storage.ContextWithRelationshipTupleReader(context.Background(), mockDatastore)
	ctx = typesystem.ContextWithTypesystem(ctx, typesys)

	checkResolver, checkResolverCloser, err := graph.NewOrderedCheckResolvers().Build()
	require.NoError(t, err)
	t.Cleanup(checkResolverCloser)

	t.Run("execute_seq_error", func(t *testing.T) {
		query, err := NewListObjectsQuery(
			mockDatastore,
			checkResolver,
			WithListObjectsPipelineEnabled(true),
		)
		require.NoError(t, err)

		_, err = query.Execute(ctx, &openfgav1.ListObjectsRequest{
			StoreId:              storeID,
			AuthorizationModelId: authModel.GetId(),
			Type:                 "document",
			Relation:             "admin",
			User:                 "user:a",
		})
		require.ErrorIs(t, err, errorRet)
	})

	t.Run("execute_streamed_seq_error", func(t *testing.T) {
		query, err := NewListObjectsQuery(
			mockDatastore,
			checkResolver,
			WithListObjectsPipelineEnabled(true),
		)
		require.NoError(t, err)

		var srv openfgav1.OpenFGAService_StreamedListObjectsServer
		_, err = query.ExecuteStreamed(ctx, &openfgav1.StreamedListObjectsRequest{
			StoreId:              storeID,
			AuthorizationModelId: authModel.GetId(),
			Type:                 "document",
			Relation:             "admin",
			User:                 "user:a",
		}, srv)
		require.ErrorIs(t, err, errorRet)
	})
}

func reportLatencies(b *testing.B, latencies []time.Duration) {
	// Sort latencies ascending
	sort.Slice(latencies, func(i, j int) bool {
		return latencies[i] < latencies[j]
	})

	p95 := latencies[len(latencies)*95/100]
	p99 := latencies[len(latencies)*99/100]
	worst := latencies[len(latencies)-1]
	best := latencies[0]

	b.ReportMetric(float64(best.Microseconds()), "min_us")
	b.ReportMetric(float64(worst.Microseconds()), "max_us")
	b.ReportMetric(float64(p95.Microseconds()), "p95_us")
	b.ReportMetric(float64(p99.Microseconds()), "p99_us")
}

func runOneBenchmark(
	b *testing.B,
	ctx context.Context,
	name string,
	optimizationsEnabled bool,
	pipelineEnabled bool,
	query ListObjectsQuery,
	request *openfgav1.ListObjectsRequest,
	numTuples int, //nolint:unparam
) {
	if optimizationsEnabled {
		name += "_with_optimization"
	}
<<<<<<< HEAD
	query.ff = featureflags.NewHardcodedBooleanClient(optimizationsEnabled)

=======

	if pipelineEnabled {
		name += "_with_pipeline"
		query.pipelineEnabled = true
	} else {
		query.pipelineEnabled = false
	}
>>>>>>> 3ff2b8fd
	var latencies []time.Duration
	b.Run(name, func(b *testing.B) {
		for i := 0; i < b.N; i++ {
			start := time.Now()
			res, err := query.Execute(ctx, request)
			latencies = append(latencies, time.Since(start))
			require.NoError(b, err)

			// all the tests are configured to return 5k objects
			require.Len(b, res.Objects, numTuples)
		}
		reportLatencies(b, latencies)
	})
}

// BenchmarkListObjects sets up an authorization model with various relationship weights:
// weight one direct, weight one computed, weight two, weight three, and recursive (weight INF).
// The benchmarks are currently run 2x—once with optimizations enabled and once without.
func BenchmarkListObjects(b *testing.B) {
	datastore := memory.New()
	b.Cleanup(datastore.Close)
	storeID := ulid.Make().String()

	model := &openfgav1.AuthorizationModel{
		Id:            ulid.Make().String(),
		SchemaVersion: typesystem.SchemaVersion1_1,
		TypeDefinitions: parser.MustTransformDSLToProto(`
			model
			schema 1.1
			type user
			type org
				relations
					define member: [user]
					define computed: member
					define parent: [org]
					define recursive: [user] or recursive from parent
			type company
				relations
					define owner: [org]
					define org_member: member from owner
			type office
				relations
					define parent: [company]
					define weight_three: org_member from parent
		`).GetTypeDefinitions(),
	}
	ctx := context.Background()
	err := datastore.WriteAuthorizationModel(ctx, storeID, model)
	require.NoError(b, err)

	n := 5000
	createDirectWeightOneRelations(b, ctx, datastore, storeID, n)
	createWeightTwoRelations(b, ctx, datastore, storeID, n)
	createWeightThreeRelations(b, ctx, datastore, storeID, n)
	createRecursiveRelations(b, ctx, datastore, storeID, n)

	checkResolver, checkResolverCloser, err := graph.NewOrderedCheckResolvers().Build()
	require.NoError(b, err)
	b.Cleanup(checkResolverCloser)

	query, err := NewListObjectsQuery(
		datastore,
		checkResolver,
		WithFeatureFlagClient(featureflags.NewHardcodedBooleanClient(true)),

		// unlimited results, these tests are designed to return `n` results per iteration
		WithListObjectsMaxResults(0),
	)
	require.NoError(b, err)

	ts, err := typesystem.New(model)
	require.NoError(b, err)
	ctx = typesystem.ContextWithTypesystem(ctx, ts)

	weightOneRequest := &openfgav1.ListObjectsRequest{
		StoreId:              storeID,
		AuthorizationModelId: model.GetId(),
		Type:                 "org",
		Relation:             "member",
		User:                 "user:justin",
	}

	// once with optimizations enabled, once without
	runOneBenchmark(b, ctx, "weight_one_direct", true, false, *query, weightOneRequest, n)
	runOneBenchmark(b, ctx, "weight_one_direct", false, false, *query, weightOneRequest, n)
	runOneBenchmark(b, ctx, "weight_one_direct", false, true, *query, weightOneRequest, n)

	weightOneComputedRequest := &openfgav1.ListObjectsRequest{
		StoreId:              storeID,
		AuthorizationModelId: model.GetId(),
		Type:                 "org",
		Relation:             "computed",
		User:                 "user:justin",
	}

	// once with optimizations enabled, once without
	runOneBenchmark(b, ctx, "weight_one_computed", true, false, *query, weightOneComputedRequest, n)
	runOneBenchmark(b, ctx, "weight_one_computed", false, false, *query, weightOneComputedRequest, n)
	runOneBenchmark(b, ctx, "weight_one_computed", false, true, *query, weightOneComputedRequest, n)

	weightTwoRequest := &openfgav1.ListObjectsRequest{
		StoreId:              storeID,
		AuthorizationModelId: model.GetId(),
		Type:                 "company",
		Relation:             "org_member",
		User:                 "user:justin",
	}
	// once with optimizations enabled, once without
	runOneBenchmark(b, ctx, "weight_two_ttu", true, false, *query, weightTwoRequest, n)
	runOneBenchmark(b, ctx, "weight_two_ttu", false, false, *query, weightTwoRequest, n)
	runOneBenchmark(b, ctx, "weight_two_ttu", false, true, *query, weightTwoRequest, n)

	weightThreeRequest := &openfgav1.ListObjectsRequest{
		StoreId:              storeID,
		AuthorizationModelId: model.GetId(),
		Type:                 "office",
		Relation:             "weight_three",
		User:                 "user:justin",
	}

	// once with optimizations enabled, once without
	runOneBenchmark(b, ctx, "weight_three", true, false, *query, weightThreeRequest, n)
	runOneBenchmark(b, ctx, "weight_three", false, false, *query, weightThreeRequest, n)
	runOneBenchmark(b, ctx, "weight_three", false, true, *query, weightThreeRequest, n)

	recursiveRequest := &openfgav1.ListObjectsRequest{
		StoreId:              storeID,
		AuthorizationModelId: model.GetId(),
		Type:                 "org",
		Relation:             "recursive",
		User:                 "user:justin",
	}

	// optimization currently falls back to non-optimized code when it's a recursive query
	// Uncomment this when recursive listObjects work is underway
	// runOneBenchmark(b, ctx, "recursive_ttu", true, *query, recursiveRequest)

	runOneBenchmark(b, ctx, "recursive_ttu", false, false, *query, recursiveRequest, n)
	runOneBenchmark(b, ctx, "recursive_ttu", false, true, *query, recursiveRequest, n)
}

// This helper writes tuples for user:justin with relation "member" to org:0...org:numTuples.
func createDirectWeightOneRelations(
	b *testing.B,
	ctx context.Context,
	datastore storage.OpenFGADatastore,
	storeID string,
	numTuples int,
) {
	b.Helper()
	objID := 0
	for objID < numTuples {
		tuples := make([]*openfgav1.TupleKey, datastore.MaxTuplesPerWrite())

		for j := 0; j < datastore.MaxTuplesPerWrite(); j++ {
			obj := "org:" + strconv.Itoa(objID)
			tuples[j] = tuple.NewTupleKey(obj, "member", "user:justin")
			objID++
		}
		err := datastore.Write(ctx, storeID, nil, tuples)
		require.NoError(b, err)
	}
}

func createWeightTwoRelations(b *testing.B, ctx context.Context, datastore storage.OpenFGADatastore, storeID string, numTuples int) {
	b.Helper()
	objID := 0
	for objID < numTuples {
		tuples := make([]*openfgav1.TupleKey, datastore.MaxTuplesPerWrite())

		for j := 0; j < datastore.MaxTuplesPerWrite(); j++ {
			// These IDs can be the same as we already created org:0 - org:numTuples
			obj := "company:" + strconv.Itoa(objID)
			user := "org:" + strconv.Itoa(objID)
			tuples[j] = tuple.NewTupleKey(obj, "owner", user)
			objID++
		}
		err := datastore.Write(ctx, storeID, nil, tuples)
		require.NoError(b, err)
	}
}

func createWeightThreeRelations(b *testing.B, ctx context.Context, datastore storage.OpenFGADatastore, storeID string, numTuples int) {
	b.Helper()
	objID := 0
	for objID < numTuples {
		tuples := make([]*openfgav1.TupleKey, datastore.MaxTuplesPerWrite())

		for j := 0; j < datastore.MaxTuplesPerWrite(); j++ {
			// These IDs can be the same as we already created org:0 - org:numTuples
			obj := "office:" + strconv.Itoa(objID)
			user := "company:" + strconv.Itoa(objID)
			tuples[j] = tuple.NewTupleKey(obj, "parent", user)
			objID++
		}
		err := datastore.Write(ctx, storeID, nil, tuples)
		require.NoError(b, err)
	}
}

func createRecursiveRelations(b *testing.B, ctx context.Context, datastore storage.OpenFGADatastore, storeID string, numTuples int) {
	b.Helper()
	objID := 0
	for objID < numTuples {
		tuples := make([]*openfgav1.TupleKey, datastore.MaxTuplesPerWrite())

		for j := 0; j < datastore.MaxTuplesPerWrite(); j++ {
			// Every 10th item, make user:justin the leaf
			if j%10 == 0 {
				obj := "org:" + strconv.Itoa(objID)
				tk := tuple.NewTupleKey(obj, "recursive", "user:justin")
				tuples[j] = tk
				tuples = append(tuples, tk)
				objID++
				continue
			}

			// otherwise, chain the org#parent#org relation
			obj := "org:" + strconv.Itoa(objID)
			user := "org:" + strconv.Itoa(objID-1)
			tuples[j] = tuple.NewTupleKey(obj, "parent", user)
			objID++
		}
		err := datastore.Write(ctx, storeID, nil, tuples)
		require.NoError(b, err)
	}
}<|MERGE_RESOLUTION|>--- conflicted
+++ resolved
@@ -898,10 +898,8 @@
 	if optimizationsEnabled {
 		name += "_with_optimization"
 	}
-<<<<<<< HEAD
 	query.ff = featureflags.NewHardcodedBooleanClient(optimizationsEnabled)
 
-=======
 
 	if pipelineEnabled {
 		name += "_with_pipeline"
@@ -909,7 +907,6 @@
 	} else {
 		query.pipelineEnabled = false
 	}
->>>>>>> 3ff2b8fd
 	var latencies []time.Duration
 	b.Run(name, func(b *testing.B) {
 		for i := 0; i < b.N; i++ {
