package reverseexpand

import (
	"context"
	"errors"
	"testing"

	"github.com/stretchr/testify/require"
	"go.uber.org/goleak"
	"go.uber.org/mock/gomock"

	openfgav1 "github.com/openfga/api/proto/openfga/v1"

	"github.com/openfga/openfga/internal/concurrency"
	"github.com/openfga/openfga/internal/graph"
	"github.com/openfga/openfga/internal/mocks"
	"github.com/openfga/openfga/internal/stack"
	"github.com/openfga/openfga/pkg/storage"
	"github.com/openfga/openfga/pkg/storage/memory"
	storagetest "github.com/openfga/openfga/pkg/storage/test"
	"github.com/openfga/openfga/pkg/testutils"
	"github.com/openfga/openfga/pkg/typesystem"
)

func TestReverseExpandWithWeightedGraph(t *testing.T) {
	ds := memory.New()
	t.Cleanup(ds.Close)
	tests := []struct {
		name                       string
		model                      string
		tuples                     []string
		objectType                 string
		relation                   string
		user                       *UserRefObject
		expectedOptimizedObjects   []string
		expectedUnoptimizedObjects []string
	}{
		{
			name: "direct_and_algebraic",
			model: `model
			  schema 1.1

			type user
			type repo
			  relations
				define member: [user]
				define computed_member: member
				define owner: [user]
				define admin: [user] or computed_member
				define or_admin: owner or admin
		`,
			tuples: []string{
				"repo:fga#member@user:justin",
				"repo:fga#owner@user:z",
			},
			objectType:                 "repo",
			relation:                   "or_admin",
			user:                       &UserRefObject{Object: &openfgav1.Object{Type: "user", Id: "justin"}},
			expectedOptimizedObjects:   []string{"repo:fga"},
			expectedUnoptimizedObjects: []string{"repo:fga"},
		},
		{
			name: "simple_ttu",
			model: `model
				  schema 1.1

				type organization
				  relations
					define member: [user]
					define repo_admin: [organization#member]
				type repo
				  relations
					define admin: repo_admin from owner
					define owner: [organization]
				type user
		`,
			tuples: []string{
				"repo:fga#owner@organization:jz",
				"organization:jz#repo_admin@organization:j#member",
				"organization:j#member@user:justin",
			},
			objectType:                 "repo",
			relation:                   "admin",
			user:                       &UserRefObject{Object: &openfgav1.Object{Type: "user", Id: "justin"}},
			expectedOptimizedObjects:   []string{"repo:fga"},
			expectedUnoptimizedObjects: []string{"repo:fga"},
		},
		{
			name: "ttu_from_union",
			model: `model
				  schema 1.1

				type organization
				  relations
					define member: [user]
					define repo_admin: [user, organization#member]
				type repo
				  relations
					define admin: [user, team#member] or repo_admin from owner
					define owner: [organization]
				type team
				  relations
					define member: [user, team#member]

				type user
		`,
			tuples: []string{
				"repo:fga#owner@organization:justin_and_zee",
				"organization:justin_and_zee#repo_admin@user:justin",
			},
			objectType:                 "repo",
			relation:                   "admin",
			user:                       &UserRefObject{Object: &openfgav1.Object{Type: "user", Id: "justin"}},
			expectedOptimizedObjects:   []string{"repo:fga"},
			expectedUnoptimizedObjects: []string{"repo:fga"},
		},
		{
			name: "ttu_multiple_types_with_rewrites",
			model: `model
				  schema 1.1

				type organization
				  relations
					define member: [user]
					define repo_admin: [team#member] or member
				type repo
				  relations
					define admin: [team#member] or repo_admin from owner
					define owner: [organization]
				type team
				  relations
				    define member: [user]
				type user
		`,
			tuples: []string{
				"team:jz#member@user:justin",
				"organization:jz#repo_admin@team:jz#member",
				"repo:fga#owner@organization:jz",
			},
			objectType:                 "repo",
			relation:                   "admin",
			user:                       &UserRefObject{Object: &openfgav1.Object{Type: "user", Id: "justin"}},
			expectedOptimizedObjects:   []string{"repo:fga"},
			expectedUnoptimizedObjects: []string{"repo:fga"},
		},
		{
			name: "ttu_recursive",
			model: `model
				  schema 1.1

				type user
				type org
				  relations
					define parent: [org]
					define ttu_recursive: [user] or ttu_recursive from parent
		`,
			tuples: []string{
				"org:a#ttu_recursive@user:justin",
				"org:b#parent@org:a", // org:a is parent of b
				"org:c#parent@org:b", // org:b is parent of org:c
				"org:d#parent@org:c", // org:c is parent of org:d
			},
			objectType:                 "org",
			relation:                   "ttu_recursive",
			user:                       &UserRefObject{Object: &openfgav1.Object{Type: "user", Id: "justin"}},
			expectedOptimizedObjects:   []string{"org:a", "org:b", "org:c", "org:d"},
			expectedUnoptimizedObjects: []string{"org:a", "org:b", "org:c", "org:d"},
		},
		{
			name: "ttu_with_cycle",
			model: `model
				  schema 1.1

				type user
				type org
				  relations
					define org_to_company: [company]
					define org_cycle: [user] or company_cycle from org_to_company
				type company
				  relations
					define company_to_org: [org]
					define company_cycle: [user] or org_cycle from company_to_org
		`,
			tuples: []string{
				"company:b#company_to_org@org:a",
				"org:a#org_to_company@company:b",
				"company:b#company_to_org@org:b",
				"org:b#org_to_company@company:c",
				"company:c#company_cycle@user:bob",
			},
			objectType:                 "org",
			relation:                   "org_cycle",
			user:                       &UserRefObject{Object: &openfgav1.Object{Type: "user", Id: "bob"}},
			expectedOptimizedObjects:   []string{"org:a", "org:b"},
			expectedUnoptimizedObjects: []string{"org:a", "org:b"},
		},
		{
			name: "ttu_with_3_model_cycle",
			model: `model
				  schema 1.1

				type user
				type team
				  relations
					define team_to_company: [company]
					define can_access: [user] or can_access from team_to_company
				type org
				  relations
					define org_to_team: [team]
					define can_access: [user] or can_access from org_to_team
				type company
				  relations
					define company_to_org: [org]
					define can_access: [user] or can_access from company_to_org
		`,
			tuples: []string{
				// Tuples to create a long cycle
				"company:a_corp#company_to_org@org:a_org",
				"org:a_org#org_to_team@team:a_team",
				"team:a_team#team_to_company@company:b_corp",
				"company:b_corp#company_to_org@org:b_org",
				"org:b_org#org_to_team@team:b_team",
				"team:b_team#team_to_company@company:a_corp",

				// Tuple to grant user:bob access into the cycle
				"company:a_corp#can_access@user:bob",
			},
			objectType:                 "org",
			relation:                   "can_access",
			user:                       &UserRefObject{Object: &openfgav1.Object{Type: "user", Id: "bob"}},
			expectedOptimizedObjects:   []string{"org:a_org", "org:b_org"},
			expectedUnoptimizedObjects: []string{"org:a_org", "org:b_org"},
		},
		{
			name: "intersection_with_multiple_directs",
			model: `model
				  schema 1.1
		
				type user
				type doc
				  relations
					define can_view: owner or viewer from parent
					define owner: [user]
					define parent: [project]
				type team
				  relations
					define member: [user]
				type project
				  relations
    				define viewer: [user, team#member] and contributor
					define contributor: [user]
		`,
			tuples: []string{
				"team:fga#member@user:justin",
				"project:fga#viewer@team:fga#member",
				"doc:one#parent@project:fga",
			},
			objectType:                 "doc",
			relation:                   "can_view",
			user:                       &UserRefObject{Object: &openfgav1.Object{Type: "user", Id: "justin"}},
			expectedOptimizedObjects:   []string{},
			expectedUnoptimizedObjects: []string{"doc:one"},
		},
		{
			name: "simple_userset",
			model: `model
				  schema 1.1

				type user
				type team
				  relations
					define member: [user]
				type org
				  relations
					define teammate: [user, team#member]
		`,
			tuples: []string{
				"team:fga#member@user:justin",
				"org:j#teammate@team:fga#member",
				"org:z#teammate@user:justin",
			},
			objectType:                 "org",
			relation:                   "teammate",
			user:                       &UserRefObject{Object: &openfgav1.Object{Type: "user", Id: "justin"}},
			expectedOptimizedObjects:   []string{"org:j", "org:z"},
			expectedUnoptimizedObjects: []string{"org:j", "org:z"},
		},
		{
			name: "userset_to_union",
			model: `model
				  schema 1.1

				type user
				type team
				  relations
					define member: admin or boss
					define admin: [user]
					define boss: [user]
				type org
				  relations
					define teammate: [team#member]
		`,
			tuples: []string{
				"team:fga#admin@user:justin",
				"org:j#teammate@team:fga#member",
			},
			objectType:                 "org",
			relation:                   "teammate",
			user:                       &UserRefObject{Object: &openfgav1.Object{Type: "user", Id: "justin"}},
			expectedOptimizedObjects:   []string{"org:j"},
			expectedUnoptimizedObjects: []string{"org:j"},
		},
		{
			name: "recursive_userset",
			model: `model
				  schema 1.1

				type user
				type team
				  relations
					define member: [user, team#member]
		`,
			tuples: []string{
				"team:fga#member@user:justin",
				"team:cncf#member@team:fga#member",
				"team:lnf#member@team:cncf#member",
			},
			objectType:                 "team",
			relation:                   "member",
			user:                       &UserRefObject{Object: &openfgav1.Object{Type: "user", Id: "justin"}},
			expectedOptimizedObjects:   []string{"team:fga", "team:cncf", "team:lnf"},
			expectedUnoptimizedObjects: []string{"team:fga", "team:cncf", "team:lnf"},
		},
		{
			name: "userset_ttu_mix",
			model: `model
				  schema 1.1
					type user
				  type group
					relations
					  define member: [user, user:*]
				  type folder
					relations
					  define viewer: [user,group#member]
				  type document
					relations
					  define parent: [folder]
					  define viewer: viewer from parent
		`,
			tuples: []string{
				"group:1#member@user:anne",
				"group:1#member@user:charlie",
				"group:2#member@user:anne",
				"group:2#member@user:bob",
				"group:3#member@user:elle",
				"group:public#member@user:*",
				"document:a#parent@folder:a",
				"document:public#parent@folder:public",
				"folder:a#viewer@group:1#member",
				"folder:a#viewer@group:2#member",
				"folder:a#viewer@user:daemon",
				"folder:public#viewer@group:public#member",
			},
			objectType:                 "document",
			relation:                   "viewer",
			user:                       &UserRefObject{Object: &openfgav1.Object{Type: "user", Id: "anne"}},
			expectedOptimizedObjects:   []string{"document:a", "document:public"},
			expectedUnoptimizedObjects: []string{"document:a", "document:public"},
		},
		{
			name: "simple_union",
			model: `model
				  schema 1.1

				type user
				type org
				  relations
					define allowed: [user]
					define member: [user] or allowed
		`,
			tuples: []string{
				"org:a#allowed@user:bob",
				"org:b#allowed@user:bob", // org:a is parent of b
				"org:a#member@user:bob",  // org:b is parent of org:c
			},
			objectType:                 "org",
			relation:                   "member",
			user:                       &UserRefObject{Object: &openfgav1.Object{Type: "user", Id: "bob"}},
			expectedOptimizedObjects:   []string{"org:a", "org:b"},
			expectedUnoptimizedObjects: []string{"org:a", "org:b"},
		},
		{
			name: "nested_simple_union",
			model: `model
				  schema 1.1

				type user
				type org
				  relations
					define allowed: [user]
					define granted: [user]
					define member: [user] or (allowed or granted)
		`,
			tuples: []string{
				"org:a#allowed@user:bob",
				"org:b#allowed@user:bob",
				"org:a#member@user:bob",
				"org:c#granted@user:bob",
			},
			objectType:                 "org",
			relation:                   "member",
			user:                       &UserRefObject{Object: &openfgav1.Object{Type: "user", Id: "bob"}},
			expectedOptimizedObjects:   []string{"org:a", "org:b", "org:c"},
			expectedUnoptimizedObjects: []string{"org:a", "org:b", "org:c"},
		},
		{
			name: "simple_intersection",
			model: `model
				  schema 1.1

				type user
				type user2
				type org
				  relations
					define allowed: [user, user2]
					define member: [user] and allowed
		`,
			tuples: []string{
				"org:a#allowed@user:bob",
				"org:b#member@user:bob",
				"org:a#member@user:bob",
			},
			objectType:                 "org",
			relation:                   "member",
			user:                       &UserRefObject{Object: &openfgav1.Object{Type: "user", Id: "bob"}},
			expectedOptimizedObjects:   []string{"org:a"},
			expectedUnoptimizedObjects: []string{"org:a", "org:b"},
		},
		{
			name: "simple_intersection_multiple_direct_assignments",
			model: `model
				  schema 1.1

				type user
				type team
				  relations
					define member: [user]
				type org
				  relations
					define allowed: [user]
					define member: [user, team#member] and allowed
		`,
			tuples: []string{
				"org:a#allowed@user:bob",
				"org:b#member@user:bob",
				"org:a#member@user:bob",
				"org:c#member@team:c#member",
				"team:c#member@user:bob",
				"org:c#allowed@user:bob",
			},
			objectType:                 "org",
			relation:                   "member",
			user:                       &UserRefObject{Object: &openfgav1.Object{Type: "user", Id: "bob"}},
			expectedOptimizedObjects:   []string{"org:a", "org:c"},
			expectedUnoptimizedObjects: []string{"org:a", "org:b", "org:c"},
		},
		{
			name: "simple_intersection_multiple_direct_assignments_not_linked_1",
			model: `model
				  schema 1.1

				type user
				type user2
				type org
				  relations
					define allowed: [user]
					define member: [user, user2] and allowed
		`,
			tuples: []string{
				"org:a#allowed@user:bob",
				"org:b#member@user:bob",
				"org:a#member@user:bob",
				"org:c#allowed@user:bob",
				"org:d#member@user2:bob", // bob is user2 and there should be no link
			},
			objectType:                 "org",
			relation:                   "member",
			user:                       &UserRefObject{Object: &openfgav1.Object{Type: "user", Id: "bob"}},
			expectedOptimizedObjects:   []string{"org:a"},
			expectedUnoptimizedObjects: []string{"org:a", "org:b"},
		},
		{
			name: "simple_intersection_multiple_direct_assignments_not_linked_2",
			model: `model
				  schema 1.1

				type user
				type user2
				type org
				  relations
					define allowed: [user]
					define member: [user, user2] and allowed
		`,
			tuples: []string{
				"org:a#allowed@user:bob",
				"org:b#member@user:bob",
				"org:a#member@user:bob",
				"org:c#allowed@user:bob",
				"org:d#member@user2:bob", // bob is user2 and there should be no link
			},
			objectType:                 "org",
			relation:                   "member",
			user:                       &UserRefObject{Object: &openfgav1.Object{Type: "user2", Id: "bob"}},
			expectedOptimizedObjects:   []string{},
			expectedUnoptimizedObjects: []string{"org:d"},
		},
		{
			name: "simple_intersection_with_3_children",
			model: `model
				  schema 1.1

				type user
				type org
				  relations
					define allowed: [user]
					define granted: [user]
					define member: [user] and allowed and granted
		`,
			tuples: []string{
				"org:a#allowed@user:bob",
				"org:a#member@user:bob",
				"org:a#granted@user:bob",
				"org:b#member@user:bob",
				"org:c#allowed@user:bob",
				"org:c#granted@user:bob",
			},
			objectType:                 "org",
			relation:                   "member",
			user:                       &UserRefObject{Object: &openfgav1.Object{Type: "user", Id: "bob"}},
			expectedOptimizedObjects:   []string{"org:a"},
			expectedUnoptimizedObjects: []string{"org:a", "org:b"},
		},
		{
			name: "simple_intersection_nested",
			model: `model
				  schema 1.1

				type user
				type team
				  relations
					define member: [user]
				type org
				  relations
					define allowed: [user]
					define granted: [user]
					define member: [team#member] and (allowed and granted)
		`,
			tuples: []string{
				"team:a#member@user:bob",
				"org:a#member@team:a#member",
				"org:a#allowed@user:bob",
				"org:a#granted@user:bob",
				// negative cases
				"org:b#member@team:a#member",
				"org:b#allowed@user:bob",
				"org:c#allowed@user:bob",
				"org:c#granted@user:bob",
				"team:b#member@user:bob",
				"org:d#member@team:b#member",
				"team:c#member@user:bob",
			},
			objectType:                 "org",
			relation:                   "member",
			user:                       &UserRefObject{Object: &openfgav1.Object{Type: "user", Id: "bob"}},
			expectedOptimizedObjects:   []string{"org:a"},
			expectedUnoptimizedObjects: []string{"org:a", "org:b", "org:d"},
		},
		{
			name: "intersection_has_no_direct_assignment",
			model: `model
				  schema 1.1

				type user
				type team
				  relations
					define member: [user]
				type org
				  relations
					define allowed: [user]
					define granted: [user]
					define member: [team#member]
					define can_access: member and (allowed and granted)
		`,
			tuples: []string{
				"team:a#member@user:bob",
				"org:a#member@team:a#member",
				"org:a#allowed@user:bob",
				"org:a#granted@user:bob",
				// negative cases
				"org:b#member@team:a#member",
				"org:b#allowed@user:bob",
				"org:c#allowed@user:bob",
				"org:c#granted@user:bob",
				"team:b#member@user:bob",
				"org:d#member@team:b#member",
				"team:c#member@user:bob",
			},
			objectType:                 "org",
			relation:                   "can_access",
			user:                       &UserRefObject{Object: &openfgav1.Object{Type: "user", Id: "bob"}},
			expectedOptimizedObjects:   []string{"org:a"},
			expectedUnoptimizedObjects: []string{"org:a", "org:b", "org:d"},
		},
		{
			name: "complex_intersection_nested",
			model: `model
				  schema 1.1

				type user
				type team
				  relations
					define member: [user]
				type org
				  relations
					define allowed: [user]
					define granted: [user]
					define also_allowed: [user]
					define also_also_allowed: [user]
					define member: [team#member] and (((allowed or also_also_allowed) and also_allowed) and granted)
		`,
			tuples: []string{
				"team:a#member@user:bob",
				"org:a#member@team:a#member",
				"org:b#member@team:a#member",
				"org:a#allowed@user:bob",
				"org:b#also_also_allowed@user:bob",
				"org:a#granted@user:bob",
				"org:b#granted@user:bob",
				"org:a#also_allowed@user:bob",
				"org:b#also_allowed@user:bob",
				"org:b#allowed@user:bob",
				// negative cases
				"org:c#allowed@user:bob",
				"org:c#granted@user:bob",
				"team:b#member@user:bob",
				"org:d#member@team:b#member",
				"team:c#member@user:bob",
			},
			objectType:                 "org",
			relation:                   "member",
			user:                       &UserRefObject{Object: &openfgav1.Object{Type: "user", Id: "bob"}},
			expectedOptimizedObjects:   []string{"org:a", "org:b"},
			expectedUnoptimizedObjects: []string{"org:a", "org:b", "org:d"},
		},
		{
			name: "complex_intersection_nested_and_union",
			model: `model
				  schema 1.1

				type user
				type team
				  relations
					define member: [user]
				type org
				  relations
					define allowed: [user]
					define granted: [user]
					define also_allowed: [user]
					define member: [team#member] and ((allowed and also_allowed) or granted)
		`,
			tuples: []string{
				"team:a#member@user:bob",
				"org:a#member@team:a#member",
				"org:b#member@team:a#member",
				"org:a#allowed@user:bob",
				"org:a#also_allowed@user:bob",
				"org:b#allowed@user:bob",
				"org:b#granted@user:bob",
				// negative cases
				"org:c#allowed@user:bob",
				"org:c#granted@user:bob",
				"team:b#member@user:bob",
				"org:d#member@team:b#member",
				"team:c#member@user:bob",
			},
			objectType:                 "org",
			relation:                   "member",
			user:                       &UserRefObject{Object: &openfgav1.Object{Type: "user", Id: "bob"}},
			expectedOptimizedObjects:   []string{"org:a", "org:b"},
			expectedUnoptimizedObjects: []string{"org:a", "org:b", "org:d"},
		},
		{
			name: "lowest_weight_is_TTU_intersection",
			model: `model
				  schema 1.1

				type user
				type dept
		          relations
		            define member: [user]
				type team
				  relations
					define member: [user]
					define dept_member: [dept#member]
				type org
				  relations
					define team: [team]
					define member: [team#dept_member] and member from team
		`,
			tuples: []string{
				"team:a#member@user:bob",
				"org:a#team@team:a",
				"org:a#member@team:a#dept_member",
				"team:a#dept_member@dept:a#member",
				"dept:a#member@user:bob",
				// negative cases
				"team:b#member@user:bob",
				"org:b#team@team:b",
				"dept:b#member@user:bob",
				"org:c#member@team:c#dept_member",
				"team:c#dept_member@dept:c#member",
				"dept:c#member@user:bob",
			},
			objectType:                 "org",
			relation:                   "member",
			user:                       &UserRefObject{Object: &openfgav1.Object{Type: "user", Id: "bob"}},
			expectedOptimizedObjects:   []string{"org:a"},
			expectedUnoptimizedObjects: []string{"org:a", "org:c"},
		},
		{
			name: "lowest_weight_is_w3_intersection",
			model: `model
				  schema 1.1

				type user
				type dept
		          relations
		            define member: [user]
				type team
				  relations
					define member: [dept#member]
					define dept_member: [dept#member]
				type org
				  relations
					define team: [team]
					define member: [team#dept_member] and member from team
		`,
			tuples: []string{
				"dept:a#member@user:bob",
				"team:a#member@dept:a#member",
				"team:a#dept_member@dept:a#member",
				"org:a#member@team:a#dept_member",
				"org:a#team@team:a",
				"org:x#member@team:a#dept_member",
				"org:x#team@team:a",
				// negative cases
				"dept:b#member@user:bob",
				"team:b#member@dept:b#member",
				"team:b#dept_member@dept:b#member",
				"org:b#team@team:b",
				"dept:c#member@user:bob",
				"team:c#member@dept:c#member",
				"team:c#dept_member@dept:c#member",
				"org:c#member@team:c#dept_member",
				"dept:d#member@user:bob",
				"team:d#dept_member@dept:d#member",
				"org:d#member@team:d#dept_member",
				"org:d#team@team:d",
			},
			objectType:                 "org",
			relation:                   "member",
			user:                       &UserRefObject{Object: &openfgav1.Object{Type: "user", Id: "bob"}},
			expectedOptimizedObjects:   []string{"org:a", "org:x"},
			expectedUnoptimizedObjects: []string{"org:a", "org:x", "org:c", "org:d"},
		},
		// TODO: use test when optimized supports infinite weight
		// {
		// 	name: "intersection_one_side_pointing_to_infinite_weight_ttu",
		// 	model: `model
		// 		    schema 1.1

		// 			type user
		// 			type team
		// 				relations
		// 					define parent: [team]
		// 					define member: [user] or member from parent
		// 			type org
		// 				relations
		// 					define allowed: [user]
		// 					define member: [team#member] and allowed
		// `,
		// 	tuples: []string{
		// 		"team:a#member@user:bob",
		// 		"team:b#parent@team:a",
		// 		"team:c#parent@team:b",
		// 		"org:a#allowed@user:bob",
		// 		"org:a#member@team:c#member",
		// 		// negative cases
		// 		"org:d#member@team:c#member", // allowed is false
		// 		"org:e#allowed@user:bob",     // no team member
		// 	},
		// 	objectType:      "org",
		// 	relation:        "member",
		// 	user:            &UserRefObject{Object: &openfgav1.Object{Type: "user", Id: "bob"}},
		// 	expectedOptimizedObjects: []string{"org:a"},
		// 	expectedUnoptimizedObjects: []string{"org:a", "org:d"},
		// },
		{
			name: "intersection_both_side_infinite_weight_oneside_userset_other_ttu",
			model: `model
				    schema 1.1

					type user
					type team
						relations
							define parent: [team]
							define member: [user] or member from parent
					type org
						relations
							define team: [team]
							define allowed: member from team
							define member: [team#member] and allowed
		`,
			tuples: []string{
				"team:a#member@user:bob",
				"team:b#parent@team:a",
				"team:c#parent@team:b",
				"org:a#team@team:c",
				"org:a#member@team:c#member",
				"org:a#member@user:bob",
			},
			objectType:                 "org",
			relation:                   "allowed",
			user:                       &UserRefObject{Object: &openfgav1.Object{Type: "user", Id: "bob"}},
			expectedOptimizedObjects:   []string{"org:a"},
			expectedUnoptimizedObjects: []string{"org:a"},
		},
		{
			name: "intersection_both_side_infinite_weight_ttu",
			model: `model
				    schema 1.1

					type user
					type team
						relations
							define parent: [team]
							define member: [user] or member from parent
							define rewrite: member
					type org
						relations
							define team: [team]
							define allowed: member from team
							define team_rewrite: rewrite from team
							define member: team_rewrite and allowed
		`,
			tuples: []string{
				"team:a#member@user:bob",
				"team:b#parent@team:a",
				"team:c#parent@team:b",
				"org:a#team@team:c",
			},
			objectType:                 "org",
			relation:                   "allowed",
			user:                       &UserRefObject{Object: &openfgav1.Object{Type: "user", Id: "bob"}},
			expectedOptimizedObjects:   []string{"org:a"},
			expectedUnoptimizedObjects: []string{"org:a"},
		},
		{
			name: "intersection_both_side_infinite_weight_ttu_rewrite",
			model: `model
				    schema 1.1

					type user
					type team
						relations
							define parent: [team]
							define member: [user] or member from parent
					type org
						relations
							define team: [team]
							define allowed: member from team
							define member: [team#member]
							define foo: member and allowed
		`,
			tuples: []string{
				"team:a#member@user:bob",
				"team:b#parent@team:a",
				"team:c#parent@team:b",
				"org:a#team@team:c",
				"org:a#member@team:c#member",
			},
			objectType:                 "org",
			relation:                   "foo",
			user:                       &UserRefObject{Object: &openfgav1.Object{Type: "user", Id: "bob"}},
			expectedOptimizedObjects:   []string{"org:a"},
			expectedUnoptimizedObjects: []string{"org:a"},
		},
		{
			name: "lowest_weight_is_TTU_intersection_with_intersections",
			model: `model
				  schema 1.1

				type user
				type dept
		          relations
		            define member: [user]
				type team
				  relations
					define member: [user]
					define dept_member: [dept#member] and member
				type org
				  relations
					define team: [team]
					define member: [team#dept_member] and member from team
		`,
			tuples: []string{
				"team:a#member@user:bob",
				"org:a#team@team:a",
				"org:a#member@team:a#dept_member",
				"team:a#dept_member@dept:a#member",
				"team:a#member@user:bob",
				"dept:a#member@user:bob",
				// negative cases
				"team:b#member@user:bob",
				"org:b#team@team:b",
				"dept:b#member@user:bob",
				"org:c#member@team:c#dept_member",
				"team:c#dept_member@dept:c#member",
				"dept:c#member@user:bob",
			},
			objectType:                 "org",
			relation:                   "member",
			user:                       &UserRefObject{Object: &openfgav1.Object{Type: "user", Id: "bob"}},
			expectedOptimizedObjects:   []string{"org:a"},
			expectedUnoptimizedObjects: []string{"org:a", "org:c"},
		},
		{
			name: "ttus_with_multiple_parents",
			model: `
				model
					schema 1.1
				type user
				type group
					relations
						define member: [user]
				type team
					relations
						define member: [user]
				type type1
					relations
						define member: [user]
				type type2
					relations
						define member: [type1#member]
				type doc
					relations
						define parent: [group, team]
						define owner: [type2#member] and member from parent	
		`,
			tuples: []string{
				"doc:1#parent@group:1",
				"group:1#member@user:1",
				"doc:1#parent@team:1",
				"team:1#member@user:2",
				"doc:1#owner@type2:1#member",
				"type2:1#member@type1:1#member",
				"type1:1#member@user:1",
				"type1:1#member@user:2",
			},
			objectType: "doc",
			relation:   "owner",
			user:       &UserRefObject{Object: &openfgav1.Object{Type: "user", Id: "2"}},
			expectedOptimizedObjects: []string{
				"doc:1",
			},
			expectedUnoptimizedObjects: []string{
				"doc:1",
			},
		},
		{
			name: "intersection_other_edge_no_connection",
			model: `model
					  schema 1.1
					type user
					type user2
					type group
						relations
							define allowed: member and member2
							define member: [user, user2]
							define member2: [user2]
		`,
			tuples: []string{
				"group:a#member@user:bob",
				"group:a#member2@user2:bob",
			},
			objectType:                 "group",
			relation:                   "allowed",
			user:                       &UserRefObject{Object: &openfgav1.Object{Type: "user", Id: "bob"}},
			expectedOptimizedObjects:   []string{},
			expectedUnoptimizedObjects: []string{"group:a"},
		},
		{
			name: "direct_edge_no_connection",
			model: `model
					  schema 1.1
					type user
					type user2
					type group
						relations
							define allowed: [user2] and member
							define member: [user, user2]
		`,
			tuples: []string{
				"group:a#member@user:bob",
				"group:a#allowed@user2:bob",
			},
			objectType:                 "group",
			relation:                   "allowed",
			user:                       &UserRefObject{Object: &openfgav1.Object{Type: "user", Id: "bob"}},
			expectedOptimizedObjects:   []string{},
			expectedUnoptimizedObjects: []string{},
		},
		{
			name: "simple_exclusion",
			model: `model
				  schema 1.1

				type user
				type org
				  relations
					define banned: [user]
					define member: [user] but not banned
		`,
			tuples: []string{
				"org:a#banned@user:bob",
				"org:b#member@user:bob",
				"org:a#member@user:bob",
			},
			objectType:                 "org",
			relation:                   "member",
			user:                       &UserRefObject{Object: &openfgav1.Object{Type: "user", Id: "bob"}},
			expectedOptimizedObjects:   []string{"org:b"},
			expectedUnoptimizedObjects: []string{"org:b", "org:a"},
		},
		{
			name: "exclusion_on_itself",
			model: `model
					schema 1.1

				type user
				type org
				  relations
					define banned: [user]
					define member: banned but not banned
		`,
			tuples: []string{
				"org:a#banned@user:bob",
			},
			objectType:                 "org",
			relation:                   "member",
			user:                       &UserRefObject{Object: &openfgav1.Object{Type: "user", Id: "bob"}},
			expectedOptimizedObjects:   []string{},
			expectedUnoptimizedObjects: []string{"org:a"},
		},
		{
			name: "exclusion_no_connection_base",
			model: `model
					schema 1.1

				type user
				type user2
				type org
				  relations
					define banned: [user2]
					define member: [user] but not banned
		`,
			tuples: []string{
				"org:a#banned@user:bob",
				"org:b#member@user:bob",
				"org:a#member@user:bob",
				"org:c#banned@user2:bob",
			},
			objectType:                 "org",
			relation:                   "member",
			user:                       &UserRefObject{Object: &openfgav1.Object{Type: "user2", Id: "bob"}},
			expectedOptimizedObjects:   []string{},
			expectedUnoptimizedObjects: []string{},
		},
		{
			name: "exclusion_no_connection_exclusion_path",
			model: `model
					schema 1.1

				type user
				type user2
				type org
				  relations
					define banned: [user2]
					define member: [user] but not banned
		`,
			tuples: []string{
				"org:a#banned@user:bob",
				"org:b#member@user:bob",
				"org:a#member@user:bob",
			},
			objectType:                 "org",
			relation:                   "member",
			user:                       &UserRefObject{Object: &openfgav1.Object{Type: "user", Id: "bob"}},
			expectedOptimizedObjects:   []string{"org:a", "org:b"},
			expectedUnoptimizedObjects: []string{"org:a", "org:b"},
		},
		{
			name: "simple_exclusion_no_direct_assignment",
			model: `model
				  schema 1.1

				type user
				type org
				  relations
					define banned: [user]
					define member: [user]
					define viewer: member but not banned
		`,
			tuples: []string{
				"org:a#banned@user:bob",
				"org:b#member@user:bob",
				"org:a#member@user:bob",
			},
			objectType:                 "org",
			relation:                   "viewer",
			user:                       &UserRefObject{Object: &openfgav1.Object{Type: "user", Id: "bob"}},
			expectedOptimizedObjects:   []string{"org:b"},
			expectedUnoptimizedObjects: []string{"org:b", "org:a"},
		},
		{
			name: "simple_exclusion_multiple_direct_assignments",
			model: `model
				  schema 1.1

				type user
				type team
				  relations
					define member: [user]
				type org
				  relations
					define allowed: [user]
					define member: [user, team#member] but not allowed
		`,
			tuples: []string{
				"org:a#allowed@user:bob",
				"org:b#member@user:bob",
				"org:a#member@user:bob",
				"org:c#member@team:c#member",
				"team:c#member@user:bob",
			},
			objectType:                 "org",
			relation:                   "member",
			user:                       &UserRefObject{Object: &openfgav1.Object{Type: "user", Id: "bob"}},
			expectedOptimizedObjects:   []string{"org:b", "org:c"},
			expectedUnoptimizedObjects: []string{"org:a", "org:c", "org:b"},
		},
		{
			name: "simple_exclusion_multiple_direct_assignments_not_linked_1",
			model: `model
				  schema 1.1

				type user
				type user2
				type org
				  relations
					define allowed: [user]
					define member: [user, user2] but not allowed
		`,
			tuples: []string{
				"org:a#allowed@user:bob",
				"org:b#member@user:bob",
				"org:a#member@user:bob",
				"org:c#allowed@user:bob",
				"org:d#member@user2:bob", // bob is user2 and there should be no link
			},
			objectType:                 "org",
			relation:                   "member",
			user:                       &UserRefObject{Object: &openfgav1.Object{Type: "user", Id: "bob"}},
			expectedOptimizedObjects:   []string{"org:b"},
			expectedUnoptimizedObjects: []string{"org:a", "org:b"},
		},
		{
			name: "simple_exclusion_multiple_direct_assignments_not_linked_2",
			model: `model
				  schema 1.1

				type user
				type user2
				type org
				  relations
					define allowed: [user]
					define member: [user, user2] but not allowed
		`,
			tuples: []string{
				"org:a#allowed@user:bob",
				"org:b#member@user:bob",
				"org:a#member@user:bob",
				"org:c#allowed@user:bob",
				"org:d#member@user2:bob", // even if right side not connected, it should still be good
			},
			objectType:                 "org",
			relation:                   "member",
			user:                       &UserRefObject{Object: &openfgav1.Object{Type: "user2", Id: "bob"}},
			expectedOptimizedObjects:   []string{"org:d"},
			expectedUnoptimizedObjects: []string{"org:d"},
		},
		{
			name: "simple_exclusion_with_double_negative",
			model: `model
				  schema 1.1

				type user
				type org
				  relations
					define allowed: [user]
					define granted: [user]
					define member: [user] but not (allowed but not granted)
		`,
			tuples: []string{
				"org:a#member@user:bob",
				"org:c#member@user:bob",
				"org:c#allowed@user:bob",
				"org:c#granted@user:bob",
				"org:d#member@user:bob",
				"org:d#granted@user:bob",
				// negative cases
				"org:b#member@user:bob",
				"org:b#allowed@user:bob",
			},
			objectType:                 "org",
			relation:                   "member",
			user:                       &UserRefObject{Object: &openfgav1.Object{Type: "user", Id: "bob"}},
			expectedOptimizedObjects:   []string{"org:a", "org:c", "org:d"},
			expectedUnoptimizedObjects: []string{"org:a", "org:b", "org:c", "org:d"},
		},
		{
			name: "exclusion_has_no_direct_assignment",
			model: `model
				  schema 1.1

				type user
				type team
				  relations
					define member: [user]
				type org
				  relations
					define allowed: [user]
					define granted: [user]
					define member: [team#member]
					define can_access: member but not (allowed but not granted)
		`,
			tuples: []string{
				"team:a#member@user:bob",
				"org:a#member@team:a#member",
				"org:a#member@user:bob",
				"team:c#member@user:bob",
				"org:c#member@team:c#member",
				"org:c#allowed@user:bob",
				"org:c#granted@user:bob",
				"team:d#member@user:bob",
				"org:d#member@team:d#member",
				"org:d#granted@user:bob",
				// negative cases
				"team:b#member@user:bob",
				"org:b#member@team:b#member",
				"org:b#allowed@user:bob",
			},
			objectType:                 "org",
			relation:                   "can_access",
			user:                       &UserRefObject{Object: &openfgav1.Object{Type: "user", Id: "bob"}},
			expectedOptimizedObjects:   []string{"org:a", "org:c", "org:d"},
			expectedUnoptimizedObjects: []string{"org:a", "org:b", "org:c", "org:d"},
		},
		{
			name: "complex_exclusion_nested",
			model: `model
				  schema 1.1

				type user
				type team
				  relations
					define member: [user]
				type org
				  relations
					define allowed: [user]
					define granted: [user]
					define also_allowed: [user]
					define also_also_allowed: [user]
					define member: [team#member] but not (((allowed or also_also_allowed) but not also_allowed) but not granted)
		`,
			tuples: []string{
				"team:a#member@user:bob",
				"org:a#member@team:a#member",
				"team:c#member@user:bob",
				"org:c#member@team:c#member",
				"org:c#also_also_allowed@user:bob",
				"org:c#also_allowed@user:bob",
				"team:d#member@user:bob",
				"org:d#member@team:d#member",
				"org:d#also_also_allowed@user:bob",
				"org:d#granted@user:bob",
				// negative cases
				"team:b#member@user:bob",
				"org:b#member@team:b#member",
				"org:b#also_also_allowed@user:bob",
			},
			objectType:                 "org",
			relation:                   "member",
			user:                       &UserRefObject{Object: &openfgav1.Object{Type: "user", Id: "bob"}},
			expectedOptimizedObjects:   []string{"org:a", "org:c", "org:d"},
			expectedUnoptimizedObjects: []string{"org:a", "org:b", "org:c", "org:d"},
		},
		{
			name: "complex_exclusion_nested_and_union",
			model: `model
				  schema 1.1

				type user
				type team
				  relations
					define member: [user]
				type org
				  relations
					define allowed: [user]
					define granted: [user]
					define also_allowed: [user]
					define member: [team#member] but not ((allowed but not also_allowed) or granted)
		`,
			tuples: []string{
				"team:a#member@user:bob",
				"org:a#member@team:a#member",
				"team:c#member@user:bob",
				"org:c#member@team:c#member",
				"org:c#allowed@user:bob",
				"org:c#also_allowed@user:bob",
				// negative cases
				"team:b#member@user:bob",
				"org:b#member@team:b#member",
				"org:b#allowed@user:bob",
				"team:d#member@user:bob",
				"org:d#member@team:d#member",
				"org:d#granted@user:bob",
				"org:e#granted@user:bob",
			},
			objectType:                 "org",
			relation:                   "member",
			user:                       &UserRefObject{Object: &openfgav1.Object{Type: "user", Id: "bob"}},
			expectedOptimizedObjects:   []string{"org:a", "org:c"},
			expectedUnoptimizedObjects: []string{"org:a", "org:b", "org:c", "org:d"},
		},
		{
			name: "exclusion_intersection_1",
			model: `model
				  schema 1.1

				type user
				type team
				  relations
					define member: [user]
				type org
				  relations
					define allowed: [user]
					define also_allowed: [user]
					define member: [team#member] but not (allowed and also_allowed)
		`,
			tuples: []string{
				"team:a#member@user:bob",
				"org:a#member@team:a#member",
				"team:b#member@user:bob",
				"org:b#member@team:b#member",
				"org:b#allowed@user:bob",
				"team:c#member@user:bob",
				"org:c#member@team:c#member",
				"org:c#also_allowed@user:bob",
				// negative cases
				"team:d#member@user:bob",
				"org:d#member@team:d#member",
				"org:d#allowed@user:bob",
				"org:d#also_allowed@user:bob",
			},
			objectType:                 "org",
			relation:                   "member",
			user:                       &UserRefObject{Object: &openfgav1.Object{Type: "user", Id: "bob"}},
			expectedOptimizedObjects:   []string{"org:a", "org:b", "org:c"},
			expectedUnoptimizedObjects: []string{"org:a", "org:b", "org:c", "org:d"},
		},
		{
			name: "exclusion_intersection_2",
			model: `model
				  schema 1.1

				type user
				type team
				  relations
					define member: [user]
				type org
				  relations
					define allowed: [user]
					define also_allowed: [user]
					define member: [team#member] and (allowed but not also_allowed)
		`,
			tuples: []string{
				"team:a#member@user:bob",
				"org:a#member@team:a#member",
				// negative cases
				"team:b#member@user:bob",
				"org:b#member@team:b#member",
				"org:b#allowed@user:bob",
				"team:c#member@user:bob",
				"org:c#member@team:c#member",
				"org:c#allowed@user:bob",
				"org:c#also_allowed@user:bob",
				"team:d#member@user:bob",
				"org:d#member@team:d#member",
				"org:d#also_allowed@user:bob",
			},
			objectType:                 "org",
			relation:                   "member",
			user:                       &UserRefObject{Object: &openfgav1.Object{Type: "user", Id: "bob"}},
			expectedOptimizedObjects:   []string{"org:b"},
			expectedUnoptimizedObjects: []string{"org:a", "org:b", "org:c", "org:d"},
		},
		{
			name: "exclusion_lowest_weight_is_TTU",
			model: `model
				  schema 1.1

				type user
				type dept
		       relations
		         define member: [user]
				type team
				  relations
					define member: [user]
					define dept_member: [dept#member]
				type org
				  relations
					define team: [team]
					define member: [team#dept_member] but not member from team
		`,
			tuples: []string{
				"org:a#member@team:a#dept_member",
				"team:a#dept_member@dept:a#member",
				"dept:a#member@user:bob",
				"org:c#member@team:c#dept_member",
				"team:c#dept_member@dept:c#member",
				"dept:c#member@user:bob",
				"org:c#team@team:c",
				// negative cases
				"org:b#member@team:b#dept_member",
				"team:b#dept_member@dept:b#member",
				"dept:b#member@user:bob",
				"org:b#team@team:b",
				"team:b#member@user:bob",
			},
			objectType:                 "org",
			relation:                   "member",
			user:                       &UserRefObject{Object: &openfgav1.Object{Type: "user", Id: "bob"}},
			expectedOptimizedObjects:   []string{"org:a", "org:c"},
			expectedUnoptimizedObjects: []string{"org:a", "org:c", "org:b"},
		},
		{
			name: "exclusion_ttu_multipleparents",
			model: `model
				  schema 1.1
			    type user
				type subteam
		          relations
		            define member: [user]
				type team
				  relations
					define member: [user]
					define dept_member: [user]
				type org
				  relations
					define parent: [team, subteam]
					define member: [user, team#dept_member] but not member from parent
		`,
			tuples: []string{
				"org:b#member@user:bob",
				"org:a#member@team:t1#dept_member",
				"team:t1#dept_member@user:bob",
				"org:c#member@team:t2#dept_member",
				"team:t2#dept_member@user:bob",
				"org:b#parent@team:t1",
				"org:b#parent@team:t2",
				"org:a#parent@subteam:st1",
				"org:a#parent@subteam:st2",
				"team:t1#member@user:bob",
			},
			objectType:                 "org",
			relation:                   "member",
			user:                       &UserRefObject{Object: &openfgav1.Object{Type: "user", Id: "bob"}},
			expectedOptimizedObjects:   []string{"org:a", "org:c"},
			expectedUnoptimizedObjects: []string{"org:a", "org:b", "org:c"},
		},
		{
			name: "lowest_weight_is_TTU_intersection_with_intersections",
			model: `model
				  schema 1.1

				type user
				type dept
		         relations
		           define member: [user]
				type team
				  relations
					define member: [user]
					define dept_member: [dept#member] and member
				type org
				  relations
					define team: [team]
					define member: [team#dept_member] and member from team
		`,
			tuples: []string{
				"team:a#member@user:bob",
				"org:a#team@team:a",
				"org:a#member@team:a#dept_member",
				"team:a#dept_member@dept:a#member",
				"team:a#member@user:bob",
				"dept:a#member@user:bob",
				// negative cases
				"team:b#member@user:bob",
				"org:b#team@team:b",
				"dept:b#member@user:bob",
				"org:c#member@team:c#dept_member",
				"team:c#dept_member@dept:c#member",
				"dept:c#member@user:bob",
			},
			objectType:                 "org",
			relation:                   "member",
			user:                       &UserRefObject{Object: &openfgav1.Object{Type: "user", Id: "bob"}},
			expectedOptimizedObjects:   []string{"org:a"},
			expectedUnoptimizedObjects: []string{"org:a", "org:c"},
		},
		{
			name: "mix_of_union_intersection_and_exclusion",
			model: `model
				  schema 1.1

				type user
				type dept
		         relations
		           define member: [user]
				type team
				  relations
					define member: [user]
					define allowed: [user]
				type org
				  relations
					define team: [team]
					define dept: [dept]
					define member: [user] or ((member from team and allowed from team ) but not member from dept)
		`,
			tuples: []string{
				"org:a#member@user:bob",
				"org:b#team@team:b",
				"team:b#member@user:bob",
				"team:b#allowed@user:bob",
				// negative cases
				"org:c#team@team:c",
				"team:c#member@user:bob",
				"team:c#allowed@user:bob",
				"org:c#dept@dept:c",
				"dept:c#member@user:bob",
				"org:d#dept@dept:d",
				"dept:d#member@user:bob",
			},
			objectType:                 "org",
			relation:                   "member",
			user:                       &UserRefObject{Object: &openfgav1.Object{Type: "user", Id: "bob"}},
			expectedOptimizedObjects:   []string{"org:a", "org:b"},
			expectedUnoptimizedObjects: []string{"org:a", "org:b", "org:c"},
		},
		{
			name: "intersection_with_TTU",
			model: `model
				schema 1.1
			  type user

			  type folder
				relations
				  define viewer: [user]

			  type document
				relations
				  define parent: [folder]
				  define writer: [user]
				  define viewer: writer and viewer from parent
		`,
			tuples: []string{
				"document:1#parent@folder:X",
				"folder:X#viewer@user:a",
				"document:1#writer@user:a",
				// negative cases
				"folder:X#viewer@user:b",
				"document:2#writer@user:c",
			},
			objectType:                 "document",
			relation:                   "viewer",
			user:                       &UserRefObject{Object: &openfgav1.Object{Type: "user", Id: "a"}},
			expectedOptimizedObjects:   []string{"document:1"},
			expectedUnoptimizedObjects: []string{"document:1"},
		},
		{
			name: "intersection_with_high_weights",
			model: `model
				schema 1.1
			  type user

			  type folder
				relations
				  define viewer: [user]

			  type document
				relations
				  define other_parent: [folder]
				  define parent: [folder]
				  define viewer: viewer from parent and viewer from other_parent
		`,
			tuples: []string{
				"document:1#parent@folder:X",
				"folder:X#viewer@user:a",
				"document:1#other_parent@folder:X",
				"document:3#parent@folder:A",
				"folder:A#viewer@user:a",
				"document:3#other_parent@folder:B",
				"folder:B#viewer@user:a",
				// negative cases
				"folder:X#viewer@user:b",
				"document:2#parent@folder:Y",
				"folder:Y#viewer@user:a",
				"document:2#other_parent@folder:Z",
			},
			objectType:                 "document",
			relation:                   "viewer",
			user:                       &UserRefObject{Object: &openfgav1.Object{Type: "user", Id: "a"}},
			expectedOptimizedObjects:   []string{"document:1", "document:3"},
			expectedUnoptimizedObjects: []string{"document:1", "document:2", "document:3"},
		},
		{
			name: "exclusion_with_TTU",
			model: `model
				schema 1.1
			  type user

			  type folder
				relations
				  define viewer: [user]

			  type document
				relations
				  define parent: [folder]
				  define writer: [user]
				  define viewer: writer but not viewer from parent
		`,
			tuples: []string{
				"document:2#writer@user:a",
				"document:3#writer@user:a",
				"document:3#parent@folder:Z",
				// negative cases
				"document:1#parent@folder:X",
				"folder:X#viewer@user:a",
				"document:1#writer@user:a",
				"folder:Y#viewer@user:a",
			},
			objectType:                 "document",
			relation:                   "viewer",
			user:                       &UserRefObject{Object: &openfgav1.Object{Type: "user", Id: "a"}},
			expectedOptimizedObjects:   []string{"document:2", "document:3"},
			expectedUnoptimizedObjects: []string{"document:1", "document:2", "document:3"},
		},
		{
			name: "exclusion_with_high_weights",
			model: `model
				schema 1.1
			  type user

			  type folder
				relations
				  define viewer: [user]

			  type document
				relations
				  define other_parent: [folder]
				  define parent: [folder]
				  define viewer: viewer from parent but not viewer from other_parent
		`,
			tuples: []string{
				"document:2#parent@folder:Y",
				"folder:Y#viewer@user:a",
				"document:4#parent@folder:D",
				"folder:D#viewer@user:a",
				"document:4#other_parent@folder:E",
				// negative cases
				"document:1#parent@folder:X",
				"folder:X#viewer@user:a",
				"document:1#other_parent@folder:X",
				"document:3#parent@folder:A",
				"folder:A#viewer@user:a",
				"document:3#other_parent@folder:B",
				"folder:B#viewer@user:a",
				"document:2#other_parent@folder:Z",
				"document:5#other_parent@folder:F",
				"folder:F#viewer@user:a",
			},
			objectType:                 "document",
			relation:                   "viewer",
			user:                       &UserRefObject{Object: &openfgav1.Object{Type: "user", Id: "a"}},
			expectedOptimizedObjects:   []string{"document:2", "document:4"},
			expectedUnoptimizedObjects: []string{"document:1", "document:2", "document:3", "document:4"},
		},
		{
			name: "tuple_to_userset_intersection",
			model: `model
				schema 1.1
			  type user

			  type and_folder
				relations
				  define writer: [user]
				  define editor: [user]
				  define viewer: writer and editor

			  type document
				relations
				  define and_parent: [and_folder]
				  define viewer: viewer from and_parent
		`,
			tuples: []string{
				"document:a#and_parent@and_folder:a",
				"and_folder:a#writer@user:a",
				"and_folder:a#editor@user:a",
				// negative cases
				"document:b#and_parent@and_folder:b",
				"and_folder:b#writer@user:b",
				"document:c#and_parent@and_folder:c",
				"and_folder:c#editor@user:c",
				"document:d#and_parent@and_folder:d",
				"and_folder:e#editor@user:e",
				"and_folder:e#editor@user:e",
			},
			objectType:                 "document",
			relation:                   "viewer",
			user:                       &UserRefObject{Object: &openfgav1.Object{Type: "user", Id: "a"}},
			expectedOptimizedObjects:   []string{"document:a"},
			expectedUnoptimizedObjects: []string{"document:a"},
		},
		{
			name: "tuple_to_userset_exclusion",
			model: `model
				schema 1.1
			  type user

			  type but_not_folder
				relations
				  define writer: [user]
				  define editor: [user]
				  define viewer: writer but not editor

			  type document
				relations
				  define but_not_parent: [but_not_folder]
				  define viewer: viewer from but_not_parent
		`,
			tuples: []string{
				"document:a#but_not_parent@but_not_folder:a",
				"but_not_folder:a#writer@user:a",
				// negative cases
				"document:b#but_not_parent@but_not_folder:b",
				"but_not_folder:b#writer@user:b",
				"but_not_folder:b#editor@user:b",
				"document:c#but_not_parent@but_not_folder:c",
				"but_not_folder:c#editor@user:c",
				"but_not_folder:d#writer@user:d",
			},
			objectType:                 "document",
			relation:                   "viewer",
			user:                       &UserRefObject{Object: &openfgav1.Object{Type: "user", Id: "a"}},
			expectedOptimizedObjects:   []string{"document:a"},
			expectedUnoptimizedObjects: []string{"document:a"},
		},
		{
			name: "duplicate_parent_ttu",
			model: `
				model
					schema 1.1
				type user
				type thing
					relations
						define account: [account]
						define parent: [account]
						define can_view: super_admin from account or super_admin from parent
				type account
					relations
						define super_admin: [user]
		`,
			tuples: []string{
				"thing:4#parent@account:4",
				"account:4#super_admin@user:1",
			},
			objectType: "thing",
			relation:   "can_view",
			user:       &UserRefObject{Object: &openfgav1.Object{Type: "user", Id: "1"}},
			expectedOptimizedObjects: []string{
				"thing:4",
			},
			expectedUnoptimizedObjects: []string{
				"thing:4",
			},
		},
		{
			name: "multiple_ttus_going_to_same_terminal_typerel",
			model: `
				model
					schema 1.1
				type user
				type thing
					relations
						define resource: [resource]
						define can_view: can_view from parent or admin from resource
						define parent: [document]
				type document
					relations
						define resource: [resource]
						define can_view: admin from resource
				type resource
					relations
						define owner: [user] and also_user
						define admin: ([user] and also_user) or owner
						define also_user: [user]
		`,
			tuples: []string{
				"thing:1#resource@resource:1",
				"resource:1#also_user@user:1",
				"resource:1#owner@user:1",

				"thing:2#resource@resource:2",
				"resource:2#also_user@user:1",
				"resource:2#owner@user:1",

				"thing:3#resource@resource:3",
				"resource:3#also_user@user:1",
				"resource:3#owner@user:1",

				"thing:4#resource@resource:4",
				"resource:4#also_user@user:1",
				"resource:4#owner@user:1",

				"thing:5#resource@resource:5",
				"resource:5#also_user@user:1",
				"resource:5#owner@user:1",
			},
			objectType: "thing",
			relation:   "can_view",
			user:       &UserRefObject{Object: &openfgav1.Object{Type: "user", Id: "1"}},
			expectedOptimizedObjects: []string{
				"thing:1",
				"thing:2",
				"thing:3",
				"thing:4",
				"thing:5",
			},
			expectedUnoptimizedObjects: []string{
				"thing:1",
				"thing:2",
				"thing:3",
				"thing:4",
				"thing:5",
			},
		},
		{
			name: "multiple_ttus_same_terminal_typerel_additional_paths",
			model: `
				model
					schema 1.1
				type user
				type thing
					relations
						define resource: [resource]
						define can_view: owner or super_admin from resource or can_view from parent
						define owner: [user] and also_user from resource
						define parent: [document]
				type document
					relations
						define _also_user: also_user from resource
						define resource: [resource]
						define can_view: viewer or editor or owner or super_admin from resource
						define editor: [user, team#member, resource#member, resource#admin] and _also_user
						define owner: [user] and _also_user
						define viewer: [user, team#member, resource#member, resource#admin] and _also_user
				type resource
					relations
						define admin: ([user] and also_user) or super_admin
						define member: ([user] and also_user) or admin
						define owner: [user] and also_user
						define super_admin: ([user] and also_user) or owner
						define also_user: [user]
				type team
					relations
						define member: [user]
		`,
			tuples: []string{
				// This satisfies can_view: 'owner'
				"thing:1#resource@resource:1",
				"resource:1#also_user@user:1",
				"thing:1#owner@user:1",

				// satisfies one of resource#super_admin edges for can_view: 'super_admin from resource'
				"thing:2#resource@resource:2",
				"resource:2#also_user@user:1",
				"resource:2#super_admin@user:1",

				// satisfies OR edge of resource#super_admin
				"thing:3#resource@resource:3",
				"resource:3#also_user@user:1",
				"resource:3#owner@user:1",

				// satisfies one of parent#can_view #viewer relation
				"thing:4#parent@document:1",
				"document:1#viewer@user:1",
				"document:1#resource@resource:4",
				"resource:4#also_user@user:1",

				// satisfies team#member of parent#can_view #viewer relation
				"thing:5#parent@document:2",
				"document:2#viewer@team:1#member",
				"team:1#member@user:1",
				"document:2#resource@resource:5",
				"resource:5#also_user@user:1",

				// satisfies resource#member of parent#can_view #viewer relation
				"thing:6#parent@document:3",
				"document:3#resource@resource:6",
				"resource:6#also_user@user:1",
				"resource:6#member@user:1",
				"document:3#viewer@resource:6#member",

				// satisfies resource#member of parent#can_view #viewer relation via resource#member
				// when the also_user is from a different resource
				"thing:7#parent@document:4",
				"document:4#resource@resource:7",
				"resource:7#also_user@user:1",
				"resource:7#member@user:1",
				"resource:8#also_user@user:1",
				"resource:8#member@user:1",
				"document:4#viewer@resource:8#member",
			},
			objectType: "thing",
			relation:   "can_view",
			user:       &UserRefObject{Object: &openfgav1.Object{Type: "user", Id: "1"}},
			expectedOptimizedObjects: []string{
				"thing:1",
				"thing:2",
				"thing:3",
				"thing:4",
				"thing:5",
				"thing:6",
				"thing:7",
			},
			expectedUnoptimizedObjects: []string{
				"thing:1",
				"thing:2",
				"thing:3",
				"thing:4",
				"thing:5",
				"thing:6",
				"thing:7",
			},
		},
		// TODO: add these when optimization supports infinite weight
		// intersection with ttu recursive
		// intersection with userset recursive
	}

	for _, test := range tests {
		t.Run(test.name, func(t *testing.T) {
			defer goleak.VerifyNone(t)
			storeID, model := storagetest.BootstrapFGAStore(t, ds, test.model, test.tuples)
			errChan := make(chan error, 1)
			typesys, err := typesystem.NewAndValidate(
				context.Background(),
				model,
			)
			require.NoError(t, err)
			ctx := storage.ContextWithRelationshipTupleReader(context.Background(), ds)
			ctx = typesystem.ContextWithTypesystem(ctx, typesys)

			// Once with optimization enabled
			optimizedResultsChan := make(chan *ReverseExpandResult)
			go func() {
				q := NewReverseExpandQuery(
					ds,
					typesys,

					// turn on weighted graph functionality
					WithListObjectsOptimizationsEnabled(true),
				)

				newErr := q.Execute(ctx, &ReverseExpandRequest{
					StoreID:    storeID,
					ObjectType: test.objectType,
					Relation:   test.relation,
					User:       test.user,
				}, optimizedResultsChan, NewResolutionMetadata())

				if newErr != nil {
					errChan <- newErr
				}
			}()

			// once without optimization enabled
			unoptimizedResultsChan := make(chan *ReverseExpandResult)
			go func() {
				q := NewReverseExpandQuery(
					ds,
					typesys,
				)

				newErr := q.Execute(ctx, &ReverseExpandRequest{
					StoreID:    storeID,
					ObjectType: test.objectType,
					Relation:   test.relation,
					User:       test.user,
				}, unoptimizedResultsChan, NewResolutionMetadata())

				if newErr != nil {
					errChan <- newErr
				}
			}()

			var optimizedResults []string
			var unoptimizedResults []string
		ConsumerLoop:
			for {
				select {
				case result, open := <-unoptimizedResultsChan:
					if !open {
						unoptimizedResultsChan = nil
						break
					}
					unoptimizedResults = append(unoptimizedResults, result.Object)
				case result, open := <-optimizedResultsChan:
					if !open {
						optimizedResultsChan = nil
						break
					}
					optimizedResults = append(optimizedResults, result.Object)
				case err := <-errChan:
					require.FailNow(t, "unexpected error received on error channel:"+err.Error())
					break ConsumerLoop
				case <-ctx.Done():
					break ConsumerLoop
				}

				// When both channels have completed, break the loop
				if unoptimizedResultsChan == nil && optimizedResultsChan == nil {
					break ConsumerLoop
				}
			}
			require.ElementsMatch(t, test.expectedOptimizedObjects, optimizedResults)
			require.ElementsMatch(t, test.expectedUnoptimizedObjects, unoptimizedResults)
		})
	}
}

func TestLoopOverEdges(t *testing.T) {
	t.Run("returns_error_when_cannot_get_edges_from_intersection", func(t *testing.T) {
		brokenModel := `
			model
				schema 1.1
			  type user

			  type document
				relations
				  define viewer: [user2]
				  define editor: [user]
				  define admin: viewer and editor
		`
		workingModel := `
			model
				schema 1.1
			  type user

			  type document
				relations
				  define viewer: [user]
				  define editor: [user]
				  define admin: viewer and editor
		`
		tuples := []string{}
		objectType := "document"
		relation := "admin"
		user := &UserRefObject{Object: &openfgav1.Object{Type: "user", Id: "a"}}

		ds := memory.New()
		t.Cleanup(ds.Close)

		storeID, authModel := storagetest.BootstrapFGAStore(t, ds, brokenModel, tuples)
		typesys, err := typesystem.New(
			authModel,
		)
		require.NoError(t, err)
		ctx := storage.ContextWithRelationshipTupleReader(context.Background(), ds)
		ctx = typesystem.ContextWithTypesystem(ctx, typesys)

		q := NewReverseExpandQuery(
			ds,
			typesys,

			// turn on weighted graph functionality
			WithListObjectsOptimizationsEnabled(true),
		)

		typesys2, err := typesystem.New(
			testutils.MustTransformDSLToProtoWithID(workingModel),
		)
		require.NoError(t, err)

		node, ok := typesys2.GetNode("document#admin")
		require.True(t, ok)

		edges, err := typesys2.GetEdgesFromNode(node, "user")
		require.NoError(t, err)

		newErr := q.loopOverEdges(ctx, &ReverseExpandRequest{
			StoreID:       storeID,
			ObjectType:    objectType,
			Relation:      relation,
			User:          user,
			relationStack: nil,
		}, edges, false, NewResolutionMetadata(), make(chan *ReverseExpandResult), "")

		require.Error(t, newErr)
		require.ErrorContains(t, newErr, "weighted graph is nil")
	})
	t.Run("returns_error_when_intersectionHandler_errors", func(t *testing.T) {
		model := `
			model
				schema 1.1
			  type user

			  type document
				relations
				  define viewer: [user]
				  define editor: [user]
				  define admin: viewer and editor
		`
		tuples := []string{
			"document:1#viewer@user:a",
			"document:2#editor@user:a",
		}
		objectType := "document"
		relation := "admin"
		user := &UserRefObject{Object: &openfgav1.Object{Type: "user", Id: "a"}}

		ds := memory.New()
		t.Cleanup(ds.Close)
		storeID, authModel := storagetest.BootstrapFGAStore(t, ds, model, tuples)
		typesys, err := typesystem.New(
			authModel,
		)
		require.NoError(t, err)
		ctx := storage.ContextWithRelationshipTupleReader(context.Background(), ds)
		ctx = typesystem.ContextWithTypesystem(ctx, typesys)

		q := NewReverseExpandQuery(
			ds,
			typesys,

			// turn on weighted graph functionality
			WithListObjectsOptimizationsEnabled(true),
		)

		node, ok := typesys.GetNode("document#admin")
		require.True(t, ok)

		edges, err := typesys.GetEdgesFromNode(node, "user")
		require.NoError(t, err)

		newErr := q.loopOverEdges(ctx, &ReverseExpandRequest{
			StoreID:       storeID,
			ObjectType:    objectType,
			Relation:      relation,
			User:          user,
			relationStack: nil,
		}, edges, false, NewResolutionMetadata(), make(chan *ReverseExpandResult), "user")

		require.Error(t, newErr)
		require.ErrorContains(t, newErr, "unexpected empty stack")
	})
	t.Run("returns_error_when_cannot_get_edges_from_exclusion", func(t *testing.T) {
		brokenModel := `
			model
				schema 1.1
			  type user

			  type document
				relations
				  define viewer: [user2]
				  define editor: [user]
				  define admin: viewer but not editor
		`
		workingModel := `
			model
				schema 1.1
			  type user

			  type document
				relations
				  define viewer: [user]
				  define editor: [user]
				  define admin: viewer but not editor
		`
		tuples := []string{}
		objectType := "document"
		relation := "admin"
		user := &UserRefObject{Object: &openfgav1.Object{Type: "user", Id: "a"}}

		ds := memory.New()
		t.Cleanup(ds.Close)
		storeID, authModel := storagetest.BootstrapFGAStore(t, ds, brokenModel, tuples)
		typesys, err := typesystem.New(
			authModel,
		)
		require.NoError(t, err)
		ctx := storage.ContextWithRelationshipTupleReader(context.Background(), ds)
		ctx = typesystem.ContextWithTypesystem(ctx, typesys)

		q := NewReverseExpandQuery(
			ds,
			typesys,

			// turn on weighted graph functionality
			WithListObjectsOptimizationsEnabled(true),
		)

		typesys2, err := typesystem.New(
			testutils.MustTransformDSLToProtoWithID(workingModel),
		)
		require.NoError(t, err)

		node, ok := typesys2.GetNode("document#admin")
		require.True(t, ok)

		edges, err := typesys2.GetEdgesFromNode(node, "user")
		require.NoError(t, err)

		newErr := q.loopOverEdges(ctx, &ReverseExpandRequest{
			StoreID:       storeID,
			ObjectType:    objectType,
			Relation:      relation,
			User:          user,
			relationStack: nil,
		}, edges, false, NewResolutionMetadata(), make(chan *ReverseExpandResult), "")

		require.Error(t, newErr)
		require.ErrorContains(t, newErr, "invalid exclusion edges for source type")
	})
	t.Run("returns_error_when_exclusionHandler_errors", func(t *testing.T) {
		model := `
			model
				schema 1.1
			  type user

			  type document
				relations
				  define viewer: [user]
				  define editor: [user]
				  define admin: viewer but not editor
		`
		tuples := []string{
			"document:1#viewer@user:a",
			"document:2#editor@user:a",
		}
		objectType := "document"
		relation := "admin"
		user := &UserRefObject{Object: &openfgav1.Object{Type: "user", Id: "a"}}

		ds := memory.New()
		t.Cleanup(ds.Close)
		storeID, authModel := storagetest.BootstrapFGAStore(t, ds, model, tuples)
		typesys, err := typesystem.New(
			authModel,
		)
		require.NoError(t, err)
		ctx := storage.ContextWithRelationshipTupleReader(context.Background(), ds)
		ctx = typesystem.ContextWithTypesystem(ctx, typesys)

		q := NewReverseExpandQuery(
			ds,
			typesys,

			// turn on weighted graph functionality
			WithListObjectsOptimizationsEnabled(true),
		)

		node, ok := typesys.GetNode("document#admin")
		require.True(t, ok)

		edges, err := typesys.GetEdgesFromNode(node, "user")
		require.NoError(t, err)

		newErr := q.loopOverEdges(ctx, &ReverseExpandRequest{
			StoreID:       storeID,
			ObjectType:    objectType,
			Relation:      relation,
			User:          user,
			relationStack: nil,
		}, edges, false, NewResolutionMetadata(), make(chan *ReverseExpandResult), "user")

		require.Error(t, newErr)
		require.ErrorContains(t, newErr, "unexpected empty stack")
	})
}

func TestIntersectionHandler(t *testing.T) {
	t.Run("return_error_when_GetEdgesForIntersection_errors", func(t *testing.T) {
		brokenModel := `
			model
				schema 1.1
			  type user

			  type document
				relations
				  define viewer: [user2]
				  define editor: [user]
				  define admin: viewer and editor
		`
		workingModel := `
			model
				schema 1.1
			  type user

			  type document
				relations
				  define viewer: [user]
				  define editor: [user]
				  define admin: viewer and editor
		`
		tuples := []string{}
		objectType := "document"
		relation := "admin"
		user := &UserRefObject{Object: &openfgav1.Object{Type: "user", Id: "a"}}

		ds := memory.New()
		t.Cleanup(ds.Close)
		storeID, authModel := storagetest.BootstrapFGAStore(t, ds, brokenModel, tuples)
		typesys, err := typesystem.New(
			authModel,
		)
		require.NoError(t, err)
		ctx := storage.ContextWithRelationshipTupleReader(context.Background(), ds)
		ctx = typesystem.ContextWithTypesystem(ctx, typesys)

		q := NewReverseExpandQuery(
			ds,
			typesys,

			// turn on weighted graph functionality
			WithListObjectsOptimizationsEnabled(true),
		)

		typesys2, err := typesystem.New(
			testutils.MustTransformDSLToProtoWithID(workingModel),
		)
		require.NoError(t, err)

		node, ok := typesys2.GetNode("document#admin")
		require.True(t, ok)

		pool := concurrency.NewPool(ctx, 2)
		err = q.intersectionHandler(pool, &ReverseExpandRequest{
			StoreID:       storeID,
			ObjectType:    objectType,
			Relation:      relation,
			User:          user,
			relationStack: nil,
		}, make(chan *ReverseExpandResult), node, "", NewResolutionMetadata())
		require.Error(t, err)
		require.ErrorContains(t, err, "invalid intersection node")
		err = pool.Wait()
		require.NoError(t, err)
	})

<<<<<<< HEAD
	t.Run("return_nil_when_there_are_no_connections_for_the_path", func(t *testing.T) {
		model := `
			model
				schema 1.1
			type user
			type user2
			type subteam
				relations
					define member: [user]
			type adhoc
				relations
					define member: [user]
			type team
				relations
					define member: [subteam#member]
			type group
				relations
					define team: [team]
					define subteam: [subteam]
					define adhoc_member: [adhoc#member]
					define member: [user2] and member from team and adhoc_member and member from subteam
		`
		tuples := []string{}
		objectType := "group"
		relation := "member"
		user := &UserRefObject{Object: &openfgav1.Object{Type: "user", Id: "a"}}

		ds := memory.New()
		t.Cleanup(ds.Close)
		storeID, authModel := storagetest.BootstrapFGAStore(t, ds, model, tuples)
		typesys, err := typesystem.New(
			authModel,
		)
		require.NoError(t, err)
		ctx := storage.ContextWithRelationshipTupleReader(context.Background(), ds)
		ctx = typesystem.ContextWithTypesystem(ctx, typesys)

		resultChan := make(chan *ReverseExpandResult)
		errChan := make(chan error, 1)
		q := NewReverseExpandQuery(
			ds,
			typesys,

			// turn on weighted graph functionality
			WithListObjectsOptimizationsEnabled(true),
		)

		node, ok := typesys.GetNode("group#member")
		require.True(t, ok)

		edges, err := typesys.GetEdgesFromNode(node, "user")
		require.NoError(t, err)

		pool := concurrency.NewPool(ctx, 2)

		go func() {
			newErr := q.intersectionHandler(pool, &ReverseExpandRequest{
				StoreID:       storeID,
				ObjectType:    objectType,
				Relation:      relation,
				User:          user,
				relationStack: nil,
			}, resultChan, edges[0].GetTo(), "", NewResolutionMetadata())

			if newErr != nil {
				errChan <- newErr
			}

			poolErr := pool.Wait()

			if poolErr != nil {
				errChan <- poolErr
			}
		}()

		select {
		case res := <-resultChan:
			require.Fail(t, "expected no result, but got one", "received: %+v", res)
		case <-time.After(300 * time.Millisecond):
			require.Fail(t, "should not succeed, not a valid intersection for terminal type")
			// Success: no result received within timeout
		case err := <-errChan:
			require.ErrorContains(t, err, "invalid edges for source type")
		}
	})

=======
>>>>>>> 7053c811
	t.Run("return_error_when_check_errors", func(t *testing.T) {
		model := `
			model
				schema 1.1
			  type user

			  type document
				relations
				  define viewer: [user]
				  define editor: [user]
				  define admin: viewer and editor
		`
		tuples := []string{
			"document:1#viewer@user:a",
			"document:2#editor@user:a",
		}
		objectType := "document"
		relation := "admin"
		user := &UserRefObject{Object: &openfgav1.Object{Type: "user", Id: "a"}}

		ds := memory.New()
		t.Cleanup(ds.Close)
		storeID, authModel := storagetest.BootstrapFGAStore(t, ds, model, tuples)
		typesys, err := typesystem.New(
			authModel,
		)
		require.NoError(t, err)
		ctx := storage.ContextWithRelationshipTupleReader(context.Background(), ds)
		ctx = typesystem.ContextWithTypesystem(ctx, typesys)

		errorRet := errors.New("test")

		ctrl := gomock.NewController(t)
		defer ctrl.Finish()
		mockCheckResolver := graph.NewMockCheckRewriteResolver(ctrl)
		mockCheckResolver.EXPECT().CheckRewrite(gomock.Any(), gomock.Any(), gomock.Any()).Return(func(ctx context.Context) (*graph.ResolveCheckResponse, error) {
			return nil, errorRet
		})

		q := NewReverseExpandQuery(
			ds,
			typesys,

			// turn on weighted graph functionality
			WithListObjectsOptimizationsEnabled(true),
		)
		q.localCheckResolver = mockCheckResolver

		node, ok := typesys.GetNode("document#admin")
		require.True(t, ok)

		edges, err := typesys.GetEdgesFromNode(node, "user")
		require.NoError(t, err)

		newStack := stack.Push(nil, typeRelEntry{typeRel: "document#admin"})

		pool := concurrency.NewPool(ctx, 2)
		err = q.intersectionHandler(pool, &ReverseExpandRequest{
			StoreID:       storeID,
			ObjectType:    objectType,
			Relation:      relation,
			User:          user,
			relationStack: newStack,
		}, make(chan *ReverseExpandResult), edges[0].GetTo(), "user", NewResolutionMetadata())
		require.NoError(t, err)
		err = pool.Wait()
		require.ErrorContains(t, err, "test")
		var execError *ExecutionError
		require.ErrorAs(t, err, &execError)
	})

	// This is to maintain the same functionality as old ListObjects, which returns partial results
	// in the case of a context cancellation or timeout.
	t.Run("return_nil_when_context_is_canceled", func(t *testing.T) {
		model := `
			model
				schema 1.1
			  type user

			  type document
				relations
				  define viewer: [user]
				  define editor: [user]
				  define admin: viewer and editor
		`
		tuples := []string{
			"document:1#viewer@user:a",
			"document:2#editor@user:a",
		}
		objectType := "document"
		relation := "admin"
		user := &UserRefObject{Object: &openfgav1.Object{Type: "user", Id: "a"}}

		ds := memory.New()
		t.Cleanup(ds.Close)
		storeID, authModel := storagetest.BootstrapFGAStore(t, ds, model, tuples)
		typesys, err := typesystem.New(
			authModel,
		)
		require.NoError(t, err)
		ctx := storage.ContextWithRelationshipTupleReader(context.Background(), ds)
		ctx = typesystem.ContextWithTypesystem(ctx, typesys)

		ctrl := gomock.NewController(t)
		defer ctrl.Finish()

		mockCheckResolver := graph.NewMockCheckRewriteResolver(ctrl)
		mockCheckResolver.EXPECT().CheckRewrite(gomock.Any(), gomock.Any(), gomock.Any()).AnyTimes().
			DoAndReturn(func(ctx context.Context, req *graph.ResolveCheckRequest, rewrite *openfgav1.Userset) graph.CheckHandlerFunc {
				_, cancel := context.WithCancel(ctx)
				defer cancel()
				return func(ctx context.Context) (*graph.ResolveCheckResponse, error) {
					return nil, nil
				}
			})
		q := NewReverseExpandQuery(
			ds,
			typesys,

			// turn on weighted graph functionality
			WithListObjectsOptimizationsEnabled(true),
		)
		q.localCheckResolver = mockCheckResolver

		node, ok := typesys.GetNode("document#admin")
		require.True(t, ok)

		edges, err := typesys.GetEdgesFromNode(node, "user")
		require.NoError(t, err)

		newStack := stack.Push(nil, typeRelEntry{typeRel: "document#admin"})

		pool := concurrency.NewPool(ctx, 2)
		err = q.intersectionHandler(pool, &ReverseExpandRequest{
			StoreID:       storeID,
			ObjectType:    objectType,
			Relation:      relation,
			User:          user,
			relationStack: newStack,
		}, make(chan *ReverseExpandResult), edges[0].GetTo(), "user", NewResolutionMetadata())
		require.NoError(t, err)
		err = pool.Wait()
		require.NoError(t, err)
	})

	t.Run("return_error_when_queryForTuples_errors", func(t *testing.T) {
		model := `
			model
				schema 1.1
			  type user

			  type document
				relations
				  define viewer: [user]
				  define editor: [user]
				  define admin: viewer and editor
		`
		tuples := []string{
			"document:1#viewer@user:a",
			"document:2#editor@user:a",
		}
		objectType := "document"
		relation := "admin"
		user := &UserRefObject{Object: &openfgav1.Object{Type: "user", Id: "a"}}
		ctrl := gomock.NewController(t)
		defer ctrl.Finish()

		errorRet := errors.New("test")
		mockDatastore := mocks.NewMockOpenFGADatastore(ctrl)
		mockDatastore.EXPECT().WriteAuthorizationModel(gomock.Any(), gomock.Any(), gomock.Any())
		mockDatastore.EXPECT().MaxTuplesPerWrite().Return(40)
		mockDatastore.EXPECT().Write(gomock.Any(), gomock.Any(), gomock.Any(), gomock.Any()).AnyTimes()
		mockDatastore.EXPECT().ReadStartingWithUser(gomock.Any(), gomock.Any(), gomock.Any(), gomock.Any()).Return(nil, errorRet)
		storeID, authModel := storagetest.BootstrapFGAStore(t, mockDatastore, model, tuples)
		typesys, err := typesystem.New(
			authModel,
		)
		require.NoError(t, err)
		ctx := storage.ContextWithRelationshipTupleReader(context.Background(), mockDatastore)
		ctx = typesystem.ContextWithTypesystem(ctx, typesys)

		mockCheckResolver := graph.NewMockCheckRewriteResolver(ctrl)
		mockCheckResolver.EXPECT().CheckRewrite(gomock.Any(), gomock.Any(), gomock.Any()).AnyTimes()
		q := NewReverseExpandQuery(
			mockDatastore,
			typesys,

			// turn on weighted graph functionality
			WithListObjectsOptimizationsEnabled(true),
		)
		q.localCheckResolver = mockCheckResolver

		node, ok := typesys.GetNode("document#admin")
		require.True(t, ok)

		edges, err := typesys.GetEdgesFromNode(node, "user")
		require.NoError(t, err)

		newStack := stack.Push(nil, typeRelEntry{typeRel: "document#admin"})

		pool := concurrency.NewPool(ctx, 2)
		err = q.intersectionHandler(pool, &ReverseExpandRequest{
			StoreID:       storeID,
			ObjectType:    objectType,
			Relation:      relation,
			User:          user,
			relationStack: newStack,
		}, make(chan *ReverseExpandResult), edges[0].GetTo(), "user", NewResolutionMetadata())
		require.NoError(t, err)
		err = pool.Wait()
		require.ErrorIs(t, err, errorRet)
	})
}

func TestExclusionHandler(t *testing.T) {
	t.Run("return_error_when_GetEdgesForExclusion_errors", func(t *testing.T) {
		brokenModel := `
			model
				schema 1.1
			  type user

			  type document
				relations
				  define viewer: [user2]
				  define editor: [user]
				  define admin: viewer and editor
		`
		workingModel := `
			model
				schema 1.1
			  type user

			  type document
				relations
				  define viewer: [user]
				  define editor: [user]
				  define admin: viewer and editor
		`
		tuples := []string{}
		objectType := "document"
		relation := "admin"
		user := &UserRefObject{Object: &openfgav1.Object{Type: "user", Id: "a"}}

		ds := memory.New()
		t.Cleanup(ds.Close)
		storeID, authModel := storagetest.BootstrapFGAStore(t, ds, brokenModel, tuples)
		typesys, err := typesystem.New(
			authModel,
		)
		require.NoError(t, err)
		ctx := storage.ContextWithRelationshipTupleReader(context.Background(), ds)
		ctx = typesystem.ContextWithTypesystem(ctx, typesys)

		q := NewReverseExpandQuery(
			ds,
			typesys,

			// turn on weighted graph functionality
			WithListObjectsOptimizationsEnabled(true),
		)

		typesys2, err := typesystem.New(
			testutils.MustTransformDSLToProtoWithID(workingModel),
		)
		require.NoError(t, err)

		node, ok := typesys2.GetNode("document#admin")
		require.True(t, ok)

		pool := concurrency.NewPool(ctx, 2)
		err = q.exclusionHandler(ctx, pool, &ReverseExpandRequest{
			StoreID:       storeID,
			ObjectType:    objectType,
			Relation:      relation,
			User:          user,
			relationStack: nil,
		}, make(chan *ReverseExpandResult), node, "", NewResolutionMetadata())
		require.Error(t, err)
		require.ErrorContains(t, err, "invalid exclusion node")
		err = pool.Wait()
		require.NoError(t, err)
	})

	t.Run("return_error_when_check_errors", func(t *testing.T) {
		model := `
			model
				schema 1.1
			  type user

			  type document
				relations
				  define viewer: [user]
				  define editor: [user]
				  define admin: viewer but not editor
		`
		tuples := []string{
			"document:1#viewer@user:a",
			"document:2#editor@user:a",
		}
		objectType := "document"
		relation := "admin"
		user := &UserRefObject{Object: &openfgav1.Object{Type: "user", Id: "a"}}

		ds := memory.New()
		t.Cleanup(ds.Close)
		storeID, authModel := storagetest.BootstrapFGAStore(t, ds, model, tuples)
		typesys, err := typesystem.New(
			authModel,
		)
		require.NoError(t, err)
		ctx := storage.ContextWithRelationshipTupleReader(context.Background(), ds)
		ctx = typesystem.ContextWithTypesystem(ctx, typesys)

		errorRet := errors.New("test")

		ctrl := gomock.NewController(t)
		defer ctrl.Finish()
		mockCheckResolver := graph.NewMockCheckRewriteResolver(ctrl)
		mockCheckResolver.EXPECT().CheckRewrite(gomock.Any(), gomock.Any(), gomock.Any()).Return(func(ctx context.Context) (*graph.ResolveCheckResponse, error) {
			return nil, errorRet
		})

		q := NewReverseExpandQuery(
			ds,
			typesys,

			// turn on weighted graph functionality
			WithListObjectsOptimizationsEnabled(true),
		)
		q.localCheckResolver = mockCheckResolver

		node, ok := typesys.GetNode("document#admin")
		require.True(t, ok)

		edges, err := typesys.GetEdgesFromNode(node, "user")
		require.NoError(t, err)

		newStack := stack.Push(nil, typeRelEntry{typeRel: "document#admin"})

		pool := concurrency.NewPool(ctx, 2)
		err = q.exclusionHandler(ctx, pool, &ReverseExpandRequest{
			StoreID:       storeID,
			ObjectType:    objectType,
			Relation:      relation,
			User:          user,
			relationStack: newStack,
		}, make(chan *ReverseExpandResult), edges[0].GetTo(), "user", NewResolutionMetadata())
		require.NoError(t, err)
		err = pool.Wait()
		require.ErrorContains(t, err, "test")
		var execError *ExecutionError
		require.ErrorAs(t, err, &execError)
	})

	t.Run("return_error_when_queryForTuples_errors", func(t *testing.T) {
		model := `
			model
				schema 1.1
			  type user

			  type document
				relations
				  define viewer: [user]
				  define editor: [user]
				  define admin: viewer but not editor
		`
		tuples := []string{
			"document:1#viewer@user:a",
			"document:2#editor@user:a",
		}
		objectType := "document"
		relation := "admin"
		user := &UserRefObject{Object: &openfgav1.Object{Type: "user", Id: "a"}}
		ctrl := gomock.NewController(t)
		defer ctrl.Finish()

		errorRet := errors.New("test")
		mockDatastore := mocks.NewMockOpenFGADatastore(ctrl)
		mockDatastore.EXPECT().WriteAuthorizationModel(gomock.Any(), gomock.Any(), gomock.Any())
		mockDatastore.EXPECT().MaxTuplesPerWrite().Return(40)
		mockDatastore.EXPECT().Write(gomock.Any(), gomock.Any(), gomock.Any(), gomock.Any()).AnyTimes()
		mockDatastore.EXPECT().ReadStartingWithUser(gomock.Any(), gomock.Any(), gomock.Any(), gomock.Any()).Return(nil, errorRet)
		storeID, authModel := storagetest.BootstrapFGAStore(t, mockDatastore, model, tuples)
		typesys, err := typesystem.New(
			authModel,
		)
		require.NoError(t, err)
		ctx := storage.ContextWithRelationshipTupleReader(context.Background(), mockDatastore)
		ctx = typesystem.ContextWithTypesystem(ctx, typesys)

		mockCheckResolver := graph.NewMockCheckRewriteResolver(ctrl)
		mockCheckResolver.EXPECT().CheckRewrite(gomock.Any(), gomock.Any(), gomock.Any()).AnyTimes()

		q := NewReverseExpandQuery(
			mockDatastore,
			typesys,

			// turn on weighted graph functionality
			WithListObjectsOptimizationsEnabled(true),
		)
		q.localCheckResolver = mockCheckResolver

		node, ok := typesys.GetNode("document#admin")
		require.True(t, ok)

		edges, err := typesys.GetEdgesFromNode(node, "user")
		require.NoError(t, err)

		newStack := stack.Push(nil, typeRelEntry{typeRel: "document#admin"})

		pool := concurrency.NewPool(ctx, 2)
		err = q.exclusionHandler(ctx, pool, &ReverseExpandRequest{
			StoreID:       storeID,
			ObjectType:    objectType,
			Relation:      relation,
			User:          user,
			relationStack: newStack,
		}, make(chan *ReverseExpandResult), edges[0].GetTo(), "user", NewResolutionMetadata())
		require.NoError(t, err)
		err = pool.Wait()
		require.ErrorIs(t, err, errorRet)
	})
}<|MERGE_RESOLUTION|>--- conflicted
+++ resolved
@@ -2388,95 +2388,6 @@
 		require.NoError(t, err)
 	})
 
-<<<<<<< HEAD
-	t.Run("return_nil_when_there_are_no_connections_for_the_path", func(t *testing.T) {
-		model := `
-			model
-				schema 1.1
-			type user
-			type user2
-			type subteam
-				relations
-					define member: [user]
-			type adhoc
-				relations
-					define member: [user]
-			type team
-				relations
-					define member: [subteam#member]
-			type group
-				relations
-					define team: [team]
-					define subteam: [subteam]
-					define adhoc_member: [adhoc#member]
-					define member: [user2] and member from team and adhoc_member and member from subteam
-		`
-		tuples := []string{}
-		objectType := "group"
-		relation := "member"
-		user := &UserRefObject{Object: &openfgav1.Object{Type: "user", Id: "a"}}
-
-		ds := memory.New()
-		t.Cleanup(ds.Close)
-		storeID, authModel := storagetest.BootstrapFGAStore(t, ds, model, tuples)
-		typesys, err := typesystem.New(
-			authModel,
-		)
-		require.NoError(t, err)
-		ctx := storage.ContextWithRelationshipTupleReader(context.Background(), ds)
-		ctx = typesystem.ContextWithTypesystem(ctx, typesys)
-
-		resultChan := make(chan *ReverseExpandResult)
-		errChan := make(chan error, 1)
-		q := NewReverseExpandQuery(
-			ds,
-			typesys,
-
-			// turn on weighted graph functionality
-			WithListObjectsOptimizationsEnabled(true),
-		)
-
-		node, ok := typesys.GetNode("group#member")
-		require.True(t, ok)
-
-		edges, err := typesys.GetEdgesFromNode(node, "user")
-		require.NoError(t, err)
-
-		pool := concurrency.NewPool(ctx, 2)
-
-		go func() {
-			newErr := q.intersectionHandler(pool, &ReverseExpandRequest{
-				StoreID:       storeID,
-				ObjectType:    objectType,
-				Relation:      relation,
-				User:          user,
-				relationStack: nil,
-			}, resultChan, edges[0].GetTo(), "", NewResolutionMetadata())
-
-			if newErr != nil {
-				errChan <- newErr
-			}
-
-			poolErr := pool.Wait()
-
-			if poolErr != nil {
-				errChan <- poolErr
-			}
-		}()
-
-		select {
-		case res := <-resultChan:
-			require.Fail(t, "expected no result, but got one", "received: %+v", res)
-		case <-time.After(300 * time.Millisecond):
-			require.Fail(t, "should not succeed, not a valid intersection for terminal type")
-			// Success: no result received within timeout
-		case err := <-errChan:
-			require.ErrorContains(t, err, "invalid edges for source type")
-		}
-	})
-
-=======
->>>>>>> 7053c811
 	t.Run("return_error_when_check_errors", func(t *testing.T) {
 		model := `
 			model
