--- conflicted
+++ resolved
@@ -14,6 +14,7 @@
 
 	"github.com/openfga/openfga/internal/graph"
 	"github.com/openfga/openfga/internal/mocks"
+	"github.com/openfga/openfga/internal/stack"
 	"github.com/openfga/openfga/pkg/storage"
 	"github.com/openfga/openfga/pkg/storage/memory"
 	storagetest "github.com/openfga/openfga/pkg/storage/test"
@@ -549,7 +550,6 @@
 			model: `model
 				  schema 1.1
 
-<<<<<<< HEAD
 				type user
 				type team
 				  relations
@@ -1758,14 +1758,11 @@
 					break ConsumerLoop
 				}
 
-=======
->>>>>>> 2c4e7ab4
 				// When both channels have completed, break the loop
 				if unoptimizedResultsChan == nil && optimizedResultsChan == nil {
 					break ConsumerLoop
 				}
 			}
-<<<<<<< HEAD
 			require.ElementsMatch(t, test.expectedOptimizedObjects, optimizedResults)
 			require.ElementsMatch(t, test.expectedUnoptimizedObjects, unoptimizedResults)
 		})
@@ -1832,7 +1829,7 @@
 			ObjectType:    objectType,
 			Relation:      relation,
 			User:          user,
-			relationStack: *lls.New(),
+			relationStack: nil,
 		}, edges, false, NewResolutionMetadata(), make(chan *ReverseExpandResult), "")
 
 		require.Error(t, newErr)
@@ -1879,19 +1876,16 @@
 		edges, _, err := typesys.GetEdgesFromNodeToType("document#admin", "user")
 		require.NoError(t, err)
 
-		stack := lls.New()
-		stack.Push("document#admin")
-
 		newErr := q.loopOverEdges(ctx, &ReverseExpandRequest{
 			StoreID:       storeID,
 			ObjectType:    objectType,
 			Relation:      relation,
 			User:          user,
-			relationStack: *lls.New(),
+			relationStack: nil,
 		}, edges, false, NewResolutionMetadata(), make(chan *ReverseExpandResult), "user")
 
 		require.Error(t, newErr)
-		require.ErrorContains(t, newErr, "cannot create stack clone and stack with top item from an empty stack")
+		require.ErrorContains(t, newErr, "unexpected empty stack")
 	})
 	t.Run("returns_error_when_cannot_get_edges_from_exclusion", func(t *testing.T) {
 		brokenModel := `
@@ -1952,7 +1946,7 @@
 			ObjectType:    objectType,
 			Relation:      relation,
 			User:          user,
-			relationStack: *lls.New(),
+			relationStack: nil,
 		}, edges, false, NewResolutionMetadata(), make(chan *ReverseExpandResult), "")
 
 		require.Error(t, newErr)
@@ -1999,19 +1993,16 @@
 		edges, _, err := typesys.GetEdgesFromNodeToType("document#admin", "user")
 		require.NoError(t, err)
 
-		stack := lls.New()
-		stack.Push("document#admin")
-
 		newErr := q.loopOverEdges(ctx, &ReverseExpandRequest{
 			StoreID:       storeID,
 			ObjectType:    objectType,
 			Relation:      relation,
 			User:          user,
-			relationStack: *lls.New(),
+			relationStack: nil,
 		}, edges, false, NewResolutionMetadata(), make(chan *ReverseExpandResult), "user")
 
 		require.Error(t, newErr)
-		require.ErrorContains(t, newErr, "cannot create stack clone and stack with top item from an empty stack")
+		require.ErrorContains(t, newErr, "unexpected empty stack")
 	})
 }
 
@@ -2075,7 +2066,7 @@
 			ObjectType:    objectType,
 			Relation:      relation,
 			User:          user,
-			relationStack: *lls.New(),
+			relationStack: nil,
 		}, make(chan *ReverseExpandResult), edges, "", NewResolutionMetadata())
 		require.Error(t, newErr)
 		require.ErrorContains(t, newErr, "invalid edges for source type")
@@ -2139,7 +2130,7 @@
 				ObjectType:    objectType,
 				Relation:      relation,
 				User:          user,
-				relationStack: *lls.New(),
+				relationStack: nil,
 			}, resultChan, edges, "", NewResolutionMetadata())
 
 			if newErr != nil {
@@ -2209,15 +2200,14 @@
 		edges, _, err = typesys.GetEdgesFromNodeToType(edges[0].GetTo().GetUniqueLabel(), "user")
 		require.NoError(t, err)
 
-		stack := lls.New()
-		stack.Push("document#admin")
+		newStack := stack.Push(nil, typeRelEntry{typeRel: "document#admin"})
 
 		newErr := q.intersectionHandler(ctx, &ReverseExpandRequest{
 			StoreID:       storeID,
 			ObjectType:    objectType,
 			Relation:      relation,
 			User:          user,
-			relationStack: *stack,
+			relationStack: newStack,
 		}, make(chan *ReverseExpandResult), edges, "user", NewResolutionMetadata())
 		require.ErrorIs(t, newErr, errorRet)
 	})
@@ -2274,15 +2264,14 @@
 		edges, _, err = typesys.GetEdgesFromNodeToType(edges[0].GetTo().GetUniqueLabel(), "user")
 		require.NoError(t, err)
 
-		stack := lls.New()
-		stack.Push("document#admin")
+		newStack := stack.Push(nil, typeRelEntry{typeRel: "document#admin"})
 
 		newErr := q.intersectionHandler(ctx, &ReverseExpandRequest{
 			StoreID:       storeID,
 			ObjectType:    objectType,
 			Relation:      relation,
 			User:          user,
-			relationStack: *stack,
+			relationStack: newStack,
 		}, make(chan *ReverseExpandResult), edges, "user", NewResolutionMetadata())
 		require.ErrorIs(t, newErr, errorRet)
 	})
@@ -2348,7 +2337,7 @@
 			ObjectType:    objectType,
 			Relation:      relation,
 			User:          user,
-			relationStack: *lls.New(),
+			relationStack: nil,
 		}, make(chan *ReverseExpandResult), edges, "", NewResolutionMetadata())
 		require.Error(t, newErr)
 		require.ErrorContains(t, newErr, "invalid exclusion edges for source type")
@@ -2406,15 +2395,14 @@
 		edges, _, err = typesys.GetEdgesFromNodeToType(edges[0].GetTo().GetUniqueLabel(), "user")
 		require.NoError(t, err)
 
-		stack := lls.New()
-		stack.Push("document#admin")
+		newStack := stack.Push(nil, typeRelEntry{typeRel: "document#admin"})
 
 		newErr := q.exclusionHandler(ctx, &ReverseExpandRequest{
 			StoreID:       storeID,
 			ObjectType:    objectType,
 			Relation:      relation,
 			User:          user,
-			relationStack: *stack,
+			relationStack: newStack,
 		}, make(chan *ReverseExpandResult), edges, "user", NewResolutionMetadata())
 		require.ErrorIs(t, newErr, errorRet)
 	})
@@ -2471,50 +2459,15 @@
 		edges, _, err = typesys.GetEdgesFromNodeToType(edges[0].GetTo().GetUniqueLabel(), "user")
 		require.NoError(t, err)
 
-		stack := lls.New()
-		stack.Push("document#admin")
+		newStack := stack.Push(nil, typeRelEntry{typeRel: "document#admin"})
 
 		newErr := q.exclusionHandler(ctx, &ReverseExpandRequest{
 			StoreID:       storeID,
 			ObjectType:    objectType,
 			Relation:      relation,
 			User:          user,
-			relationStack: *stack,
+			relationStack: newStack,
 		}, make(chan *ReverseExpandResult), edges, "user", NewResolutionMetadata())
 		require.ErrorIs(t, newErr, errorRet)
 	})
-}
-
-func TestCloneStack(t *testing.T) {
-	// Create stack and push two elements
-	original := lls.New()
-	original.Push(1)
-	original.Push(2)
-
-	// Clone
-	clone := cloneStack(*original)
-
-	// Now pop from original and clone, both should return
-	// their results in the correct LIFO order
-	val, ok := original.Pop()
-	require.True(t, ok)
-	require.Equal(t, 2, val)
-
-	val, ok = clone.Pop()
-	require.True(t, ok)
-	require.Equal(t, 2, val)
-
-	val, ok = original.Pop()
-	require.True(t, ok)
-	require.Equal(t, 1, val)
-
-	val, ok = clone.Pop()
-	require.True(t, ok)
-	require.Equal(t, 1, val)
-=======
-			require.ElementsMatch(t, test.expectedObjects, optimizedResults)
-			require.ElementsMatch(t, unoptimizedResults, optimizedResults)
-		})
-	}
->>>>>>> 2c4e7ab4
 }