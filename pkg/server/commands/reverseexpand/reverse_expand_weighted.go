package reverseexpand

import (
	"context"
	"errors"
	"fmt"
	"sync"

	aq "github.com/emirpasic/gods/queues/arrayqueue"
	"go.opentelemetry.io/otel/trace"

	openfgav1 "github.com/openfga/api/proto/openfga/v1"
	weightedGraph "github.com/openfga/language/pkg/go/graph"

	"github.com/openfga/openfga/internal/checkutil"
	"github.com/openfga/openfga/internal/concurrency"
	"github.com/openfga/openfga/internal/graph"
	"github.com/openfga/openfga/internal/stack"
	"github.com/openfga/openfga/internal/validation"
	"github.com/openfga/openfga/pkg/storage"
	"github.com/openfga/openfga/pkg/telemetry"
	"github.com/openfga/openfga/pkg/tuple"
	"github.com/openfga/openfga/pkg/typesystem"
)

const (
	listObjectsResultChannelLength = 100
)

var (
	ErrEmptyStack           = errors.New("unexpected empty stack")
	ErrLowestWeightFail     = errors.New("failed to get lowest weight edge")
	ErrConstructUsersetFail = errors.New("failed to construct userset")
)

type ExecutionError struct {
	operation string
	object    string
	relation  string
	user      string
	cause     error
}

func (e *ExecutionError) Error() string {
	return fmt.Sprintf("failed to execute: operation: %s: object: %s: relation: %s: user: %s: cause: %s",
		e.operation,
		e.object,
		e.relation,
		e.user,
		e.cause.Error(),
	)
}

// typeRelEntry represents a step in the path taken to reach a leaf node.
// As reverseExpand traverses from a requested type#rel to its leaf nodes, it stack.Pushes typeRelEntry structs to a stack.
// After reaching a leaf, this stack is consumed by the `queryForTuples` function to build the precise chain of
// database queries needed to find the resulting objects.
type typeRelEntry struct {
	typeRel string // e.g. "organization#admin"

	// Only present for userset relations. Will be the userset relation string itself.
	// For `rel admin: [team#member]`, usersetRelation is "member"
	usersetRelation string
}

// queryJob represents a single task in the reverse expansion process.
// It holds the `foundObject` from a previous step in the traversal
// and the `ReverseExpandRequest` containing the current state of the request.
type queryJob struct {
	foundObject string
	req         *ReverseExpandRequest
}

// jobQueue is a thread-safe queue for managing `queryJob` instances.
// It's used to hold jobs that need to be processed during the recursive
// `queryForTuples` operation, allowing concurrent processing of branches
// in the authorization graph.
type jobQueue struct {
	queue aq.Queue
	mu    sync.Mutex
}

func newJobQueue() *jobQueue {
	return &jobQueue{queue: *aq.New()}
}

func (q *jobQueue) Empty() bool {
	q.mu.Lock()
	defer q.mu.Unlock()
	return q.queue.Empty()
}

func (q *jobQueue) enqueue(value ...queryJob) {
	q.mu.Lock()
	defer q.mu.Unlock()
	for _, item := range value {
		q.queue.Enqueue(item)
	}
}

func (q *jobQueue) dequeue() (queryJob, bool) {
	q.mu.Lock()
	defer q.mu.Unlock()

	val, ok := q.queue.Dequeue()
	if !ok {
		return queryJob{}, false
	}
	job, ok := val.(queryJob)
	if !ok {
		return queryJob{}, false
	}

	return job, true
}

// loopOverEdges iterates over a set of weightedGraphEdges and acts as a dispatcher,
// processing each edge according to its type to continue the reverse expansion process.
//
// While traversing, loopOverEdges appends relation entries to a stack for use in querying after traversal is complete.
// It will continue to dispatch and traverse the graph until it reaches a DirectEdge, which
// leads to a leaf node in the authorization graph. Once a DirectEdge is found, loopOverEdges invokes
// queryForTuples, passing it the stack of relations it constructed on the way to that particular leaf.
//
// For each edge, it creates a new ReverseExpandRequest, preserving the context of the overall query
// but updating the traversal state (the 'stack') based on the edge being processed.
//
// The behavior is determined by the edge type:
//
//   - DirectEdge: This represents a direct path to data. Here we initiate a call to
//     `queryForTuples` to query the datastore for tuples that match the relationship path
//     accumulated in the stack. This is the end of the traversal.
//
//   - ComputedEdge, RewriteEdge, and TTUEdge: These represent indirections in the authorization model.
//     The function modifies the traversal 'stack' to reflect the next relationship that needs to be resolved.
//     It then calls `dispatch` to continue traversing the graph with this new state until it reaches a DirectEdge.
func (c *ReverseExpandQuery) loopOverEdges(
	ctx context.Context,
	req *ReverseExpandRequest,
	edges []*weightedGraph.WeightedAuthorizationModelEdge,
	needsCheck bool,
	resolutionMetadata *ResolutionMetadata,
	resultChan chan<- *ReverseExpandResult,
	sourceUserType string,
) error {
	pool := concurrency.NewPool(ctx, int(c.resolveNodeBreadthLimit))

	for _, edge := range edges {
		newReq := req.clone()
		newReq.weightedEdge = edge

		toNode := edge.GetTo()
		goingToUserset := toNode.GetNodeType() == weightedGraph.SpecificTypeAndRelation

		// Going to a userset presents risk of infinite loop. Checking the edge and the traversal stack
		// ensures we don't perform the same traversal multiple times.
		if goingToUserset {
			key := edge.GetFrom().GetUniqueLabel() + toNode.GetUniqueLabel() + edge.GetTuplesetRelation() + stack.String(newReq.relationStack)
			_, loaded := c.visitedUsersetsMap.LoadOrStore(key, struct{}{})
			if loaded {
				// we've already visited this userset through this edge, exit to avoid an infinite cycle
				continue
			}
		}

		switch edge.GetEdgeType() {
		case weightedGraph.DirectEdge:
			if goingToUserset {
				// Attach the userset relation to the previous stack entry
				//  type team:
				//		define member: [user]
				//	type org:
				//		define teammate: [team#member]
				// A direct edge here is org#teammate --> team#member
				// so if we find team:fga for this user, we need to know to check for
				// team:fga#member when we check org#teammate
				if newReq.relationStack == nil {
					return ErrEmptyStack
				}
				entry, newStack := stack.Pop(newReq.relationStack)
				entry.usersetRelation = tuple.GetRelation(toNode.GetUniqueLabel())

				newStack = stack.Push(newStack, entry)
				newStack = stack.Push(newStack, typeRelEntry{typeRel: toNode.GetUniqueLabel()})
				newReq.relationStack = newStack

				// Now continue traversing
				pool.Go(func(ctx context.Context) error {
					return c.dispatch(ctx, newReq, resultChan, needsCheck, resolutionMetadata)
				})
				continue
			}

			// We have reached a leaf node in the graph (e.g. `user` or `user:*`),
			// and the traversal for this path is complete. Now we use the stack of relations
			// we've built to query the datastore for matching tuples.
			pool.Go(func(ctx context.Context) error {
				return c.queryForTuples(
					ctx,
					newReq,
					needsCheck,
					resultChan,
					"",
				)
			})
		case weightedGraph.ComputedEdge:
			// A computed edge is an alias (e.g., `define viewer: editor`).
			// We replace the current relation on the stack (`viewer`) with the computed one (`editor`),
			// as tuples are only written against `editor`.
			if toNode.GetNodeType() != weightedGraph.OperatorNode {
				if newReq.relationStack == nil {
					return ErrEmptyStack
				}
				_, newStack := stack.Pop(newReq.relationStack)
				newStack = stack.Push(newStack, typeRelEntry{typeRel: toNode.GetUniqueLabel()})
				newReq.relationStack = newStack
			}

			pool.Go(func(ctx context.Context) error {
				return c.dispatch(ctx, newReq, resultChan, needsCheck, resolutionMetadata)
			})
		case weightedGraph.TTUEdge:
			// Replace the existing type#rel on the stack with the tuple-to-userset relation:
			//
			// 	type document
			//		define parent: [folder]
			//		define viewer: admin from parent
			//
			// We need to remove document#viewer from the stack and replace it with the tupleset relation (`document#parent`).
			// Then we have to add the .To() relation `folder#admin`.
			// The stack becomes `[document#parent, folder#admin]`, and on evaluation we will first
			// query for folder#admin, then if folders exist we will see if they are related to
			// any documents as #parent.
			if newReq.relationStack == nil {
				return ErrEmptyStack
			}
			_, newStack := stack.Pop(newReq.relationStack)

			// stack.Push tupleset relation (`document#parent`)
			tuplesetRel := typeRelEntry{typeRel: edge.GetTuplesetRelation()}
			newStack = stack.Push(newStack, tuplesetRel)

			// stack.Push target type#rel (`folder#admin`)
			newStack = stack.Push(newStack, typeRelEntry{typeRel: toNode.GetUniqueLabel()})
			newReq.relationStack = newStack

			pool.Go(func(ctx context.Context) error {
				return c.dispatch(ctx, newReq, resultChan, needsCheck, resolutionMetadata)
			})
		case weightedGraph.RewriteEdge:
			// Behaves just like ComputedEdge above
			// Operator nodes (union, intersection, exclusion) are not real types, they never get added
			// to the stack.
			if toNode.GetNodeType() != weightedGraph.OperatorNode {
				if newReq.relationStack == nil {
					return ErrEmptyStack
				}
				_, newStack := stack.Pop(newReq.relationStack)
				newStack = stack.Push(newStack, typeRelEntry{typeRel: toNode.GetUniqueLabel()})
				newReq.relationStack = newStack

				pool.Go(func(ctx context.Context) error {
					return c.dispatch(ctx, newReq, resultChan, needsCheck, resolutionMetadata)
				})
				// continue to the next edge
				break
			}

			// If the edge is an operator node, we need to handle it differently.
			switch toNode.GetLabel() {
			case weightedGraph.IntersectionOperator:
				err := c.intersectionHandler(pool, newReq, resultChan, toNode, sourceUserType, resolutionMetadata)
				if err != nil {
					return err
				}
			case weightedGraph.ExclusionOperator:
				err := c.exclusionHandler(ctx, pool, newReq, resultChan, toNode, sourceUserType, resolutionMetadata)
				if err != nil {
					return err
				}
			case weightedGraph.UnionOperator:
				pool.Go(func(ctx context.Context) error {
					return c.dispatch(ctx, newReq, resultChan, needsCheck, resolutionMetadata)
				})
			default:
				return fmt.Errorf("unsupported operator node: %s", toNode.GetLabel())
			}
		default:
			return fmt.Errorf("unsupported edge type: %v", edge.GetEdgeType())
		}
	}

	// In order to maintain the current ListObjects behavior, in the case of timeout in reverse_expand_weighted
	// we will return partial results.
	// For more detail, see here: https://openfga.dev/api/service#/Relationship%20Queries/ListObjects
	err := pool.Wait()
	if err != nil {
		var executionError *ExecutionError
		if errors.As(err, &executionError) {
			if errors.Is(executionError.cause, context.Canceled) || errors.Is(executionError.cause, context.DeadlineExceeded) {
				return nil
			}
		}
	}
	return err
}

// queryForTuples performs all datastore-related reverse expansion logic. After a leaf node has been found in loopOverEdges,
// this function works backwards from a specified user (using the stack created in loopOverEdges)
// and an initial relationship edge to find all the objects that the given user has the given relationship with.
//
// This function orchestrates the concurrent execution of individual query jobs. It initializes a memoization
// map (`jobDedupeMap`) to prevent redundant database queries and a job queue to manage pending tasks.
// It kicks off the initial query and then continuously processes jobs from the queue using a concurrency pool
// until all branches leading up from the leaf have been explored.
func (c *ReverseExpandQuery) queryForTuples(
	ctx context.Context,
	req *ReverseExpandRequest,
	needsCheck bool,
	resultChan chan<- *ReverseExpandResult,
	foundObject string,
) error {
	span := trace.SpanFromContext(ctx)

	queryJobQueue := newJobQueue()

	// Now kick off the chain of queries
	items, err := c.executeQueryJob(ctx, queryJob{req: req, foundObject: foundObject}, resultChan, needsCheck)
	if err != nil {
		telemetry.TraceError(span, err)
		return err
	}

	// Populate the jobQueue with the initial jobs
	queryJobQueue.enqueue(items...)

	// We could potentially have c.resolveNodeBreadthLimit active routines reaching this point.
	// Limit querying routines to avoid explosion of routines.
	pool := concurrency.NewPool(ctx, int(c.resolveNodeBreadthLimit))

	for !queryJobQueue.Empty() {
		job, ok := queryJobQueue.dequeue()
		if !ok {
			// this shouldn't be possible
			return nil
		}

		// Each goroutine will take its first job from the original queue above
		// and then continue generating and processing jobs until there are no more.
		pool.Go(func(ctx context.Context) error {
			localQueue := newJobQueue()
			localQueue.enqueue(job)

			// While this goroutine's queue has items, keep looking for more
			for !localQueue.Empty() {
				nextJob, ok := localQueue.dequeue()
				if !ok {
					break
				}
				newItems, err := c.executeQueryJob(ctx, nextJob, resultChan, needsCheck)
				if err != nil {
					return err
				}
				localQueue.enqueue(newItems...)
			}

			return nil
		})
	}

	err = pool.Wait()
	if err != nil {
		telemetry.TraceError(span, err)
		return err
	}

	return nil
}

// executeQueryJob represents a single recursive step in the reverse expansion query process.
// It takes a `queryJob`, which encapsulates the current state of the traversal (found object,
// and the reverse expand request with its relation stack).
// The method constructs a database query based on the current relation at the top of the stack
// and the `foundObject` from the previous step. It queries the datastore, and for each result:
//   - If the relation stack is empty, it means a candidate object has been found, which is then sent to `resultChan`.
//   - If matching tuples are found, it prepares new `queryJob` instances to continue the traversal further up the graph,
//     using the newly found object as the `foundObject` for the next step.
//   - If no matching objects are found in the datastore, this branch of reverse expand is a dead end, and no more jobs are needed.
func (c *ReverseExpandQuery) executeQueryJob(
	ctx context.Context,
	job queryJob,
	resultChan chan<- *ReverseExpandResult,
	needsCheck bool,
) ([]queryJob, error) {
	if ctx.Err() != nil {
		return nil, ctx.Err()
	}

	// Ensure we're always working with a copy
	currentReq := job.req.clone()

	userFilter, err := buildUserFilter(currentReq, job.foundObject)
	if err != nil {
		return nil, err
	}

	if currentReq.relationStack == nil {
		return nil, ErrEmptyStack
	}

	// Now pop the top relation off of the stack for querying
	entry, newStack := stack.Pop(currentReq.relationStack)
	typeRel := entry.typeRel

	currentReq.relationStack = newStack

	objectType, relation := tuple.SplitObjectRelation(typeRel)

	filteredIter, err := c.buildFilteredIterator(ctx, currentReq, objectType, relation, userFilter)
	if err != nil {
		return nil, err
	}
	defer filteredIter.Stop()

	var nextJobs []queryJob

	for {
		tupleKey, err := filteredIter.Next(ctx)
		if err != nil {
			if errors.Is(err, storage.ErrIteratorDone) {
				break
			}
			return nil, err
		}

		// This will be a "type:id" e.g. "document:roadmap"
		foundObject := tupleKey.GetObject()

		// If there are no more type#rel to look for in the stack that means we have hit the base case
		// and this object is a candidate for return to the user.
		if currentReq.relationStack == nil {
			c.trySendCandidate(ctx, needsCheck, foundObject, resultChan)
			continue
		}

		// For non-recursive relations (majority of cases), if there are more items on the stack, we continue
		// the evaluation one level higher up the tree with the `foundObject`.
		nextJobs = append(nextJobs, queryJob{foundObject: foundObject, req: currentReq})
	}

	return nextJobs, err
}

func buildUserFilter(
	req *ReverseExpandRequest,
	object string,
) ([]*openfgav1.ObjectRelation, error) {
	var filter *openfgav1.ObjectRelation
	// This is true on every call to queryFunc except the first, since we only trigger subsequent
	// calls if we successfully found an object.
	if object != "" {
		if req.relationStack == nil {
			return nil, ErrEmptyStack
		}

		entry := stack.Peek(req.relationStack)
		filter = &openfgav1.ObjectRelation{Object: object}
		if entry.usersetRelation != "" {
			filter.Relation = entry.usersetRelation
		}
	} else {
		// This else block ONLY hits on the first call to queryFunc.
		toNode := req.weightedEdge.GetTo()

		switch toNode.GetNodeType() {
		case weightedGraph.SpecificType: // Direct User Reference. To() -> "user"
			// req.User will always be either a UserRefObject or UserRefTypedWildcard here. Queries that come in for
			// pure usersets do not take this code path. e.g. ListObjects(team:fga#member, document, viewer) will not make it here.
			var userID string
			val, ok := req.User.(*UserRefObject)
			if ok {
				userID = val.Object.GetId()
			} else {
				// It might be a wildcard user, which is ok
				_, ok = req.User.(*UserRefTypedWildcard)
				if !ok {
					return nil, fmt.Errorf("unexpected user type when building User filter: %T", val)
				}
				return []*openfgav1.ObjectRelation{}, nil
			}

			filter = &openfgav1.ObjectRelation{Object: tuple.BuildObject(toNode.GetUniqueLabel(), userID)}

		case weightedGraph.SpecificTypeWildcard: // Wildcard Referece To() -> "user:*"
			filter = &openfgav1.ObjectRelation{Object: toNode.GetUniqueLabel()}
		}
	}

	return []*openfgav1.ObjectRelation{filter}, nil
}

// buildFilteredIterator constructs the iterator used when reverse_expand queries for tuples.
// The returned iterator MUST have .Stop() called on it.
func (c *ReverseExpandQuery) buildFilteredIterator(
	ctx context.Context,
	req *ReverseExpandRequest,
	objectType string,
	relation string,
	userFilter []*openfgav1.ObjectRelation,
) (storage.TupleKeyIterator, error) {
	iter, err := c.datastore.ReadStartingWithUser(ctx, req.StoreID, storage.ReadStartingWithUserFilter{
		ObjectType: objectType,
		Relation:   relation,
		UserFilter: userFilter,
	}, storage.ReadStartingWithUserOptions{
		Consistency: storage.ConsistencyOptions{
			Preference: req.Consistency,
		},
	})
	if err != nil {
		return nil, err
	}

	// filter out invalid tuples yielded by the database iterator
	return storage.NewConditionsFilteredTupleKeyIterator(
		storage.NewFilteredTupleKeyIterator(
			storage.NewTupleKeyIteratorFromTupleIterator(iter),
			validation.FilterInvalidTuples(c.typesystem),
		),
		checkutil.BuildTupleKeyConditionFilter(ctx, req.Context, c.typesystem),
	), nil
}

// findCandidatesForLowestWeightEdge finds the candidate objects for the lowest weight edge for intersection or exclusion.
func (c *ReverseExpandQuery) findCandidatesForLowestWeightEdge(
	pool *concurrency.Pool,
	req *ReverseExpandRequest,
	tmpResultChan chan<- *ReverseExpandResult,
	edges []*weightedGraph.WeightedAuthorizationModelEdge,
	sourceUserType string,
	resolutionMetadata *ResolutionMetadata,
) {
	// We need to create a new stack with the top item from the original request's stack
	// and use it to get the candidates for the lowest weight edge.
	// If the edge is a tuple to userset edge, we need to later check the candidates against the
	// original relationStack with the top item removed.
	var topItemStack stack.Stack[typeRelEntry]
	if req.relationStack != nil {
		topItem, newStack := stack.Pop(req.relationStack)
		req.relationStack = newStack
		topItemStack = stack.Push(nil, topItem)
	}

	// getting list object candidates from the lowest weight edge and have its result
	// pass through tmpResultChan.
	pool.Go(func(ctx context.Context) error {
		defer close(tmpResultChan)
		// stack with only the top item in it
		newReq := req.clone()
		newReq.relationStack = topItemStack
		err := c.shallowClone().loopOverEdges(
			ctx,
			newReq,
			edges,
			false,
			resolutionMetadata,
			tmpResultChan,
			sourceUserType,
		)
		return err
	})
}

// callCheckForCandidates calls check on the list objects candidate against non lowest weight edges.
func (c *ReverseExpandQuery) callCheckForCandidate(
	ctx context.Context,
	req *ReverseExpandRequest,
	tmpResult *ReverseExpandResult,
	resultChan chan<- *ReverseExpandResult,
	userset *openfgav1.Userset,
	isAllowed bool,
	resolutionMetadata *ResolutionMetadata,
) error {
	resolutionMetadata.CheckCounter.Add(1)
	handlerFunc := c.localCheckResolver.CheckRewrite(ctx,
		&graph.ResolveCheckRequest{
			StoreID:              req.StoreID,
			AuthorizationModelID: c.typesystem.GetAuthorizationModelID(),
			TupleKey:             tuple.NewTupleKey(tmpResult.Object, req.Relation, req.User.String()),
			ContextualTuples:     req.ContextualTuples,
			Context:              req.Context,
			Consistency:          req.Consistency,
			RequestMetadata:      graph.NewCheckRequestMetadata(),
		}, userset)
	tmpCheckResult, err := handlerFunc(ctx)
	if err != nil {
		operation := "intersection"
		if !isAllowed {
			operation = "exclusion"
		}

		return &ExecutionError{
			operation: operation,
			object:    tmpResult.Object,
			relation:  req.Relation,
			user:      req.User.String(),
			cause:     err,
		}
	}

	// If the allowed value does not match what we expect, we skip this candidate.
	// eg, for intersection we expect the check result to be true
	// and for exclusion we expect the check result to be false.
	if tmpCheckResult.GetAllowed() != isAllowed {
		return nil
	}

	// If the original stack only had 1 value, we can trySendCandidate right away (nothing more to check)
	if stack.Len(req.relationStack) == 0 {
		c.trySendCandidate(ctx, false, tmpResult.Object, resultChan)
		return nil
	}

	// If the original stack had more than 1 value, we need to query the parent values
	// new stack with top item in stack
	err = c.queryForTuples(ctx, req, false, resultChan, tmpResult.Object)
	if err != nil {
		return err
	}
	return nil
}

// callCheckForCandidates calls check on the list objects candidates against non lowest weight edges.
func (c *ReverseExpandQuery) callCheckForCandidates(
	pool *concurrency.Pool,
	req *ReverseExpandRequest,
	tmpResultChan <-chan *ReverseExpandResult,
	resultChan chan<- *ReverseExpandResult,
	userset *openfgav1.Userset,
	isAllowed bool,
	resolutionMetadata *ResolutionMetadata,
) {
	pool.Go(func(ctx context.Context) error {
		// note that we create a separate goroutine pool instead of the main pool
		// to avoid starvation on the main pool as there could be many candidates
		// arriving concurrently.
		tmpResultPool := concurrency.NewPool(ctx, int(c.resolveNodeBreadthLimit))

		for tmpResult := range tmpResultChan {
			tmpResultPool.Go(func(ctx context.Context) error {
				return c.callCheckForCandidate(ctx, req, tmpResult, resultChan, userset, isAllowed, resolutionMetadata)
			})
		}
		return tmpResultPool.Wait()
	})
}

// invoke loopOverWeightedEdges to get list objects candidate. Check
// will then be invoked on the non-lowest weight edges against these
// list objects candidates. If check returns true, then the list
// object candidates are true candidates and will be returned via
// resultChan. If check returns false, then these list object candidates
// are invalid because it does not satisfy all paths for intersection.
func (c *ReverseExpandQuery) intersectionHandler(
	pool *concurrency.Pool,
	req *ReverseExpandRequest,
	resultChan chan<- *ReverseExpandResult,
	intersectionNode *weightedGraph.WeightedAuthorizationModelNode,
	sourceUserType string,
	resolutionMetadata *ResolutionMetadata,
) error {
	if intersectionNode == nil || intersectionNode.GetNodeType() != weightedGraph.OperatorNode || intersectionNode.GetLabel() != weightedGraph.IntersectionOperator {
		return fmt.Errorf("%w: operation: intersection: %s", errors.ErrUnsupported, "invalid intersection node")
	}

<<<<<<< HEAD
	lowestWeightEdges := []*weightedGraph.WeightedAuthorizationModelEdge{intersectionEdgeComparison.LowestEdge}

	if intersectionEdgeComparison.DirectEdgesAreLeastWeight {
		lowestWeightEdges = intersectionEdgeComparison.DirectEdges
=======
	// verify if the node has weight to the sourceUserType
	edges, err := c.typesystem.GetEdgesFromNode(intersectionNode, sourceUserType)
	if err != nil {
		return err
	}

	// when the intersection node has a weight to the sourceUserType then it means all the group edges has weight to the sourceUserType
	intersectionEdges, err := typesystem.GetEdgesForIntersection(edges, sourceUserType)
	if err != nil {
		return fmt.Errorf("%w: operation: intersection: %s", ErrLowestWeightFail, err.Error())
>>>>>>> 0c1d215f
	}

	// note that we should never see a case where no edges to call LO
	// i.e., len(intersectionEdges.LowestEdges) == 0 or we cannot call check (i.e., len(intersectionEdges.SiblingEdges) == 0)
	// because typesystem.GetEdgesFromNode should have returned an error

	tmpResultChan := make(chan *ReverseExpandResult, listObjectsResultChannelLength)
	intersectEdges := intersectionEdges.SiblingEdges
	usersets := make([]*openfgav1.Userset, 0, len(intersectEdges))
	for _, intersectEdge := range intersectEdges {
		// no matter how many direct edges we have, or ttu edges  they for typesystem only required this
		// no matter how many parent types have for the same ttu rel from parent will be only one created in the typesystem
		// for any other case, does not have more than one edge, the groupings only occur in direct edges or ttu edges
		userset, err := c.typesystem.ConstructUserset(intersectEdge[0], sourceUserType)
		if err != nil {
			// this should never happen
			return fmt.Errorf("%w: operation: intersection: %s", ErrConstructUsersetFail, err.Error())
		}
		usersets = append(usersets, userset)
	}

	var userset *openfgav1.Userset
	switch len(usersets) {
	case 0:
		return fmt.Errorf("%w: empty connected edges", ErrConstructUsersetFail) // defensive; should be handled by the early return above
	case 1:
		userset = usersets[0]
	default:
		userset = typesystem.Intersection(usersets...)
	}

	// Concurrently find candidates and call check on them as they are found
	c.findCandidatesForLowestWeightEdge(pool, req, tmpResultChan, intersectionEdges.LowestEdges, sourceUserType, resolutionMetadata)
	c.callCheckForCandidates(pool, req, tmpResultChan, resultChan, userset, true, resolutionMetadata)

	return nil
}

// invoke loopOverWeightedEdges to get list objects candidate. Check
// will then be invoked on the excluded edge against these
// list objects candidates. If check returns false, then the list
// object candidates are true candidates and will be returned via
// resultChan. If check returns true, then these list object candidates
// are invalid because it does not satisfy all paths for exclusion.
func (c *ReverseExpandQuery) exclusionHandler(
	ctx context.Context,
	pool *concurrency.Pool,
	req *ReverseExpandRequest,
	resultChan chan<- *ReverseExpandResult,
	exclusionNode *weightedGraph.WeightedAuthorizationModelNode,
	sourceUserType string,
	resolutionMetadata *ResolutionMetadata,
) error {
	if exclusionNode == nil || exclusionNode.GetNodeType() != weightedGraph.OperatorNode || exclusionNode.GetLabel() != weightedGraph.ExclusionOperator {
		return fmt.Errorf("%w: operation: exclusion: %s", errors.ErrUnsupported, "invalid exclusion node")
	}

	// verify if the node has weight to the sourceUserType
	exclusionEdges, err := c.typesystem.GetEdgesFromNode(exclusionNode, sourceUserType)
	if err != nil {
		return err
	}
	edges, err := typesystem.GetEdgesForExclusion(exclusionEdges, sourceUserType)
	if err != nil {
		return fmt.Errorf("%w: operation: exclusion: %s", ErrLowestWeightFail, err.Error())
	}

	// This means the exclusion edge does not have a path to the terminal type.
	// e.g. `B` in `A but not B` is not relevant to this query.
	if edges.ExcludedEdges == nil {
		newReq := req.clone()

		return c.shallowClone().loopOverEdges(
			ctx,
			newReq,
			edges.BaseEdges,
			false,
			resolutionMetadata,
			resultChan,
			sourceUserType,
		)
	}

	tmpResultChan := make(chan *ReverseExpandResult, listObjectsResultChannelLength)

	userset, err := c.typesystem.ConstructUserset(edges.ExcludedEdges[0], sourceUserType)
	if err != nil {
		// This should never happen.
		return fmt.Errorf("%w: operation: exclusion: %s", ErrConstructUsersetFail, err.Error())
	}

	// Concurrently find candidates and call check on them as they are found
	c.findCandidatesForLowestWeightEdge(pool, req, tmpResultChan, edges.BaseEdges, sourceUserType, resolutionMetadata)
	c.callCheckForCandidates(pool, req, tmpResultChan, resultChan, userset, false, resolutionMetadata)

	return nil
}<|MERGE_RESOLUTION|>--- conflicted
+++ resolved
@@ -673,12 +673,6 @@
 		return fmt.Errorf("%w: operation: intersection: %s", errors.ErrUnsupported, "invalid intersection node")
 	}
 
-<<<<<<< HEAD
-	lowestWeightEdges := []*weightedGraph.WeightedAuthorizationModelEdge{intersectionEdgeComparison.LowestEdge}
-
-	if intersectionEdgeComparison.DirectEdgesAreLeastWeight {
-		lowestWeightEdges = intersectionEdgeComparison.DirectEdges
-=======
 	// verify if the node has weight to the sourceUserType
 	edges, err := c.typesystem.GetEdgesFromNode(intersectionNode, sourceUserType)
 	if err != nil {
@@ -689,7 +683,6 @@
 	intersectionEdges, err := typesystem.GetEdgesForIntersection(edges, sourceUserType)
 	if err != nil {
 		return fmt.Errorf("%w: operation: intersection: %s", ErrLowestWeightFail, err.Error())
->>>>>>> 0c1d215f
 	}
 
 	// note that we should never see a case where no edges to call LO
