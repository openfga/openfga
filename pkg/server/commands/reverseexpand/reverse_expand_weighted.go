--- conflicted
+++ resolved
@@ -587,7 +587,9 @@
 	resultChan chan<- *ReverseExpandResult,
 	userset *openfgav1.Userset,
 	isAllowed bool,
+	resolutionMetadata *ResolutionMetadata,
 ) error {
+	resolutionMetadata.CheckCounter.Add(1)
 	handlerFunc := c.localCheckResolver.CheckRewrite(ctx,
 		&graph.ResolveCheckRequest{
 			StoreID:              req.StoreID,
@@ -645,49 +647,14 @@
 	resolutionMetadata *ResolutionMetadata,
 ) {
 	pool.Go(func(ctx context.Context) error {
-<<<<<<< HEAD
-		for tmpResult := range tmpResultChan {
-			resolutionMetadata.CheckCounter.Add(1)
-			handlerFunc := c.localCheckResolver.CheckRewrite(ctx,
-				&graph.ResolveCheckRequest{
-					StoreID:              req.StoreID,
-					AuthorizationModelID: c.typesystem.GetAuthorizationModelID(),
-					TupleKey:             tuple.NewTupleKey(tmpResult.Object, req.Relation, req.User.String()),
-					ContextualTuples:     req.ContextualTuples,
-					Context:              req.Context,
-					Consistency:          req.Consistency,
-					RequestMetadata:      graph.NewCheckRequestMetadata(),
-				}, userset)
-			tmpCheckResult, err := handlerFunc(ctx)
-			if err != nil {
-				functionName := "intersectionHandler"
-				if !isAllowed {
-					functionName = "exclusionHandler"
-				}
-				c.logger.Error("Failed to execute", zap.Error(err),
-					zap.String("function", functionName),
-					zap.String("object", tmpResult.Object),
-					zap.String("relation", req.Relation),
-					zap.String("user", req.User.String()))
-				return err
-			}
-
-			// If the allowed value does not match what we expect, we skip this candidate.
-			// eg, for intersection we expect the check result to be true
-			// and for exclusion we expect the check result to be false.
-			if tmpCheckResult.GetAllowed() != isAllowed {
-				continue
-			}
-=======
 		// note that we create a separate goroutine pool instead of the main pool
 		// to avoid starvation on the main pool as there could be many candidates
 		// arriving concurrently.
 		tmpResultPool := concurrency.NewPool(ctx, int(c.resolveNodeBreadthLimit))
->>>>>>> 1db4baee
 
 		for tmpResult := range tmpResultChan {
 			tmpResultPool.Go(func(ctx context.Context) error {
-				return c.callCheckForCandidate(ctx, req, tmpResult, resultChan, userset, isAllowed)
+				return c.callCheckForCandidate(ctx, req, tmpResult, resultChan, userset, isAllowed, resolutionMetadata)
 			})
 		}
 		return tmpResultPool.Wait()
