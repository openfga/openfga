--- conflicted
+++ resolved
@@ -15,11 +15,8 @@
 
 	"github.com/openfga/openfga/internal/checkutil"
 	"github.com/openfga/openfga/internal/concurrency"
-<<<<<<< HEAD
 	"github.com/openfga/openfga/internal/graph"
-=======
 	"github.com/openfga/openfga/internal/stack"
->>>>>>> 2c4e7ab4
 	"github.com/openfga/openfga/internal/utils"
 	"github.com/openfga/openfga/internal/validation"
 	"github.com/openfga/openfga/pkg/storage"
@@ -237,8 +234,9 @@
 				if newReq.relationStack == nil {
 					return ErrEmptyStack
 				}
-<<<<<<< HEAD
-				newReq.relationStack.Push(typeRelEntry{typeRel: toNode.GetUniqueLabel()})
+				_, newStack := stack.Pop(newReq.relationStack)
+				newStack = stack.Push(newStack, typeRelEntry{typeRel: toNode.GetUniqueLabel()})
+				newReq.relationStack = newStack
 
 				pool.Go(func(ctx context.Context) error {
 					return c.dispatch(ctx, newReq, resultChan, needsCheck, resolutionMetadata)
@@ -268,11 +266,6 @@
 						return c.dispatch(ctx, newReq, resultChan, needsCheck, resolutionMetadata)
 					})
 				}
-=======
-				_, newStack := stack.Pop(newReq.relationStack)
-				newStack = stack.Push(newStack, typeRelEntry{typeRel: toNode.GetUniqueLabel()})
-				newReq.relationStack = newStack
->>>>>>> 2c4e7ab4
 			}
 		default:
 			return fmt.Errorf("unsupported edge type: %v", edge.GetEdgeType())
@@ -576,13 +569,12 @@
 	// and use it to get the candidates for the lowest weight edge.
 	// If the edge is a tuple to userset edge, we need to later check the candidates against the
 	// original relationStack with the top item removed.
-	topItemStack := lls.New()
-	topItem, ok := req.relationStack.Pop()
-	if !ok {
-		// Should never happen, we shouldn't be in here if the stack is empty
-		return fmt.Errorf("cannot create stack clone and stack with top item from an empty stack")
-	}
-	topItemStack.Push(topItem)
+	var topItemStack stack.Stack[typeRelEntry]
+	if req.relationStack != nil {
+		topItem, newStack := stack.Pop(req.relationStack)
+		req.relationStack = newStack
+		topItemStack = stack.Push(nil, topItem)
+	}
 
 	pool := concurrency.NewPool(ctx, 2)
 	// getting list object candidates from the lowest weight edge and have its result
@@ -590,7 +582,7 @@
 	pool.Go(func(ctx context.Context) error {
 		defer close(tmpResultChan)
 		// stack with only the top item in it
-		newReq := req.cloneWithStack(*topItemStack)
+		newReq := req.cloneWithStack(topItemStack)
 		err := c.shallowClone().loopOverEdges(
 			ctx,
 			newReq,
@@ -654,7 +646,7 @@
 
 			if tmpCheckResult.GetAllowed() {
 				// Check returns true. Hence, we have candidates
-				if req.relationStack.Size() == 0 {
+				if stack.Len(req.relationStack) == 0 {
 					// If the original stack only had 1 value, we can trySendCandidate right away (nothing more to check)
 					c.trySendCandidate(ctx, false, tmpResult.Object, resultChan)
 				} else {
@@ -717,12 +709,12 @@
 	// and use it to get the candidates for the lowest weight edge.
 	// If the edge is a tuple to userset edge, we need to later check the candidates against the
 	// original relationStack with the top item removed.
-	topItemStack := lls.New()
-	topItem, ok := req.relationStack.Pop()
-	if !ok {
-		return fmt.Errorf("cannot create stack clone and stack with top item from an empty stack")
-	}
-	topItemStack.Push(topItem)
+	var topItemStack stack.Stack[typeRelEntry]
+	if req.relationStack != nil {
+		topItem, newStack := stack.Pop(req.relationStack)
+		req.relationStack = newStack
+		topItemStack = stack.Push(nil, topItem)
+	}
 
 	// We do not have to check whether baseEdges have length 0 because it would have been
 	// thrown out by GetEdgesFromWeightedGraph and this function will not be executed.
@@ -733,7 +725,7 @@
 	pool.Go(func(ctx context.Context) error {
 		defer close(tmpResultChan)
 		// stack with only the top item in it
-		newReq := req.cloneWithStack(*topItemStack)
+		newReq := req.cloneWithStack(topItemStack)
 		return c.shallowClone().loopOverEdges(
 			ctx,
 			newReq,
@@ -776,7 +768,7 @@
 				return err
 			}
 			if !tmpCheckResult.GetAllowed() {
-				if req.relationStack.Size() == 0 {
+				if stack.Len(req.relationStack) == 0 {
 					// If the original stack only had 1 value, we can trySendCandidate right away (nothing more to check)
 					c.trySendCandidate(ctx, false, tmpResult.Object, resultChan)
 				} else {
