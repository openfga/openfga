--- conflicted
+++ resolved
@@ -376,7 +376,7 @@
 
 		// ReverseExpand(type=document, rel=viewer, user=document:1#viewer) will return "document:1"
 		if tuple.UsersetMatchTypeAndRelation(userset.String(), req.Relation, req.ObjectType) {
-			c.trySendCandidate(ctx, req, intersectionOrExclusionInPreviousEdges, sourceUserObj, resultChan)
+			c.trySendCandidate(ctx, intersectionOrExclusionInPreviousEdges, sourceUserObj, resultChan)
 		}
 	}
 
@@ -739,18 +739,10 @@
 
 func (c *ReverseExpandQuery) trySendCandidate(
 	ctx context.Context,
-<<<<<<< HEAD
-	req *ReverseExpandRequest,
-	intersectionOrExclusionInPreviousEdges bool,
-	candidateObject string,
-	candidateChan chan<- *ReverseExpandResult,
-) {
-=======
 	intersectionOrExclusionInPreviousEdges bool,
 	candidateObject string,
 	candidateChan chan<- *ReverseExpandResult,
 ) error {
->>>>>>> d0040059
 	_, span := tracer.Start(ctx, "trySendCandidate", trace.WithAttributes(
 		attribute.String("object", candidateObject),
 		attribute.Bool("sent", false),
@@ -769,15 +761,9 @@
 		if ok {
 			span.SetAttributes(attribute.Bool("sent", true))
 		} else {
-<<<<<<< HEAD
-			c.logger.ErrorWithContext(ctx, "failed to send candidate object",
-				zap.String("authorization_model_id", c.typesystem.GetAuthorizationModelID()),
-				zap.String("store_id", req.StoreID),
-=======
 			err := fmt.Errorf("failed to send candidate object to the result channel")
 			return serverErrors.WithMetadata(err,
 				"failed to send candidate object",
->>>>>>> d0040059
 				zap.String("object", candidateObject),
 			)
 		}
