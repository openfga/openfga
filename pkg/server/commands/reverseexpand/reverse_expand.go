--- conflicted
+++ resolved
@@ -448,13 +448,7 @@
 			return err
 		}
 
-<<<<<<< HEAD
-		condEvalResult, err := eval.EvaluateTupleCondition(tk, c.typesystem, req.Context.AsMap())
-=======
-		tk := t.GetKey()
-
 		condEvalResult, err := eval.EvaluateTupleCondition(tk, c.typesystem, req.Context)
->>>>>>> e9f6d4df
 		if err != nil {
 			errs = multierror.Append(errs, err)
 			continue
