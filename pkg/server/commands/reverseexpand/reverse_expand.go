--- conflicted
+++ resolved
@@ -325,79 +325,7 @@
 	))
 	defer span.End()
 
-<<<<<<< HEAD
-	store := req.storeID
-
-	targetObjectType := req.targetObjectRef.GetType()
-	targetObjectRel := req.targetObjectRef.GetRelation()
-
-	var userFilter []*openfgav1.ObjectRelation
-
-	// a TTU edge can only have a userset as a source node
-	// e.g. 'group:eng#member'
-	if val, ok := req.sourceUserRef.(*UserRefObjectRelation); ok {
-		userFilter = append(userFilter, &openfgav1.ObjectRelation{
-			Object: val.ObjectRelation.Object,
-		})
-	} else {
-		panic("unexpected source for reverse expansion of tuple to userset")
-	}
-
-	combinedTupleReader := storagewrappers.NewCombinedTupleReader(c.datastore, req.contextualTuples)
-
-	// find all tuples of the form req.edge.TargetReference.Type:...#req.edge.TuplesetRelation@req.sourceUserRef
-	iter, err := combinedTupleReader.ReadStartingWithUser(ctx, store, storage.ReadStartingWithUserFilter{
-		ObjectType: req.edge.TargetReference.GetType(),
-		Relation:   req.edge.TuplesetRelation.GetRelation(),
-		UserFilter: userFilter,
-	})
-	atomic.AddUint32(resolutionMetadata.QueryCount, 1)
-	if err != nil {
-		return err
-	}
-	defer iter.Stop()
-
-	pool := pool.New().WithContext(ctx)
-	pool.WithCancelOnError()
-	pool.WithFirstError()
-	pool.WithMaxGoroutines(int(c.resolveNodeBreadthLimit))
-
-	for {
-		t, err := iter.Next(ctx)
-		if err != nil {
-			if errors.Is(err, storage.ErrIteratorDone) {
-				break
-			}
-
-			return err
-		}
-
-		tk := t.GetKey()
-
-		foundObject := tk.GetObject()
-
-		sourceUserRef := &UserRefObjectRelation{
-			ObjectRelation: &openfgav1.ObjectRelation{
-				Object:   foundObject,
-				Relation: req.edge.TargetReference.GetRelation(),
-			},
-		}
-
-		pool.Go(func(ctx context.Context) error {
-			return c.execute(ctx, &ReverseExpandRequest{
-				StoreID:          store,
-				ObjectType:       targetObjectType,
-				Relation:         targetObjectRel,
-				User:             sourceUserRef,
-				ContextualTuples: req.contextualTuples,
-			}, resultChan, req.edge, resolutionMetadata)
-		})
-	}
-
-	return pool.Wait()
-=======
 	return c.readTuplesAndExecute(ctx, req, resultChan, intersectionOrExclusionInPreviousEdges, resolutionMetadata)
->>>>>>> da2dabe9
 }
 
 func (c *ReverseExpandQuery) reverseExpandDirect(
