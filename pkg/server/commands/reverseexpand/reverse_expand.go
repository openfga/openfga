// Package reverseexpand contains the code that handles the ReverseExpand API
package reverseexpand

import (
	"context"
	"errors"
	"fmt"
	"sync"
	"sync/atomic"

	"go.opentelemetry.io/otel"
	"go.opentelemetry.io/otel/attribute"
	"go.opentelemetry.io/otel/trace"
	"go.uber.org/zap"
	"google.golang.org/protobuf/types/known/structpb"

	openfgav1 "github.com/openfga/api/proto/openfga/v1"
	weightedGraph "github.com/openfga/language/pkg/go/graph"

	"github.com/openfga/openfga/internal/concurrency"
	"github.com/openfga/openfga/internal/condition"
	"github.com/openfga/openfga/internal/condition/eval"
	"github.com/openfga/openfga/internal/graph"
	"github.com/openfga/openfga/internal/stack"
	"github.com/openfga/openfga/internal/throttler"
	"github.com/openfga/openfga/internal/throttler/threshold"
	"github.com/openfga/openfga/internal/validation"
	"github.com/openfga/openfga/pkg/logger"
	serverconfig "github.com/openfga/openfga/pkg/server/config"
	"github.com/openfga/openfga/pkg/storage"
	"github.com/openfga/openfga/pkg/telemetry"
	"github.com/openfga/openfga/pkg/tuple"
	"github.com/openfga/openfga/pkg/typesystem"
)

var tracer = otel.Tracer("openfga/pkg/server/commands/reverse_expand")

type ReverseExpandRequest struct {
	StoreID          string
	ObjectType       string
	Relation         string
	User             IsUserRef
	ContextualTuples []*openfgav1.TupleKey // TODO remove
	Context          *structpb.Struct
	Consistency      openfgav1.ConsistencyPreference

	edge              *graph.RelationshipEdge
	skipWeightedGraph bool

	weightedEdge  *weightedGraph.WeightedAuthorizationModelEdge
	relationStack stack.Stack[typeRelEntry]
}

func (r *ReverseExpandRequest) clone() *ReverseExpandRequest {
<<<<<<< HEAD
	return r.cloneWithStack(cloneStack(r.relationStack))
}

func (r *ReverseExpandRequest) cloneWithStack(stack lls.Stack) *ReverseExpandRequest {
	copy := *r
	copy.relationStack = stack
	return &copy
=======
	return &ReverseExpandRequest{
		StoreID:           r.StoreID,
		ObjectType:        r.ObjectType,
		Relation:          r.Relation,
		User:              r.User,
		ContextualTuples:  r.ContextualTuples,
		Context:           r.Context,
		Consistency:       r.Consistency,
		edge:              r.edge,
		weightedEdge:      r.weightedEdge,
		skipWeightedGraph: r.skipWeightedGraph,
		relationStack:     r.relationStack,
	}
>>>>>>> 2c4e7ab4
}

type IsUserRef interface {
	isUserRef()
	GetObjectType() string
	String() string
}

type UserRefObject struct {
	Object *openfgav1.Object
}

var _ IsUserRef = (*UserRefObject)(nil)

func (u *UserRefObject) isUserRef() {}

func (u *UserRefObject) GetObjectType() string {
	return u.Object.GetType()
}

func (u *UserRefObject) String() string {
	return tuple.BuildObject(u.Object.GetType(), u.Object.GetId())
}

type UserRefTypedWildcard struct {
	Type string
}

var _ IsUserRef = (*UserRefTypedWildcard)(nil)

func (*UserRefTypedWildcard) isUserRef() {}

func (u *UserRefTypedWildcard) GetObjectType() string {
	return u.Type
}

func (u *UserRefTypedWildcard) String() string {
	return tuple.TypedPublicWildcard(u.Type)
}

type UserRefObjectRelation struct {
	ObjectRelation *openfgav1.ObjectRelation
	Condition      *openfgav1.RelationshipCondition
}

func (*UserRefObjectRelation) isUserRef() {}

func (u *UserRefObjectRelation) GetObjectType() string {
	return tuple.GetType(u.ObjectRelation.GetObject())
}

func (u *UserRefObjectRelation) String() string {
	return tuple.ToObjectRelationString(
		u.ObjectRelation.GetObject(),
		u.ObjectRelation.GetRelation(),
	)
}

type UserRef struct {

	// Types that are assignable to Ref
	//  *UserRef_Object
	//  *UserRef_TypedWildcard
	//  *UserRef_ObjectRelation
	Ref IsUserRef
}

type ReverseExpandQuery struct {
	logger                  logger.Logger
	datastore               storage.RelationshipTupleReader
	typesystem              *typesystem.TypeSystem
	resolveNodeLimit        uint32
	resolveNodeBreadthLimit uint32

	dispatchThrottlerConfig threshold.Config

	// visitedUsersetsMap map prevents visiting the same userset through the same edge twice
	visitedUsersetsMap *sync.Map
	// candidateObjectsMap map prevents returning the same object twice
	candidateObjectsMap *sync.Map

	// localCheckResolver allows reverse expand to call check locally
	localCheckResolver   graph.CheckRewriteResolver
	optimizationsEnabled bool
}

type ReverseExpandQueryOption func(d *ReverseExpandQuery)

func WithResolveNodeLimit(limit uint32) ReverseExpandQueryOption {
	return func(d *ReverseExpandQuery) {
		d.resolveNodeLimit = limit
	}
}

func WithDispatchThrottlerConfig(config threshold.Config) ReverseExpandQueryOption {
	return func(d *ReverseExpandQuery) {
		d.dispatchThrottlerConfig = config
	}
}

func WithResolveNodeBreadthLimit(limit uint32) ReverseExpandQueryOption {
	return func(d *ReverseExpandQuery) {
		d.resolveNodeBreadthLimit = limit
	}
}

func WithCheckResolver(resolver graph.CheckResolver) ReverseExpandQueryOption {
	return func(d *ReverseExpandQuery) {
		localCheckResolver, found := graph.LocalCheckResolver(resolver)
		if found {
			d.localCheckResolver = localCheckResolver
		}
	}
}

func WithListObjectOptimizationsEnabled(enabled bool) ReverseExpandQueryOption {
	return func(d *ReverseExpandQuery) {
		d.optimizationsEnabled = enabled
	}
}

// TODO accept ReverseExpandRequest so we can build the datastore object right away.
func NewReverseExpandQuery(ds storage.RelationshipTupleReader, ts *typesystem.TypeSystem, opts ...ReverseExpandQueryOption) *ReverseExpandQuery {
	query := &ReverseExpandQuery{
		logger:                  logger.NewNoopLogger(),
		datastore:               ds,
		typesystem:              ts,
		resolveNodeLimit:        serverconfig.DefaultResolveNodeLimit,
		resolveNodeBreadthLimit: serverconfig.DefaultResolveNodeBreadthLimit,
		dispatchThrottlerConfig: threshold.Config{
			Throttler:    throttler.NewNoopThrottler(),
			Enabled:      serverconfig.DefaultListObjectsDispatchThrottlingEnabled,
			Threshold:    serverconfig.DefaultListObjectsDispatchThrottlingDefaultThreshold,
			MaxThreshold: serverconfig.DefaultListObjectsDispatchThrottlingMaxThreshold,
		},
		candidateObjectsMap: new(sync.Map),
		visitedUsersetsMap:  new(sync.Map),
		localCheckResolver:  graph.NewLocalChecker(),
	}

	for _, opt := range opts {
		opt(query)
	}

	return query
}

type ConditionalResultStatus int

const (
	RequiresFurtherEvalStatus ConditionalResultStatus = iota
	NoFurtherEvalStatus
)

type ReverseExpandResult struct {
	Object       string
	ResultStatus ConditionalResultStatus
}

type ResolutionMetadata struct {
	// The number of times we are expanding from each node to find set of objects
	DispatchCounter *atomic.Uint32

	// WasThrottled indicates whether the request was throttled
	WasThrottled *atomic.Bool
}

func NewResolutionMetadata() *ResolutionMetadata {
	return &ResolutionMetadata{
		DispatchCounter: new(atomic.Uint32),
		WasThrottled:    new(atomic.Bool),
	}
}

func WithLogger(logger logger.Logger) ReverseExpandQueryOption {
	return func(d *ReverseExpandQuery) {
		d.logger = logger
	}
}

// shallowClone creates an identical copy of reverseExpandQuery except
// candidateObjectsMap as list object candidates need to be validated
// via check.
func (c *ReverseExpandQuery) shallowClone() *ReverseExpandQuery {
	copy := *c
	copy.candidateObjectsMap = new(sync.Map)
	return &copy
}

// Execute yields all the objects of the provided objectType that the
// given user possibly has, a specific relation with and sends those
// objects to resultChan. It MUST guarantee no duplicate objects sent.
//
// This function respects context timeouts and cancellations. If an
// error is encountered (e.g. context timeout) before resolving all
// objects, then the provided channel will NOT be closed, and it will
// return the error.
//
// If no errors occur, then Execute will yield all of the objects on
// the provided channel and then close the channel to signal that it
// is done.
func (c *ReverseExpandQuery) Execute(
	ctx context.Context,
	req *ReverseExpandRequest,
	resultChan chan<- *ReverseExpandResult,
	resolutionMetadata *ResolutionMetadata,
) error {
	ctx = storage.ContextWithRelationshipTupleReader(ctx, c.datastore)
	err := c.execute(ctx, req, resultChan, false, resolutionMetadata)
	if err != nil {
		return err
	}

	close(resultChan)
	return nil
}

func (c *ReverseExpandQuery) dispatch(
	ctx context.Context,
	req *ReverseExpandRequest,
	resultChan chan<- *ReverseExpandResult,
	intersectionOrExclusionInPreviousEdges bool,
	resolutionMetadata *ResolutionMetadata,
) error {
	newcount := resolutionMetadata.DispatchCounter.Add(1)
	if c.dispatchThrottlerConfig.Enabled {
		c.throttle(ctx, newcount, resolutionMetadata)
	}
	return c.execute(ctx, req, resultChan, intersectionOrExclusionInPreviousEdges, resolutionMetadata)
}

func (c *ReverseExpandQuery) execute(
	ctx context.Context,
	req *ReverseExpandRequest,
	resultChan chan<- *ReverseExpandResult,
	intersectionOrExclusionInPreviousEdges bool,
	resolutionMetadata *ResolutionMetadata,
) error {
	if ctx.Err() != nil {
		return ctx.Err()
	}

	ctx, span := tracer.Start(ctx, "reverseExpand.Execute", trace.WithAttributes(
		attribute.String("target_type", req.ObjectType),
		attribute.String("target_relation", req.Relation),
		attribute.String("source", req.User.String()),
	))
	defer span.End()

	if req.edge != nil {
		span.SetAttributes(attribute.String("edge", req.edge.String()))
	}

	depth, ok := graph.ResolutionDepthFromContext(ctx)
	if !ok {
		ctx = graph.ContextWithResolutionDepth(ctx, 0)
	} else {
		if depth >= c.resolveNodeLimit {
			return graph.ErrResolutionDepthExceeded
		}

		ctx = graph.ContextWithResolutionDepth(ctx, depth+1)
	}

	var sourceUserRef *openfgav1.RelationReference
	var sourceUserType, sourceUserObj string

	// e.g. 'user:bob'
	if val, ok := req.User.(*UserRefObject); ok {
		sourceUserType = val.Object.GetType()
		sourceUserObj = tuple.BuildObject(sourceUserType, val.Object.GetId())
		sourceUserRef = typesystem.DirectRelationReference(sourceUserType, "")
	}

	// e.g. 'user:*'
	if val, ok := req.User.(*UserRefTypedWildcard); ok {
		sourceUserType = val.Type
		sourceUserRef = typesystem.WildcardRelationReference(sourceUserType)
	}

	// e.g. 'group:eng#member'
	if userset, ok := req.User.(*UserRefObjectRelation); ok {
		sourceUserType = tuple.GetType(userset.ObjectRelation.GetObject())
		sourceUserObj = userset.ObjectRelation.GetObject()
		sourceUserRef = typesystem.DirectRelationReference(sourceUserType, userset.ObjectRelation.GetRelation())

		// Queries that come in explicitly looking for userset relations will skip weighted graph for now.
		// e.g. ListObjects(document, viewer, team:fga#member)
		req.skipWeightedGraph = true

		if req.edge != nil {
			key := fmt.Sprintf("%s#%s", sourceUserObj, req.edge.String())
			if _, loaded := c.visitedUsersetsMap.LoadOrStore(key, struct{}{}); loaded {
				// we've already visited this userset through this edge, exit to avoid an infinite cycle
				return nil
			}
		}

		// ReverseExpand(type=document, rel=viewer, user=document:1#viewer) will return "document:1"
		if tuple.UsersetMatchTypeAndRelation(userset.String(), req.Relation, req.ObjectType) {
			c.trySendCandidate(ctx, intersectionOrExclusionInPreviousEdges, sourceUserObj, resultChan)
		}
	}

	targetObjRef := typesystem.DirectRelationReference(req.ObjectType, req.Relation)

	if c.optimizationsEnabled && !req.skipWeightedGraph {
		var typeRel string
		if req.weightedEdge != nil {
			typeRel = req.weightedEdge.GetTo().GetUniqueLabel()
		} else { // true on first call to ReverseExpand
			typeRel = tuple.ToObjectRelationString(targetObjRef.GetType(), targetObjRef.GetRelation())
			node, ok := c.typesystem.GetNode(typeRel)
			if !ok {
				// The weighted graph is not guaranteed to be present.
				// If there's no weighted graph, which can happen for models with tuple cycles, we will log an error below
				// and then fall back to the non-weighted version of reverse_expand
				c.logger.InfoWithContext(ctx, "unable to find node in weighted graph", zap.String("nodeID", typeRel))
				req.skipWeightedGraph = true
			} else {
				weight, _ := node.GetWeight(sourceUserType)
				if weight == weightedGraph.Infinite {
					c.logger.InfoWithContext(ctx, "reverse_expand graph may contain cycle, skipping weighted graph", zap.String("nodeID", typeRel))
					req.skipWeightedGraph = true
				}
			}
		}

		if !req.skipWeightedGraph {
			if req.weightedEdge == nil { // true on the first invocation only
				req.relationStack = stack.Push(nil, typeRelEntry{typeRel: typeRel})
			}

			// we can ignore this error, if the weighted graph failed to build, req.skipWeightedGraph would
			// have prevented us from entering this block.
			edges, needsCheck, _ := c.typesystem.GetEdgesForListObjects(
				typeRel,
				sourceUserType,
			)

			return c.loopOverEdges(
				ctx,
				req,
				edges,
				needsCheck || intersectionOrExclusionInPreviousEdges,
				resolutionMetadata,
				resultChan,
				sourceUserType,
			)
		}
	}

	g := graph.New(c.typesystem)

	edges, err := g.GetPrunedRelationshipEdges(targetObjRef, sourceUserRef)
	if err != nil {
		return err
	}

	pool := concurrency.NewPool(ctx, int(c.resolveNodeBreadthLimit))

	var errs error

LoopOnEdges:
	for _, edge := range edges {
		innerLoopEdge := edge
		intersectionOrExclusionInPreviousEdges := intersectionOrExclusionInPreviousEdges || innerLoopEdge.TargetReferenceInvolvesIntersectionOrExclusion
		r := &ReverseExpandRequest{
			StoreID:          req.StoreID,
			ObjectType:       req.ObjectType,
			Relation:         req.Relation,
			User:             req.User,
			ContextualTuples: req.ContextualTuples,
			Context:          req.Context,
			edge:             innerLoopEdge,
			Consistency:      req.Consistency,
		}
		switch innerLoopEdge.Type {
		case graph.DirectEdge:
			pool.Go(func(ctx context.Context) error {
				return c.reverseExpandDirect(ctx, r, resultChan, intersectionOrExclusionInPreviousEdges, resolutionMetadata)
			})
		case graph.ComputedUsersetEdge:
			// follow the computed_userset edge, no new goroutine needed since it's not I/O intensive
			r.User = &UserRefObjectRelation{
				ObjectRelation: &openfgav1.ObjectRelation{
					Object:   sourceUserObj,
					Relation: innerLoopEdge.TargetReference.GetRelation(),
				},
			}
			err = c.dispatch(ctx, r, resultChan, intersectionOrExclusionInPreviousEdges, resolutionMetadata)
			if err != nil {
				errs = errors.Join(errs, err)
				break LoopOnEdges
			}
		case graph.TupleToUsersetEdge:
			pool.Go(func(ctx context.Context) error {
				return c.reverseExpandTupleToUserset(ctx, r, resultChan, intersectionOrExclusionInPreviousEdges, resolutionMetadata)
			})
		default:
			return fmt.Errorf("unsupported edge type: %v", innerLoopEdge.Type)
		}
	}

	errs = errors.Join(errs, pool.Wait())
	if errs != nil {
		telemetry.TraceError(span, errs)
		return errs
	}

	return nil
}

func (c *ReverseExpandQuery) reverseExpandTupleToUserset(
	ctx context.Context,
	req *ReverseExpandRequest,
	resultChan chan<- *ReverseExpandResult,
	intersectionOrExclusionInPreviousEdges bool,
	resolutionMetadata *ResolutionMetadata,
) error {
	ctx, span := tracer.Start(ctx, "reverseExpandTupleToUserset", trace.WithAttributes(
		attribute.String("edge", req.edge.String()),
		attribute.String("source.user", req.User.String()),
	))
	var err error
	defer func() {
		if err != nil {
			telemetry.TraceError(span, err)
		}
		span.End()
	}()

	err = c.readTuplesAndExecute(ctx, req, resultChan, intersectionOrExclusionInPreviousEdges, resolutionMetadata)
	return err
}

func (c *ReverseExpandQuery) reverseExpandDirect(
	ctx context.Context,
	req *ReverseExpandRequest,
	resultChan chan<- *ReverseExpandResult,
	intersectionOrExclusionInPreviousEdges bool,
	resolutionMetadata *ResolutionMetadata,
) error {
	ctx, span := tracer.Start(ctx, "reverseExpandDirect", trace.WithAttributes(
		attribute.String("edge", req.edge.String()),
		attribute.String("source.user", req.User.String()),
	))
	var err error
	defer func() {
		if err != nil {
			telemetry.TraceError(span, err)
		}
		span.End()
	}()

	err = c.readTuplesAndExecute(ctx, req, resultChan, intersectionOrExclusionInPreviousEdges, resolutionMetadata)
	return err
}

func (c *ReverseExpandQuery) shouldCheckPublicAssignable(targetReference *openfgav1.RelationReference, userRef IsUserRef) (bool, error) {
	_, userIsUserset := userRef.(*UserRefObjectRelation)
	if userIsUserset {
		// if the user is an userset, by definition it is not public assignable
		return false, nil
	}
	publiclyAssignable, err := c.typesystem.IsPubliclyAssignable(targetReference, userRef.GetObjectType())
	if err != nil {
		return false, err
	}
	return publiclyAssignable, nil
}

func (c *ReverseExpandQuery) readTuplesAndExecute(
	ctx context.Context,
	req *ReverseExpandRequest,
	resultChan chan<- *ReverseExpandResult,
	intersectionOrExclusionInPreviousEdges bool,
	resolutionMetadata *ResolutionMetadata,
) error {
	if ctx.Err() != nil {
		return ctx.Err()
	}

	ctx, span := tracer.Start(ctx, "readTuplesAndExecute")
	defer span.End()

	var userFilter []*openfgav1.ObjectRelation
	var relationFilter string

	switch req.edge.Type {
	case graph.DirectEdge:
		relationFilter = req.edge.TargetReference.GetRelation()
		targetUserObjectType := req.User.GetObjectType()

		publiclyAssignable, err := c.shouldCheckPublicAssignable(req.edge.TargetReference, req.User)
		if err != nil {
			return err
		}

		if publiclyAssignable {
			// e.g. 'user:*'
			userFilter = append(userFilter, &openfgav1.ObjectRelation{
				Object: tuple.TypedPublicWildcard(targetUserObjectType),
			})
		}

		// e.g. 'user:bob'
		if val, ok := req.User.(*UserRefObject); ok {
			userFilter = append(userFilter, &openfgav1.ObjectRelation{
				Object: tuple.BuildObject(val.Object.GetType(), val.Object.GetId()),
			})
		}

		// e.g. 'group:eng#member'
		if val, ok := req.User.(*UserRefObjectRelation); ok {
			userFilter = append(userFilter, val.ObjectRelation)
		}
	case graph.TupleToUsersetEdge:
		relationFilter = req.edge.TuplesetRelation
		// a TTU edge can only have a userset as a source node
		// e.g. 'group:eng#member'
		if val, ok := req.User.(*UserRefObjectRelation); ok {
			userFilter = append(userFilter, &openfgav1.ObjectRelation{
				Object: val.ObjectRelation.GetObject(),
			})
		} else {
			panic("unexpected source for reverse expansion of tuple to userset")
		}
	default:
		panic("unsupported edge type")
	}

	// find all tuples of the form req.edge.TargetReference.Type:...#relationFilter@userFilter
	iter, err := c.datastore.ReadStartingWithUser(ctx, req.StoreID, storage.ReadStartingWithUserFilter{
		ObjectType: req.edge.TargetReference.GetType(),
		Relation:   relationFilter,
		UserFilter: userFilter,
	}, storage.ReadStartingWithUserOptions{
		Consistency: storage.ConsistencyOptions{
			Preference: req.Consistency,
		},
	})
	if err != nil {
		return err
	}

	// filter out invalid tuples yielded by the database iterator
	filteredIter := storage.NewFilteredTupleKeyIterator(
		storage.NewTupleKeyIteratorFromTupleIterator(iter),
		validation.FilterInvalidTuples(c.typesystem),
	)
	defer filteredIter.Stop()

	pool := concurrency.NewPool(ctx, int(c.resolveNodeBreadthLimit))

	var errs error

LoopOnIterator:
	for {
		tk, err := filteredIter.Next(ctx)
		if err != nil {
			if errors.Is(err, storage.ErrIteratorDone) {
				break
			}
			errs = errors.Join(errs, err)
			break LoopOnIterator
		}

		condEvalResult, err := eval.EvaluateTupleCondition(ctx, tk, c.typesystem, req.Context)
		if err != nil {
			errs = errors.Join(errs, err)
			continue
		}

		if !condEvalResult.ConditionMet {
			if len(condEvalResult.MissingParameters) > 0 {
				errs = errors.Join(errs, condition.NewEvaluationError(
					tk.GetCondition().GetName(),
					fmt.Errorf("tuple '%s' is missing context parameters '%v'",
						tuple.TupleKeyToString(tk),
						condEvalResult.MissingParameters),
				))
			}

			continue
		}

		foundObject := tk.GetObject()
		var newRelation string

		switch req.edge.Type {
		case graph.DirectEdge:
			newRelation = tk.GetRelation()
		case graph.TupleToUsersetEdge:
			newRelation = req.edge.TargetReference.GetRelation()
		default:
			panic("unsupported edge type")
		}

		pool.Go(func(ctx context.Context) error {
			return c.dispatch(ctx, &ReverseExpandRequest{
				StoreID:    req.StoreID,
				ObjectType: req.ObjectType,
				Relation:   req.Relation,
				User: &UserRefObjectRelation{
					ObjectRelation: &openfgav1.ObjectRelation{
						Object:   foundObject,
						Relation: newRelation,
					},
					Condition: tk.GetCondition(),
				},
				ContextualTuples: req.ContextualTuples,
				Context:          req.Context,
				edge:             req.edge,
				Consistency:      req.Consistency,
			}, resultChan, intersectionOrExclusionInPreviousEdges, resolutionMetadata)
		})
	}

	errs = errors.Join(errs, pool.Wait())
	if errs != nil {
		telemetry.TraceError(span, errs)
		return errs
	}

	return nil
}

func (c *ReverseExpandQuery) trySendCandidate(ctx context.Context, intersectionOrExclusionInPreviousEdges bool, candidateObject string, candidateChan chan<- *ReverseExpandResult) {
	_, span := tracer.Start(ctx, "trySendCandidate", trace.WithAttributes(
		attribute.String("object", candidateObject),
		attribute.Bool("sent", false),
	))
	defer span.End()

	if _, ok := c.candidateObjectsMap.LoadOrStore(candidateObject, struct{}{}); !ok {
		resultStatus := NoFurtherEvalStatus
		if intersectionOrExclusionInPreviousEdges {
			span.SetAttributes(attribute.Bool("requires_further_eval", true))
			resultStatus = RequiresFurtherEvalStatus
		}

		result := &ReverseExpandResult{Object: candidateObject, ResultStatus: resultStatus}
		ok = concurrency.TrySendThroughChannel(ctx, result, candidateChan)
		if ok {
			span.SetAttributes(attribute.Bool("sent", true))
		} else {
			c.logger.ErrorWithContext(ctx, "failed to send candidate object", zap.String("object", candidateObject))
		}
	}
}

func (c *ReverseExpandQuery) throttle(ctx context.Context, currentNumDispatch uint32, metadata *ResolutionMetadata) {
	span := trace.SpanFromContext(ctx)

	shouldThrottle := threshold.ShouldThrottle(
		ctx,
		currentNumDispatch,
		c.dispatchThrottlerConfig.Threshold,
		c.dispatchThrottlerConfig.MaxThreshold,
	)

	span.SetAttributes(
		attribute.Int("dispatch_count", int(currentNumDispatch)),
		attribute.Bool("is_throttled", shouldThrottle))

	if shouldThrottle {
		metadata.WasThrottled.Store(true)
		c.dispatchThrottlerConfig.Throttler.Throttle(ctx)
	}
}<|MERGE_RESOLUTION|>--- conflicted
+++ resolved
@@ -52,29 +52,13 @@
 }
 
 func (r *ReverseExpandRequest) clone() *ReverseExpandRequest {
-<<<<<<< HEAD
-	return r.cloneWithStack(cloneStack(r.relationStack))
-}
-
-func (r *ReverseExpandRequest) cloneWithStack(stack lls.Stack) *ReverseExpandRequest {
+	return r.cloneWithStack(r.relationStack)
+}
+
+func (r *ReverseExpandRequest) cloneWithStack(stack stack.Stack[typeRelEntry]) *ReverseExpandRequest {
 	copy := *r
 	copy.relationStack = stack
 	return &copy
-=======
-	return &ReverseExpandRequest{
-		StoreID:           r.StoreID,
-		ObjectType:        r.ObjectType,
-		Relation:          r.Relation,
-		User:              r.User,
-		ContextualTuples:  r.ContextualTuples,
-		Context:           r.Context,
-		Consistency:       r.Consistency,
-		edge:              r.edge,
-		weightedEdge:      r.weightedEdge,
-		skipWeightedGraph: r.skipWeightedGraph,
-		relationStack:     r.relationStack,
-	}
->>>>>>> 2c4e7ab4
 }
 
 type IsUserRef interface {
