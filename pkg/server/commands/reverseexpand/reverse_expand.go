--- conflicted
+++ resolved
@@ -267,21 +267,18 @@
 		sourceUserObj = val.ObjectRelation.GetObject()
 		sourceUserRef = typesystem.DirectRelationReference(sourceUserType, val.ObjectRelation.GetRelation())
 
-<<<<<<< HEAD
-		if currentEdge == nil {
+		sourceUserRel := val.ObjectRelation.GetRelation()
+
+		if req.edge == nil {
 			if sourceUserType == req.ObjectType && sourceUserRel == req.Relation {
-				if err := c.trySendCandidate(ctx, currentEdge, sourceUserObj, resultChan); err != nil {
+				if err := c.trySendCandidate(ctx, intersectionOrExclusionInPreviousEdges, sourceUserObj, resultChan); err != nil {
 					return err
 				}
 			}
 		}
 
-		if currentEdge != nil {
-			key := fmt.Sprintf("%s#%s", sourceUserObj, currentEdge.String())
-=======
 		if req.edge != nil {
 			key := fmt.Sprintf("%s#%s", sourceUserObj, req.edge.String())
->>>>>>> 1fd71eb9
 			if _, loaded := c.visitedUsersetsMap.LoadOrStore(key, struct{}{}); loaded {
 				// we've already visited this userset through this edge, exit to avoid an infinite cycle
 				return nil
