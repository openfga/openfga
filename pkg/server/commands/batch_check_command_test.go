--- conflicted
+++ resolved
@@ -101,17 +101,12 @@
 		}
 
 		mockCheckResolver.EXPECT().ResolveCheck(gomock.Any(), gomock.Any()).
-<<<<<<< HEAD
-			AnyTimes().
-			Return(nil, nil)
-=======
 			Times(numChecks).
 			DoAndReturn(func(_ any, _ any) (*graph.ResolveCheckResponse, error) {
 				// Need this DoAndReturn or the test will use a single instance of &graph.ResolveCheckResponse{}
 				// which will create a race condition
 				return &graph.ResolveCheckResponse{}, nil
 			})
->>>>>>> f1e733a6
 
 		params := &BatchCheckCommandParams{
 			AuthorizationModelID: ts.GetAuthorizationModelID(),
