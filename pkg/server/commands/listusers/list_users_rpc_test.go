package listusers

import (
	"context"
	"fmt"
	"testing"

	"github.com/oklog/ulid/v2"
	openfgav1 "github.com/openfga/api/proto/openfga/v1"
	"github.com/stretchr/testify/require"
	"go.uber.org/goleak"
	"go.uber.org/mock/gomock"
	"google.golang.org/protobuf/types/known/structpb"

	"github.com/openfga/openfga/internal/mocks"

	"github.com/openfga/openfga/pkg/storage/memory"
	"github.com/openfga/openfga/pkg/testutils"
	"github.com/openfga/openfga/pkg/tuple"
	"github.com/openfga/openfga/pkg/typesystem"
)

type ListUsersTests []struct {
	name                  string
	TemporarilySkipReason string // Temporarily skip test until functionality is fixed
	req                   *openfgav1.ListUsersRequest
	model                 string
	tuples                []*openfgav1.TupleKey
	expectedUsers         []string
	expectedErrorMsg      string
}

func TestListUsersDirectRelationship(t *testing.T) {
	t.Cleanup(func() {
		goleak.VerifyNone(t)
	})
	model := `model
	schema 1.1
	type user
	type document
		relations
			define viewer: [user]`

	tests := ListUsersTests{
		{
			name: "direct_relationship",
			req: &openfgav1.ListUsersRequest{
				Object:   &openfgav1.Object{Type: "document", Id: "1"},
				Relation: "viewer",
				UserFilters: []*openfgav1.ListUsersFilter{
					{
						Type: "user",
					},
				},
			},
			model: model,
			tuples: []*openfgav1.TupleKey{
				tuple.NewTupleKey("document:1", "viewer", "user:will"),
				tuple.NewTupleKey("document:1", "viewer", "user:maria"),
				tuple.NewTupleKey("document:2", "viewer", "user:jon"),
			},
			expectedUsers: []string{"user:will", "user:maria"},
		},
		{
			name:                  "direct_relationship_with_userset_subjects_and_userset_filter",
			TemporarilySkipReason: "because group:eng,group:fga,group:fga-backend being returned",
			req: &openfgav1.ListUsersRequest{
				Object:   &openfgav1.Object{Type: "group", Id: "eng"},
				Relation: "member",
				UserFilters: []*openfgav1.ListUsersFilter{
					{
						Type:     "group",
						Relation: "member",
					},
				},
			},
			model: `model
			schema 1.1
			type user
			type group
				relations
					define member: [user, group#member]`,
			tuples: []*openfgav1.TupleKey{
				tuple.NewTupleKey("group:eng", "member", "group:fga#member"),
				tuple.NewTupleKey("group:fga", "member", "group:fga-backend#member"),
			},
			expectedUsers: []string{"group:fga#member", "group:fga-backend#member"},
		},
		{
			name:                  "direct_relationship_unapplicable_filter",
			TemporarilySkipReason: "because this should return an error",
			req: &openfgav1.ListUsersRequest{
				Object:   &openfgav1.Object{Type: "document", Id: "1"},
				Relation: "viewer",
				UserFilters: []*openfgav1.ListUsersFilter{
					{
						Type: "folder",
					},
				},
			},
			model:            model,
			tuples:           []*openfgav1.TupleKey{},
			expectedUsers:    []string{},
			expectedErrorMsg: "impossible relationship between `folder` and `document#viewer`",
		},
		{
			name: "direct_relationship_no_tuples",
			req: &openfgav1.ListUsersRequest{
				Object:   &openfgav1.Object{Type: "document", Id: "1"},
				Relation: "viewer",
				UserFilters: []*openfgav1.ListUsersFilter{
					{
						Type: "user",
					},
				},
			},
			model:         model,
			tuples:        []*openfgav1.TupleKey{},
			expectedUsers: []string{},
		},
		{
			name: "direct_relationship_unapplicable_tuples",
			req: &openfgav1.ListUsersRequest{
				Object:   &openfgav1.Object{Type: "document", Id: "1"},
				Relation: "viewer",
				UserFilters: []*openfgav1.ListUsersFilter{
					{
						Type: "user",
					},
				},
			},
			model: model,
			tuples: []*openfgav1.TupleKey{
				tuple.NewTupleKey("document:2", "viewer", "user:will"),
				tuple.NewTupleKey("document:3", "viewer", "user:will"),
				tuple.NewTupleKey("document:4", "viewer", "user:will"),
			},
			expectedUsers: []string{},
		},
		{
			name: "direct_relationship_contextual_tuples",
			req: &openfgav1.ListUsersRequest{
				Object: &openfgav1.Object{Type: "document", Id: "1"},
				ContextualTuples: &openfgav1.ContextualTupleKeys{
					TupleKeys: []*openfgav1.TupleKey{
						tuple.NewTupleKey("document:1", "viewer", "user:will"),
						tuple.NewTupleKey("document:1", "viewer", "user:maria"),
						tuple.NewTupleKey("document:2", "viewer", "user:jon"),
					},
				},
				Relation: "viewer",
				UserFilters: []*openfgav1.ListUsersFilter{
					{
						Type: "user",
					},
				},
			},
			model:         model,
			tuples:        []*openfgav1.TupleKey{},
			expectedUsers: []string{"user:will", "user:maria"},
		},
	}
	tests.runListUsersTestCases(t)
}

func TestListUsersComputedRelationship(t *testing.T) {
	t.Cleanup(func() {
		goleak.VerifyNone(t)
	})
	tests := ListUsersTests{
		{
			name: "computed_relationship",
			req: &openfgav1.ListUsersRequest{
				Object:   &openfgav1.Object{Type: "document", Id: "1"},
				Relation: "viewer",
				UserFilters: []*openfgav1.ListUsersFilter{
					{
						Type: "user",
					},
				},
			},
			model: `model
			schema 1.1
			type user
			type document
				relations
					define owner: [user]
					define viewer: owner`,
			tuples: []*openfgav1.TupleKey{
				tuple.NewTupleKey("document:1", "owner", "user:will"),
				tuple.NewTupleKey("document:1", "owner", "user:maria"),
				tuple.NewTupleKey("document:2", "viewer", "user:jon"),
			},
			expectedUsers: []string{"user:will", "user:maria"},
		},
		{
			name: "computed_relationship_with_possible_direct_relationship",
			req: &openfgav1.ListUsersRequest{
				Object:   &openfgav1.Object{Type: "document", Id: "1"},
				Relation: "viewer",
				UserFilters: []*openfgav1.ListUsersFilter{
					{
						Type: "user",
					},
				},
			},
			model: `model
			schema 1.1
			type user
			type document
				relations
					define owner: [user]
					define editor: [user] or owner
					define viewer: owner or editor`,
			tuples: []*openfgav1.TupleKey{
				tuple.NewTupleKey("document:1", "owner", "user:will"),
				tuple.NewTupleKey("document:1", "editor", "user:maria"),
				tuple.NewTupleKey("document:2", "viewer", "user:jon"),
			},
			expectedUsers: []string{"user:will", "user:maria"},
		},
		{
			name: "computed_relationship_with_contextual_tuples",
			req: &openfgav1.ListUsersRequest{
				Object:   &openfgav1.Object{Type: "document", Id: "1"},
				Relation: "viewer",
				UserFilters: []*openfgav1.ListUsersFilter{
					{
						Type: "user",
					},
				},
				ContextualTuples: &openfgav1.ContextualTupleKeys{
					TupleKeys: []*openfgav1.TupleKey{
						tuple.NewTupleKey("document:1", "owner", "user:will"),
						tuple.NewTupleKey("document:1", "owner", "user:maria"),
						tuple.NewTupleKey("document:2", "viewer", "user:jon"),
					},
				},
			},
			model: `model
			schema 1.1
			type user
			type document
				relations
					define owner: [user]
					define viewer: owner`,
			tuples:        []*openfgav1.TupleKey{},
			expectedUsers: []string{"user:will", "user:maria"},
		},
	}
	tests.runListUsersTestCases(t)
}

func TestListUsersUsersets(t *testing.T) {
	t.Cleanup(func() {
		goleak.VerifyNone(t)
	})
	model := `model
	schema 1.1
	type user
	type group
		relations
			define member: [user]
	type document
		relations
			define viewer: [group#member]`

	tests := ListUsersTests{
		{
			name: "userset_user_granularity",
			req: &openfgav1.ListUsersRequest{
				Object:   &openfgav1.Object{Type: "document", Id: "1"},
				Relation: "viewer",
				UserFilters: []*openfgav1.ListUsersFilter{
					{
						Type: "user",
					},
				},
			},
			model: model,
			tuples: []*openfgav1.TupleKey{
				tuple.NewTupleKey("group:eng", "member", "user:will"),
				tuple.NewTupleKey("group:eng", "member", "user:maria"),
				tuple.NewTupleKey("group:marketing", "viewer", "user:jon"),
				tuple.NewTupleKey("document:1", "viewer", "group:eng#member"),
			},
			expectedUsers: []string{"user:will", "user:maria"},
		},
		{
			name:                  "userset_group_granularity",
			TemporarilySkipReason: "because `group:eng` is being returned instead of `group:eng#member`",
			req: &openfgav1.ListUsersRequest{
				Object:   &openfgav1.Object{Type: "document", Id: "1"},
				Relation: "viewer",
				UserFilters: []*openfgav1.ListUsersFilter{
					{
						Type:     "group",
						Relation: "member",
					},
				},
			},
			model: model,
			tuples: []*openfgav1.TupleKey{
				tuple.NewTupleKey("group:eng", "member", "user:will"),
				tuple.NewTupleKey("group:eng", "member", "user:maria"),
				tuple.NewTupleKey("group:marketing", "viewer", "user:jon"),
				tuple.NewTupleKey("document:1", "viewer", "group:eng#member"),
			},
			expectedUsers: []string{"group:eng#member"},
		},
		{
			name: "userset_group_granularity_with_incorrect_user_filter",
			req: &openfgav1.ListUsersRequest{
				Object:   &openfgav1.Object{Type: "document", Id: "1"},
				Relation: "viewer",
				UserFilters: []*openfgav1.ListUsersFilter{
					{
						Type:     "group",
						Relation: "", // Would return results if "member"
					},
				},
			},
			model: model,
			tuples: []*openfgav1.TupleKey{
				tuple.NewTupleKey("group:eng", "member", "user:will"),
				tuple.NewTupleKey("group:eng", "member", "user:maria"),
				tuple.NewTupleKey("group:marketing", "member", "user:jon"),
				tuple.NewTupleKey("document:1", "viewer", "group:eng#member"),
			},
			expectedUsers: []string{},
		},
		{
			name:                  "userset_group_granularity_with_direct_user_relationships",
			TemporarilySkipReason: "because `group:eng` is being returned instead of `group:eng#member`",
			req: &openfgav1.ListUsersRequest{
				Object:   &openfgav1.Object{Type: "document", Id: "1"},
				Relation: "viewer",
				UserFilters: []*openfgav1.ListUsersFilter{
					{
						Type:     "group",
						Relation: "member",
					},
				},
			},
			model: `model
			schema 1.1
			type user
			type group
				relations
					define member: [user]
			type document
				relations
					define viewer: [ user, group#member ]`,
			tuples: []*openfgav1.TupleKey{
				tuple.NewTupleKey("group:eng", "member", "user:will"),
				tuple.NewTupleKey("group:eng", "member", "user:maria"),
				tuple.NewTupleKey("group:marketing", "member", "user:jon"),
				tuple.NewTupleKey("document:1", "viewer", "group:eng#member"),

				tuple.NewTupleKey("document:1", "viewer", "user:poovam"),
			},
			expectedUsers: []string{"group:eng#member"},
		},
		{
			name: "userset_multiple_usersets",
			req: &openfgav1.ListUsersRequest{
				Object:   &openfgav1.Object{Type: "document", Id: "1"},
				Relation: "viewer",
				UserFilters: []*openfgav1.ListUsersFilter{
					{
						Type: "user",
					},
				},
			},
			model: `model
            schema 1.1
			type user
			type group
			  relations
			    define member: [user, group#member]
			type document
			  relations
			    define viewer: [group#member]`,
			tuples: []*openfgav1.TupleKey{
				tuple.NewTupleKey("group:eng", "member", "user:hawker"),
				tuple.NewTupleKey("group:fga", "member", "user:jon"),
				tuple.NewTupleKey("group:eng", "member", "group:fga#member"),
				tuple.NewTupleKey("document:1", "viewer", "group:eng#member"),
				tuple.NewTupleKey("document:1", "viewer", "group:other#member"),
				tuple.NewTupleKey("group:other", "member", "user:will"),
			},
			expectedUsers: []string{"user:jon", "user:hawker", "user:will"},
		},
		{
			name:                  "userset_multiple_usersets_group_granularity",
			TemporarilySkipReason: "because `group:eng`,`group:fga`,`group:other` is being returned instead of `group:eng#member`,`group:fga#member` and `group:other#member`",
			req: &openfgav1.ListUsersRequest{
				Object:   &openfgav1.Object{Type: "document", Id: "1"},
				Relation: "viewer",
				UserFilters: []*openfgav1.ListUsersFilter{
					{
						Type:     "group",
						Relation: "member",
					},
				},
			},
			model: `model
            schema 1.1
			type user
			type group
			  relations
			    define member: [user, group#member]
			type document
			  relations
			    define viewer: [group#member]`,
			tuples: []*openfgav1.TupleKey{
				tuple.NewTupleKey("group:eng", "member", "user:hawker"),
				tuple.NewTupleKey("group:eng", "member", "group:fga#member"),
				tuple.NewTupleKey("document:1", "viewer", "group:eng#member"),
				tuple.NewTupleKey("document:1", "viewer", "group:other#member"),
			},
			expectedUsers: []string{"group:fga#member", "group:eng#member", "group:other#member"},
		},
		{
			name: "userset_user_granularity_with_contextual_tuples",
			req: &openfgav1.ListUsersRequest{
				Object:   &openfgav1.Object{Type: "document", Id: "1"},
				Relation: "viewer",
				UserFilters: []*openfgav1.ListUsersFilter{
					{
						Type: "user",
					},
				},
				ContextualTuples: &openfgav1.ContextualTupleKeys{
					TupleKeys: []*openfgav1.TupleKey{
						tuple.NewTupleKey("group:marketing", "member", "user:jon"),
						tuple.NewTupleKey("document:1", "viewer", "group:eng#member"),
					},
				},
			},
			model: model,
			tuples: []*openfgav1.TupleKey{
				tuple.NewTupleKey("group:eng", "member", "user:will"),
				tuple.NewTupleKey("group:eng", "member", "user:maria"),
			},
			expectedUsers: []string{"user:will", "user:maria"},
		},
		{
			name:                  "userset_user_assigned_multiple_groups",
			TemporarilySkipReason: "because results not deduplicated",
			req: &openfgav1.ListUsersRequest{
				Object:   &openfgav1.Object{Type: "document", Id: "1"},
				Relation: "viewer",
				UserFilters: []*openfgav1.ListUsersFilter{
					{
						Type: "user",
					},
				},
				ContextualTuples: &openfgav1.ContextualTupleKeys{
					TupleKeys: []*openfgav1.TupleKey{},
				},
			},
			model: model,
			tuples: []*openfgav1.TupleKey{
				tuple.NewTupleKey("group:eng", "member", "user:maria"),
				tuple.NewTupleKey("group:eng", "member", "user:will"),
				tuple.NewTupleKey("group:fga", "member", "user:will"),
				tuple.NewTupleKey("document:1", "viewer", "group:eng#member"),
				tuple.NewTupleKey("document:1", "viewer", "group:fga#member"),
			},
			expectedUsers: []string{"user:will", "user:maria"},
		},
		{
			name:                  "tuple_defines_itself",
			TemporarilySkipReason: "because it wants to return `document:1`",
			req: &openfgav1.ListUsersRequest{
				Object:   &openfgav1.Object{Type: "document", Id: "1"},
				Relation: "viewer",
				UserFilters: []*openfgav1.ListUsersFilter{
					{
						Type: "document",
					},
				},
			},
			model: `model
            schema 1.1
			type user
			type document
			  relations
			    define viewer: [user]
			`,
			tuples:        []*openfgav1.TupleKey{},
			expectedUsers: []string{},
		},
		{
			name:                  "userset_defines_itself",
			TemporarilySkipReason: "because reflexive relationships not supported yet",
			req: &openfgav1.ListUsersRequest{
				Object:   &openfgav1.Object{Type: "document", Id: "1"},
				Relation: "viewer",
				UserFilters: []*openfgav1.ListUsersFilter{
					{
						Type:     "document",
						Relation: "viewer",
					},
				},
			},
			model: `model
            schema 1.1
			type user
			type document
			  relations
			    define viewer: [user]
			`,
			tuples:        []*openfgav1.TupleKey{},
			expectedUsers: []string{"document:1#viewer"},
		},
	}
	tests.runListUsersTestCases(t)
}

func TestListUsersTTU(t *testing.T) {
	t.Cleanup(func() {
		goleak.VerifyNone(t)
	})
	model := `model
	schema 1.1
  type user

  type folder
	relations
	  define viewer: [user]

  type document
	relations
	  define parent: [folder]
	  define viewer: viewer from parent`

	tests := ListUsersTests{
		{
			name: "ttu_user_granularity",
			req: &openfgav1.ListUsersRequest{
				Object:   &openfgav1.Object{Type: "document", Id: "1"},
				Relation: "viewer",
				UserFilters: []*openfgav1.ListUsersFilter{
					{
						Type: "user",
					},
				},
			},
			model: model,
			tuples: []*openfgav1.TupleKey{
				tuple.NewTupleKey("document:1", "parent", "folder:x"),
				tuple.NewTupleKey("folder:x", "viewer", "user:maria"),
				tuple.NewTupleKey("folder:no-doc", "viewer", "user:maria"),
				tuple.NewTupleKey("document:1", "parent", "folder:no-user"),
			},
			expectedUsers: []string{"user:maria"},
		},
		{
			name: "ttu_folder_granularity",
			req: &openfgav1.ListUsersRequest{
				Object:   &openfgav1.Object{Type: "document", Id: "1"},
				Relation: "viewer",
				UserFilters: []*openfgav1.ListUsersFilter{
					{
						Type: "folder",
					},
				},
			},
			model: model,
			tuples: []*openfgav1.TupleKey{
				tuple.NewTupleKey("document:1", "parent", "folder:x"),
				tuple.NewTupleKey("folder:x", "viewer", "user:maria"),
			},
			expectedUsers: []string{},
		},
		{
			name: "ttu_with_computed_relation_user_granularity",
			req: &openfgav1.ListUsersRequest{
				Object:   &openfgav1.Object{Type: "document", Id: "1"},
				Relation: "viewer",
				UserFilters: []*openfgav1.ListUsersFilter{
					{
						Type: "user",
					},
				},
			},
			model: `model
			schema 1.1
		  type user
		
		  type folder
			relations
				define owner: [user]
				define editor: [user] or owner
				define viewer: [user] or owner or editor
				define unrelated_not_computed: [user]
		
		  type document
			relations
			  define parent: [folder]
			  define viewer: viewer from parent`,

			tuples: []*openfgav1.TupleKey{
				tuple.NewTupleKey("document:1", "parent", "folder:x"),
				tuple.NewTupleKey("folder:x", "viewer", "user:maria"),
				tuple.NewTupleKey("folder:x", "editor", "user:will"),
				tuple.NewTupleKey("folder:x", "owner", "user:jon"),
				tuple.NewTupleKey("folder:x", "unrelated_not_computed", "user:poovam"),

				tuple.NewTupleKey("folder:no-doc", "viewer", "user:maria"),
				tuple.NewTupleKey("document:1", "parent", "folder:no-user"),
			},
			expectedUsers: []string{"user:maria", "user:will", "user:jon"},
		},
		{
			name: "ttu_multiple_levels",
			req: &openfgav1.ListUsersRequest{
				Object:   &openfgav1.Object{Type: "folder", Id: "c"},
				Relation: "viewer",
				UserFilters: []*openfgav1.ListUsersFilter{
					{
						Type: "user",
					},
				},
			},
			model: `model
			schema 1.1
			type user 
			type folder 
				relations
					define parent: [folder]
					define viewer: [user] or viewer from parent`,
			tuples: []*openfgav1.TupleKey{
				tuple.NewTupleKey("folder:a", "viewer", "user:will"),
				tuple.NewTupleKey("folder:b", "parent", "folder:a"),
				tuple.NewTupleKey("folder:c", "parent", "folder:b"),

				tuple.NewTupleKey("folder:c", "parent", "folder:other"),
				tuple.NewTupleKey("folder:other", "viewer", "user:jon"),
			},
			expectedUsers: []string{"user:will", "user:jon"},
		},
	}

	tests.runListUsersTestCases(t)
}

func TestListUsersCycles(t *testing.T) {
	t.Cleanup(func() {
		goleak.VerifyNone(t)
	})
	tests := ListUsersTests{
		{
			name: "cycle_materialized_by_tuples",
			req: &openfgav1.ListUsersRequest{
				Object:   &openfgav1.Object{Type: "document", Id: "1"},
				Relation: "viewer",
				UserFilters: []*openfgav1.ListUsersFilter{
					{
						Type: "user",
					},
				},
			},
			model: `model
			schema 1.1
			type user
			type document
				relations
					define viewer: [user, document#viewer]`,
			tuples: []*openfgav1.TupleKey{
				tuple.NewTupleKey("document:1", "viewer", "document:1#viewer"),
			},
			expectedUsers: []string{},
		},
		{
			name: "cycle_when_model_has_two_parallel_edges",
			req: &openfgav1.ListUsersRequest{
				Object:   &openfgav1.Object{Type: "transition", Id: "1"},
				Relation: "can_view_3",
				UserFilters: []*openfgav1.ListUsersFilter{
					{
						Type: "user",
					},
				},
			},
			model: `
			model
				schema 1.1

			type user

			type state
				relations
					define can_view: [user] or can_view_3 from associated_transition
					define associated_transition: [transition]

			type transition
				relations
					define start: [state]
					define end: [state]
					define can_view: can_view from start or can_view from end
					define can_view_2: can_view
					define can_view_3: can_view_2`,
			tuples:        []*openfgav1.TupleKey{},
			expectedUsers: []string{},
		},
	}
	tests.runListUsersTestCases(t)
}

func TestListUsersConditions(t *testing.T) {
	t.Cleanup(func() {
		goleak.VerifyNone(t)
	})
	model := `model
	schema 1.1
  
  type user

  type document
	relations
	  define viewer: [user with isTrue]
  
  condition isTrue(param: string) {
	param == "true"
  }`

	conditionContextWithTrueParam, err := structpb.NewStruct(map[string]interface{}{
		"param": "true",
	})
	require.NoError(t, err)

	conditionContextWithFalseParam, err := structpb.NewStruct(map[string]interface{}{
		"param": "false",
	})
	require.NoError(t, err)

	tests := ListUsersTests{
		{
			name: "conditions_with_true_evaluation",
			req: &openfgav1.ListUsersRequest{
				Object:   &openfgav1.Object{Type: "document", Id: "1"},
				Relation: "viewer",
				UserFilters: []*openfgav1.ListUsersFilter{
					{
						Type: "user",
					},
				},
			},
			model: model,
			tuples: []*openfgav1.TupleKey{
				tuple.NewTupleKey("document:1", "viewer", "user:will"),
				tuple.NewTupleKeyWithCondition("document:1", "viewer", "user:jon", "isTrue", conditionContextWithTrueParam),
				tuple.NewTupleKeyWithCondition("document:1", "viewer", "user:maria", "isTrue", conditionContextWithTrueParam),
			},
			expectedUsers: []string{"user:jon", "user:maria"},
		},
		{
			name:                  "conditions_with_false_evaluation",
			TemporarilySkipReason: "because conditions that evaluate false don't get excluded from results",
			req: &openfgav1.ListUsersRequest{
				Object:   &openfgav1.Object{Type: "document", Id: "1"},
				Relation: "viewer",
				UserFilters: []*openfgav1.ListUsersFilter{
					{
						Type: "user",
					},
				},
			},
			model: model,
			tuples: []*openfgav1.TupleKey{
				tuple.NewTupleKey("document:1", "viewer", "user:will"),
				tuple.NewTupleKeyWithCondition("document:1", "viewer", "user:jon", "isTrue", conditionContextWithFalseParam),
				tuple.NewTupleKeyWithCondition("document:1", "viewer", "user:maria", "isTrue", conditionContextWithFalseParam),
			},
			expectedUsers: []string{},
		},
		{
			name:                  "conditions_with_usersets",
			TemporarilySkipReason: "because usersets don't return correct type and conditions that evaluate false don't get excluded from results",
			req: &openfgav1.ListUsersRequest{
				Object:   &openfgav1.Object{Type: "document", Id: "1"},
				Relation: "viewer",
				UserFilters: []*openfgav1.ListUsersFilter{
					{
						Type:     "group",
						Relation: "member",
					},
				},
			},
			model: `model
			schema 1.1
		  
		  type user

		  type group
			relations
				define member: [user]
		
		  type document
			relations
			  define viewer: [group#member with isTrue, user]
		  
		  condition isTrue(param: string) {
			param == "true"
		  }`,
			tuples: []*openfgav1.TupleKey{
				tuple.NewTupleKeyWithCondition("document:1", "viewer", "group:eng#member", "isTrue", conditionContextWithTrueParam),
				tuple.NewTupleKeyWithCondition("document:1", "viewer", "group:fga#member", "isTrue", conditionContextWithFalseParam),
				tuple.NewTupleKey("group:eng", "member", "user:jon"),
				tuple.NewTupleKey("group:eng", "member", "user:maria"),
				tuple.NewTupleKey("document:1", "viewer", "user:will"),
			},
			expectedUsers: []string{"group:eng#member"},
		},
		{
			name:                  "conditions_with_computed_relationships",
			TemporarilySkipReason: "because conditions that evaluate false don't get excluded from results",
			req: &openfgav1.ListUsersRequest{
				Object:   &openfgav1.Object{Type: "document", Id: "1"},
				Relation: "viewer",
				UserFilters: []*openfgav1.ListUsersFilter{
					{
						Type: "user",
					},
				},
			},
			model: `model
			schema 1.1
		  
		  type user

		  type group
			relations
				define member: [user]
		
		  type document
			relations
			  define owner: [user]
			  define editor: [user] or owner
			  define viewer: [user with isTrue] or editor or owner
		  
		  condition isTrue(param: string) {
			param == "true"
		  }`,
			tuples: []*openfgav1.TupleKey{
				tuple.NewTupleKeyWithCondition("document:1", "viewer", "user:maria", "isTrue", conditionContextWithTrueParam),
				tuple.NewTupleKeyWithCondition("document:1", "viewer", "user:jon", "isTrue", conditionContextWithFalseParam),
				tuple.NewTupleKey("document:1", "owner", "user:will"),
				tuple.NewTupleKey("document:1", "editor", "user:poovam"),
			},
			expectedUsers: []string{"user:will", "user:poovam", "user:maria"},
		},
	}
	tests.runListUsersTestCases(t)
}

func TestListUsersIntersection(t *testing.T) {
	t.Cleanup(func() {
		goleak.VerifyNone(t)
	})
	tests := ListUsersTests{
		{
			name: "intersection",
			req: &openfgav1.ListUsersRequest{
				Object:   &openfgav1.Object{Type: "document", Id: "1"},
				Relation: "viewer",
				UserFilters: []*openfgav1.ListUsersFilter{
					{
						Type: "user",
					},
				},
			},
			model: `model
			schema 1.1
			type user
			type document
				relations
					define required: [user]
					define required_other: [user]
					define viewer: required and required_other`,

			tuples: []*openfgav1.TupleKey{
				tuple.NewTupleKey("document:1", "required", "user:will"),
				tuple.NewTupleKey("document:1", "required_other", "user:will"),

				tuple.NewTupleKey("document:1", "required", "user:jon"),
				tuple.NewTupleKey("document:1", "required_other", "user:maria"),
			},
			expectedUsers: []string{"user:will"},
		},
		{
			name: "intersection_multiple",
			req: &openfgav1.ListUsersRequest{
				Object:   &openfgav1.Object{Type: "document", Id: "1"},
				Relation: "viewer",
				UserFilters: []*openfgav1.ListUsersFilter{
					{
						Type: "user",
					},
				},
			},
			model: `model
			schema 1.1
			type user
			type document
				relations
					define required_1: [user]
					define required_2: [user]
					define required_3: [user]
					define viewer: [user] and required_1 and required_2 and required_3`,

			tuples: []*openfgav1.TupleKey{
				tuple.NewTupleKey("document:1", "viewer", "user:will"),
				tuple.NewTupleKey("document:1", "required_1", "user:will"),
				tuple.NewTupleKey("document:1", "required_2", "user:will"),
				tuple.NewTupleKey("document:1", "required_3", "user:will"),

				tuple.NewTupleKey("document:1", "viewer", "user:jon"),
				tuple.NewTupleKey("document:1", "required_1", "user:jon"),
				tuple.NewTupleKey("document:1", "required_2", "user:jon"),

				tuple.NewTupleKey("document:1", "viewer", "user:maria"),
				tuple.NewTupleKey("document:1", "required_1", "user:maria"),

				tuple.NewTupleKey("document:1", "viewer", "user:poovam"),
			},
			expectedUsers: []string{"user:will"},
		},
		{
			name: "intersection_at_multiple_levels",
			req: &openfgav1.ListUsersRequest{
				Object:   &openfgav1.Object{Type: "document", Id: "1"},
				Relation: "viewer",
				UserFilters: []*openfgav1.ListUsersFilter{
					{
						Type: "user",
					},
				},
			},
			model: `model
			schema 1.1
		type user
		type document
			relations
				define required: [user]
				define owner: [user] and required
				define editor: [user] and owner
				define viewer: [user] and editor`,
			tuples: []*openfgav1.TupleKey{
				tuple.NewTupleKey("document:1", "required", "user:will"),
				tuple.NewTupleKey("document:1", "owner", "user:will"),
				tuple.NewTupleKey("document:1", "editor", "user:will"),
				tuple.NewTupleKey("document:1", "viewer", "user:will"),

				tuple.NewTupleKey("document:1", "viewer", "user:jon"),
				tuple.NewTupleKey("document:1", "owner", "user:jon"),
				tuple.NewTupleKey("document:1", "editor", "user:jon"),

				tuple.NewTupleKey("document:1", "viewer", "user:maria"),
				tuple.NewTupleKey("document:1", "owner", "user:maria"),
				tuple.NewTupleKey("document:1", "required", "user:maria"),
			},
			expectedUsers: []string{"user:will"},
		},
		{
			name: "intersection_and_ttu",
			req: &openfgav1.ListUsersRequest{
				Object:   &openfgav1.Object{Type: "document", Id: "1"},
				Relation: "viewer",
				UserFilters: []*openfgav1.ListUsersFilter{
					{
						Type: "user",
					},
				},
			},
			model: `model
			schema 1.1
		  type user
		  type folder
			relations
			  define viewer: [user]
		  type document
			relations
			  define required: [user]
			  define parent: [folder]
			  define viewer: (viewer from parent) and required`,

			tuples: []*openfgav1.TupleKey{
				tuple.NewTupleKey("document:1", "required", "user:will"),
				tuple.NewTupleKey("folder:x", "viewer", "user:will"),
				tuple.NewTupleKey("document:1", "parent", "folder:x"),

				tuple.NewTupleKey("document:1", "required", "user:maria"),
				tuple.NewTupleKey("folder:x", "viewer", "user:jon"),
			},
			expectedUsers: []string{"user:will"},
		},
	}
	tests.runListUsersTestCases(t)
}

func TestListUsersUnion(t *testing.T) {
	t.Cleanup(func() {
		goleak.VerifyNone(t)
	})
	tests := ListUsersTests{
		{
			name: "union",
			req: &openfgav1.ListUsersRequest{
				Object:   &openfgav1.Object{Type: "document", Id: "1"},
				Relation: "viewer",
				UserFilters: []*openfgav1.ListUsersFilter{
					{
						Type: "user",
					},
				},
			},
			model: `model
			schema 1.1
			type user
			type document
				relations
					define optional_1: [user]
					define optional_2: [user]
					define viewer: optional_1 or optional_2`,

			tuples: []*openfgav1.TupleKey{
				tuple.NewTupleKey("document:1", "optional_1", "user:will"),
				tuple.NewTupleKey("document:1", "optional_2", "user:will"),

				tuple.NewTupleKey("document:1", "optional_1", "user:jon"),
				tuple.NewTupleKey("document:1", "optional_2", "user:maria"),
			},
			expectedUsers: []string{"user:will", "user:jon", "user:maria"},
		},
		{
			name: "union_and_ttu",
			req: &openfgav1.ListUsersRequest{
				Object:   &openfgav1.Object{Type: "document", Id: "1"},
				Relation: "viewer",
				UserFilters: []*openfgav1.ListUsersFilter{
					{
						Type: "user",
					},
				},
			},
			model: `model
			schema 1.1
		  type user
		  type folder
			relations
			  define viewer: [user]
		  type document
			relations
			  define optional: [user]
			  define parent: [folder]
			  define viewer: (viewer from parent) or optional`,

			tuples: []*openfgav1.TupleKey{
				tuple.NewTupleKey("document:1", "optional", "user:will"),
				tuple.NewTupleKey("folder:x", "viewer", "user:will"),
				tuple.NewTupleKey("document:1", "parent", "folder:x"),

				tuple.NewTupleKey("document:1", "optional", "user:maria"),
				tuple.NewTupleKey("folder:x", "viewer", "user:jon"),
			},
			expectedUsers: []string{"user:will", "user:maria", "user:jon"},
		},
		{
			name:                  "union_all_possible_rewrites",
			TemporarilySkipReason: "because `user:maria` not being returned",
			req: &openfgav1.ListUsersRequest{
				Object:   &openfgav1.Object{Type: "document", Id: "1"},
				Relation: "viewer",
				UserFilters: []*openfgav1.ListUsersFilter{
					{
						Type: "user",
					},
				},
			},
			model: `model
			schema 1.1
		  	type user
			type folder
				relations
					define viewer: [user]
			type document
				relations
					define parent: [folder]
					define editor: [user]
					define viewer: [user] or editor or viewer from parent`,
			tuples: []*openfgav1.TupleKey{
				tuple.NewTupleKey("folder:x", "viewer", "user:will"),
				tuple.NewTupleKey("document:1", "parent", "folder:x"),
				tuple.NewTupleKey("document:1", "editor", "user:maria"),
				tuple.NewTupleKey("document:1", "viewer", "user:jon"),
				tuple.NewTupleKey("folder:other", "viewer", "user:poovam"),
			},
			expectedUsers: []string{"user:jon", "user:maria", "user:will"},
		},
	}
	tests.runListUsersTestCases(t)
}

func TestListUsersExclusion(t *testing.T) {
	t.Cleanup(func() {
		goleak.VerifyNone(t)
	})
	tests := ListUsersTests{
		{
<<<<<<< HEAD
			name: "exclusion",
=======
			name:                  "exclusion",
			TemporarilySkipReason: "because exclusion not supported yet",
>>>>>>> b29f5665
			req: &openfgav1.ListUsersRequest{
				Object:   &openfgav1.Object{Type: "document", Id: "1"},
				Relation: "viewer",
				UserFilters: []*openfgav1.ListUsersFilter{
					{
						Type: "user",
					},
				},
			},
			model: `model
			schema 1.1
			type user
			type document
				relations
					define blocked: [user]
					define viewer: [user] but not blocked`,

			tuples: []*openfgav1.TupleKey{
				tuple.NewTupleKey("document:1", "viewer", "user:blocked_user"),
				tuple.NewTupleKey("document:1", "blocked", "user:blocked_user"),
				tuple.NewTupleKey("document:1", "viewer", "user:will"),
				tuple.NewTupleKey("document:1", "blocked", "user:another_blocked_user"),
			},
			expectedUsers: []string{"user:will"},
		},
		{
<<<<<<< HEAD
			name: "exclusion_multiple",
			req: &openfgav1.ListUsersRequest{
				Object:   &openfgav1.Object{Type: "document", Id: "1"},
				Relation: "viewer",
				UserFilters: []*openfgav1.ListUsersFilter{
					{
						Type: "user",
					},
				},
			},
			model: `model
			schema 1.1
		  type user
		  type document
			relations
			  define blocked_1: [user]
			  define blocked_2: [user]
			  define viewer: ([user] but not blocked_1) but not blocked_2`,

			tuples: []*openfgav1.TupleKey{
				tuple.NewTupleKey("document:1", "viewer", "user:will"),

				tuple.NewTupleKey("document:1", "viewer", "user:maria"),
				tuple.NewTupleKey("document:1", "blocked_1", "user:maria"),

				tuple.NewTupleKey("document:1", "viewer", "user:jon"),
				tuple.NewTupleKey("document:1", "blocked_2", "user:jon"),

				tuple.NewTupleKey("document:1", "viewer", "user:poovam"),
				tuple.NewTupleKey("document:1", "blocked_1", "user:poovam"),
				tuple.NewTupleKey("document:1", "blocked_2", "user:poovam"),
			},
			expectedUsers: []string{"user:will"},
		},
		{
			name: "exclusion_chained_computed",
=======
			name:                  "exclusion_and_ttu",
			TemporarilySkipReason: "because exclusion not supported yet",
>>>>>>> b29f5665
			req: &openfgav1.ListUsersRequest{
				Object:   &openfgav1.Object{Type: "document", Id: "1"},
				Relation: "viewer",
				UserFilters: []*openfgav1.ListUsersFilter{
					{
						Type: "user",
					},
				},
			},
			model: `model
			schema 1.1
		  
		  type org
			relations
			  define blocked: [user]
		  
		  type user    
		  
		  type document
			relations
			  define parent: [org]
			  define owner: [user]
			  define blocked: blocked from parent
			  define editor: owner but not blocked
			  define viewer: editor`,

			tuples: []*openfgav1.TupleKey{
				tuple.NewTupleKey("document:1", "parent", "org:x"),
				tuple.NewTupleKey("document:1", "owner", "user:will"),
				tuple.NewTupleKey("document:1", "owner", "user:poovam"),

				tuple.NewTupleKey("org:x", "blocked", "user:poovam"),
			},
			expectedUsers: []string{"user:will"},
		},
		{
			name: "exclusion_and_ttu",
			req: &openfgav1.ListUsersRequest{
				Object:   &openfgav1.Object{Type: "document", Id: "1"},
				Relation: "viewer",
				UserFilters: []*openfgav1.ListUsersFilter{
					{
						Type: "user",
					},
				},
			},
			model: `model
			schema 1.1
		  
		  type user
		  
		  type org
			relations
			  define blocked: [user]
		  
		  type folder
			relations
			  define blocked: blocked from org
			  define org: [org]
			  define viewer: [user]
		  
		  type document
			relations
			  define parent: [folder]
			  define viewer: viewer from parent but not blocked from parent
		  `,

			tuples: []*openfgav1.TupleKey{
				tuple.NewTupleKey("folder:x", "org", "org:x"),

				tuple.NewTupleKey("document:1", "parent", "folder:x"),
				tuple.NewTupleKey("folder:x", "viewer", "user:will"),

				tuple.NewTupleKey("folder:x", "viewer", "user:maria"),
				tuple.NewTupleKey("org:x", "blocked", "user:maria"),
			},
			expectedUsers: []string{"user:will"},
		},
	}
	tests.runListUsersTestCases(t)
}

func TestListUsersWildcards(t *testing.T) {
	t.Cleanup(func() {
		goleak.VerifyNone(t)
	})
	tests := ListUsersTests{
		{
			name: "direct_relationship_wildcard",
			req: &openfgav1.ListUsersRequest{
				Object:   &openfgav1.Object{Type: "document", Id: "1"},
				Relation: "viewer",
				UserFilters: []*openfgav1.ListUsersFilter{
					{
						Type: "user",
					},
				},
			},
			model: `model
			schema 1.1
			type user
			type document
				relations
					define viewer: [user:*]`,
			tuples: []*openfgav1.TupleKey{
				tuple.NewTupleKey("document:1", "viewer", "user:*"),
				tuple.NewTupleKey("document:2", "viewer", "user:*"),
			},
			expectedUsers: []string{"user:*"},
		},
		{
			name: "direct_relationship_wildcard_with_direct_relationships_also",
			req: &openfgav1.ListUsersRequest{
				Object:   &openfgav1.Object{Type: "document", Id: "1"},
				Relation: "viewer",
				UserFilters: []*openfgav1.ListUsersFilter{
					{
						Type: "user",
					},
				},
			},
			model: `model
			schema 1.1
			type user
			type document
				relations
					define viewer: [user:*,user]`,
			tuples: []*openfgav1.TupleKey{
				tuple.NewTupleKey("document:1", "viewer", "user:*"),
				tuple.NewTupleKey("document:1", "viewer", "user:will"),
				tuple.NewTupleKey("document:2", "viewer", "user:maria"),
			},
			expectedUsers: []string{"user:*", "user:will"},
		},
		{
			name: "multiple_possible_wildcards_user_granularity",
			req: &openfgav1.ListUsersRequest{
				Object:   &openfgav1.Object{Type: "document", Id: "1"},
				Relation: "viewer",
				UserFilters: []*openfgav1.ListUsersFilter{
					{
						Type: "user",
					},
				},
			},
			model: `model
			schema 1.1
			type user
			type group
			type document
				relations
					define viewer: [ group:*, user:*]`,

			tuples: []*openfgav1.TupleKey{
				tuple.NewTupleKey("document:1", "viewer", "user:*"),
				tuple.NewTupleKey("document:1", "viewer", "group:*"),
			},
			expectedUsers: []string{"user:*"},
		},
		{
			name: "wildcard_with_indirection",
			req: &openfgav1.ListUsersRequest{
				Object:   &openfgav1.Object{Type: "document", Id: "1"},
				Relation: "viewer",
				UserFilters: []*openfgav1.ListUsersFilter{
					{
						Type: "user",
					},
				},
			},
			model: `model
			schema 1.1
			type user
			type group
				relations
					define member: [user:*]
			type document
				relations
					define viewer: [group#member]`,
			tuples: []*openfgav1.TupleKey{
				tuple.NewTupleKey("document:1", "viewer", "group:eng#member"),
				tuple.NewTupleKey("group:eng", "member", "user:*"),
			},
			expectedUsers: []string{"user:*"},
		},
		{
			name:                  "wildcard_computed_ttu",
			TemporarilySkipReason: "because results not deduplicated and data race occurring",
			req: &openfgav1.ListUsersRequest{
				Object:   &openfgav1.Object{Type: "document", Id: "1"},
				Relation: "viewer",
				UserFilters: []*openfgav1.ListUsersFilter{
					{
						Type: "user",
					},
				},
			},
			model: `model
            schema 1.1
          type user
          type group
            relations
              define member: [user:*]
          type folder
            relations
              define can_view: viewer or can_view from parent
              define parent: [folder]
              define viewer: [group#member]
          type document
            relations
              define parent: [folder]
              define viewer: can_view from parent`,
			tuples: []*openfgav1.TupleKey{
				tuple.NewTupleKey("group:eng", "member", "user:*"),
				tuple.NewTupleKey("folder:eng", "viewer", "group:eng#member"),
				tuple.NewTupleKey("folder:x", "parent", "folder:eng"),
				tuple.NewTupleKey("document:1", "parent", "folder:x"),
				tuple.NewTupleKey("document:1", "parent", "folder:eng"),
			},
			expectedUsers: []string{"user:*"},
		},
	}
	tests.runListUsersTestCases(t)
}

func TestListUsersEdgePruning(t *testing.T) {
	tests := ListUsersTests{
		{
			name: "valid_edges",
			req: &openfgav1.ListUsersRequest{
				Object:   &openfgav1.Object{Type: "document", Id: "1"},
				Relation: "viewer",
				UserFilters: []*openfgav1.ListUsersFilter{
					{
						Type: "user",
					},
				},
			},
			model: `model
			schema 1.1
		  type user

		  type document
			relations			  
			  define viewer: [user]`,
			tuples: []*openfgav1.TupleKey{
				tuple.NewTupleKey("document:1", "viewer", "user:maria"),
			},
			expectedUsers: []string{"user:maria"},
		},
		{
			name: "valid_edge_several_computed_relations_away",
			req: &openfgav1.ListUsersRequest{
				Object:   &openfgav1.Object{Type: "document", Id: "1"},
				Relation: "viewer",
				UserFilters: []*openfgav1.ListUsersFilter{
					{
						Type: "user",
					},
				},
			},
			model: `model
			schema 1.1
		  type user
		  type document
			relations
				define parent: [user]
				define owner: parent
				define editor: owner
				define viewer: editor`,
			tuples: []*openfgav1.TupleKey{
				tuple.NewTupleKey("document:1", "parent", "user:maria"),
			},
			expectedUsers: []string{"user:maria"},
		},

		{
			name: "user_filter_has_invalid_edge",
			req: &openfgav1.ListUsersRequest{
				Object:   &openfgav1.Object{Type: "document", Id: "1"},
				Relation: "viewer",
				UserFilters: []*openfgav1.ListUsersFilter{
					{
						Type: "folder",
					},
				},
			},
			model: `model
			schema 1.1
		type user
		type folder
			relations
				define viewer: [user]
		type document
			relations
				define parent: [folder]
				define viewer: viewer from parent`,
			tuples: []*openfgav1.TupleKey{
				tuple.NewTupleKey("document:1", "parent", "folder:x"),
				tuple.NewTupleKey("folder:x", "viewer", "user:1"),
			},
			expectedUsers: []string{},
		},
		{
			name: "user_filter_has_valid_edge",
			req: &openfgav1.ListUsersRequest{
				Object:   &openfgav1.Object{Type: "document", Id: "1"},
				Relation: "viewer",
				UserFilters: []*openfgav1.ListUsersFilter{
					{
						Type: "user",
					},
				},
			},
			model: `model
			schema 1.1
		type user
		type folder
			relations
				define viewer: [user]
		type document
			relations
				define parent: [folder]
				define viewer: viewer from parent`,
			tuples: []*openfgav1.TupleKey{
				tuple.NewTupleKey("document:1", "parent", "folder:x"),
				tuple.NewTupleKey("folder:x", "viewer", "user:maria"),
			},
			expectedUsers: []string{"user:maria"},
		},
		{
			name: "user_filter_has_invalid_edge_because_relation",
			req: &openfgav1.ListUsersRequest{
				Object:   &openfgav1.Object{Type: "document", Id: "1"},
				Relation: "INVALID_RELATION",
				UserFilters: []*openfgav1.ListUsersFilter{
					{
						Type: "user",
					},
				},
			},
			model: `model
			schema 1.1
		type user
		type folder
			relations
				define viewer: [user]
		type document
			relations
				define parent: [folder]
				define viewer: viewer from parent`,
			expectedErrorMsg: "'document#INVALID_RELATION' relation is undefined",
		},
	}

	tests.runListUsersTestCases(t)
}

func (testCases ListUsersTests) runListUsersTestCases(t *testing.T) {
	storeID := ulid.Make().String()

	for _, test := range testCases {
		ds := memory.New()
		t.Cleanup(ds.Close)
		model := testutils.MustTransformDSLToProtoWithID(test.model)

		t.Run(test.name, func(t *testing.T) {
			if test.TemporarilySkipReason != "" {
				t.Skip()
			}

			typesys, err := typesystem.NewAndValidate(context.Background(), model)
			require.NoError(t, err)

			err = ds.WriteAuthorizationModel(context.Background(), storeID, model)
			require.NoError(t, err)

			if len(test.tuples) > 0 {
				err = ds.Write(context.Background(), storeID, nil, test.tuples)
				require.NoError(t, err)
			}

			l := NewListUsersQuery(ds)

			ctx := typesystem.ContextWithTypesystem(context.Background(), typesys)

			test.req.AuthorizationModelId = model.GetId()
			test.req.StoreId = storeID

			resp, err := l.ListUsers(ctx, test.req)

			actualErrorMsg := ""
			if err != nil {
				actualErrorMsg = err.Error()
			}
			require.Equal(t, test.expectedErrorMsg, actualErrorMsg)

			actualUsers := resp.GetUsers()

			actualCompare := make([]string, len(actualUsers))
			for i, u := range resp.GetUsers() {
				actualCompare[i] = tuple.UserProtoToString(u)
			}

			require.ElementsMatch(t, actualCompare, test.expectedUsers)
		})
	}
}

func TestListUsersCycleDetection(t *testing.T) {
	t.Cleanup(func() {
		goleak.VerifyNone(t)
	})
	storeID := ulid.Make().String()
	modelID := ulid.Make().String()

	mockController := gomock.NewController(t)
	defer mockController.Finish()

	mockDatastore := mocks.NewMockOpenFGADatastore(mockController)

	// Times(0) ensures that we exit quickly
	mockDatastore.EXPECT().Read(gomock.Any(), gomock.Any(), gomock.Any()).Times(0)

	l := NewListUsersQuery(mockDatastore)
	channelDone := make(chan struct{})
	channelWithResults := make(chan *openfgav1.User)
	channelWithError := make(chan error, 1)
	model := testutils.MustTransformDSLToProtoWithID(`
	model
		schema 1.1
	type user
	type document
		relations
			define viewer: [user]
	`)
	typesys := typesystem.New(model)
	ctx := typesystem.ContextWithTypesystem(context.Background(), typesys)

	t.Run("enters_loop_detection", func(t *testing.T) {
		visitedUserset := &openfgav1.UsersetUser{
			Type:     "document",
			Id:       "1",
			Relation: "viewer",
		}
		visitedUsersetKey := fmt.Sprintf("%s:%s#%s", visitedUserset.GetType(), visitedUserset.GetId(), visitedUserset.GetRelation())
		visitedUsersets := make(map[string]struct{})
		visitedUsersets[visitedUsersetKey] = struct{}{}

		go func() {
			err := l.expand(ctx, &internalListUsersRequest{
				ListUsersRequest: &openfgav1.ListUsersRequest{
					StoreId:              storeID,
					AuthorizationModelId: modelID,
					Object: &openfgav1.Object{
						Type: visitedUserset.GetType(),
						Id:   visitedUserset.GetId(),
					},
					Relation: visitedUserset.GetRelation(),
					UserFilters: []*openfgav1.ListUsersFilter{{
						Type: "user",
					}},
				},
				visitedUsersetsMap: visitedUsersets,
			}, channelWithResults)
			if err != nil {
				channelWithError <- err
				return
			}
			channelDone <- struct{}{}
		}()

		select {
		case <-channelWithError:
			require.FailNow(t, "expected 0 errors")
		case <-channelWithResults:
			require.FailNow(t, "expected 0 results")
		case <-channelDone:
			break
		}
	})
}<|MERGE_RESOLUTION|>--- conflicted
+++ resolved
@@ -1111,12 +1111,7 @@
 	})
 	tests := ListUsersTests{
 		{
-<<<<<<< HEAD
 			name: "exclusion",
-=======
-			name:                  "exclusion",
-			TemporarilySkipReason: "because exclusion not supported yet",
->>>>>>> b29f5665
 			req: &openfgav1.ListUsersRequest{
 				Object:   &openfgav1.Object{Type: "document", Id: "1"},
 				Relation: "viewer",
@@ -1143,7 +1138,6 @@
 			expectedUsers: []string{"user:will"},
 		},
 		{
-<<<<<<< HEAD
 			name: "exclusion_multiple",
 			req: &openfgav1.ListUsersRequest{
 				Object:   &openfgav1.Object{Type: "document", Id: "1"},
@@ -1180,10 +1174,6 @@
 		},
 		{
 			name: "exclusion_chained_computed",
-=======
-			name:                  "exclusion_and_ttu",
-			TemporarilySkipReason: "because exclusion not supported yet",
->>>>>>> b29f5665
 			req: &openfgav1.ListUsersRequest{
 				Object:   &openfgav1.Object{Type: "document", Id: "1"},
 				Relation: "viewer",
