--- conflicted
+++ resolved
@@ -3839,25 +3839,11 @@
 	})
 }
 
-<<<<<<< HEAD
-func TestListUsers_CorrectContext(t *testing.T) {
-=======
 func TestListUsersThrottle(t *testing.T) {
->>>>>>> 817293c8
 	t.Cleanup(func() {
 		goleak.VerifyNone(t)
 	})
 
-<<<<<<< HEAD
-	ds := memory.New()
-	t.Cleanup(ds.Close)
-
-	t.Run("typesystem_missing_returns_error", func(t *testing.T) {
-		l := NewListUsersQuery(ds)
-		_, err := l.ListUsers(context.Background(), &openfgav1.ListUsersRequest{})
-
-		require.ErrorContains(t, err, "typesystem missing in context")
-=======
 	mockController := gomock.NewController(t)
 	defer mockController.Finish()
 	mockDatastore := mocks.NewMockOpenFGADatastore(mockController)
@@ -3943,6 +3929,21 @@
 		ctx = dispatch.ContextWithThrottlingThreshold(ctx, 1000)
 
 		q.throttle(ctx, dispatchCountValue)
->>>>>>> 817293c8
+	})
+}
+
+func TestListUsers_CorrectContext(t *testing.T) {
+	t.Cleanup(func() {
+		goleak.VerifyNone(t)
+	})
+
+	ds := memory.New()
+	t.Cleanup(ds.Close)
+
+	t.Run("typesystem_missing_returns_error", func(t *testing.T) {
+		l := NewListUsersQuery(ds)
+		_, err := l.ListUsers(context.Background(), &openfgav1.ListUsersRequest{})
+
+		require.ErrorContains(t, err, "typesystem missing in context")
 	})
 }