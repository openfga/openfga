--- conflicted
+++ resolved
@@ -80,7 +80,6 @@
 	return r.ContextualTuples
 }
 
-<<<<<<< HEAD
 func (r *internalListUsersRequest) GetDatastoreQueryCount() uint32 {
 	if r == nil {
 		return uint32(0)
@@ -111,8 +110,6 @@
 	return r.Metadata
 }
 
-func fromListUsersRequest(o listUsersRequest, datastoreQueryCount *atomic.Uint32) *internalListUsersRequest {
-=======
 func (r *internalListUsersRequest) GetContext() *structpb.Struct {
 	if r == nil {
 		return nil
@@ -120,8 +117,7 @@
 	return r.Context
 }
 
-func fromListUsersRequest(o listUsersRequest) *internalListUsersRequest {
->>>>>>> c2fcca8f
+func fromListUsersRequest(o listUsersRequest, datastoreQueryCount *atomic.Uint32) *internalListUsersRequest {
 	return &internalListUsersRequest{
 		ListUsersRequest: &openfgav1.ListUsersRequest{
 			StoreId:              o.GetStoreId(),
