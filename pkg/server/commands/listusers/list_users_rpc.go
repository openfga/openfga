package listusers

import (
	"context"
	"errors"
	"fmt"
	"sync"
	"sync/atomic"
	"time"

	openfgav1 "github.com/openfga/api/proto/openfga/v1"
	"github.com/sourcegraph/conc/pool"
	"go.opentelemetry.io/otel"
	"go.opentelemetry.io/otel/attribute"

	serverconfig "github.com/openfga/openfga/internal/server/config"

	"github.com/openfga/openfga/pkg/telemetry"

	"github.com/openfga/openfga/pkg/logger"

	"github.com/openfga/openfga/pkg/storage/storagewrappers"

	"github.com/openfga/openfga/internal/condition"
	"github.com/openfga/openfga/internal/condition/eval"
	"github.com/openfga/openfga/internal/graph"
	"github.com/openfga/openfga/internal/validation"
	"github.com/openfga/openfga/pkg/storage"
	"github.com/openfga/openfga/pkg/tuple"
	"github.com/openfga/openfga/pkg/typesystem"
)

var tracer = otel.Tracer("openfga/pkg/server/commands/list_users")

type listUsersQuery struct {
	logger                  logger.Logger
	ds                      storage.RelationshipTupleReader
	typesystemResolver      typesystem.TypesystemResolverFunc
	resolveNodeBreadthLimit uint32
	resolveNodeLimit        uint32
	maxResults              uint32
<<<<<<< HEAD
=======
	maxConcurrentReads      uint32
	deadline                time.Duration
>>>>>>> 4954cd6c
}

type ListUsersQueryOption func(l *listUsersQuery)

func WithListUsersQueryLogger(l logger.Logger) ListUsersQueryOption {
	return func(d *listUsersQuery) {
		d.logger = l
	}
}

// WithListUserMaxResults see server.WithListUsersMaxResults.
func WithListUsersMaxResults(max uint32) ListUsersQueryOption {
	return func(d *listUsersQuery) {
		d.maxResults = max
	}
}

// WithListUsersDeadline see server.WithListUsersDeadline.
func WithListUsersDeadline(t time.Duration) ListUsersQueryOption {
	return func(d *listUsersQuery) {
		d.deadline = t
	}
}

// WithResolveNodeLimit see server.WithResolveNodeLimit.
func WithResolveNodeLimit(limit uint32) ListUsersQueryOption {
	return func(d *listUsersQuery) {
		d.resolveNodeLimit = limit
	}
}

// WithResolveNodeBreadthLimit see server.WithResolveNodeBreadthLimit.
func WithResolveNodeBreadthLimit(limit uint32) ListUsersQueryOption {
	return func(d *listUsersQuery) {
		d.resolveNodeBreadthLimit = limit
	}
}

// WithListUsersMaxConcurrentReads see server.WithMaxConcurrentReadsForListUsers.
func WithListUsersMaxConcurrentReads(limit uint32) ListUsersQueryOption {
	return func(d *listUsersQuery) {
		d.maxConcurrentReads = limit
	}
}

func WithListUserMaxResults(max uint32) ListUsersQueryOption {
	return func(rq *listUsersQuery) {
		rq.maxResults = max
	}
}

// NewListUsersQuery is not meant to be shared.
func NewListUsersQuery(ds storage.RelationshipTupleReader, opts ...ListUsersQueryOption) *listUsersQuery {
	l := &listUsersQuery{
		logger: logger.NewNoopLogger(),
		ds:     ds,
		typesystemResolver: func(ctx context.Context, storeID, modelID string) (*typesystem.TypeSystem, error) {
			typesys, exists := typesystem.TypesystemFromContext(ctx)
			if !exists {
				return nil, fmt.Errorf("typesystem not provided in context")
			}

			return typesys, nil
		},
<<<<<<< HEAD
		resolveNodeBreadthLimit: 20,
		resolveNodeLimit:        25,
		maxResults:              1_000,
=======
		resolveNodeBreadthLimit: serverconfig.DefaultResolveNodeBreadthLimit,
		resolveNodeLimit:        serverconfig.DefaultResolveNodeLimit,
		deadline:                serverconfig.DefaultListObjectsDeadline,
		maxResults:              serverconfig.DefaultListObjectsMaxResults,
		maxConcurrentReads:      serverconfig.DefaultMaxConcurrentReadsForListObjects,
>>>>>>> 4954cd6c
	}

	for _, opt := range opts {
		opt(l)
	}

	return l
}

<<<<<<< HEAD
// WithResolveNodeLimit see server.WithResolveNodeLimit.
func WithResolveNodeLimit(limit uint32) ListUsersQueryOption {
	return func(d *listUsersQuery) {
		d.resolveNodeLimit = limit
	}
}

// ListUsers assumes that the typesystem is in the context and that the request is valid.
=======
// ListUsers assumes that the typesystem is in the context.
>>>>>>> 4954cd6c
func (l *listUsersQuery) ListUsers(
	ctx context.Context,
	req *openfgav1.ListUsersRequest,
) (*openfgav1.ListUsersResponse, error) {
	ctx, span := tracer.Start(ctx, "ListUsers")
	defer span.End()

	cancellableCtx, cancelContextIfMaxResultsMet := context.WithCancel(ctx)
	defer cancelContextIfMaxResultsMet()
	if l.deadline != 0 {
		var cancelContextIfDeadlineHit context.CancelFunc
		cancellableCtx, cancelContextIfDeadlineHit = context.WithTimeout(cancellableCtx, l.deadline)
		defer cancelContextIfDeadlineHit()
	}
	l.ds = storagewrappers.NewCombinedTupleReader(
		storagewrappers.NewBoundedConcurrencyTupleReader(l.ds, l.maxConcurrentReads),
		req.GetContextualTuples(),
	)
	typesys, ok := typesystem.TypesystemFromContext(cancellableCtx)
	if !ok {
		return nil, fmt.Errorf("typesystem missing in context")
	}

	userFilter := req.GetUserFilters()[0]
	isReflexiveUserset := userFilter.GetType() == req.GetObject().GetType() && userFilter.GetRelation() == req.GetRelation()

	if !isReflexiveUserset {
		hasPossibleEdges, err := doesHavePossibleEdges(typesys, req)
		if err != nil {
			return nil, err
		}
		if !hasPossibleEdges {
			span.SetAttributes(attribute.Bool("no_possible_edges", true))
			return &openfgav1.ListUsersResponse{
				Users: []*openfgav1.User{},
			}, nil
		}
	}

	foundUsersCh := make(chan *openfgav1.User, 1)
	expandErrCh := make(chan error, 1)

	foundUsersUnique := make(map[tuple.UserString]struct{}, 1000)
	done := make(chan struct{}, 1)
	go func() {
		for foundObject := range foundUsersCh {
			foundUsersUnique[tuple.UserProtoToString(foundObject)] = struct{}{}
			if l.maxResults > 0 {
				if uint32(len(foundUsersUnique)) >= l.maxResults {
					span.SetAttributes(attribute.Bool("max_results_found", true))
					break
				}
			}
		}

		done <- struct{}{}
	}()

	go func() {
		defer close(foundUsersCh)
		internalRequest := fromListUsersRequest(req)
		if err := l.expand(cancellableCtx, internalRequest, foundUsersCh); err != nil {
			expandErrCh <- err
			return
		}
	}()

	select {
	case err := <-expandErrCh:
		telemetry.TraceError(span, err)
		return nil, err
	case <-done:
		cancelContextIfMaxResultsMet()
		break
	}
	foundUsers := make([]*openfgav1.User, 0, len(foundUsersUnique))
	for foundUser := range foundUsersUnique {
		foundUsers = append(foundUsers, tuple.StringToUserProto(foundUser))
	}
	span.SetAttributes(attribute.Int("result_count", len(foundUsers)))
	return &openfgav1.ListUsersResponse{
		Users: foundUsers,
	}, nil
}

func doesHavePossibleEdges(typesys *typesystem.TypeSystem, req *openfgav1.ListUsersRequest) (bool, error) {
	g := graph.New(typesys)

	userFilters := req.GetUserFilters()

	source := typesystem.DirectRelationReference(userFilters[0].GetType(), userFilters[0].GetRelation())
	target := typesystem.DirectRelationReference(req.GetObject().GetType(), req.GetRelation())

	edges, err := g.GetPrunedRelationshipEdges(target, source)
	if err != nil {
		return false, err
	}

	return len(edges) > 0, err
}

func (l *listUsersQuery) expand(
	ctx context.Context,
	req *internalListUsersRequest,
	foundUsersChan chan<- *openfgav1.User,
) error {
	ctx, span := tracer.Start(ctx, "expand")
	defer span.End()
	span.SetAttributes(attribute.Int("depth", int(req.depth)))
	if req.depth >= l.resolveNodeLimit {
		return graph.ErrResolutionDepthExceeded
	}
	req.depth++

	if enteredCycle(req) {
		span.SetAttributes(attribute.Bool("cycle_detected", true))
		return nil
	}

	reqObjectType := req.GetObject().GetType()
	reqObjectID := req.GetObject().GetId()
	reqRelation := req.GetRelation()

	for _, userFilter := range req.GetUserFilters() {
		if reqObjectType == userFilter.GetType() && reqRelation == userFilter.GetRelation() {
			foundUsersChan <- &openfgav1.User{
				User: &openfgav1.User_Userset{
					Userset: &openfgav1.UsersetUser{
						Type:     reqObjectType,
						Id:       reqObjectID,
						Relation: reqRelation,
					},
				},
			}
		}
	}

	typesys, err := l.typesystemResolver(ctx, req.GetStoreId(), req.GetAuthorizationModelId())
	if err != nil {
		return err
	}

	targetObjectType := req.GetObject().GetType()
	targetRelation := req.GetRelation()

	relation, err := typesys.GetRelation(targetObjectType, targetRelation)
	if err != nil {
		return err
	}

	relationRewrite := relation.GetRewrite()
	err = l.expandRewrite(ctx, req, relationRewrite, foundUsersChan)
	if err != nil {
		telemetry.TraceError(span, err)
		return err
	}
	return nil
}

func (l *listUsersQuery) expandRewrite(
	ctx context.Context,
	req *internalListUsersRequest,
	rewrite *openfgav1.Userset,
	foundUsersChan chan<- *openfgav1.User,
) error {
	ctx, span := tracer.Start(ctx, "expandRewrite")
	defer span.End()

	var err error
	switch rewrite := rewrite.GetUserset().(type) {
	case *openfgav1.Userset_This:
		err = l.expandDirect(ctx, req, foundUsersChan)
	case *openfgav1.Userset_ComputedUserset:
		rewrittenReq := req.clone()
		rewrittenReq.Relation = rewrite.ComputedUserset.GetRelation()
		err = l.expand(ctx, rewrittenReq, foundUsersChan)
	case *openfgav1.Userset_TupleToUserset:
		err = l.expandTTU(ctx, req, rewrite, foundUsersChan)
	case *openfgav1.Userset_Intersection:
		err = l.expandIntersection(ctx, req, rewrite, foundUsersChan)
	case *openfgav1.Userset_Difference:
		err = l.expandExclusion(ctx, req, rewrite, foundUsersChan)
	case *openfgav1.Userset_Union:

		pool := pool.New().WithContext(ctx)
		pool.WithCancelOnError()
		pool.WithMaxGoroutines(int(l.resolveNodeBreadthLimit))

		children := rewrite.Union.GetChild()
		for _, childRewrite := range children {
			childRewriteCopy := childRewrite
			pool.Go(func(ctx context.Context) error {
				return l.expandRewrite(ctx, req, childRewriteCopy, foundUsersChan)
			})
		}

		err = pool.Wait()
	default:
		panic("unexpected userset rewrite encountered")
	}

	if err != nil {
		telemetry.TraceError(span, err)
		return err
	}
	return nil
}

func (l *listUsersQuery) expandDirect(
	ctx context.Context,
	req *internalListUsersRequest,
	foundUsersChan chan<- *openfgav1.User,
) error {
	ctx, span := tracer.Start(ctx, "expandDirect")
	defer span.End()
	typesys, err := l.typesystemResolver(ctx, req.GetStoreId(), req.GetAuthorizationModelId())
	if err != nil {
		return err
	}

	iter, err := l.ds.Read(ctx, req.GetStoreId(), &openfgav1.TupleKey{
		Object:   tuple.ObjectKey(req.GetObject()),
		Relation: req.GetRelation(),
	})
	if err != nil {
		telemetry.TraceError(span, err)
		return err
	}
	defer iter.Stop()

	filteredIter := storage.NewFilteredTupleKeyIterator(
		storage.NewTupleKeyIteratorFromTupleIterator(iter),
		validation.FilterInvalidTuples(typesys),
	)
	defer filteredIter.Stop()

	pool := pool.New().WithContext(ctx)
	pool.WithCancelOnError()
	pool.WithMaxGoroutines(int(l.resolveNodeBreadthLimit))

	var errs error

LoopOnIterator:
	for {
		tupleKey, err := filteredIter.Next(ctx)
		if err != nil {
			if !errors.Is(err, storage.ErrIteratorDone) {
				errs = errors.Join(errs, err)
			}

			break LoopOnIterator
		}

		condEvalResult, err := eval.EvaluateTupleCondition(ctx, tupleKey, typesys, req.GetContext())
		if err != nil {
			errs = errors.Join(errs, err)
			break LoopOnIterator
		}

		if len(condEvalResult.MissingParameters) > 0 {
			err := condition.NewEvaluationError(
				tupleKey.GetCondition().GetName(),
				fmt.Errorf("context is missing parameters '%v'", condEvalResult.MissingParameters),
			)
			telemetry.TraceError(span, err)
			errs = errors.Join(errs, err)
		}

		if !condEvalResult.ConditionMet {
			continue
		}

		tupleKeyUser := tupleKey.GetUser()
		userObject, userRelation := tuple.SplitObjectRelation(tupleKeyUser)
		userObjectType, userObjectID := tuple.SplitObject(userObject)

		if userRelation == "" {
			for _, f := range req.GetUserFilters() {
				if f.GetType() == userObjectType {
					user := tuple.StringToUserProto(tuple.BuildObject(userObjectType, userObjectID))
					foundUsersChan <- user
				}
			}
			continue
		}

		pool.Go(func(ctx context.Context) error {
			rewrittenReq := req.clone()
			rewrittenReq.Object = &openfgav1.Object{Type: userObjectType, Id: userObjectID}
			rewrittenReq.Relation = userRelation
			return l.expand(ctx, rewrittenReq, foundUsersChan)
		})
	}

	errs = errors.Join(pool.Wait(), errs)
	if errs != nil {
		telemetry.TraceError(span, errs)
		return errs
	}
	return nil
}

func (l *listUsersQuery) expandIntersection(
	ctx context.Context,
	req *internalListUsersRequest,
	rewrite *openfgav1.Userset_Intersection,
	foundUsersChan chan<- *openfgav1.User,
) error {
	ctx, span := tracer.Start(ctx, "expandIntersection")
	defer span.End()
	pool := pool.New().WithContext(ctx)
	pool.WithCancelOnError()
	pool.WithMaxGoroutines(int(l.resolveNodeBreadthLimit))

	childOperands := rewrite.Intersection.GetChild()
	intersectionFoundUsersChans := make([]chan *openfgav1.User, len(childOperands))
	for i, rewrite := range childOperands {
		i := i
		rewrite := rewrite
		intersectionFoundUsersChans[i] = make(chan *openfgav1.User, 1)
		pool.Go(func(ctx context.Context) error {
			return l.expandRewrite(ctx, req, rewrite, intersectionFoundUsersChans[i])
		})
	}

	errChan := make(chan error, 1)

	go func() {
		err := pool.Wait()
		for i := range intersectionFoundUsersChans {
			close(intersectionFoundUsersChans[i])
		}
		errChan <- err
		close(errChan)
	}()

	var mu sync.Mutex

	var wg sync.WaitGroup
	wg.Add(len(childOperands))

	wildcardCount := atomic.Uint32{}
	wildcardKey := tuple.TypedPublicWildcard(req.GetUserFilters()[0].GetType())
	foundUsersCountMap := make(map[string]uint32, 0)
	for _, foundUsersChan := range intersectionFoundUsersChans {
		go func(foundUsersChan chan *openfgav1.User) {
			defer wg.Done()
			foundUsersMap := make(map[string]uint32, 0)
			for foundUser := range foundUsersChan {
				key := tuple.UserProtoToString(foundUser)
				foundUsersMap[key]++
			}

			_, wildcardExists := foundUsersMap[wildcardKey]
			if wildcardExists {
				wildcardCount.Add(1)
			}
			for userKey := range foundUsersMap {
				mu.Lock()
				// Increment the count for a user but decrement if a wildcard
				// also exists to prevent double counting. This ensures accurate
				// tracking for intersection criteria, avoiding inflated counts
				// when both a user and a wildcard are present.
				foundUsersCountMap[userKey]++
				if wildcardExists {
					foundUsersCountMap[userKey]--
				}
				mu.Unlock()
			}
		}(foundUsersChan)
	}
	wg.Wait()

	for key, count := range foundUsersCountMap {
		// Compare the number of times the specific user was returned for
		// all intersection operands plus the number of wildcards.
		// If this summed value equals the number of operands, the user satisfies
		// the intersection expression and can be sent on `foundUsersChan`
		if (count + wildcardCount.Load()) == uint32(len(childOperands)) {
			foundUsersChan <- tuple.StringToUserProto(key)
		}
	}

	return <-errChan
}

func (l *listUsersQuery) expandExclusion(
	ctx context.Context,
	req *internalListUsersRequest,
	rewrite *openfgav1.Userset_Difference,
	foundUsersChan chan<- *openfgav1.User,
) error {
	ctx, span := tracer.Start(ctx, "expandExclusion")
	defer span.End()
	baseFoundUsersCh := make(chan *openfgav1.User, 1)
	subtractFoundUsersCh := make(chan *openfgav1.User, 1)

	var baseError, substractError error
	go func() {
		err := l.expandRewrite(ctx, req, rewrite.Difference.GetBase(), baseFoundUsersCh)
		if err != nil {
			baseError = err
		}
		close(baseFoundUsersCh)
	}()
	go func() {
		err := l.expandRewrite(ctx, req, rewrite.Difference.GetSubtract(), subtractFoundUsersCh)
		if err != nil {
			substractError = err
		}
		close(subtractFoundUsersCh)
	}()

	baseFoundUsersMap := make(map[string]struct{}, 0)
	for fu := range baseFoundUsersCh {
		key := tuple.UserProtoToString(fu)
		baseFoundUsersMap[key] = struct{}{}
	}
	subtractFoundUsersMap := make(map[string]struct{}, len(baseFoundUsersMap))
	for fu := range subtractFoundUsersCh {
		key := tuple.UserProtoToString(fu)
		subtractFoundUsersMap[key] = struct{}{}
	}

	wildcardKey := tuple.TypedPublicWildcard(req.GetUserFilters()[0].GetType())
	_, subtractWildcardExists := subtractFoundUsersMap[wildcardKey]
	for key := range baseFoundUsersMap {
		if _, isSubtracted := subtractFoundUsersMap[key]; !isSubtracted && !subtractWildcardExists {
			// Iterate over base users because at minimum they need to pass
			// but then they are further compared to the subtracted users map.
			// If users exist in both maps, they are excluded. Only users that exist
			// solely in the base map will be returned.
			foundUsersChan <- tuple.StringToUserProto(key)
		}
	}

	errs := errors.Join(baseError, substractError)
	if errs != nil {
		telemetry.TraceError(span, errs)
		return errs
	}
	return nil
}

func (l *listUsersQuery) expandTTU(
	ctx context.Context,
	req *internalListUsersRequest,
	rewrite *openfgav1.Userset_TupleToUserset,
	foundUsersChan chan<- *openfgav1.User,
) error {
	ctx, span := tracer.Start(ctx, "expandTTU")
	defer span.End()
	tuplesetRelation := rewrite.TupleToUserset.GetTupleset().GetRelation()
	computedRelation := rewrite.TupleToUserset.GetComputedUserset().GetRelation()

	typesys, err := l.typesystemResolver(ctx, req.GetStoreId(), req.GetAuthorizationModelId())
	if err != nil {
		return err
	}

	iter, err := l.ds.Read(ctx, req.GetStoreId(), &openfgav1.TupleKey{
		Object:   tuple.ObjectKey(req.GetObject()),
		Relation: tuplesetRelation,
	})
	if err != nil {
		telemetry.TraceError(span, err)
		return err
	}
	defer iter.Stop()

	filteredIter := storage.NewFilteredTupleKeyIterator(
		storage.NewTupleKeyIteratorFromTupleIterator(iter),
		validation.FilterInvalidTuples(typesys),
	)
	defer filteredIter.Stop()

	pool := pool.New().WithContext(ctx)
	pool.WithCancelOnError()
	pool.WithMaxGoroutines(int(l.resolveNodeBreadthLimit))

	var errs error

LoopOnIterator:
	for {
		tupleKey, err := filteredIter.Next(ctx)
		if err != nil {
			if !errors.Is(err, storage.ErrIteratorDone) {
				errs = errors.Join(errs, err)
			}

			break LoopOnIterator
		}

		condEvalResult, err := eval.EvaluateTupleCondition(ctx, tupleKey, typesys, req.GetContext())
		if err != nil {
			errs = errors.Join(errs, err)
			break LoopOnIterator
		}

		if len(condEvalResult.MissingParameters) > 0 {
			err := condition.NewEvaluationError(
				tupleKey.GetCondition().GetName(),
				fmt.Errorf("context is missing parameters '%v'", condEvalResult.MissingParameters),
			)
			telemetry.TraceError(span, err)
			errs = errors.Join(errs, err)
		}

		if !condEvalResult.ConditionMet {
			continue
		}

		userObject := tupleKey.GetUser()
		userObjectType, userObjectID := tuple.SplitObject(userObject)

		pool.Go(func(ctx context.Context) error {
			rewrittenReq := req.clone()
			rewrittenReq.Object = &openfgav1.Object{Type: userObjectType, Id: userObjectID}
			rewrittenReq.Relation = computedRelation
			return l.expand(ctx, rewrittenReq, foundUsersChan)
		})
	}

	errs = errors.Join(pool.Wait(), errs)
	if errs != nil {
		telemetry.TraceError(span, errs)
		return errs
	}
	return nil
}

func enteredCycle(req *internalListUsersRequest) bool {
	key := fmt.Sprintf("%s#%s", tuple.ObjectKey(req.GetObject()), req.Relation)
	if _, loaded := req.visitedUsersetsMap[key]; loaded {
		return true
	}
	req.visitedUsersetsMap[key] = struct{}{}
	return false
}<|MERGE_RESOLUTION|>--- conflicted
+++ resolved
@@ -39,11 +39,8 @@
 	resolveNodeBreadthLimit uint32
 	resolveNodeLimit        uint32
 	maxResults              uint32
-<<<<<<< HEAD
-=======
 	maxConcurrentReads      uint32
 	deadline                time.Duration
->>>>>>> 4954cd6c
 }
 
 type ListUsersQueryOption func(l *listUsersQuery)
@@ -86,12 +83,6 @@
 func WithListUsersMaxConcurrentReads(limit uint32) ListUsersQueryOption {
 	return func(d *listUsersQuery) {
 		d.maxConcurrentReads = limit
-	}
-}
-
-func WithListUserMaxResults(max uint32) ListUsersQueryOption {
-	return func(rq *listUsersQuery) {
-		rq.maxResults = max
 	}
 }
 
@@ -108,17 +99,11 @@
 
 			return typesys, nil
 		},
-<<<<<<< HEAD
-		resolveNodeBreadthLimit: 20,
-		resolveNodeLimit:        25,
-		maxResults:              1_000,
-=======
 		resolveNodeBreadthLimit: serverconfig.DefaultResolveNodeBreadthLimit,
 		resolveNodeLimit:        serverconfig.DefaultResolveNodeLimit,
 		deadline:                serverconfig.DefaultListObjectsDeadline,
 		maxResults:              serverconfig.DefaultListObjectsMaxResults,
 		maxConcurrentReads:      serverconfig.DefaultMaxConcurrentReadsForListObjects,
->>>>>>> 4954cd6c
 	}
 
 	for _, opt := range opts {
@@ -128,18 +113,7 @@
 	return l
 }
 
-<<<<<<< HEAD
-// WithResolveNodeLimit see server.WithResolveNodeLimit.
-func WithResolveNodeLimit(limit uint32) ListUsersQueryOption {
-	return func(d *listUsersQuery) {
-		d.resolveNodeLimit = limit
-	}
-}
-
-// ListUsers assumes that the typesystem is in the context and that the request is valid.
-=======
 // ListUsers assumes that the typesystem is in the context.
->>>>>>> 4954cd6c
 func (l *listUsersQuery) ListUsers(
 	ctx context.Context,
 	req *openfgav1.ListUsersRequest,
