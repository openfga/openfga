--- conflicted
+++ resolved
@@ -6,12 +6,9 @@
 	"fmt"
 
 	openfgav1 "github.com/openfga/api/proto/openfga/v1"
-<<<<<<< HEAD
 	"github.com/sourcegraph/conc/pool"
 
-=======
 	"github.com/openfga/openfga/internal/graph"
->>>>>>> 55b0f82c
 	"github.com/openfga/openfga/internal/validation"
 	"github.com/openfga/openfga/pkg/storage"
 	"github.com/openfga/openfga/pkg/storage/storagewrappers"
@@ -61,8 +58,6 @@
 	ctx context.Context,
 	req *openfgav1.ListUsersRequest,
 ) (*openfgav1.ListUsersResponse, error) {
-<<<<<<< HEAD
-=======
 	typesys, err := l.typesystemResolver(ctx, req.GetStoreId(), req.GetAuthorizationModelId())
 	if err != nil {
 		return nil, err
@@ -78,7 +73,6 @@
 		}, nil
 	}
 
->>>>>>> 55b0f82c
 	foundUsersCh := make(chan *openfgav1.User, 1)
 	expandErrCh := make(chan error, 1)
 
