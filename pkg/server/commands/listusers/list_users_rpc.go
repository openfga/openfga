package listusers

import (
	"context"
	"errors"
	"fmt"
	"sync"
	"sync/atomic"

	openfgav1 "github.com/openfga/api/proto/openfga/v1"
	"github.com/sourcegraph/conc/pool"
	"go.opentelemetry.io/otel"
	"go.opentelemetry.io/otel/attribute"

	"github.com/openfga/openfga/pkg/telemetry"

	"github.com/openfga/openfga/pkg/logger"

	"github.com/openfga/openfga/pkg/storage/storagewrappers"

	"github.com/openfga/openfga/internal/condition"
	"github.com/openfga/openfga/internal/condition/eval"
	"github.com/openfga/openfga/internal/graph"
	"github.com/openfga/openfga/internal/validation"
	"github.com/openfga/openfga/pkg/storage"
	"github.com/openfga/openfga/pkg/tuple"
	"github.com/openfga/openfga/pkg/typesystem"
)

var tracer = otel.Tracer("openfga/pkg/server/commands/list_users")

type listUsersQuery struct {
	logger                  logger.Logger
	ds                      storage.RelationshipTupleReader
	typesystemResolver      typesystem.TypesystemResolverFunc
	resolveNodeBreadthLimit uint32
	resolveNodeLimit        uint32
}

/*
 - Optimize entrypoint pruning
 - Intersection, exclusion, etc. (see: listobjects)
 - Max results
 - BCTR
 - Contextual tuples
 -
*/

type ListUsersQueryOption func(l *listUsersQuery)

func WithListUsersQueryLogger(l logger.Logger) ListUsersQueryOption {
	return func(rq *listUsersQuery) {
		rq.logger = l
	}
}

// NewListUsersQuery is not meant to be shared.
func NewListUsersQuery(ds storage.RelationshipTupleReader, opts ...ListUsersQueryOption) *listUsersQuery {
	l := &listUsersQuery{
		logger: logger.NewNoopLogger(),
		ds:     ds,
		typesystemResolver: func(ctx context.Context, storeID, modelID string) (*typesystem.TypeSystem, error) {
			typesys, exists := typesystem.TypesystemFromContext(ctx)
			if !exists {
				return nil, fmt.Errorf("typesystem not provided in context")
			}

			return typesys, nil
		},
		resolveNodeBreadthLimit: 20,
		resolveNodeLimit:        25,
	}

	for _, opt := range opts {
		opt(l)
	}

	return l
}

// WithResolveNodeLimit see server.WithResolveNodeLimit
func WithResolveNodeLimit(limit uint32) ListUsersQueryOption {
	return func(d *listUsersQuery) {
		d.resolveNodeLimit = limit
	}
}

// ListUsers assumes that the typesystem is in the context.
func (l *listUsersQuery) ListUsers(
	ctx context.Context,
	req *openfgav1.ListUsersRequest,
) (*openfgav1.ListUsersResponse, error) {
	ctx, span := tracer.Start(ctx, "ListUsers")
	defer span.End()

	l.ds = storagewrappers.NewCombinedTupleReader(l.ds, req.GetContextualTuples().GetTupleKeys())
	typesys, ok := typesystem.TypesystemFromContext(ctx)
	if !ok {
		return nil, fmt.Errorf("typesystem missing in context")
	}

	userFilter := req.GetUserFilters()[0]
	isReflexiveUserset := userFilter.GetType() == req.GetObject().GetType() && userFilter.GetRelation() == req.GetRelation()

	if !isReflexiveUserset {
		hasPossibleEdges, err := doesHavePossibleEdges(typesys, req)
		if err != nil {
			return nil, err
		}
		if !hasPossibleEdges {
			span.SetAttributes(attribute.Bool("no_possible_edges", true))
			return &openfgav1.ListUsersResponse{
				Users: []*openfgav1.User{},
			}, nil
		}
	}

	foundUsersCh := make(chan *openfgav1.User, 1)
	expandErrCh := make(chan error, 1)

	foundUsersUnique := make(map[tuple.UserString]struct{}, 1000)
	done := make(chan struct{}, 1)
	go func() {
		for foundObject := range foundUsersCh {
			foundUsersUnique[tuple.UserProtoToString(foundObject)] = struct{}{}
		}

		done <- struct{}{}
	}()

	go func() {
		defer close(foundUsersCh)
		internalRequest := fromListUsersRequest(req)
		if err := l.expand(ctx, internalRequest, foundUsersCh); err != nil {
			expandErrCh <- err
			return
		}
	}()

	select {
	case err := <-expandErrCh:
		telemetry.TraceError(span, err)
		return nil, err
	case <-done:
		break
	}
	foundUsers := make([]*openfgav1.User, 0, len(foundUsersUnique))
	for foundUser := range foundUsersUnique {
		foundUsers = append(foundUsers, tuple.StringToUserProto(foundUser))
	}
	span.SetAttributes(attribute.Int("result_count", len(foundUsers)))
	return &openfgav1.ListUsersResponse{
		Users: foundUsers,
	}, nil
}

func doesHavePossibleEdges(typesys *typesystem.TypeSystem, req *openfgav1.ListUsersRequest) (bool, error) {
	g := graph.New(typesys)

	userFilters := req.GetUserFilters()

	source := typesystem.DirectRelationReference(userFilters[0].GetType(), userFilters[0].GetRelation())
	target := typesystem.DirectRelationReference(req.GetObject().GetType(), req.GetRelation())

	edges, err := g.GetPrunedRelationshipEdges(target, source)
	if err != nil {
		return false, err
	}

	return len(edges) > 0, err
}

// func (l *listUsersQuery) StreamedListUsers(
// 	ctx context.Context,
// 	req *openfgav1.StreamedListUsersRequest,
// 	srv openfgav1.OpenFGAService_StreamedListUsersServer,
// ) error {
// 	foundObjectsCh := make(chan *openfgav1.Object, 1)
// 	expandErrCh := make(chan error, 1)

// 	done := make(chan struct{}, 1)
// 	go func() {
// 		for foundObject := range foundObjectsCh {
// 			log.Printf("foundObject '%v'\n", foundObject)
// 			if err := srv.Send(&openfgav1.StreamedListUsersResponse{
// 				UserObject: foundObject,
// 			}); err != nil {
// 				// handle error
// 			}
// 		}

// 		done <- struct{}{}
// 		log.Printf("ListUsers expand is done\n")
// 	}()

// 	go func() {
// 		if err := l.expand(ctx, req, foundObjectsCh); err != nil {
// 			expandErrCh <- err
// 			return
// 		}

// 		close(foundObjectsCh)
// 		log.Printf("foundObjectsCh is closed\n")
// 	}()

// 	select {
// 	case err := <-expandErrCh:
// 		return err
// 	case <-done:
// 		break
// 	}

// 	return nil
// }

func (l *listUsersQuery) expand(
	ctx context.Context,
	req *internalListUsersRequest,
	foundUsersChan chan<- *openfgav1.User,
) error {
	ctx, span := tracer.Start(ctx, "expand")
	defer span.End()
	span.SetAttributes(attribute.Int("depth", int(req.depth)))
	if req.depth >= l.resolveNodeLimit {
		return graph.ErrResolutionDepthExceeded
	}
	req.depth++

	if enteredCycle(req) {
		span.SetAttributes(attribute.Bool("cycle_detected", true))
		return nil
	}

	reqObjectType := req.GetObject().GetType()
	reqObjectID := req.GetObject().GetId()
	reqRelation := req.GetRelation()

	for _, userFilter := range req.GetUserFilters() {
		if reqObjectType == userFilter.GetType() && reqRelation == userFilter.GetRelation() {
			foundUsersChan <- &openfgav1.User{
				User: &openfgav1.User_Userset{
					Userset: &openfgav1.UsersetUser{
						Type:     reqObjectType,
						Id:       reqObjectID,
						Relation: reqRelation,
					},
				},
			}
		}
	}

	typesys, err := l.typesystemResolver(ctx, req.GetStoreId(), req.GetAuthorizationModelId())
	if err != nil {
		return err
	}

	targetObjectType := req.GetObject().GetType()
	targetRelation := req.GetRelation()

	relation, err := typesys.GetRelation(targetObjectType, targetRelation)
	if err != nil {
		return err
	}

	relationRewrite := relation.GetRewrite()
	err = l.expandRewrite(ctx, req, relationRewrite, foundUsersChan)
	if err != nil {
		telemetry.TraceError(span, err)
		return err
	}
	return nil
}

func (l *listUsersQuery) expandRewrite(
	ctx context.Context,
	req *internalListUsersRequest,
	rewrite *openfgav1.Userset,
	foundUsersChan chan<- *openfgav1.User,
) error {
	ctx, span := tracer.Start(ctx, "expandRewrite")
	defer span.End()

	var err error
	switch rewrite := rewrite.GetUserset().(type) {
	case *openfgav1.Userset_This:
		err = l.expandDirect(ctx, req, foundUsersChan)
	case *openfgav1.Userset_ComputedUserset:
		rewrittenReq := req.clone()
		rewrittenReq.Relation = rewrite.ComputedUserset.GetRelation()
		err = l.expand(ctx, rewrittenReq, foundUsersChan)
	case *openfgav1.Userset_TupleToUserset:
		err = l.expandTTU(ctx, req, rewrite, foundUsersChan)
	case *openfgav1.Userset_Intersection:
		err = l.expandIntersection(ctx, req, rewrite, foundUsersChan)
	case *openfgav1.Userset_Difference:
		err = l.expandExclusion(ctx, req, rewrite, foundUsersChan)
	case *openfgav1.Userset_Union:

		pool := pool.New().WithContext(ctx)
		pool.WithCancelOnError()
		pool.WithMaxGoroutines(int(l.resolveNodeBreadthLimit))

		children := rewrite.Union.GetChild()
		for _, childRewrite := range children {
			childRewriteCopy := childRewrite
			pool.Go(func(ctx context.Context) error {
				return l.expandRewrite(ctx, req, childRewriteCopy, foundUsersChan)
			})
		}

		err = pool.Wait()
	default:
		panic("unexpected userset rewrite encountered")
	}

	if err != nil {
		telemetry.TraceError(span, err)
		return err
	}
	return nil
}

func (l *listUsersQuery) expandDirect(
	ctx context.Context,
	req *internalListUsersRequest,
	foundUsersChan chan<- *openfgav1.User,
) error {
	ctx, span := tracer.Start(ctx, "expandDirect")
	defer span.End()
	typesys, err := l.typesystemResolver(ctx, req.GetStoreId(), req.GetAuthorizationModelId())
	if err != nil {
		return err
	}

	iter, err := l.ds.Read(ctx, req.GetStoreId(), &openfgav1.TupleKey{
		Object:   tuple.ObjectKey(req.GetObject()),
		Relation: req.GetRelation(),
	})
	if err != nil {
		telemetry.TraceError(span, err)
		return err
	}
	defer iter.Stop()

	filteredIter := storage.NewFilteredTupleKeyIterator(
		storage.NewTupleKeyIteratorFromTupleIterator(iter),
		validation.FilterInvalidTuples(typesys),
	)
	defer filteredIter.Stop()

	pool := pool.New().WithContext(ctx)
	pool.WithCancelOnError()
	pool.WithMaxGoroutines(int(l.resolveNodeBreadthLimit))

	var errs error
	for {
		tupleKey, err := filteredIter.Next(ctx)
		if err != nil {
			if errors.Is(err, storage.ErrIteratorDone) {
				break
			}

			return err
		}

		condEvalResult, err := eval.EvaluateTupleCondition(ctx, tupleKey, typesys, req.GetContext())
		if err != nil {
			telemetry.TraceError(span, err)
			return err
		}

		if len(condEvalResult.MissingParameters) > 0 {
			err := condition.NewEvaluationError(
				tupleKey.GetCondition().GetName(),
				fmt.Errorf("context is missing parameters '%v'", condEvalResult.MissingParameters),
			)
			telemetry.TraceError(span, err)
			errs = errors.Join(errs, err)
		}

		if !condEvalResult.ConditionMet {
			continue
		}

		tupleKeyUser := tupleKey.GetUser()
		userObject, userRelation := tuple.SplitObjectRelation(tupleKeyUser)
		userObjectType, userObjectID := tuple.SplitObject(userObject)

		if userRelation == "" {
			for _, f := range req.GetUserFilters() {
				if f.GetType() == userObjectType {
					user := tuple.StringToUserProto(tuple.BuildObject(userObjectType, userObjectID))
					// we found one, time to return it!
					foundUsersChan <- user
				}
			}
			continue
		}

		pool.Go(func(ctx context.Context) error {
			rewrittenReq := req.clone()
			rewrittenReq.Object = &openfgav1.Object{Type: userObjectType, Id: userObjectID}
			rewrittenReq.Relation = userRelation
			return l.expand(ctx, rewrittenReq, foundUsersChan)
		})
	}

	err = pool.Wait()
	if err != nil {
		telemetry.TraceError(span, err)
		return err
	}

	if errs != nil {
		telemetry.TraceError(span, errs)
		return errs
	}
	return nil
}

func (l *listUsersQuery) expandIntersection(
	ctx context.Context,
	req *internalListUsersRequest,
	rewrite *openfgav1.Userset_Intersection,
	foundUsersChan chan<- *openfgav1.User,
) error {
	ctx, span := tracer.Start(ctx, "expandIntersection")
	defer span.End()
	pool := pool.New().WithContext(ctx)
	pool.WithCancelOnError()
	pool.WithMaxGoroutines(int(l.resolveNodeBreadthLimit))

	childOperands := rewrite.Intersection.GetChild()
	intersectionFoundUsersChans := make([]chan *openfgav1.User, len(childOperands))
	for i, rewrite := range childOperands {
		i := i
		rewrite := rewrite
		intersectionFoundUsersChans[i] = make(chan *openfgav1.User, 1)
		pool.Go(func(ctx context.Context) error {
			return l.expandRewrite(ctx, req, rewrite, intersectionFoundUsersChans[i])
		})
	}

	errChan := make(chan error, 1)

	go func() {
		err := pool.Wait()
		for i := range intersectionFoundUsersChans {
			close(intersectionFoundUsersChans[i])
		}
		errChan <- err
		close(errChan)
	}()

	var mu sync.Mutex

	var wg sync.WaitGroup
	wg.Add(len(childOperands))

	wildcardCount := atomic.Uint32{}
	wildcardKey := tuple.TypedPublicWildcard(req.GetUserFilters()[0].GetType())
	foundUsersCountMap := make(map[string]uint32, 0)
	for _, foundUsersChan := range intersectionFoundUsersChans {
		go func(foundUsersChan chan *openfgav1.User) {
			defer wg.Done()
			foundUsersMap := make(map[string]uint32, 0)
			for foundUser := range foundUsersChan {
				key := tuple.UserProtoToString(foundUser)
				foundUsersMap[key]++
			}

			_, wildcardExists := foundUsersMap[wildcardKey]
			if wildcardExists {
				wildcardCount.Add(1)
			}
			for userKey := range foundUsersMap {
				mu.Lock()
				// Increment the count for a user but decrement if a wildcard
				// also exists to prevent double counting. This ensures accurate
				// tracking for intersection criteria, avoiding inflated counts
				// when both a user and a wildcard are present.
				foundUsersCountMap[userKey]++
				if wildcardExists {
					foundUsersCountMap[userKey]--
				}
				mu.Unlock()
			}
		}(foundUsersChan)
	}
	wg.Wait()

	for key, count := range foundUsersCountMap {
		// Compare the number of times the specific user was returned for
		// all intersection operands plus the number of wildcards.
		// If this summed value equals the number of operands, the user satisfies
		// the intersection expression and can be sent on `foundUsersChan`
		if (count + wildcardCount.Load()) == uint32(len(childOperands)) {
			foundUsersChan <- tuple.StringToUserProto(key)
		}
	}

	return <-errChan
}

func (l *listUsersQuery) expandExclusion(
	ctx context.Context,
	req *internalListUsersRequest,
	rewrite *openfgav1.Userset_Difference,
	foundUsersChan chan<- *openfgav1.User,
) error {
	ctx, span := tracer.Start(ctx, "expandExclusion")
	defer span.End()
	baseFoundUsersCh := make(chan *openfgav1.User, 1)
	subtractFoundUsersCh := make(chan *openfgav1.User, 1)

	var baseError, substractError error
	go func() {
		err := l.expandRewrite(ctx, req, rewrite.Difference.GetBase(), baseFoundUsersCh)
		if err != nil {
<<<<<<< HEAD
			errs = errors.Join(errs, err)
=======
			baseError = err
>>>>>>> d5ada2e6
		}
		close(baseFoundUsersCh)
	}()
	go func() {
		err := l.expandRewrite(ctx, req, rewrite.Difference.GetSubtract(), subtractFoundUsersCh)
		if err != nil {
<<<<<<< HEAD
			errs = errors.Join(errs, err)
=======
			substractError = err
>>>>>>> d5ada2e6
		}
		close(subtractFoundUsersCh)
	}()

	baseFoundUsersMap := make(map[string]struct{}, 0)
	for fu := range baseFoundUsersCh {
		key := tuple.UserProtoToString(fu)
		baseFoundUsersMap[key] = struct{}{}
	}
	subtractFoundUsersMap := make(map[string]struct{}, len(baseFoundUsersMap))
	for fu := range subtractFoundUsersCh {
		key := tuple.UserProtoToString(fu)
		subtractFoundUsersMap[key] = struct{}{}
	}

	wildcardKey := tuple.TypedPublicWildcard(req.GetUserFilters()[0].GetType())
	_, subtractWildcardExists := subtractFoundUsersMap[wildcardKey]
	for key := range baseFoundUsersMap {
		if _, isSubtracted := subtractFoundUsersMap[key]; !isSubtracted && !subtractWildcardExists {
			// Iterate over base users because at minimum they need to pass
			// but then they are further compared to the subtracted users map.
			// If users exist in both maps, they are excluded. Only users that exist
			// solely in the base map will be returned.
			foundUsersChan <- tuple.StringToUserProto(key)
		}
	}

	errs := errors.Join(baseError, substractError)
	if errs != nil {
		telemetry.TraceError(span, errs)
		return errs
	}
	return nil
}

func (l *listUsersQuery) expandTTU(
	ctx context.Context,
	req *internalListUsersRequest,
	rewrite *openfgav1.Userset_TupleToUserset,
	foundUsersChan chan<- *openfgav1.User,
) error {
	ctx, span := tracer.Start(ctx, "expandTTU")
	defer span.End()
	tuplesetRelation := rewrite.TupleToUserset.GetTupleset().GetRelation()
	computedRelation := rewrite.TupleToUserset.GetComputedUserset().GetRelation()

	typesys, err := l.typesystemResolver(ctx, req.GetStoreId(), req.GetAuthorizationModelId())
	if err != nil {
		return err
	}

	iter, err := l.ds.Read(ctx, req.GetStoreId(), &openfgav1.TupleKey{
		Object:   tuple.ObjectKey(req.GetObject()),
		Relation: tuplesetRelation,
	})
	if err != nil {
		telemetry.TraceError(span, err)
		return err
	}
	defer iter.Stop()

	filteredIter := storage.NewFilteredTupleKeyIterator(
		storage.NewTupleKeyIteratorFromTupleIterator(iter),
		validation.FilterInvalidTuples(typesys),
	)
	defer filteredIter.Stop()

	pool := pool.New().WithContext(ctx)
	pool.WithCancelOnError()
	pool.WithMaxGoroutines(int(l.resolveNodeBreadthLimit))

	var errs error
	for {
		tupleKey, err := filteredIter.Next(ctx)
		if err != nil {
			if errors.Is(err, storage.ErrIteratorDone) {
				break
			}

			return err
		}

		condEvalResult, err := eval.EvaluateTupleCondition(ctx, tupleKey, typesys, req.GetContext())
		if err != nil {
			telemetry.TraceError(span, err)
			return err
		}

		if len(condEvalResult.MissingParameters) > 0 {
			err := condition.NewEvaluationError(
				tupleKey.GetCondition().GetName(),
				fmt.Errorf("context is missing parameters '%v'", condEvalResult.MissingParameters),
			)
			telemetry.TraceError(span, err)
			errs = errors.Join(errs, err)
		}

		if !condEvalResult.ConditionMet {
			continue
		}

		userObject := tupleKey.GetUser()
		userObjectType, userObjectID := tuple.SplitObject(userObject)

		pool.Go(func(ctx context.Context) error {
			rewrittenReq := req.clone()
			rewrittenReq.Object = &openfgav1.Object{Type: userObjectType, Id: userObjectID}
			rewrittenReq.Relation = computedRelation
			return l.expand(ctx, rewrittenReq, foundUsersChan)
		})
	}

	err = pool.Wait()
	if err != nil {
		telemetry.TraceError(span, err)
		return err
	}

	if errs != nil {
		telemetry.TraceError(span, errs)
		return errs
	}
	return nil
}

func enteredCycle(req *internalListUsersRequest) bool {
	key := fmt.Sprintf("%s#%s", tuple.ObjectKey(req.GetObject()), req.Relation)
	if _, loaded := req.visitedUsersetsMap[key]; loaded {
		return true
	}
	req.visitedUsersetsMap[key] = struct{}{}
	return false
}<|MERGE_RESOLUTION|>--- conflicted
+++ resolved
@@ -517,22 +517,14 @@
 	go func() {
 		err := l.expandRewrite(ctx, req, rewrite.Difference.GetBase(), baseFoundUsersCh)
 		if err != nil {
-<<<<<<< HEAD
-			errs = errors.Join(errs, err)
-=======
 			baseError = err
->>>>>>> d5ada2e6
 		}
 		close(baseFoundUsersCh)
 	}()
 	go func() {
 		err := l.expandRewrite(ctx, req, rewrite.Difference.GetSubtract(), subtractFoundUsersCh)
 		if err != nil {
-<<<<<<< HEAD
-			errs = errors.Join(errs, err)
-=======
 			substractError = err
->>>>>>> d5ada2e6
 		}
 		close(subtractFoundUsersCh)
 	}()
