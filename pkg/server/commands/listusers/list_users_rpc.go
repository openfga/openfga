--- conflicted
+++ resolved
@@ -353,11 +353,8 @@
 	pool.WithMaxGoroutines(int(l.resolveNodeBreadthLimit))
 
 	var errs error
-<<<<<<< HEAD
-=======
 
 LoopOnIterator:
->>>>>>> 64affd7a
 	for {
 		tupleKey, err := filteredIter.Next(ctx)
 		if err != nil {
@@ -370,8 +367,8 @@
 
 		condEvalResult, err := eval.EvaluateTupleCondition(ctx, tupleKey, typesys, req.GetContext())
 		if err != nil {
-			telemetry.TraceError(span, err)
-			return err
+			errs = errors.Join(errs, err)
+			break LoopOnIterator
 		}
 
 		if len(condEvalResult.MissingParameters) > 0 {
@@ -410,12 +407,7 @@
 		})
 	}
 
-	err = errors.Join(pool.Wait(), errs)
-	if err != nil {
-		telemetry.TraceError(span, err)
-		return err
-	}
-
+	errs = errors.Join(pool.Wait(), errs)
 	if errs != nil {
 		telemetry.TraceError(span, errs)
 		return errs
@@ -602,11 +594,8 @@
 	pool.WithMaxGoroutines(int(l.resolveNodeBreadthLimit))
 
 	var errs error
-<<<<<<< HEAD
-=======
 
 LoopOnIterator:
->>>>>>> 64affd7a
 	for {
 		tupleKey, err := filteredIter.Next(ctx)
 		if err != nil {
@@ -619,8 +608,8 @@
 
 		condEvalResult, err := eval.EvaluateTupleCondition(ctx, tupleKey, typesys, req.GetContext())
 		if err != nil {
-			telemetry.TraceError(span, err)
-			return err
+			errs = errors.Join(errs, err)
+			break LoopOnIterator
 		}
 
 		if len(condEvalResult.MissingParameters) > 0 {
@@ -647,12 +636,7 @@
 		})
 	}
 
-	err = errors.Join(pool.Wait(), errs)
-	if err != nil {
-		telemetry.TraceError(span, err)
-		return err
-	}
-
+	errs = errors.Join(pool.Wait(), errs)
 	if errs != nil {
 		telemetry.TraceError(span, errs)
 		return errs
