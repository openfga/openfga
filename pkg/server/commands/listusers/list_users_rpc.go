--- conflicted
+++ resolved
@@ -395,19 +395,12 @@
 		})
 	}
 
-<<<<<<< HEAD
 	errs = multierror.Append(errs, pool.Wait())
 	if errs.ErrorOrNil() != nil {
+		telemetry.TraceError(span, err)
 		return errs
 	}
 
-=======
-	err = pool.Wait()
-	if err != nil {
-		telemetry.TraceError(span, err)
-		return err
-	}
->>>>>>> 6ebe09da
 	return nil
 }
 
@@ -588,7 +581,7 @@
 	pool.WithCancelOnError()
 	pool.WithMaxGoroutines(int(l.resolveNodeBreadthLimit))
 
-	var errs *multierror.Error
+	var conditionsErrs *multierror.Error
 	for {
 		tupleKey, err := filteredIter.Next(ctx)
 		if err != nil {
@@ -601,7 +594,7 @@
 
 		condEvalResult, err := eval.EvaluateTupleCondition(ctx, tupleKey, typesys, req.GetContext())
 		if err != nil {
-			errs = multierror.Append(errs, err)
+			conditionsErrs = multierror.Append(conditionsErrs, err)
 			continue
 		}
 		if !condEvalResult.ConditionMet {
@@ -619,19 +612,16 @@
 		})
 	}
 
-<<<<<<< HEAD
-	errs = multierror.Append(errs, pool.Wait())
-	if errs.ErrorOrNil() != nil {
-		return errs
-	}
-
-=======
 	err = pool.Wait()
 	if err != nil {
-		telemetry.TraceError(span, err)
-		return err
-	}
->>>>>>> 6ebe09da
+		return err
+	}
+
+	if conditionsErrs.ErrorOrNil() != nil {
+		telemetry.TraceError(span, conditionsErrs)
+		return conditionsErrs
+	}
+
 	return nil
 }
 
