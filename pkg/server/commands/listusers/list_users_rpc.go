--- conflicted
+++ resolved
@@ -472,22 +472,9 @@
 		condMet, err := tupleConditionMet(ctx, req.GetContext(), typesys, tupleKey)
 		if err != nil {
 			errs = errors.Join(errs, err)
-<<<<<<< HEAD
-			break LoopOnIterator
-		}
-
-		if len(condEvalResult.MissingParameters) > 0 {
-			err := condition.NewEvaluationError(
-				tupleKey.GetCondition().GetName(),
-				fmt.Errorf("tuple '%s' is missing context parameters '%v'",
-					tuple.TupleKeyToString(tupleKey),
-					condEvalResult.MissingParameters),
-			)
-=======
 			if !errors.Is(err, condition.ErrEvaluationFailed) {
 				break LoopOnIterator
 			}
->>>>>>> 23e48b76
 			telemetry.TraceError(span, err)
 		}
 
@@ -906,22 +893,9 @@
 		condMet, err := tupleConditionMet(ctx, req.GetContext(), typesys, tupleKey)
 		if err != nil {
 			errs = errors.Join(errs, err)
-<<<<<<< HEAD
-			break LoopOnIterator
-		}
-
-		if len(condEvalResult.MissingParameters) > 0 {
-			err := condition.NewEvaluationError(
-				tupleKey.GetCondition().GetName(),
-				fmt.Errorf("tuple '%s' is missing context parameters '%v'",
-					tuple.TupleKeyToString(tupleKey),
-					condEvalResult.MissingParameters),
-			)
-=======
 			if !errors.Is(err, condition.ErrEvaluationFailed) {
 				break LoopOnIterator
 			}
->>>>>>> 23e48b76
 			telemetry.TraceError(span, err)
 		}
 
