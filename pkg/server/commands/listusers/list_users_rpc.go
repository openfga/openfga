package listusers

import (
	"context"
	"errors"
	"fmt"
	"sync"
	"sync/atomic"
	"time"

	openfgav1 "github.com/openfga/api/proto/openfga/v1"
	"github.com/sourcegraph/conc/pool"
	"go.opentelemetry.io/otel"
	"go.opentelemetry.io/otel/attribute"

	serverconfig "github.com/openfga/openfga/internal/server/config"

	"github.com/openfga/openfga/pkg/telemetry"

	"github.com/openfga/openfga/pkg/logger"

	"github.com/openfga/openfga/pkg/storage/storagewrappers"

	"github.com/openfga/openfga/internal/condition"
	"github.com/openfga/openfga/internal/condition/eval"
	"github.com/openfga/openfga/internal/graph"
	"github.com/openfga/openfga/internal/validation"
	"github.com/openfga/openfga/pkg/storage"
	"github.com/openfga/openfga/pkg/tuple"
	"github.com/openfga/openfga/pkg/typesystem"
)

var tracer = otel.Tracer("openfga/pkg/server/commands/list_users")

type listUsersQuery struct {
	logger                  logger.Logger
	ds                      storage.RelationshipTupleReader
	typesystemResolver      typesystem.TypesystemResolverFunc
	resolveNodeBreadthLimit uint32
	resolveNodeLimit        uint32
	maxResults              uint32
	maxConcurrentReads      uint32
	deadline                time.Duration
}
type expandResponse struct {
	hasCycle bool
	err      error
}

type ListUsersQueryOption func(l *listUsersQuery)

func WithListUsersQueryLogger(l logger.Logger) ListUsersQueryOption {
	return func(d *listUsersQuery) {
		d.logger = l
	}
}

// WithListUsersMaxResults see server.WithListUsersMaxResults.
func WithListUsersMaxResults(max uint32) ListUsersQueryOption {
	return func(d *listUsersQuery) {
		d.maxResults = max
	}
}

// WithListUsersDeadline see server.WithListUsersDeadline.
func WithListUsersDeadline(t time.Duration) ListUsersQueryOption {
	return func(d *listUsersQuery) {
		d.deadline = t
	}
}

// WithResolveNodeLimit see server.WithResolveNodeLimit.
func WithResolveNodeLimit(limit uint32) ListUsersQueryOption {
	return func(d *listUsersQuery) {
		d.resolveNodeLimit = limit
	}
}

// WithResolveNodeBreadthLimit see server.WithResolveNodeBreadthLimit.
func WithResolveNodeBreadthLimit(limit uint32) ListUsersQueryOption {
	return func(d *listUsersQuery) {
		d.resolveNodeBreadthLimit = limit
	}
}

// WithListUsersMaxConcurrentReads see server.WithMaxConcurrentReadsForListUsers.
func WithListUsersMaxConcurrentReads(limit uint32) ListUsersQueryOption {
	return func(d *listUsersQuery) {
		d.maxConcurrentReads = limit
	}
}

// NewListUsersQuery is not meant to be shared.
func NewListUsersQuery(ds storage.RelationshipTupleReader, opts ...ListUsersQueryOption) *listUsersQuery {
	l := &listUsersQuery{
		logger: logger.NewNoopLogger(),
		ds:     ds,
		typesystemResolver: func(ctx context.Context, storeID, modelID string) (*typesystem.TypeSystem, error) {
			typesys, exists := typesystem.TypesystemFromContext(ctx)
			if !exists {
				return nil, fmt.Errorf("typesystem not provided in context")
			}

			return typesys, nil
		},
		resolveNodeBreadthLimit: serverconfig.DefaultResolveNodeBreadthLimit,
		resolveNodeLimit:        serverconfig.DefaultResolveNodeLimit,
		deadline:                serverconfig.DefaultListUsersDeadline,
		maxResults:              serverconfig.DefaultListUsersMaxResults,
		maxConcurrentReads:      serverconfig.DefaultMaxConcurrentReadsForListUsers,
	}

	for _, opt := range opts {
		opt(l)
	}

	return l
}

// ListUsers assumes that the typesystem is in the context.
func (l *listUsersQuery) ListUsers(
	ctx context.Context,
	req *openfgav1.ListUsersRequest,
) (*listUsersResponse, error) {
	ctx, span := tracer.Start(ctx, "ListUsers")
	defer span.End()

	cancellableCtx, cancelCtx := context.WithCancel(ctx)
	defer cancelCtx()
	if l.deadline != 0 {
		cancellableCtx, cancelCtx = context.WithTimeout(cancellableCtx, l.deadline)
		defer cancelCtx()
	}
	l.ds = storagewrappers.NewCombinedTupleReader(
		storagewrappers.NewBoundedConcurrencyTupleReader(l.ds, l.maxConcurrentReads),
		req.GetContextualTuples(),
	)
	typesys, ok := typesystem.TypesystemFromContext(cancellableCtx)
	if !ok {
		return nil, fmt.Errorf("typesystem missing in context")
	}

	userFilter := req.GetUserFilters()[0]
	isReflexiveUserset := userFilter.GetType() == req.GetObject().GetType() && userFilter.GetRelation() == req.GetRelation()

	if !isReflexiveUserset {
		hasPossibleEdges, err := doesHavePossibleEdges(typesys, req)
		if err != nil {
			return nil, err
		}
		if !hasPossibleEdges {
			span.SetAttributes(attribute.Bool("no_possible_edges", true))
			return &listUsersResponse{
				Users: []*openfgav1.User{},
				Metadata: listUsersResponseMetadata{
					DatastoreQueryCount: 0,
				},
			}, nil
		}
	}

	datastoreQueryCount := atomic.Uint32{}

	foundUsersCh := l.buildResultsChannel()
	expandErrCh := make(chan error, 1)

	foundUsersUnique := make(map[tuple.UserString]struct{}, 1000)
	maxResultsMet := make(chan struct{}, 1)
	go func() {
		for foundObject := range foundUsersCh {
			foundUsersUnique[tuple.UserProtoToString(foundObject)] = struct{}{}
			if l.maxResults > 0 {
				if uint32(len(foundUsersUnique)) >= l.maxResults {
					span.SetAttributes(attribute.Bool("max_results_found", true))
					break
				}
			}
		}

		maxResultsMet <- struct{}{}
	}()

	go func() {
		internalRequest := fromListUsersRequest(req, &datastoreQueryCount)
<<<<<<< HEAD
		err := l.expand(cancellableCtx, internalRequest, foundUsersCh)
		close(foundUsersCh)

		if err != nil {
			expandErrCh <- err
=======
		if resp := l.expand(cancellableCtx, internalRequest, foundUsersCh); resp.err != nil {
			expandErrCh <- resp.err
			return
>>>>>>> c4953b81
		}
	}()

	select {
	case err := <-expandErrCh:
		telemetry.TraceError(span, err)
		return nil, err
	case <-maxResultsMet:
		break
	case <-cancellableCtx.Done():
		// to avoid a race on the 'foundUsersUnique' map below, wait for the range over the channel to close
		<-maxResultsMet
		break
	}

	cancelCtx()

	foundUsers := make([]*openfgav1.User, 0, len(foundUsersUnique))
	for foundUser := range foundUsersUnique {
		foundUsers = append(foundUsers, tuple.StringToUserProto(foundUser))
	}
	span.SetAttributes(attribute.Int("result_count", len(foundUsers)))

	return &listUsersResponse{
		Users: foundUsers,
		Metadata: listUsersResponseMetadata{
			DatastoreQueryCount: datastoreQueryCount.Load(),
		},
	}, nil
}

func doesHavePossibleEdges(typesys *typesystem.TypeSystem, req *openfgav1.ListUsersRequest) (bool, error) {
	g := graph.New(typesys)

	userFilters := req.GetUserFilters()

	source := typesystem.DirectRelationReference(userFilters[0].GetType(), userFilters[0].GetRelation())
	target := typesystem.DirectRelationReference(req.GetObject().GetType(), req.GetRelation())

	edges, err := g.GetPrunedRelationshipEdges(target, source)
	if err != nil {
		return false, err
	}

	return len(edges) > 0, err
}

func (l *listUsersQuery) expand(
	ctx context.Context,
	req *internalListUsersRequest,
	foundUsersChan chan<- *openfgav1.User,
) expandResponse {
	ctx, span := tracer.Start(ctx, "expand")
	defer span.End()
	span.SetAttributes(attribute.Int("depth", int(req.depth)))
	if req.depth >= l.resolveNodeLimit {
		return expandResponse{
			err: graph.ErrResolutionDepthExceeded,
		}
	}
	req.depth++

	if enteredCycle(req) {
		span.SetAttributes(attribute.Bool("cycle_detected", true))
		return expandResponse{
			hasCycle: true,
		}
	}

	reqObjectType := req.GetObject().GetType()
	reqObjectID := req.GetObject().GetId()
	reqRelation := req.GetRelation()

	for _, userFilter := range req.GetUserFilters() {
		if reqObjectType == userFilter.GetType() && reqRelation == userFilter.GetRelation() {
			user := &openfgav1.User{
				User: &openfgav1.User_Userset{
					Userset: &openfgav1.UsersetUser{
						Type:     reqObjectType,
						Id:       reqObjectID,
						Relation: reqRelation,
					},
				},
			}
			trySendResult(ctx, user, foundUsersChan)
		}
	}

	typesys, err := l.typesystemResolver(ctx, req.GetStoreId(), req.GetAuthorizationModelId())
	if err != nil {
		return expandResponse{
			err: err,
		}
	}

	targetObjectType := req.GetObject().GetType()
	targetRelation := req.GetRelation()

	relation, err := typesys.GetRelation(targetObjectType, targetRelation)
	if err != nil {
		return expandResponse{
			err: err,
		}
	}

	relationRewrite := relation.GetRewrite()
	resp := l.expandRewrite(ctx, req, relationRewrite, foundUsersChan)
	if resp.err != nil {
		telemetry.TraceError(span, resp.err)
	}
	return resp
}

func (l *listUsersQuery) expandRewrite(
	ctx context.Context,
	req *internalListUsersRequest,
	rewrite *openfgav1.Userset,
	foundUsersChan chan<- *openfgav1.User,
) expandResponse {
	ctx, span := tracer.Start(ctx, "expandRewrite")
	defer span.End()

	var resp expandResponse
	switch rewrite := rewrite.GetUserset().(type) {
	case *openfgav1.Userset_This:
		resp = l.expandDirect(ctx, req, foundUsersChan)
	case *openfgav1.Userset_ComputedUserset:
		rewrittenReq := req.clone()
		rewrittenReq.Relation = rewrite.ComputedUserset.GetRelation()
		resp = l.expand(ctx, rewrittenReq, foundUsersChan)
	case *openfgav1.Userset_TupleToUserset:
		resp = l.expandTTU(ctx, req, rewrite, foundUsersChan)
	case *openfgav1.Userset_Intersection:
		resp = l.expandIntersection(ctx, req, rewrite, foundUsersChan)
	case *openfgav1.Userset_Difference:
		resp = l.expandExclusion(ctx, req, rewrite, foundUsersChan)
	case *openfgav1.Userset_Union:
		pool := pool.New().WithContext(ctx)
		pool.WithCancelOnError()
		pool.WithMaxGoroutines(int(l.resolveNodeBreadthLimit))

		children := rewrite.Union.GetChild()
		for _, childRewrite := range children {
			childRewriteCopy := childRewrite
			pool.Go(func(ctx context.Context) error {
				resp := l.expandRewrite(ctx, req, childRewriteCopy, foundUsersChan)
				return resp.err
			})
		}

		resp.err = pool.Wait()
	default:
		panic("unexpected userset rewrite encountered")
	}

	if resp.err != nil {
		telemetry.TraceError(span, resp.err)
	}
	return resp
}

func (l *listUsersQuery) expandDirect(
	ctx context.Context,
	req *internalListUsersRequest,
	foundUsersChan chan<- *openfgav1.User,
) expandResponse {
	ctx, span := tracer.Start(ctx, "expandDirect")
	defer span.End()
	typesys, err := l.typesystemResolver(ctx, req.GetStoreId(), req.GetAuthorizationModelId())
	if err != nil {
		return expandResponse{
			err: err,
		}
	}

	iter, err := l.ds.Read(ctx, req.GetStoreId(), &openfgav1.TupleKey{
		Object:   tuple.ObjectKey(req.GetObject()),
		Relation: req.GetRelation(),
	})
	if err != nil {
		telemetry.TraceError(span, err)
		return expandResponse{
			err: err,
		}
	}
	defer iter.Stop()
	req.datastoreQueryCount.Add(1)

	filteredIter := storage.NewFilteredTupleKeyIterator(
		storage.NewTupleKeyIteratorFromTupleIterator(iter),
		validation.FilterInvalidTuples(typesys),
	)
	defer filteredIter.Stop()

	pool := pool.New().WithContext(ctx)
	pool.WithCancelOnError()
	pool.WithMaxGoroutines(int(l.resolveNodeBreadthLimit))

	var errs error
	var hasCycle atomic.Bool
LoopOnIterator:
	for {
		tupleKey, err := filteredIter.Next(ctx)
		if err != nil {
			if !errors.Is(err, storage.ErrIteratorDone) {
				errs = errors.Join(errs, err)
			}

			break LoopOnIterator
		}

		condEvalResult, err := eval.EvaluateTupleCondition(ctx, tupleKey, typesys, req.GetContext())
		if err != nil {
			errs = errors.Join(errs, err)
			break LoopOnIterator
		}

		if len(condEvalResult.MissingParameters) > 0 {
			err := condition.NewEvaluationError(
				tupleKey.GetCondition().GetName(),
				fmt.Errorf("context is missing parameters '%v'", condEvalResult.MissingParameters),
			)
			if err != nil {
				telemetry.TraceError(span, err)
				errs = errors.Join(errs, err)
			}
		}

		if !condEvalResult.ConditionMet {
			continue
		}

		tupleKeyUser := tupleKey.GetUser()
		userObject, userRelation := tuple.SplitObjectRelation(tupleKeyUser)
		userObjectType, userObjectID := tuple.SplitObject(userObject)

		if userRelation == "" {
			for _, f := range req.GetUserFilters() {
				if f.GetType() == userObjectType {
					user := tuple.StringToUserProto(tuple.BuildObject(userObjectType, userObjectID))
					trySendResult(ctx, user, foundUsersChan)
				}
			}
			continue
		}

		pool.Go(func(ctx context.Context) error {
			rewrittenReq := req.clone()
			rewrittenReq.Object = &openfgav1.Object{Type: userObjectType, Id: userObjectID}
			rewrittenReq.Relation = userRelation
			resp := l.expand(ctx, rewrittenReq, foundUsersChan)
			if resp.hasCycle {
				hasCycle.Store(true)
			}
			return resp.err
		})
	}

	errs = errors.Join(errs, pool.Wait())
	if errs != nil {
		telemetry.TraceError(span, errs)
	}
	return expandResponse{
		err:      errs,
		hasCycle: hasCycle.Load(),
	}
}

func (l *listUsersQuery) expandIntersection(
	ctx context.Context,
	req *internalListUsersRequest,
	rewrite *openfgav1.Userset_Intersection,
	foundUsersChan chan<- *openfgav1.User,
) expandResponse {
	ctx, span := tracer.Start(ctx, "expandIntersection")
	defer span.End()
	pool := pool.New().WithContext(ctx)
	pool.WithCancelOnError()
	pool.WithMaxGoroutines(int(l.resolveNodeBreadthLimit))

	childOperands := rewrite.Intersection.GetChild()
	intersectionFoundUsersChans := make([]chan *openfgav1.User, len(childOperands))
	for i, rewrite := range childOperands {
		i := i
		rewrite := rewrite
		intersectionFoundUsersChans[i] = make(chan *openfgav1.User, 1)
		pool.Go(func(ctx context.Context) error {
			resp := l.expandRewrite(ctx, req, rewrite, intersectionFoundUsersChans[i])
			return resp.err
		})
	}

	errChan := make(chan error, 1)

	go func() {
		err := pool.Wait()
		for i := range intersectionFoundUsersChans {
			close(intersectionFoundUsersChans[i])
		}
		errChan <- err
		close(errChan)
	}()

	var mu sync.Mutex

	var wg sync.WaitGroup
	wg.Add(len(childOperands))

	wildcardCount := atomic.Uint32{}
	wildcardKey := tuple.TypedPublicWildcard(req.GetUserFilters()[0].GetType())
	foundUsersCountMap := make(map[string]uint32, 0)
	for _, foundUsersChan := range intersectionFoundUsersChans {
		go func(foundUsersChan chan *openfgav1.User) {
			defer wg.Done()
			foundUsersMap := make(map[string]uint32, 0)
			for foundUser := range foundUsersChan {
				key := tuple.UserProtoToString(foundUser)
				foundUsersMap[key]++
			}

			_, wildcardExists := foundUsersMap[wildcardKey]
			if wildcardExists {
				wildcardCount.Add(1)
			}
			for userKey := range foundUsersMap {
				mu.Lock()
				// Increment the count for a user but decrement if a wildcard
				// also exists to prevent double counting. This ensures accurate
				// tracking for intersection criteria, avoiding inflated counts
				// when both a user and a wildcard are present.
				foundUsersCountMap[userKey]++
				if wildcardExists {
					foundUsersCountMap[userKey]--
				}
				mu.Unlock()
			}
		}(foundUsersChan)
	}
	wg.Wait()

	for key, count := range foundUsersCountMap {
		// Compare the number of times the specific user was returned for
		// all intersection operands plus the number of wildcards.
		// If this summed value equals the number of operands, the user satisfies
		// the intersection expression and can be sent on `foundUsersChan`
		if (count + wildcardCount.Load()) == uint32(len(childOperands)) {
			trySendResult(ctx, tuple.StringToUserProto(key), foundUsersChan)
		}
	}

	return expandResponse{
		err: <-errChan,
	}
}

func (l *listUsersQuery) expandExclusion(
	ctx context.Context,
	req *internalListUsersRequest,
	rewrite *openfgav1.Userset_Difference,
	foundUsersChan chan<- *openfgav1.User,
) expandResponse {
	ctx, span := tracer.Start(ctx, "expandExclusion")
	defer span.End()
	baseFoundUsersCh := make(chan *openfgav1.User, 1)
	subtractFoundUsersCh := make(chan *openfgav1.User, 1)

	var baseError error
	go func() {
		resp := l.expandRewrite(ctx, req, rewrite.Difference.GetBase(), baseFoundUsersCh)
		baseError = resp.err
		close(baseFoundUsersCh)
	}()

	var substractError error
	var subtractHasCycle bool
	go func() {
		resp := l.expandRewrite(ctx, req, rewrite.Difference.GetSubtract(), subtractFoundUsersCh)
		substractError = resp.err
		subtractHasCycle = resp.hasCycle
		close(subtractFoundUsersCh)
	}()

	baseFoundUsersMap := make(map[string]struct{}, 0)
	for fu := range baseFoundUsersCh {
		key := tuple.UserProtoToString(fu)
		baseFoundUsersMap[key] = struct{}{}
	}
	subtractFoundUsersMap := make(map[string]struct{}, len(baseFoundUsersMap))
	for fu := range subtractFoundUsersCh {
		key := tuple.UserProtoToString(fu)
		subtractFoundUsersMap[key] = struct{}{}
	}

	if subtractHasCycle {
		// Because exclusion contains the only bespoke treatment of
		// cycle, everywhere else we consider it a falsey outcome.
		// Once we make a determination within the exclusion handler, we're
		// able to properly handle the case and do not need to propagate
		// the existence of a cycle to an upstream handler.
		return expandResponse{
			err: nil,
		}
	}

	wildcardKey := tuple.TypedPublicWildcard(req.GetUserFilters()[0].GetType())
	_, subtractWildcardExists := subtractFoundUsersMap[wildcardKey]
	for key := range baseFoundUsersMap {
		if _, isSubtracted := subtractFoundUsersMap[key]; !isSubtracted && !subtractWildcardExists {
			// Iterate over base users because at minimum they need to pass
			// but then they are further compared to the subtracted users map.
			// If users exist in both maps, they are excluded. Only users that exist
			// solely in the base map will be returned.
			trySendResult(ctx, tuple.StringToUserProto(key), foundUsersChan)
		}
	}

	errs := errors.Join(baseError, substractError)
	if errs != nil {
		telemetry.TraceError(span, errs)
	}
	return expandResponse{
		err: errs,
	}
}

func (l *listUsersQuery) expandTTU(
	ctx context.Context,
	req *internalListUsersRequest,
	rewrite *openfgav1.Userset_TupleToUserset,
	foundUsersChan chan<- *openfgav1.User,
) expandResponse {
	ctx, span := tracer.Start(ctx, "expandTTU")
	defer span.End()
	tuplesetRelation := rewrite.TupleToUserset.GetTupleset().GetRelation()
	computedRelation := rewrite.TupleToUserset.GetComputedUserset().GetRelation()

	typesys, err := l.typesystemResolver(ctx, req.GetStoreId(), req.GetAuthorizationModelId())
	if err != nil {
		return expandResponse{
			err: err,
		}
	}

	iter, err := l.ds.Read(ctx, req.GetStoreId(), &openfgav1.TupleKey{
		Object:   tuple.ObjectKey(req.GetObject()),
		Relation: tuplesetRelation,
	})
	if err != nil {
		telemetry.TraceError(span, err)
		return expandResponse{
			err: err,
		}
	}
	defer iter.Stop()
	req.datastoreQueryCount.Add(1)

	filteredIter := storage.NewFilteredTupleKeyIterator(
		storage.NewTupleKeyIteratorFromTupleIterator(iter),
		validation.FilterInvalidTuples(typesys),
	)
	defer filteredIter.Stop()

	pool := pool.New().WithContext(ctx)
	pool.WithCancelOnError()
	pool.WithMaxGoroutines(int(l.resolveNodeBreadthLimit))

	var errs error

LoopOnIterator:
	for {
		tupleKey, err := filteredIter.Next(ctx)
		if err != nil {
			if !errors.Is(err, storage.ErrIteratorDone) {
				errs = errors.Join(errs, err)
			}

			break LoopOnIterator
		}

		condEvalResult, err := eval.EvaluateTupleCondition(ctx, tupleKey, typesys, req.GetContext())
		if err != nil {
			errs = errors.Join(errs, err)
			break LoopOnIterator
		}

		if len(condEvalResult.MissingParameters) > 0 {
			err := condition.NewEvaluationError(
				tupleKey.GetCondition().GetName(),
				fmt.Errorf("context is missing parameters '%v'", condEvalResult.MissingParameters),
			)
			if err != nil {
				telemetry.TraceError(span, err)
				errs = errors.Join(errs, err)
			}
		}

		if !condEvalResult.ConditionMet {
			continue
		}

		userObject := tupleKey.GetUser()
		userObjectType, userObjectID := tuple.SplitObject(userObject)

		pool.Go(func(ctx context.Context) error {
			rewrittenReq := req.clone()
			rewrittenReq.Object = &openfgav1.Object{Type: userObjectType, Id: userObjectID}
			rewrittenReq.Relation = computedRelation
			resp := l.expand(ctx, rewrittenReq, foundUsersChan)
			return resp.err
		})
	}

	errs = errors.Join(pool.Wait(), errs)
	if errs != nil {
		telemetry.TraceError(span, errs)
	}
	return expandResponse{
		err: errs,
	}
}

func enteredCycle(req *internalListUsersRequest) bool {
	key := fmt.Sprintf("%s#%s", tuple.ObjectKey(req.GetObject()), req.Relation)
	if _, loaded := req.visitedUsersetsMap[key]; loaded {
		return true
	}
	req.visitedUsersetsMap[key] = struct{}{}
	return false
}

func (l *listUsersQuery) buildResultsChannel() chan *openfgav1.User {
	foundUsersCh := make(chan *openfgav1.User, serverconfig.DefaultListUsersMaxResults)
	maxResults := l.maxResults
	if maxResults > 0 {
		foundUsersCh = make(chan *openfgav1.User, maxResults)
	}
	return foundUsersCh
}

func trySendResult(ctx context.Context, user *openfgav1.User, foundUsersCh chan<- *openfgav1.User) {
	select {
	case <-ctx.Done():
		return
	case foundUsersCh <- user:
		return
	}
}<|MERGE_RESOLUTION|>--- conflicted
+++ resolved
@@ -182,17 +182,11 @@
 
 	go func() {
 		internalRequest := fromListUsersRequest(req, &datastoreQueryCount)
-<<<<<<< HEAD
-		err := l.expand(cancellableCtx, internalRequest, foundUsersCh)
+		resp := l.expand(cancellableCtx, internalRequest, foundUsersCh)
 		close(foundUsersCh)
 
-		if err != nil {
-			expandErrCh <- err
-=======
-		if resp := l.expand(cancellableCtx, internalRequest, foundUsersCh); resp.err != nil {
+		if resp.err != nil {
 			expandErrCh <- resp.err
-			return
->>>>>>> c4953b81
 		}
 	}()
 
