--- conflicted
+++ resolved
@@ -221,11 +221,8 @@
 		return l.expandTTU(ctx, req, rewrite, foundUsersChan)
 	case *openfgav1.Userset_Intersection:
 		return l.expandIntersection(ctx, req, rewrite, foundUsersChan)
-<<<<<<< HEAD
 	case *openfgav1.Userset_Difference:
 		return l.expandExclusion(ctx, req, rewrite, foundUsersChan)
-=======
->>>>>>> b29f5665
 	case *openfgav1.Userset_Union:
 
 		pool := pool.New().WithContext(ctx)
@@ -341,6 +338,7 @@
 	}
 
 	errChan := make(chan error, 1)
+
 	go func() {
 		err := pool.Wait()
 		close(intersectionFoundUsersChan)
@@ -367,56 +365,9 @@
 	return <-errChan
 }
 
-func (l *listUsersQuery) expandIntersection(
-	ctx context.Context,
-	req listUsersRequest,
-	rewrite *openfgav1.Userset_Intersection,
-	foundUsersChan chan<- *openfgav1.User,
-) error {
-	pool := pool.New().WithContext(ctx)
-	pool.WithCancelOnError()
-	pool.WithMaxGoroutines(int(l.resolveNodeBreadthLimit))
-
-	intersectionFoundUsersChan := make(chan *openfgav1.User, 1)
-
-	children := rewrite.Intersection.GetChild()
-	for _, childRewrite := range children {
-		copyChildRewrite := childRewrite
-		pool.Go(func(ctx context.Context) error {
-			return l.expandRewrite(ctx, req, copyChildRewrite, intersectionFoundUsersChan)
-		})
-	}
-
-	errChan := make(chan error, 1)
-	defer close(errChan)
-	go func() {
-		err := pool.Wait()
-		close(intersectionFoundUsersChan)
-		errChan <- err
-	}()
-
-	foundUsersCountMap := make(map[string]uint32, 0)
-	for fu := range intersectionFoundUsersChan {
-		key := tuple.UserProtoToString(fu)
-		foundUsersCountMap[key]++
-	}
-
-	for key, c := range foundUsersCountMap {
-		// Compare the specific user's count, or the number of times
-		// the user was returned for all intersection clauses.
-		// If this count equals the number of clauses, the user satisfies
-		// the intersection expression and can be sent on `foundUsersChan`
-		if c == uint32(len(children)) {
-			foundUsersChan <- tuple.StringToUserProto(key)
-		}
-	}
-
-	return <-errChan
-}
-
 func (l *listUsersQuery) expandExclusion(
 	ctx context.Context,
-	req listUsersRequest,
+	req *internalListUsersRequest,
 	rewrite *openfgav1.Userset_Difference,
 	foundUsersChan chan<- *openfgav1.User,
 ) error {
