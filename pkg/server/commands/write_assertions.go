package commands

import (
	"context"
	"errors"

	"github.com/openfga/openfga/internal/validation"
	"github.com/openfga/openfga/pkg/logger"
	serverErrors "github.com/openfga/openfga/pkg/server/errors"
	"github.com/openfga/openfga/pkg/storage"
	"github.com/openfga/openfga/pkg/typesystem"
	openfgapb "go.buf.build/openfga/go/openfga/api/openfga/v1"
)

type WriteAssertionsCommand struct {
<<<<<<< HEAD
	datastore          storage.OpenFGADatastore
	logger             logger.Logger
	typesystemResolver typesystem.TypesystemResolverFunc
	allowSchema10      bool
=======
	datastore storage.OpenFGADatastore
	logger    logger.Logger
>>>>>>> 6c857c0e
}

func NewWriteAssertionsCommand(
	datastore storage.OpenFGADatastore,
	logger logger.Logger,
<<<<<<< HEAD
	typesystemResolver typesystem.TypesystemResolverFunc,
	allowSchema10 bool,
) *WriteAssertionsCommand {
	return &WriteAssertionsCommand{
		datastore:          datastore,
		logger:             logger,
		typesystemResolver: typesystemResolver,
		allowSchema10:      allowSchema10,
=======
) *WriteAssertionsCommand {
	return &WriteAssertionsCommand{
		datastore: datastore,
		logger:    logger,
>>>>>>> 6c857c0e
	}
}

func (w *WriteAssertionsCommand) Execute(ctx context.Context, req *openfgapb.WriteAssertionsRequest) (*openfgapb.WriteAssertionsResponse, error) {
	store := req.GetStoreId()
	modelID := req.GetAuthorizationModelId()
	assertions := req.GetAssertions()

	typesys, err := w.typesystemResolver(ctx, store, modelID)
	if err != nil {
		if errors.Is(err, storage.ErrNotFound) {
			return nil, serverErrors.AuthorizationModelNotFound(modelID)
		}

		return nil, serverErrors.HandleError("", err)
	}

<<<<<<< HEAD
	if ProhibitModel1_0(typesys.GetSchemaVersion(), w.allowSchema10) {
		return nil, serverErrors.ValidationError(ErrObsoleteAuthorizationModel)
=======
	if !typesystem.IsSchemaVersionSupported(model.GetSchemaVersion()) {
		return nil, serverErrors.ValidationError(typesystem.ErrInvalidSchemaVersion)
>>>>>>> 6c857c0e
	}

	typesys := typesystem.New(model)

	for _, assertion := range assertions {
		if err := validation.ValidateUserObjectRelation(typesys, assertion.TupleKey); err != nil {
			return nil, serverErrors.ValidationError(err)
		}
	}

	err = w.datastore.WriteAssertions(ctx, store, modelID, assertions)
	if err != nil {
		return nil, serverErrors.HandleError("", err)
	}

	return &openfgapb.WriteAssertionsResponse{}, nil
}<|MERGE_RESOLUTION|>--- conflicted
+++ resolved
@@ -13,35 +13,20 @@
 )
 
 type WriteAssertionsCommand struct {
-<<<<<<< HEAD
 	datastore          storage.OpenFGADatastore
 	logger             logger.Logger
 	typesystemResolver typesystem.TypesystemResolverFunc
-	allowSchema10      bool
-=======
-	datastore storage.OpenFGADatastore
-	logger    logger.Logger
->>>>>>> 6c857c0e
 }
 
 func NewWriteAssertionsCommand(
 	datastore storage.OpenFGADatastore,
 	logger logger.Logger,
-<<<<<<< HEAD
 	typesystemResolver typesystem.TypesystemResolverFunc,
-	allowSchema10 bool,
 ) *WriteAssertionsCommand {
 	return &WriteAssertionsCommand{
 		datastore:          datastore,
 		logger:             logger,
 		typesystemResolver: typesystemResolver,
-		allowSchema10:      allowSchema10,
-=======
-) *WriteAssertionsCommand {
-	return &WriteAssertionsCommand{
-		datastore: datastore,
-		logger:    logger,
->>>>>>> 6c857c0e
 	}
 }
 
@@ -59,16 +44,9 @@
 		return nil, serverErrors.HandleError("", err)
 	}
 
-<<<<<<< HEAD
-	if ProhibitModel1_0(typesys.GetSchemaVersion(), w.allowSchema10) {
-		return nil, serverErrors.ValidationError(ErrObsoleteAuthorizationModel)
-=======
-	if !typesystem.IsSchemaVersionSupported(model.GetSchemaVersion()) {
+	if !typesystem.IsSchemaVersionSupported(typesys.GetSchemaVersion()) {
 		return nil, serverErrors.ValidationError(typesystem.ErrInvalidSchemaVersion)
->>>>>>> 6c857c0e
 	}
-
-	typesys := typesystem.New(model)
 
 	for _, assertion := range assertions {
 		if err := validation.ValidateUserObjectRelation(typesys, assertion.TupleKey); err != nil {
