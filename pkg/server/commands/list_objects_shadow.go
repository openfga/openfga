package commands

import (
	"context"
	"errors"
	"maps"
	"math/rand"
	"slices"
	"sync"
	"time"

	"go.uber.org/zap"

	openfgav1 "github.com/openfga/api/proto/openfga/v1"

	"github.com/openfga/openfga/internal/graph"
	"github.com/openfga/openfga/pkg/featureflags"
	"github.com/openfga/openfga/pkg/logger"
	"github.com/openfga/openfga/pkg/storage"
)

const ListObjectsShadowExecute = "ShadowedListObjectsQuery.Execute"

type shadowedListObjectsQuery struct {
	main          ListObjectsResolver
	shadow        ListObjectsResolver
	shadowPct     int           // An integer representing the shadowPct of list_objects requests that will also trigger the shadow query. This allows for controlled rollout and data collection without impacting all requests. Value should be between 0 and 100.
	shadowTimeout time.Duration // A time.Duration specifying the maximum amount of time to wait for the shadow list_objects query to complete. If the shadow query exceeds this shadowTimeout, it will be cancelled, and its result will be ignored, but the shadowTimeout event will be logged.
	maxDeltaItems int           // The maximum number of items to log in the delta between the main and shadow results. This prevents excessive logging in case of large differences.
	logger        logger.Logger
	// only used for testing signals
	wg *sync.WaitGroup
}

type ShadowListObjectsQueryOption func(d *ShadowListObjectsQueryConfig)

// WithShadowListObjectsQueryEnabled sets whether the shadow list_objects query should use optimizations.
func WithShadowListObjectsQueryEnabled(enabled bool) ShadowListObjectsQueryOption {
	return func(c *ShadowListObjectsQueryConfig) {
		c.shadowEnabled = enabled
	}
}

// WithShadowListObjectsQuerySamplePercentage sets the shadowPct of list_objects requests that will trigger the shadow query.
func WithShadowListObjectsQuerySamplePercentage(samplePercentage int) ShadowListObjectsQueryOption {
	return func(c *ShadowListObjectsQueryConfig) {
		c.shadowPct = samplePercentage
	}
}

// WithShadowListObjectsQueryTimeout sets the shadowTimeout for the shadow list_objects query.
func WithShadowListObjectsQueryTimeout(timeout time.Duration) ShadowListObjectsQueryOption {
	return func(c *ShadowListObjectsQueryConfig) {
		c.shadowTimeout = timeout
	}
}

func WithShadowListObjectsQueryLogger(logger logger.Logger) ShadowListObjectsQueryOption {
	return func(c *ShadowListObjectsQueryConfig) {
		c.logger = logger
	}
}

func WithShadowListObjectsQueryMaxDeltaItems(maxDeltaItems int) ShadowListObjectsQueryOption {
	return func(c *ShadowListObjectsQueryConfig) {
		c.maxDeltaItems = maxDeltaItems
	}
}

type ShadowListObjectsQueryConfig struct {
	shadowEnabled bool          // A boolean flag to globally enable or disable the shadow mode for list_objects queries. When false, the shadow query will not be executed.
	shadowPct     int           // An integer representing the shadowPct of list_objects requests that will also trigger the shadow query. This allows for controlled rollout and data collection without impacting all requests. Value should be between 0 and 100.
	shadowTimeout time.Duration // A time.Duration specifying the maximum amount of time to wait for the shadow list_objects query to complete. If the shadow query exceeds this shadowTimeout, it will be cancelled, and its result will be ignored, but the shadowTimeout event will be logged.
	maxDeltaItems int           // The maximum number of items to log in the delta between the main and shadow results. This prevents excessive logging in case of large differences.
	logger        logger.Logger
}

func NewShadowListObjectsQueryConfig(opts ...ShadowListObjectsQueryOption) *ShadowListObjectsQueryConfig {
	result := &ShadowListObjectsQueryConfig{
		shadowEnabled: false,                  // Disabled by default
		shadowPct:     0,                      // Default to 0% to disable shadow mode
		shadowTimeout: 1 * time.Second,        // Default shadowTimeout for shadow queries
		logger:        logger.NewNoopLogger(), // Default to a noop logger
		maxDeltaItems: 100,                    // Default max delta items to log
	}
	for _, opt := range opts {
		opt(result)
	}
	return result
}

// NewListObjectsQueryWithShadowConfig creates a new ListObjectsResolver that can run in shadow mode based on the provided ShadowListObjectsQueryConfig.
func NewListObjectsQueryWithShadowConfig(
	ds storage.RelationshipTupleReader,
	checkResolver graph.CheckResolver,
	shadowConfig *ShadowListObjectsQueryConfig,
	opts ...ListObjectsQueryOption,
) (ListObjectsResolver, error) {
	if shadowConfig != nil && shadowConfig.shadowEnabled {
		return newShadowedListObjectsQuery(ds, checkResolver, shadowConfig, opts...)
	}

	return NewListObjectsQuery(ds, checkResolver, opts...)
}

// newShadowedListObjectsQuery creates a new ListObjectsResolver that runs two queries in parallel: one with the pipeline enabled and one without.
func newShadowedListObjectsQuery(
	ds storage.RelationshipTupleReader,
	checkResolver graph.CheckResolver,
	shadowConfig *ShadowListObjectsQueryConfig,
	opts ...ListObjectsQueryOption,
) (ListObjectsResolver, error) {
	if shadowConfig == nil {
		return nil, errors.New("shadowConfig must be set")
	}
	standard, err := NewListObjectsQuery(ds, checkResolver,
<<<<<<< HEAD
		// force disable optimizations
		slices.Concat(opts, []ListObjectsQueryOption{WithFeatureFlagClient(featureflags.NewHardcodedBooleanClient(false))})...,
=======
		// force disable pipeline
		slices.Concat(opts, []ListObjectsQueryOption{WithListObjectsPipelineEnabled(false)})...,
>>>>>>> 3ff2b8fd
	)
	if err != nil {
		return nil, err
	}
	optimized, err := NewListObjectsQuery(ds, checkResolver,
<<<<<<< HEAD
		// enable optimizations
		slices.Concat(opts, []ListObjectsQueryOption{WithListObjectsUseShadowCache(true), WithFeatureFlagClient(featureflags.NewHardcodedBooleanClient(true))})...,
=======
		// enable pipeline
		slices.Concat(opts, []ListObjectsQueryOption{WithListObjectsPipelineEnabled(true)})...,
>>>>>>> 3ff2b8fd
	)
	if err != nil {
		return nil, err
	}

	result := &shadowedListObjectsQuery{
		main:          standard,
		shadow:        optimized,
		shadowPct:     shadowConfig.shadowPct,
		shadowTimeout: shadowConfig.shadowTimeout,
		logger:        shadowConfig.logger,
		maxDeltaItems: shadowConfig.maxDeltaItems,
		wg:            &sync.WaitGroup{}, // only used for testing signals
	}

	return result, nil
}

func (q *shadowedListObjectsQuery) Execute(
	ctx context.Context,
	req *openfgav1.ListObjectsRequest,
) (*ListObjectsResponse, error) {
	cloneCtx := context.WithoutCancel(ctx) // needs typesystem and datastore etc

	startTime := time.Now()
	res, err := q.main.Execute(ctx, req)
	if err != nil {
		return nil, err
	}
	latency := time.Since(startTime)

	// If shadow mode is not shadowEnabled, just execute the main query
	if q.checkShadowModePreconditions(cloneCtx, req, res, latency) {
		q.wg.Add(1) // only used for testing signals
		go func() {
			startTime = time.Now()
			defer func() {
				defer q.wg.Done() // only used for testing signals
				if r := recover(); r != nil {
					q.logger.ErrorWithContext(cloneCtx, "panic recovered",
						loShadowLogFields(req,
							zap.Duration("main_latency", latency),
							zap.Duration("shadow_latency", time.Since(startTime)),
							zap.Int("main_result_count", len(res.Objects)),
							zap.Any("error", r),
						)...,
					)
				}
			}()

			q.executeShadowModeAndCompareResults(cloneCtx, req, res, latency)
		}()
	}
	return res, err
}

func (q *shadowedListObjectsQuery) ExecuteStreamed(ctx context.Context, req *openfgav1.StreamedListObjectsRequest, srv openfgav1.OpenFGAService_StreamedListObjectsServer) (*ListObjectsResolutionMetadata, error) {
	return q.main.ExecuteStreamed(ctx, req, srv)
}

func (q *shadowedListObjectsQuery) checkShadowModeSampleRate() bool {
	return rand.Intn(100) < q.shadowPct // randomly enable shadow mode
}

// executeShadowMode executes the main and shadow functions in parallel, returning the result of the main function if shadow mode is not shadowEnabled or if the shadow function fails.
// It compares the results of the main and shadow functions, logging any differences.
// If the shadow function takes longer than shadowTimeout, it will be cancelled, and its result will be ignored, but the shadowTimeout event will be logged.
// This function is designed to be run in a separate goroutine to avoid blocking the main execution flow.
func (q *shadowedListObjectsQuery) executeShadowModeAndCompareResults(parentCtx context.Context, req *openfgav1.ListObjectsRequest, mainResult *ListObjectsResponse, latency time.Duration) {
	shadowCtx, shadowCancel := context.WithTimeout(parentCtx, q.shadowTimeout)
	defer shadowCancel()

	startTime := time.Now()
	shadowRes, errShadow := q.shadow.Execute(shadowCtx, req)
	shadowLatency := time.Since(startTime)

	var mainQueryCount uint32
	var mainResultObjects []string
	if mainResult != nil {
		mainQueryCount = mainResult.ResolutionMetadata.DatastoreQueryCount.Load()
		mainResultObjects = mainResult.Objects
	}

	if errShadow != nil {
		q.logger.WarnWithContext(parentCtx, "shadowed list objects error",
			loShadowLogFields(req,
				zap.Duration("main_latency", latency),
				zap.Duration("shadow_latency", shadowLatency),
				zap.Int("main_result_count", len(mainResultObjects)),
				zap.Any("error", errShadow),
			)...,
		)
		return
	}

	var resultShadowed []string
	var shadowQueryCount uint32
	if shadowRes != nil {
		resultShadowed = shadowRes.Objects
		shadowQueryCount = shadowRes.ResolutionMetadata.DatastoreQueryCount.Load()
	}

	mapResultMain := keyMapFromSlice(mainResultObjects)
	mapResultShadow := keyMapFromSlice(resultShadowed)

	// compare sorted string arrays - sufficient for equality check
	if !maps.Equal(mapResultMain, mapResultShadow) {
		delta := calculateDelta(mapResultMain, mapResultShadow)
		totalDelta := len(delta)
		// Limit the delta to maxDeltaItems
		if totalDelta > q.maxDeltaItems {
			delta = delta[:q.maxDeltaItems]
		}
		// log the differences if the shadow query failed or if the results are not equal
		q.logger.WarnWithContext(parentCtx, "shadowed list objects result difference",
			loShadowLogFields(req,
				zap.Bool("is_match", false),
				zap.Duration("main_latency", latency),
				zap.Duration("shadow_latency", shadowLatency),
				zap.Int("main_result_count", len(mainResultObjects)),
				zap.Int("shadow_result_count", len(resultShadowed)),
				zap.Int("total_delta", totalDelta),
				zap.Any("delta", delta),
				zap.Uint32("main_datastore_query_count", mainQueryCount),
				zap.Uint32("shadow_datastore_query_count", shadowQueryCount),
			)...,
		)
	} else {
		q.logger.InfoWithContext(parentCtx, "shadowed list objects result matches",
			loShadowLogFields(req,
				zap.Bool("is_match", true),
				zap.Duration("main_latency", latency),
				zap.Duration("shadow_latency", shadowLatency),
				zap.Int("main_result_count", len(mainResultObjects)),
				zap.Uint32("main_datastore_query_count", mainQueryCount),
				zap.Uint32("shadow_datastore_query_count", shadowQueryCount),
			)...,
		)
	}
}

// checkShadowModePreconditions checks if the shadow mode preconditions are met:
//   - If the main result reaches the max result size, skip the shadow query.
//   - If the main query takes too long, skip the shadow query.
//   - If the shadow mode sample rate is not met, skip the shadow query.
func (q *shadowedListObjectsQuery) checkShadowModePreconditions(ctx context.Context, req *openfgav1.ListObjectsRequest, res *ListObjectsResponse, latency time.Duration) bool {
	if loq, ok := q.main.(*ListObjectsQuery); ok {
		// don't run if the main result reaches max result size q.main.listObjectsMaxResults
		// that means there are more results than the shadow query can return,
		// so it is impossible to compare the results
		if len(res.Objects) == int(loq.listObjectsMaxResults) {
			q.logger.DebugWithContext(ctx, "shadowed list objects query skipped due to max results reached",
				loShadowLogFields(req)...,
			)
			return false
		}

		if !res.ResolutionMetadata.ShouldRunShadowQuery.Load() {
			q.logger.DebugWithContext(ctx, "shadowed list objects query skipped due to infinite weight query",
				loShadowLogFields(req)...,
			)
			return false
		}

		// When a list_objects query takes a significant amount of time to complete (approaching its overall timeout),
		// it often indicates an exhaustive traversal or that it's processing a large dataset.
		// In such cases, running a parallel shadow query and comparing its results (which do not guarantee order)
		// against a potentially slow or truncated main query result is often meaningless and can lead to false negatives in correctness comparisons.
		// Therefore, we skip the shadow query if the main query is already close to its deadline.
		if latency > (loq.listObjectsDeadline - 100*time.Millisecond) {
			q.logger.DebugWithContext(ctx, "shadowed list objects query skipped due to high latency of the main query",
				loShadowLogFields(req, zap.Duration("latency", latency))...,
			)
			return false
		}
	}

	return q.checkShadowModeSampleRate()
}

func loShadowLogFields(req *openfgav1.ListObjectsRequest, fields ...zap.Field) []zap.Field {
	return append([]zap.Field{
		zap.String("func", ListObjectsShadowExecute),
		zap.Any("request", req),
		zap.String("store_id", req.GetStoreId()),
		zap.String("model_id", req.GetAuthorizationModelId()),
	}, fields...)
}

// keyMapFromSlice creates a map from a slice of strings, where each string is a key in the map.
func keyMapFromSlice(slice []string) map[string]struct{} {
	result := make(map[string]struct{}, len(slice))
	for _, item := range slice {
		result[item] = struct{}{}
	}
	return result
}

// calculateDelta calculates the delta between two maps of string keys.
func calculateDelta(mapResultMain map[string]struct{}, mapResultShadow map[string]struct{}) []string {
	delta := make([]string, 0, len(mapResultMain)+len(mapResultShadow))
	// Find objects in shadow but not in main
	for key := range mapResultMain {
		if _, exists := mapResultShadow[key]; !exists {
			delta = append(delta, "-"+key) // object in main but not in shadow
		}
	}
	for key := range mapResultShadow {
		if _, exists := mapResultMain[key]; !exists {
			delta = append(delta, "+"+key) // object in shadow but not in main
		}
	}
	// Sort the delta for consistent result
	slices.Sort(delta)
	return delta
}<|MERGE_RESOLUTION|>--- conflicted
+++ resolved
@@ -114,25 +114,15 @@
 		return nil, errors.New("shadowConfig must be set")
 	}
 	standard, err := NewListObjectsQuery(ds, checkResolver,
-<<<<<<< HEAD
-		// force disable optimizations
-		slices.Concat(opts, []ListObjectsQueryOption{WithFeatureFlagClient(featureflags.NewHardcodedBooleanClient(false))})...,
-=======
 		// force disable pipeline
 		slices.Concat(opts, []ListObjectsQueryOption{WithListObjectsPipelineEnabled(false)})...,
->>>>>>> 3ff2b8fd
 	)
 	if err != nil {
 		return nil, err
 	}
 	optimized, err := NewListObjectsQuery(ds, checkResolver,
-<<<<<<< HEAD
-		// enable optimizations
-		slices.Concat(opts, []ListObjectsQueryOption{WithListObjectsUseShadowCache(true), WithFeatureFlagClient(featureflags.NewHardcodedBooleanClient(true))})...,
-=======
 		// enable pipeline
 		slices.Concat(opts, []ListObjectsQueryOption{WithListObjectsPipelineEnabled(true)})...,
->>>>>>> 3ff2b8fd
 	)
 	if err != nil {
 		return nil, err
