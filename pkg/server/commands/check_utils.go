package commands

import (
	"context"
	"fmt"
	"sync"

	"github.com/openfga/openfga/internal/contextualtuples"
	"github.com/openfga/openfga/internal/utils"
	"github.com/openfga/openfga/internal/validation"
	"github.com/openfga/openfga/pkg/storage"
	tupleUtils "github.com/openfga/openfga/pkg/tuple"
	"github.com/openfga/openfga/pkg/typesystem"
	openfgapb "go.buf.build/openfga/go/openfga/api/openfga/v1"
)

// Keeping the interface simple for the time being
// we could make it Append* where * are tupleset, computedset, etc.
// especially if we want to generate other representations for the trace (e.g. a tree)
type resolutionTracer interface {
	AppendComputed() resolutionTracer
	AppendDirect() resolutionTracer
	AppendIndex(i int) resolutionTracer
	AppendIntersection(t intersectionTracer) resolutionTracer
	AppendString(s string) resolutionTracer
	AppendTupleToUserset() resolutionTracer
	AppendUnion() resolutionTracer
	CreateIntersectionTracer() intersectionTracer
	GetResolution() string
}

type intersectionTracer interface {
	AppendTrace(rt resolutionTracer)
	GetResolution() string
}

// noopResolutionTracer is thread safe as current implementation is immutable
type noopResolutionTracer struct{}

func (t *noopResolutionTracer) AppendComputed() resolutionTracer {
	return t
}

func (t *noopResolutionTracer) AppendDirect() resolutionTracer {
	return t
}

func (t *noopResolutionTracer) AppendIndex(_ int) resolutionTracer {
	return t
}

func (t *noopResolutionTracer) AppendIntersection(_ intersectionTracer) resolutionTracer {
	return t
}

func (t *noopResolutionTracer) AppendString(_ string) resolutionTracer {
	return t
}

func (t *noopResolutionTracer) AppendTupleToUserset() resolutionTracer {
	return t
}

func (t *noopResolutionTracer) AppendUnion() resolutionTracer {
	return t
}

var nit = &noopIntersectionTracer{}

func (t *noopResolutionTracer) CreateIntersectionTracer() intersectionTracer {
	return nit
}

func (t *noopResolutionTracer) GetResolution() string {
	return ""
}

type noopIntersectionTracer struct{}

func (t *noopIntersectionTracer) AppendTrace(_ resolutionTracer) {}

func (t *noopIntersectionTracer) GetResolution() string {
	return ""
}

// stringResolutionTracer is thread safe as current implementation is immutable
type stringResolutionTracer struct {
	trace string
}

func newStringResolutionTracer() resolutionTracer {
	return &stringResolutionTracer{
		trace: ".",
	}
}

func (t *stringResolutionTracer) AppendComputed() resolutionTracer {
	return t.AppendString("(computed-userset)")
}

func (t *stringResolutionTracer) AppendDirect() resolutionTracer {
	return t.AppendString("(direct)")
}

// AppendIndex We create separate append functions so no casting happens externally
// This aim to minimize overhead added by the no-op implementation
func (t *stringResolutionTracer) AppendIndex(n int) resolutionTracer {
	return &stringResolutionTracer{
		trace: fmt.Sprintf("%s%d", t.trace, n),
	}
}

func (t *stringResolutionTracer) AppendIntersection(it intersectionTracer) resolutionTracer {
	return &stringResolutionTracer{
		trace: fmt.Sprintf("%s[%s]", t.trace, it.GetResolution()),
	}
}

func (t *stringResolutionTracer) AppendString(subTrace string) resolutionTracer {
	return &stringResolutionTracer{
		trace: fmt.Sprintf("%s%s.", t.trace, subTrace),
	}
}

func (t *stringResolutionTracer) AppendTupleToUserset() resolutionTracer {
	return t.AppendString("(tuple-to-userset)")
}

func (t *stringResolutionTracer) AppendUnion() resolutionTracer {
	return t.AppendString("union")
}

func (t *stringResolutionTracer) CreateIntersectionTracer() intersectionTracer {
	return &stringIntersectionTracer{}
}

func (t *stringResolutionTracer) GetResolution() string {
	return t.trace
}

// stringIntersectionTracer is NOT thread safe. do not call from multiple threads
type stringIntersectionTracer struct {
	trace string
}

func (t *stringIntersectionTracer) AppendTrace(rt resolutionTracer) {
	if len(t.trace) != 0 {
		t.trace = fmt.Sprintf("%s,%s", t.trace, rt.GetResolution())
		return
	}

	t.trace = rt.GetResolution()
}

func (t *stringIntersectionTracer) GetResolution() string {
	return t.trace
}

type userSet struct {
	m sync.Mutex
	u map[string]resolutionTracer
}

type userWithTracer struct {
	u string
	r resolutionTracer
}

func (u *userSet) Add(r resolutionTracer, values ...string) {
	u.m.Lock()
	for _, v := range values {
		u.u[v] = r
	}
	u.m.Unlock()
}

func (u *userSet) AddFrom(other *userSet) {
	u.m.Lock()
	for _, uwr := range other.AsSlice() {
		u.u[uwr.u] = uwr.r
	}
	u.m.Unlock()
}

func (u *userSet) DeleteFrom(other *userSet) {
	u.m.Lock()
	for _, uwr := range other.AsSlice() {
		delete(u.u, uwr.u)
	}
	u.m.Unlock()
}

func (u *userSet) Get(value string) (resolutionTracer, bool) {
	u.m.Lock()
	defer u.m.Unlock()

	var found bool
	var rt resolutionTracer
	if rt, found = u.u[value]; !found {
		if rt, found = u.u[tupleUtils.Wildcard]; !found {
			return nil, false
		}
	}
	return rt, found
}

func (u *userSet) AsSlice() []userWithTracer {
	u.m.Lock()
	out := make([]userWithTracer, 0, len(u.u))
	for u, rt := range u.u {
		out = append(out, userWithTracer{
			u: u,
			r: rt,
		})
	}
	u.m.Unlock()
	return out
}

func newUserSet() *userSet {
	return &userSet{u: make(map[string]resolutionTracer)}
}

type userSets struct {
	mu  sync.Mutex
	usm map[int]*userSet
}

func newUserSets() *userSets {
	return &userSets{usm: make(map[int]*userSet, 0)}
}

func (u *userSets) Set(idx int, us *userSet) {
	u.mu.Lock()
	u.usm[idx] = us
	u.mu.Unlock()
}

func (u *userSets) Get(idx int) (*userSet, bool) {
	u.mu.Lock()
	us, ok := u.usm[idx]
	u.mu.Unlock()
	return us, ok
}

func (u *userSets) AsMap() map[int]*userSet {
	return u.usm
}

type chanResolveResult struct {
	err   error
	found bool
}

type circuitBreaker struct {
	mu           sync.Mutex
	breakerState bool
}

func (sc *circuitBreaker) Open() {
	sc.mu.Lock()
	defer sc.mu.Unlock()
	sc.breakerState = true
}

func (sc *circuitBreaker) IsOpen() bool {
	sc.mu.Lock()
	defer sc.mu.Unlock()
	return sc.breakerState
}

type resolutionContext struct {
	store            string
<<<<<<< HEAD
	model            *openfgapb.AuthorizationModel
=======
>>>>>>> 97d91eca
	typesys          *typesystem.TypeSystem
	users            *userSet
	targetUser       string
	tk               *openfgapb.TupleKey
	contextualTuples *contextualtuples.ContextualTuples
	tracer           resolutionTracer
	metadata         *utils.ResolutionMetadata
	internalCB       *circuitBreaker // Opens if the user is found, controlled internally. Primarily used for UNION.
	externalCB       *circuitBreaker // Open is controlled from caller, Used for Difference and Intersection.
}

func newResolutionContext(store string, typesys *typesystem.TypeSystem, tk *openfgapb.TupleKey, contextualTuples *contextualtuples.ContextualTuples, tracer resolutionTracer, metadata *utils.ResolutionMetadata, externalBreaker *circuitBreaker) *resolutionContext {
	return &resolutionContext{
		store:            store,
<<<<<<< HEAD
		model:            model,
		typesys:          typesystem.New(model),
=======
		typesys:          typesys,
>>>>>>> 97d91eca
		users:            newUserSet(),
		targetUser:       tk.GetUser(),
		tk:               tk,
		contextualTuples: contextualTuples,
		tracer:           tracer,
		metadata:         metadata,
		internalCB:       &circuitBreaker{breakerState: false},
		externalCB:       externalBreaker,
	}
}

func (rc *resolutionContext) shouldShortCircuit() bool {
	if rc.internalCB.IsOpen() || rc.externalCB.IsOpen() {
		return true
	}
	return rc.userFound()
}

func (rc *resolutionContext) shortCircuit() {
	rc.internalCB.Open()
}

func (rc *resolutionContext) userFound() bool {
	_, ok := rc.users.Get(rc.targetUser)
	if ok {
		rc.shortCircuit()
	}
	return ok
}

func (rc *resolutionContext) fork(tk *openfgapb.TupleKey, tracer resolutionTracer, resetResolveCounter bool) *resolutionContext {
	metadata := rc.metadata
	if resetResolveCounter {
		metadata = rc.metadata.Fork()
	}

	return &resolutionContext{
		store:            rc.store,
<<<<<<< HEAD
=======
		typesys:          rc.typesys,
>>>>>>> 97d91eca
		users:            rc.users,
		targetUser:       rc.targetUser,
		typesys:          rc.typesys,
		tk:               tk,
		contextualTuples: rc.contextualTuples,
		tracer:           tracer,
		metadata:         metadata,
		internalCB:       rc.internalCB,
		externalCB:       rc.externalCB,
	}
}

func (rc *resolutionContext) readUserTuple(ctx context.Context, backend storage.TupleBackend) (*openfgapb.TupleKey, error) {

	tk, ok := rc.contextualTuples.ReadUserTuple(rc.tk)

	if tk != nil {
		err := validation.ValidateTuple(rc.typesys, tk)
		if err == nil && ok {
			return tk, nil
		}
	}

	tuple, err := backend.ReadUserTuple(ctx, rc.store, rc.tk)
	if err != nil {
		return nil, err
	}

	tk = tuple.GetKey()
	if err := validation.ValidateTuple(rc.typesys, tk); err != nil {
		return nil, nil
	}

	return tk, nil
}

func (rc *resolutionContext) readUsersetTuples(ctx context.Context, backend storage.TupleBackend) (storage.TupleKeyIterator, error) {
	cUsersetTuples := rc.contextualTuples.ReadUsersetTuples(rc.tk)
	usersetTuples, err := backend.ReadUsersetTuples(ctx, rc.store, rc.tk)
	if err != nil {
		return nil, err
	}

	iter1 := storage.NewStaticTupleKeyIterator(cUsersetTuples)
	iter2 := storage.NewTupleKeyIteratorFromTupleIterator(usersetTuples)

	return storage.NewFilteredTupleKeyIterator(
		storage.NewCombinedIterator(iter1, iter2),
		validation.FilterInvalidTuples(rc.typesys),
	), nil
}

func (rc *resolutionContext) read(ctx context.Context, backend storage.TupleBackend, tk *openfgapb.TupleKey) (storage.TupleKeyIterator, error) {
	cTuples := rc.contextualTuples.Read(tk)
	tuples, err := backend.Read(ctx, rc.store, tk)
	if err != nil {
		return nil, err
	}

	iter1 := storage.NewStaticTupleKeyIterator(cTuples)
	iter2 := storage.NewTupleKeyIteratorFromTupleIterator(tuples)

	return storage.NewFilteredTupleKeyIterator(
		storage.NewCombinedIterator(iter1, iter2),
		validation.FilterInvalidTuples(rc.typesys),
	), nil
}<|MERGE_RESOLUTION|>--- conflicted
+++ resolved
@@ -271,10 +271,6 @@
 
 type resolutionContext struct {
 	store            string
-<<<<<<< HEAD
-	model            *openfgapb.AuthorizationModel
-=======
->>>>>>> 97d91eca
 	typesys          *typesystem.TypeSystem
 	users            *userSet
 	targetUser       string
@@ -289,12 +285,7 @@
 func newResolutionContext(store string, typesys *typesystem.TypeSystem, tk *openfgapb.TupleKey, contextualTuples *contextualtuples.ContextualTuples, tracer resolutionTracer, metadata *utils.ResolutionMetadata, externalBreaker *circuitBreaker) *resolutionContext {
 	return &resolutionContext{
 		store:            store,
-<<<<<<< HEAD
-		model:            model,
-		typesys:          typesystem.New(model),
-=======
 		typesys:          typesys,
->>>>>>> 97d91eca
 		users:            newUserSet(),
 		targetUser:       tk.GetUser(),
 		tk:               tk,
@@ -333,13 +324,9 @@
 
 	return &resolutionContext{
 		store:            rc.store,
-<<<<<<< HEAD
-=======
 		typesys:          rc.typesys,
->>>>>>> 97d91eca
 		users:            rc.users,
 		targetUser:       rc.targetUser,
-		typesys:          rc.typesys,
 		tk:               tk,
 		contextualTuples: rc.contextualTuples,
 		tracer:           tracer,
