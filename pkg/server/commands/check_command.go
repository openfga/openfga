package commands

import (
	"context"
	"errors"
	"math"
	"time"

	"google.golang.org/protobuf/types/known/structpb"

	openfgav1 "github.com/openfga/api/proto/openfga/v1"

	"github.com/openfga/openfga/internal/cachecontroller"
	"github.com/openfga/openfga/internal/graph"
	"github.com/openfga/openfga/internal/shared"
	"github.com/openfga/openfga/internal/utils/apimethod"
	"github.com/openfga/openfga/internal/validation"
	"github.com/openfga/openfga/pkg/logger"
	"github.com/openfga/openfga/pkg/server/config"
	"github.com/openfga/openfga/pkg/storage"
	"github.com/openfga/openfga/pkg/storage/storagewrappers"
	"github.com/openfga/openfga/pkg/tuple"
	"github.com/openfga/openfga/pkg/typesystem"
)

const (
	defaultMaxConcurrentReadsForCheck = math.MaxUint32
)

// CheckCommand interface wraps the Execute method for performing a check operation.
type CheckCommand interface {
	Execute(ctx context.Context, params *CheckCommandParams) (*graph.ResolveCheckResponse, *graph.ResolveCheckRequestMetadata, error)
}

type CheckQuery struct {
	logger                     logger.Logger
	checkResolver              graph.CheckResolver
	datastore                  storage.RelationshipTupleReader
	sharedCheckResources       *shared.SharedDatastoreResources
	cacheSettings              config.CacheSettings
	maxConcurrentReads         uint32
	shouldCacheIterators       bool
	datastoreThrottleThreshold int
	datastoreThrottleDuration  time.Duration
	optimizationsEnabled       bool
}

var _ CheckCommand = (*CheckQuery)(nil)

type CheckCommandParams struct {
	StoreID          string
	TupleKey         *openfgav1.CheckRequestTupleKey
	ContextualTuples *openfgav1.ContextualTupleKeys
	Context          *structpb.Struct
	Consistency      openfgav1.ConsistencyPreference
	Typesys          *typesystem.TypeSystem
	Operation        string
}

// CheckCommandConfig server config required to run a CheckCommand.
type CheckCommandConfig struct {
	datastore     storage.RelationshipTupleReader
	checkResolver graph.CheckResolver
	options       []CheckQueryOption
}

// NewCheckCommandConfig creates a new CheckCommandConfig.
func NewCheckCommandConfig(datastore storage.RelationshipTupleReader, checkResolver graph.CheckResolver, options ...CheckQueryOption) *CheckCommandConfig {
	return &CheckCommandConfig{
		datastore:     datastore,
		checkResolver: checkResolver,
		options:       options,
	}
}

type CheckQueryOption func(*CheckQuery)

func WithCheckCommandMaxConcurrentReads(m uint32) CheckQueryOption {
	return func(c *CheckQuery) {
		c.maxConcurrentReads = m
	}
}

func WithCheckCommandLogger(l logger.Logger) CheckQueryOption {
	return func(c *CheckQuery) {
		c.logger = l
	}
}

func WithCheckCommandCache(sharedCheckResources *shared.SharedDatastoreResources, cacheSettings config.CacheSettings) CheckQueryOption {
	return func(c *CheckQuery) {
		c.sharedCheckResources = sharedCheckResources
		c.cacheSettings = cacheSettings
	}
}

func WithCheckDatastoreThrottler(threshold int, duration time.Duration) CheckQueryOption {
	return func(c *CheckQuery) {
		c.datastoreThrottleThreshold = threshold
		c.datastoreThrottleDuration = duration
	}
}

<<<<<<< HEAD
func NewCheckQuery(datastore storage.RelationshipTupleReader, checkResolver graph.CheckResolver, opts ...CheckQueryOption) *CheckQuery {
=======
func WithCheckOptimizationsEnabled(enabled bool) CheckQueryOption {
	return func(c *CheckQuery) {
		c.optimizationsEnabled = enabled
	}
}

// TODO accept CheckCommandParams so we can build the datastore object right away.
func NewCheckCommand(datastore storage.RelationshipTupleReader, checkResolver graph.CheckResolver, typesys *typesystem.TypeSystem, opts ...CheckQueryOption) *CheckQuery {
>>>>>>> 65e92243
	cmd := &CheckQuery{
		logger:               logger.NewNoopLogger(),
		datastore:            datastore,
		checkResolver:        checkResolver,
		maxConcurrentReads:   defaultMaxConcurrentReadsForCheck,
		shouldCacheIterators: false,
		cacheSettings:        config.NewDefaultCacheSettings(),
		sharedCheckResources: &shared.SharedDatastoreResources{
			CacheController: cachecontroller.NewNoopCacheController(),
		},
	}

	for _, opt := range opts {
		opt(cmd)
	}

	return cmd
}

func (c *CheckQuery) Execute(ctx context.Context, params *CheckCommandParams) (*graph.ResolveCheckResponse, *graph.ResolveCheckRequestMetadata, error) {
	err := validateCheckRequest(params.Typesys, params.TupleKey, params.ContextualTuples)
	if err != nil {
		return nil, nil, err
	}

	cacheInvalidationTime := time.Time{}

	if params.Consistency != openfgav1.ConsistencyPreference_HIGHER_CONSISTENCY {
		cacheInvalidationTime = c.sharedCheckResources.CacheController.DetermineInvalidationTime(ctx, params.StoreID)
	}

	resolveCheckRequest, err := graph.NewResolveCheckRequest(
		graph.ResolveCheckRequestParams{
			StoreID:                   params.StoreID,
			TupleKey:                  tuple.ConvertCheckRequestTupleKeyToTupleKey(params.TupleKey),
			Context:                   params.Context,
			ContextualTuples:          params.ContextualTuples,
			Consistency:               params.Consistency,
			LastCacheInvalidationTime: cacheInvalidationTime,
<<<<<<< HEAD
			AuthorizationModelID:      params.Typesys.GetAuthorizationModelID(),
=======
			AuthorizationModelID:      c.typesys.GetAuthorizationModelID(),
			OptimizationsEnabled:      c.optimizationsEnabled,
>>>>>>> 65e92243
		},
	)

	if err != nil {
		return nil, nil, err
	}

	datastoreWithTupleCache := storagewrappers.NewRequestStorageWrapperWithCache(
		c.datastore,
		params.ContextualTuples.GetTupleKeys(),
		&storagewrappers.Operation{
			Method:            apimethod.Check,
			Concurrency:       c.maxConcurrentReads,
			ThrottleThreshold: c.datastoreThrottleThreshold,
			ThrottleDuration:  c.datastoreThrottleDuration,
		},
		storagewrappers.DataResourceConfiguration{
			Resources:     c.sharedCheckResources,
			CacheSettings: c.cacheSettings,
		},
	)

	ctx = typesystem.ContextWithTypesystem(ctx, params.Typesys)
	ctx = storage.ContextWithRelationshipTupleReader(ctx, datastoreWithTupleCache)

	startTime := time.Now()
	resp, err := c.checkResolver.ResolveCheck(ctx, resolveCheckRequest)
	endTime := time.Since(startTime)

	// ResolveCheck might fail half way throughout (e.g. due to a timeout) and return a nil response.
	// Partial resolution metadata is still useful for obsevability.
	// From here on, we can assume that request metadata and response are not nil even if
	// there is an error present.
	if resp == nil {
		resp = &graph.ResolveCheckResponse{
			Allowed:            false,
			ResolutionMetadata: graph.ResolveCheckResponseMetadata{},
		}
	}

	resp.ResolutionMetadata.Duration = endTime
	dsMeta := datastoreWithTupleCache.GetMetadata()
	resp.ResolutionMetadata.DatastoreQueryCount = dsMeta.DatastoreQueryCount
	// Until dispatch throttling is deprecated, merge the results of both
	resolveCheckRequest.GetRequestMetadata().WasThrottled.CompareAndSwap(false, dsMeta.WasThrottled)

	if err != nil {
		if errors.Is(err, context.DeadlineExceeded) && resolveCheckRequest.GetRequestMetadata().WasThrottled.Load() {
			return resp, resolveCheckRequest.GetRequestMetadata(), &ThrottledError{Cause: err}
		}

		return resp, resolveCheckRequest.GetRequestMetadata(), err
	}

	return resp, resolveCheckRequest.GetRequestMetadata(), nil
}

func validateCheckRequest(typesys *typesystem.TypeSystem, tupleKey *openfgav1.CheckRequestTupleKey, contextualTuples *openfgav1.ContextualTupleKeys) error {
	// The input tuple Key should be validated loosely.
	if err := validation.ValidateUserObjectRelation(typesys, tuple.ConvertCheckRequestTupleKeyToTupleKey(tupleKey)); err != nil {
		return &InvalidRelationError{Cause: err}
	}

	// But contextual tuples need to be validated more strictly, the same as an input to a Write Tuple request.
	for _, ctxTuple := range contextualTuples.GetTupleKeys() {
		if err := validation.ValidateTupleForWrite(typesys, ctxTuple); err != nil {
			return &InvalidTupleError{Cause: err}
		}
	}
	return nil
}<|MERGE_RESOLUTION|>--- conflicted
+++ resolved
@@ -101,18 +101,13 @@
 	}
 }
 
-<<<<<<< HEAD
+func WithCheckOptimizationsEnabled(enabled bool) CheckQueryOption {
+	return func(c *CheckQuery) {
+		c.optimizationsEnabled = enabled
+	}
+}
+
 func NewCheckQuery(datastore storage.RelationshipTupleReader, checkResolver graph.CheckResolver, opts ...CheckQueryOption) *CheckQuery {
-=======
-func WithCheckOptimizationsEnabled(enabled bool) CheckQueryOption {
-	return func(c *CheckQuery) {
-		c.optimizationsEnabled = enabled
-	}
-}
-
-// TODO accept CheckCommandParams so we can build the datastore object right away.
-func NewCheckCommand(datastore storage.RelationshipTupleReader, checkResolver graph.CheckResolver, typesys *typesystem.TypeSystem, opts ...CheckQueryOption) *CheckQuery {
->>>>>>> 65e92243
 	cmd := &CheckQuery{
 		logger:               logger.NewNoopLogger(),
 		datastore:            datastore,
@@ -152,12 +147,8 @@
 			ContextualTuples:          params.ContextualTuples,
 			Consistency:               params.Consistency,
 			LastCacheInvalidationTime: cacheInvalidationTime,
-<<<<<<< HEAD
 			AuthorizationModelID:      params.Typesys.GetAuthorizationModelID(),
-=======
-			AuthorizationModelID:      c.typesys.GetAuthorizationModelID(),
 			OptimizationsEnabled:      c.optimizationsEnabled,
->>>>>>> 65e92243
 		},
 	)
 
