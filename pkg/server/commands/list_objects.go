--- conflicted
+++ resolved
@@ -329,14 +329,7 @@
 						TupleKey:             tuple.NewTupleKey(res.Object, req.GetRelation(), req.GetUser()),
 						ContextualTuples:     req.GetContextualTuples().GetTupleKeys(),
 						Context:              req.GetContext(),
-<<<<<<< HEAD
-						ResolutionMetadata: &graph.ResolutionMetadata{
-							Depth: q.resolveNodeLimit,
-						},
-						DispatchCounter: &atomic.Uint32{},
-=======
 						RequestMetadata:      graph.NewCheckRequestMetadata(q.resolveNodeLimit),
->>>>>>> 343adc79
 					})
 					if err != nil {
 						if errors.Is(err, graph.ErrResolutionDepthExceeded) || errors.Is(err, graph.ErrCycleDetected) {
