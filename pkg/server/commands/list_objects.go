--- conflicted
+++ resolved
@@ -415,16 +415,12 @@
 					resp, checkRequestMetadata, err := NewCheckCommand(q.datastore, q.checkResolver, typesys,
 						WithCheckCommandLogger(q.logger),
 						WithCheckCommandMaxConcurrentReads(q.maxConcurrentReads),
-<<<<<<< HEAD
-						WithCheckDatastoreThrottler(q.datastoreThrottleThreshold, q.datastoreThrottleDuration),
 						WithCheckCommandCache(q.sharedDatastoreResources, q.cacheSettings),
-=======
 						WithCheckDatastoreThrottler(
 							q.datastoreThrottlingEnabled,
 							q.datastoreThrottleThreshold,
 							q.datastoreThrottleDuration,
 						),
->>>>>>> 00ddd5dd
 					).
 						Execute(ctx, &CheckCommandParams{
 							StoreID:          req.GetStoreId(),
