package commands

import (
	"context"
	"errors"
	"fmt"
	"math"
	"sync/atomic"
	"time"

	"github.com/prometheus/client_golang/prometheus"
	"github.com/prometheus/client_golang/prometheus/promauto"
	"google.golang.org/protobuf/types/known/structpb"

	"github.com/openfga/openfga/internal/concurrency"

	openfgaErrors "github.com/openfga/openfga/internal/errors"

	openfgav1 "github.com/openfga/api/proto/openfga/v1"

	"github.com/openfga/openfga/internal/build"
	"github.com/openfga/openfga/internal/condition"
	"github.com/openfga/openfga/internal/graph"
	serverconfig "github.com/openfga/openfga/internal/server/config"
	"github.com/openfga/openfga/internal/throttler"
	"github.com/openfga/openfga/internal/throttler/threshold"
	"github.com/openfga/openfga/internal/validation"
	"github.com/openfga/openfga/pkg/logger"
	"github.com/openfga/openfga/pkg/server/commands/reverseexpand"
	serverErrors "github.com/openfga/openfga/pkg/server/errors"
	"github.com/openfga/openfga/pkg/storage"
	"github.com/openfga/openfga/pkg/storage/storagewrappers"
	"github.com/openfga/openfga/pkg/tuple"
	"github.com/openfga/openfga/pkg/typesystem"
)

const streamedBufferSize = 100

var (
	furtherEvalRequiredCounter = promauto.NewCounter(prometheus.CounterOpts{
		Namespace: build.ProjectName,
		Name:      "list_objects_further_eval_required_count",
		Help:      "Number of objects in a ListObjects call that needed to issue a Check call to determine a final result",
	})

	noFurtherEvalRequiredCounter = promauto.NewCounter(prometheus.CounterOpts{
		Namespace: build.ProjectName,
		Name:      "list_objects_no_further_eval_required_count",
		Help:      "Number of objects in a ListObjects call that needed to issue a Check call to determine a final result",
	})
)

type ListObjectsQuery struct {
	datastore               storage.RelationshipTupleReader
	logger                  logger.Logger
	listObjectsDeadline     time.Duration
	listObjectsMaxResults   uint32
	resolveNodeLimit        uint32
	resolveNodeBreadthLimit uint32
	maxConcurrentReads      uint32

	dispatchThrottlerConfig threshold.Config

	checkResolver graph.CheckResolver
}

type ListObjectsResolutionMetadata struct {
	// The total number of database reads from reverse_expand and Check (if any) to complete the ListObjects request
	DatastoreQueryCount *uint32

	// The total number of dispatches aggregated from reverse_expand and check resolutions (if any) to complete the ListObjects request
	DispatchCounter *atomic.Uint32

	// WasThrottled indicates whether the request was throttled
	WasThrottled *atomic.Bool
}

func NewListObjectsResolutionMetadata() *ListObjectsResolutionMetadata {
	return &ListObjectsResolutionMetadata{
		DatastoreQueryCount: new(uint32),
		DispatchCounter:     new(atomic.Uint32),
		WasThrottled:        new(atomic.Bool),
	}
}

type ListObjectsResponse struct {
	Objects            []string
	ResolutionMetadata ListObjectsResolutionMetadata
}

type ListObjectsQueryOption func(d *ListObjectsQuery)

func WithListObjectsDeadline(deadline time.Duration) ListObjectsQueryOption {
	return func(d *ListObjectsQuery) {
		d.listObjectsDeadline = deadline
	}
}

func WithDispatchThrottlerConfig(config threshold.Config) ListObjectsQueryOption {
	return func(d *ListObjectsQuery) {
		d.dispatchThrottlerConfig = config
	}
}

func WithListObjectsMaxResults(max uint32) ListObjectsQueryOption {
	return func(d *ListObjectsQuery) {
		d.listObjectsMaxResults = max
	}
}

// WithResolveNodeLimit see server.WithResolveNodeLimit.
func WithResolveNodeLimit(limit uint32) ListObjectsQueryOption {
	return func(d *ListObjectsQuery) {
		d.resolveNodeLimit = limit
	}
}

// WithResolveNodeBreadthLimit see server.WithResolveNodeBreadthLimit.
func WithResolveNodeBreadthLimit(limit uint32) ListObjectsQueryOption {
	return func(d *ListObjectsQuery) {
		d.resolveNodeBreadthLimit = limit
	}
}

func WithLogger(l logger.Logger) ListObjectsQueryOption {
	return func(d *ListObjectsQuery) {
		d.logger = l
	}
}

// WithMaxConcurrentReads see server.WithMaxConcurrentReadsForListObjects.
func WithMaxConcurrentReads(limit uint32) ListObjectsQueryOption {
	return func(d *ListObjectsQuery) {
		d.maxConcurrentReads = limit
	}
}

func NewListObjectsQuery(
	ds storage.RelationshipTupleReader,
	checkResolver graph.CheckResolver,
	opts ...ListObjectsQueryOption,
) (*ListObjectsQuery, error) {
	if ds == nil {
		return nil, fmt.Errorf("the provided datastore parameter 'ds' must be non-nil")
	}

	if checkResolver == nil {
		return nil, fmt.Errorf("the provided CheckResolver parameter 'checkResolver' must be non-nil")
	}

	query := &ListObjectsQuery{
		datastore:               ds,
		logger:                  logger.NewNoopLogger(),
		listObjectsDeadline:     serverconfig.DefaultListObjectsDeadline,
		listObjectsMaxResults:   serverconfig.DefaultListObjectsMaxResults,
		resolveNodeLimit:        serverconfig.DefaultResolveNodeLimit,
		resolveNodeBreadthLimit: serverconfig.DefaultResolveNodeBreadthLimit,
		maxConcurrentReads:      serverconfig.DefaultMaxConcurrentReadsForListObjects,
		dispatchThrottlerConfig: threshold.Config{
			Throttler:    throttler.NewNoopThrottler(),
			Enabled:      serverconfig.DefaultListObjectsDispatchThrottlingEnabled,
			Threshold:    serverconfig.DefaultListObjectsDispatchThrottlingDefaultThreshold,
			MaxThreshold: serverconfig.DefaultListObjectsDispatchThrottlingMaxThreshold,
		},
		checkResolver: checkResolver,
	}

	for _, opt := range opts {
		opt(query)
	}

	query.datastore = storagewrappers.NewBoundedConcurrencyTupleReader(query.datastore, query.maxConcurrentReads)

	return query, nil
}

type ListObjectsResult struct {
	ObjectID string
	Err      error
}

// listObjectsRequest captures the RPC request definition interface for the ListObjects API.
// The unary and streaming RPC definitions implement this interface, and so it can be used
// interchangeably for a canonical representation between the two.
type listObjectsRequest interface {
	GetStoreId() string
	GetAuthorizationModelId() string
	GetType() string
	GetRelation() string
	GetUser() string
	GetContextualTuples() *openfgav1.ContextualTupleKeys
	GetContext() *structpb.Struct
	GetConsistency() openfgav1.ConsistencyPreference
}

// evaluate fires of evaluation of the ListObjects query by delegating to
// [[reverseexpand.ReverseExpand#Execute]] and resolving the results yielded
// from it. If any results yielded by reverse expansion require further eval,
// then these results get dispatched to Check to resolve the residual outcome.
//
// The resultsChan is **always** closed by evaluate when it is done with its work,
// which is either when all results have been yielded, the deadline has been met,
// or some other terminal error case has occurred.
func (q *ListObjectsQuery) evaluate(
	ctx context.Context,
	req listObjectsRequest,
	resultsChan chan<- ListObjectsResult,
	maxResults uint32,
	resolutionMetadata *ListObjectsResolutionMetadata,
) error {
	targetObjectType := req.GetType()
	targetRelation := req.GetRelation()

	typesys, ok := typesystem.TypesystemFromContext(ctx)
	if !ok {
		return fmt.Errorf("%w: typesystem missing in context", openfgaErrors.ErrUnknown)
	}

	if !typesystem.IsSchemaVersionSupported(typesys.GetSchemaVersion()) {
		return serverErrors.ValidationError(typesystem.ErrInvalidSchemaVersion)
	}

	for _, ctxTuple := range req.GetContextualTuples().GetTupleKeys() {
		if err := validation.ValidateTupleForWrite(typesys, ctxTuple); err != nil {
			return serverErrors.HandleTupleValidateError(err)
		}
	}

	_, err := typesys.GetRelation(targetObjectType, targetRelation)
	if err != nil {
		if errors.Is(err, typesystem.ErrObjectTypeUndefined) {
			return serverErrors.TypeNotFound(targetObjectType)
		}

		if errors.Is(err, typesystem.ErrRelationUndefined) {
			return serverErrors.RelationNotFound(targetRelation, targetObjectType, nil)
		}

		return serverErrors.HandleError("", err)
	}

	if err := validation.ValidateUser(typesys, req.GetUser()); err != nil {
		return serverErrors.ValidationError(fmt.Errorf("invalid 'user' value: %s", err))
	}

	handler := func() {
		userObj, userRel := tuple.SplitObjectRelation(req.GetUser())
		userObjType, userObjID := tuple.SplitObject(userObj)

		var sourceUserRef reverseexpand.IsUserRef
		sourceUserRef = &reverseexpand.UserRefObject{
			Object: &openfgav1.Object{
				Type: userObjType,
				Id:   userObjID,
			},
		}

		if tuple.IsTypedWildcard(userObj) {
			sourceUserRef = &reverseexpand.UserRefTypedWildcard{Type: tuple.GetType(userObj)}
		}

		if userRel != "" {
			sourceUserRef = &reverseexpand.UserRefObjectRelation{
				ObjectRelation: &openfgav1.ObjectRelation{
					Object:   userObj,
					Relation: userRel,
				},
			}
		}

		reverseExpandResultsChan := make(chan *reverseexpand.ReverseExpandResult, 1)
		objectsFound := atomic.Uint32{}

		ds := storagewrappers.NewCombinedTupleReader(
			q.datastore,
			req.GetContextualTuples().GetTupleKeys(),
		)

		reverseExpandQuery := reverseexpand.NewReverseExpandQuery(
			ds,
			typesys,
			reverseexpand.WithResolveNodeLimit(q.resolveNodeLimit),
			reverseexpand.WithDispatchThrottlerConfig(q.dispatchThrottlerConfig),
			reverseexpand.WithResolveNodeBreadthLimit(q.resolveNodeBreadthLimit),
			reverseexpand.WithLogger(q.logger),
		)

		reverseExpandDoneWithError := make(chan struct{}, 1)
		cancelCtx, cancel := context.WithCancel(ctx)
		defer cancel()
		pool := concurrency.NewPool(cancelCtx, int(1+q.resolveNodeBreadthLimit))

<<<<<<< HEAD
		pool.Go(func(ctx context.Context) error {
			reverseExpandResolutionMetadata := reverseexpand.NewResolutionMetadata()
			err := reverseExpandQuery.Execute(ctx, &reverseexpand.ReverseExpandRequest{
=======
		wg := sync.WaitGroup{}

		errChan := make(chan error, 1)

		wg.Add(1)
		go func() {
			defer wg.Done()
			reverseExpandResolutionMetadata := reverseexpand.NewResolutionMetadata()

			err := reverseExpandQuery.Execute(cancelCtx, &reverseexpand.ReverseExpandRequest{
>>>>>>> d8c47f83
				StoreID:          req.GetStoreId(),
				ObjectType:       targetObjectType,
				Relation:         targetRelation,
				User:             sourceUserRef,
				ContextualTuples: req.GetContextualTuples().GetTupleKeys(),
				Context:          req.GetContext(),
				Consistency:      req.GetConsistency(),
			}, reverseExpandResultsChan, reverseExpandResolutionMetadata)
			if err != nil {
				reverseExpandDoneWithError <- struct{}{}
				return err
			}
			atomic.AddUint32(resolutionMetadata.DatastoreQueryCount, *reverseExpandResolutionMetadata.DatastoreQueryCount)
			resolutionMetadata.DispatchCounter.Add(reverseExpandResolutionMetadata.DispatchCounter.Load())
<<<<<<< HEAD
			resolutionMetadata.WasThrottled.Store(reverseExpandResolutionMetadata.WasThrottled.Load())
			return nil
		})
=======
			if !resolutionMetadata.WasThrottled.Load() && reverseExpandResolutionMetadata.WasThrottled.Load() {
				resolutionMetadata.WasThrottled.Store(true)
			}
		}()

		ctx = typesystem.ContextWithTypesystem(ctx, typesys)
		ctx := storage.ContextWithRelationshipTupleReader(ctx, ds)

		concurrencyLimiterCh := make(chan struct{}, q.resolveNodeBreadthLimit)
>>>>>>> d8c47f83

	ConsumerReadLoop:
		for {
			select {
			case <-reverseExpandDoneWithError:
				cancel() // cancel any inflight work if e.g. model too complex
				break ConsumerReadLoop
			case <-ctx.Done():
				cancel() // cancel any inflight work if e.g. deadline exceeded
				break ConsumerReadLoop
			case res, channelOpen := <-reverseExpandResultsChan:
				if !channelOpen {
					// don't cancel here, we need to wait until all the inflight Checks finish
					break ConsumerReadLoop
				}

				if !(maxResults == 0) && objectsFound.Load() >= maxResults {
					cancel() // cancel any inflight work if we already found enough results
					break ConsumerReadLoop
				}

				if res.ResultStatus == reverseexpand.NoFurtherEvalStatus {
					noFurtherEvalRequiredCounter.Inc()
					trySendObject(ctx, res.Object, &objectsFound, maxResults, resultsChan)
					continue
				}

				furtherEvalRequiredCounter.Inc()

				pool.Go(func(ctx context.Context) error {
					checkRequestMetadata := graph.NewCheckRequestMetadata(q.resolveNodeLimit)

					ctx = typesystem.ContextWithTypesystem(ctx, typesys)
					ctx = storage.ContextWithRelationshipTupleReader(ctx, ds)
					resp, err := q.checkResolver.ResolveCheck(ctx, &graph.ResolveCheckRequest{
						StoreID:              req.GetStoreId(),
						AuthorizationModelID: req.GetAuthorizationModelId(),
						TupleKey:             tuple.NewTupleKey(res.Object, req.GetRelation(), req.GetUser()),
						ContextualTuples:     req.GetContextualTuples().GetTupleKeys(),
						Context:              req.GetContext(),
						RequestMetadata:      checkRequestMetadata,
						Consistency:          req.GetConsistency(),
					})
					if err != nil {
						return err
					}
					atomic.AddUint32(resolutionMetadata.DatastoreQueryCount, resp.GetResolutionMetadata().DatastoreQueryCount)
					resolutionMetadata.DispatchCounter.Add(checkRequestMetadata.DispatchCounter.Load())
<<<<<<< HEAD
					resolutionMetadata.WasThrottled.Store(checkRequestMetadata.WasThrottled.Load())
=======
					if !resolutionMetadata.WasThrottled.Load() && checkRequestMetadata.WasThrottled.Load() {
						resolutionMetadata.WasThrottled.Store(true)
					}
>>>>>>> d8c47f83

					if resp.Allowed {
						trySendObject(ctx, res.Object, &objectsFound, maxResults, resultsChan)
					}
					return nil
				})
			}
		}

		err := pool.Wait()
		if err != nil {
			if !errors.Is(err, context.DeadlineExceeded) && !errors.Is(err, context.Canceled) {
				resultsChan <- ListObjectsResult{Err: err}
			}
			// TODO set header to indicate "deadline exceeded"
		}
		close(resultsChan)
	}

	go handler()

	return nil
}

func trySendObject(ctx context.Context, object string, objectsFound *atomic.Uint32, maxResults uint32, resultsChan chan<- ListObjectsResult) {
	if !(maxResults == 0) {
		if objectsFound.Add(1) > maxResults {
			return
		}
	}
	concurrency.TrySendThroughChannel(ctx, ListObjectsResult{ObjectID: object}, resultsChan)
}

// Execute the ListObjectsQuery, returning a list of object IDs up to a maximum of q.listObjectsMaxResults
// or until q.listObjectsDeadline is hit, whichever happens first.
func (q *ListObjectsQuery) Execute(
	ctx context.Context,
	req *openfgav1.ListObjectsRequest,
) (*ListObjectsResponse, error) {
	resultsChan := make(chan ListObjectsResult, 1)
	maxResults := q.listObjectsMaxResults
	if maxResults > 0 {
		resultsChan = make(chan ListObjectsResult, maxResults)
	}

	timeoutCtx := ctx
	if q.listObjectsDeadline != 0 {
		var cancel context.CancelFunc
		timeoutCtx, cancel = context.WithTimeout(ctx, q.listObjectsDeadline)
		defer cancel()
	}

	resolutionMetadata := NewListObjectsResolutionMetadata()

	err := q.evaluate(timeoutCtx, req, resultsChan, maxResults, resolutionMetadata)
	if err != nil {
		return nil, err
	}

	objects := make([]string, 0)

	var errs error

	for result := range resultsChan {
		if result.Err != nil {
			if errors.Is(result.Err, graph.ErrResolutionDepthExceeded) {
				return nil, serverErrors.AuthorizationModelResolutionTooComplex
			}

			if errors.Is(result.Err, condition.ErrEvaluationFailed) {
				errs = errors.Join(errs, result.Err)
				continue
			}

			return nil, serverErrors.HandleError("", result.Err)
		}

		objects = append(objects, result.ObjectID)
	}

	if len(objects) < int(maxResults) && errs != nil {
		return nil, errs
	}

	return &ListObjectsResponse{
		Objects:            objects,
		ResolutionMetadata: *resolutionMetadata,
	}, nil
}

// ExecuteStreamed executes the ListObjectsQuery, returning a stream of object IDs.
// It ignores the value of q.listObjectsMaxResults and returns all available results
// until q.listObjectsDeadline is hit.
func (q *ListObjectsQuery) ExecuteStreamed(ctx context.Context, req *openfgav1.StreamedListObjectsRequest, srv openfgav1.OpenFGAService_StreamedListObjectsServer) (*ListObjectsResolutionMetadata, error) {
	maxResults := uint32(math.MaxUint32)
	// make a buffered channel so that writer goroutines aren't blocked when attempting to send a result
	resultsChan := make(chan ListObjectsResult, streamedBufferSize)

	timeoutCtx := ctx
	if q.listObjectsDeadline != 0 {
		var cancel context.CancelFunc
		timeoutCtx, cancel = context.WithTimeout(ctx, q.listObjectsDeadline)
		defer cancel()
	}

	resolutionMetadata := NewListObjectsResolutionMetadata()

	err := q.evaluate(timeoutCtx, req, resultsChan, maxResults, resolutionMetadata)
	if err != nil {
		return nil, err
	}

	for result := range resultsChan {
		if result.Err != nil {
			if errors.Is(result.Err, graph.ErrResolutionDepthExceeded) {
				return nil, serverErrors.AuthorizationModelResolutionTooComplex
			}

			if errors.Is(result.Err, condition.ErrEvaluationFailed) {
				return nil, serverErrors.ValidationError(result.Err)
			}

			return nil, serverErrors.HandleError("", result.Err)
		}

		if err := srv.Send(&openfgav1.StreamedListObjectsResponse{
			Object: result.ObjectID,
		}); err != nil {
			return nil, serverErrors.HandleError("", err)
		}
	}

	return resolutionMetadata, nil
}<|MERGE_RESOLUTION|>--- conflicted
+++ resolved
@@ -290,22 +290,9 @@
 		defer cancel()
 		pool := concurrency.NewPool(cancelCtx, int(1+q.resolveNodeBreadthLimit))
 
-<<<<<<< HEAD
 		pool.Go(func(ctx context.Context) error {
 			reverseExpandResolutionMetadata := reverseexpand.NewResolutionMetadata()
 			err := reverseExpandQuery.Execute(ctx, &reverseexpand.ReverseExpandRequest{
-=======
-		wg := sync.WaitGroup{}
-
-		errChan := make(chan error, 1)
-
-		wg.Add(1)
-		go func() {
-			defer wg.Done()
-			reverseExpandResolutionMetadata := reverseexpand.NewResolutionMetadata()
-
-			err := reverseExpandQuery.Execute(cancelCtx, &reverseexpand.ReverseExpandRequest{
->>>>>>> d8c47f83
 				StoreID:          req.GetStoreId(),
 				ObjectType:       targetObjectType,
 				Relation:         targetRelation,
@@ -320,21 +307,11 @@
 			}
 			atomic.AddUint32(resolutionMetadata.DatastoreQueryCount, *reverseExpandResolutionMetadata.DatastoreQueryCount)
 			resolutionMetadata.DispatchCounter.Add(reverseExpandResolutionMetadata.DispatchCounter.Load())
-<<<<<<< HEAD
-			resolutionMetadata.WasThrottled.Store(reverseExpandResolutionMetadata.WasThrottled.Load())
+			if !resolutionMetadata.WasThrottled.Load() && reverseExpandResolutionMetadata.WasThrottled.Load() {
+				resolutionMetadata.WasThrottled.Store(true)
+			}
 			return nil
 		})
-=======
-			if !resolutionMetadata.WasThrottled.Load() && reverseExpandResolutionMetadata.WasThrottled.Load() {
-				resolutionMetadata.WasThrottled.Store(true)
-			}
-		}()
-
-		ctx = typesystem.ContextWithTypesystem(ctx, typesys)
-		ctx := storage.ContextWithRelationshipTupleReader(ctx, ds)
-
-		concurrencyLimiterCh := make(chan struct{}, q.resolveNodeBreadthLimit)
->>>>>>> d8c47f83
 
 	ConsumerReadLoop:
 		for {
@@ -347,7 +324,11 @@
 				break ConsumerReadLoop
 			case res, channelOpen := <-reverseExpandResultsChan:
 				if !channelOpen {
-					// don't cancel here, we need to wait until all the inflight Checks finish
+					// don't cancel here. Reverse Expand has finished finding candidate object IDs
+					// but since we haven't collected "maxResults",
+					// we need to wait until all the inflight Checks finish in the hopes that
+					// we collect a few more object IDs.
+					// if we send a cancellation now, we might miss those.
 					break ConsumerReadLoop
 				}
 
@@ -383,13 +364,9 @@
 					}
 					atomic.AddUint32(resolutionMetadata.DatastoreQueryCount, resp.GetResolutionMetadata().DatastoreQueryCount)
 					resolutionMetadata.DispatchCounter.Add(checkRequestMetadata.DispatchCounter.Load())
-<<<<<<< HEAD
-					resolutionMetadata.WasThrottled.Store(checkRequestMetadata.WasThrottled.Load())
-=======
 					if !resolutionMetadata.WasThrottled.Load() && checkRequestMetadata.WasThrottled.Load() {
 						resolutionMetadata.WasThrottled.Store(true)
 					}
->>>>>>> d8c47f83
 
 					if resp.Allowed {
 						trySendObject(ctx, res.Object, &objectsFound, maxResults, resultsChan)
