--- conflicted
+++ resolved
@@ -139,16 +139,10 @@
 			span.SetAttributes(attribute.Bool(listObjectsOptimizedKey, true))
 
 			connectObjCmd := &ConnectedObjectsCommand{
-<<<<<<< HEAD
 				Datastore:          q.Datastore,
 				ResolveNodeLimit:   q.ResolveNodeLimit,
-				Limit:              q.ListObjectsMaxResults,
+				Limit:              maxResults,
 				TypesystemResolver: q.TypesystemResolver,
-=======
-				Datastore:        q.Datastore,
-				ResolveNodeLimit: q.ResolveNodeLimit,
-				Limit:            maxResults,
->>>>>>> 2f3989de
 			}
 
 			err = connectObjCmd.StreamedConnectedObjects(ctx, &ConnectedObjectsRequest{
@@ -179,7 +173,6 @@
 	req *openfgapb.ListObjectsRequest,
 ) (*openfgapb.ListObjectsResponse, error) {
 
-<<<<<<< HEAD
 	storeID := req.GetStoreId()
 	modelID := req.GetAuthorizationModelId()
 
@@ -192,14 +185,11 @@
 		return nil, serverErrors.HandleError("", err)
 	}
 
+	maxResults := q.ListObjectsMaxResults
 	resultsChan := make(chan string, 1)
-	if q.ListObjectsMaxResults > 0 {
-		resultsChan = make(chan string, q.ListObjectsMaxResults)
-	}
-=======
-	maxResults := q.ListObjectsMaxResults
-	resultsChan := make(chan string, maxResults)
->>>>>>> 2f3989de
+	if maxResults > 0 {
+		resultsChan = make(chan string, maxResults)
+	}
 
 	errChan := make(chan error)
 
@@ -210,11 +200,7 @@
 		defer cancel()
 	}
 
-<<<<<<< HEAD
-	err = q.evaluate(timeoutCtx, req, typesys, resultsChan, errChan)
-=======
-	err := q.evaluate(timeoutCtx, req, resultsChan, errChan, maxResults)
->>>>>>> 2f3989de
+	err = q.evaluate(timeoutCtx, req, typesys, resultsChan, errChan, maxResults)
 	if err != nil {
 		return nil, err
 	}
@@ -257,7 +243,6 @@
 	srv openfgapb.OpenFGAService_StreamedListObjectsServer,
 ) error {
 
-<<<<<<< HEAD
 	storeID := req.GetStoreId()
 	modelID := req.GetAuthorizationModelId()
 
@@ -270,15 +255,10 @@
 		return serverErrors.HandleError("", err)
 	}
 
-	resultsChan := make(chan string, 1)
-	if q.ListObjectsMaxResults > 0 {
-		resultsChan = make(chan string, q.ListObjectsMaxResults)
-	}
-=======
 	maxResults := uint32(math.MaxUint32)
+
 	// make a buffered channel so that writer goroutines aren't blocked when attempting to send a result
 	resultsChan := make(chan string, streamedBufferSize)
->>>>>>> 2f3989de
 
 	errChan := make(chan error)
 
@@ -289,11 +269,7 @@
 		defer cancel()
 	}
 
-<<<<<<< HEAD
-	err = q.evaluate(timeoutCtx, req, typesys, resultsChan, errChan)
-=======
-	err := q.evaluate(timeoutCtx, req, resultsChan, errChan, maxResults)
->>>>>>> 2f3989de
+	err = q.evaluate(timeoutCtx, req, typesys, resultsChan, errChan, maxResults)
 	if err != nil {
 		return err
 	}
