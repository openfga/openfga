--- conflicted
+++ resolved
@@ -308,14 +308,8 @@
 			if !resolutionMetadata.WasThrottled.Load() && reverseExpandResolutionMetadata.WasThrottled.Load() {
 				resolutionMetadata.WasThrottled.Store(true)
 			}
-<<<<<<< HEAD
-		}()
-
-		concurrencyLimiterCh := make(chan struct{}, q.resolveNodeBreadthLimit)
-=======
 			return nil
 		})
->>>>>>> 5d5ff7f8
 
 	ConsumerReadLoop:
 		for {
@@ -349,17 +343,10 @@
 
 				furtherEvalRequiredCounter.Inc()
 
-<<<<<<< HEAD
-				wg.Add(1)
-				go func(res *reverseexpand.ReverseExpandResult) {
-					defer func() {
-						<-concurrencyLimiterCh
-						wg.Done()
-					}()
-
-					concurrencyLimiterCh <- struct{}{}
-
-					resp, checkRespMetadata, err := NewCheckCommand(q.datastore, q.checkResolver, typesys,
+				pool.Go(func(ctx context.Context) error {
+					ctx = typesystem.ContextWithTypesystem(ctx, typesys)
+					ctx = storage.ContextWithRelationshipTupleReader(ctx, ds)
+					resp, checkRequestMetadata, err := NewCheckCommand(q.datastore, q.checkResolver, typesys,
 						WithCheckCommandResolveNodeLimit(q.resolveNodeLimit),
 						WithCheckCommandLogger(q.logger),
 						WithCheckCommandMaxConcurrentReads(q.maxConcurrentReads),
@@ -371,31 +358,14 @@
 							Context:          req.GetContext(),
 							Consistency:      req.GetConsistency(),
 						})
-=======
-				pool.Go(func(ctx context.Context) error {
-					checkRequestMetadata := graph.NewCheckRequestMetadata(q.resolveNodeLimit)
-
-					ctx = typesystem.ContextWithTypesystem(ctx, typesys)
-					ctx = storage.ContextWithRelationshipTupleReader(ctx, ds)
-					resp, err := q.checkResolver.ResolveCheck(ctx, &graph.ResolveCheckRequest{
-						StoreID:              req.GetStoreId(),
-						AuthorizationModelID: req.GetAuthorizationModelId(),
-						TupleKey:             tuple.NewTupleKey(res.Object, req.GetRelation(), req.GetUser()),
-						ContextualTuples:     req.GetContextualTuples().GetTupleKeys(),
-						Context:              req.GetContext(),
-						RequestMetadata:      checkRequestMetadata,
-						Consistency:          req.GetConsistency(),
-					})
->>>>>>> 5d5ff7f8
 					if err != nil {
 						return err
 					}
 					resolutionMetadata.DatastoreQueryCount.Add(resp.GetResolutionMetadata().DatastoreQueryCount)
-					resolutionMetadata.DispatchCounter.Add(checkRespMetadata.DispatchCounter.Load())
-					if !resolutionMetadata.WasThrottled.Load() && checkRespMetadata.WasThrottled.Load() {
+					resolutionMetadata.DispatchCounter.Add(checkRequestMetadata.DispatchCounter.Load())
+					if !resolutionMetadata.WasThrottled.Load() && checkRequestMetadata.WasThrottled.Load() {
 						resolutionMetadata.WasThrottled.Store(true)
 					}
-
 					if resp.Allowed {
 						trySendObject(ctx, res.Object, &objectsFound, maxResults, resultsChan)
 					}
