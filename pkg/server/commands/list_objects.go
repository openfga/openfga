--- conflicted
+++ resolved
@@ -61,18 +61,10 @@
 	targetObjectType := req.GetType()
 	targetRelation := req.GetRelation()
 
-<<<<<<< HEAD
-=======
-	typesys, ok := typesystem.TypesystemFromContext(ctx)
-	if !ok {
-		panic("typesystem missing in context")
-	}
-
 	if !typesystem.IsSchemaVersionSupported(typesys.GetSchemaVersion()) {
 		return serverErrors.ValidationError(typesystem.ErrInvalidSchemaVersion)
 	}
 
->>>>>>> 6c857c0e
 	for _, ctxTuple := range req.GetContextualTuples().GetTupleKeys() {
 		if err := validation.ValidateTuple(typesys, ctxTuple); err != nil {
 			return serverErrors.HandleTupleValidateError(err)
