package commands

import (
	"context"
	"errors"
	"fmt"
	"math"
	"sync/atomic"
	"time"

	"github.com/prometheus/client_golang/prometheus"
	"github.com/prometheus/client_golang/prometheus/promauto"
	"google.golang.org/protobuf/types/known/structpb"

	openfgav1 "github.com/openfga/api/proto/openfga/v1"

	"github.com/openfga/openfga/internal/build"
	"github.com/openfga/openfga/internal/cachecontroller"
	"github.com/openfga/openfga/internal/concurrency"
	"github.com/openfga/openfga/internal/condition"
	openfgaErrors "github.com/openfga/openfga/internal/errors"
	"github.com/openfga/openfga/internal/graph"
	"github.com/openfga/openfga/internal/shared"
	"github.com/openfga/openfga/internal/throttler"
	"github.com/openfga/openfga/internal/throttler/threshold"
	"github.com/openfga/openfga/internal/utils/apimethod"
	"github.com/openfga/openfga/internal/validation"
	"github.com/openfga/openfga/pkg/logger"
	"github.com/openfga/openfga/pkg/server/commands/reverseexpand"
	serverconfig "github.com/openfga/openfga/pkg/server/config"
	serverErrors "github.com/openfga/openfga/pkg/server/errors"
	"github.com/openfga/openfga/pkg/storage"
	"github.com/openfga/openfga/pkg/storage/storagewrappers"
	"github.com/openfga/openfga/pkg/tuple"
	"github.com/openfga/openfga/pkg/typesystem"
)

const streamedBufferSize = 100

var (
	furtherEvalRequiredCounter = promauto.NewCounter(prometheus.CounterOpts{
		Namespace: build.ProjectName,
		Name:      "list_objects_further_eval_required_count",
		Help:      "Number of objects in a ListObjects call that needed to issue a Check call to determine a final result",
	})

	noFurtherEvalRequiredCounter = promauto.NewCounter(prometheus.CounterOpts{
		Namespace: build.ProjectName,
		Name:      "list_objects_no_further_eval_required_count",
		Help:      "Number of objects in a ListObjects call that needed to issue a Check call to determine a final result",
	})
)

type ListObjectsQuery struct {
	datastore               storage.RelationshipTupleReader
	logger                  logger.Logger
	listObjectsDeadline     time.Duration
	listObjectsMaxResults   uint32
	resolveNodeLimit        uint32
	resolveNodeBreadthLimit uint32
	maxConcurrentReads      uint32

	dispatchThrottlerConfig threshold.Config

	datastoreThrottleThreshold int
	datastoreThrottleDuration  time.Duration

	checkResolver            graph.CheckResolver
	cacheSettings            serverconfig.CacheSettings
	sharedDatastoreResources *shared.SharedDatastoreResources

<<<<<<< HEAD
	listObjectOptimizationsEnabled bool
=======
	listObjectsOptimizationEnabled bool // Indicates if experimental optimizations are enabled for ListObjectsResolver
}

type ListObjectsResolver interface {
	// Execute the ListObjectsQuery, returning a list of object IDs up to a maximum of q.listObjectsMaxResults
	// or until q.listObjectsDeadline is hit, whichever happens first.
	Execute(ctx context.Context, req *openfgav1.ListObjectsRequest) (*ListObjectsResponse, error)

	// ExecuteStreamed executes the ListObjectsQuery, returning a stream of object IDs.
	// It ignores the value of q.listObjectsMaxResults and returns all available results
	// until q.listObjectsDeadline is hit.
	ExecuteStreamed(ctx context.Context, req *openfgav1.StreamedListObjectsRequest, srv openfgav1.OpenFGAService_StreamedListObjectsServer) (*ListObjectsResolutionMetadata, error)
>>>>>>> 974bb2a3
}

type ListObjectsResolutionMetadata struct {
	// The total number of database reads from reverse_expand and Check (if any) to complete the ListObjects request
	DatastoreQueryCount *atomic.Uint32

	// The total number of dispatches aggregated from reverse_expand and check resolutions (if any) to complete the ListObjects request
	DispatchCounter *atomic.Uint32

	// WasThrottled indicates whether the request was throttled
	WasThrottled *atomic.Bool
}

func NewListObjectsResolutionMetadata() ListObjectsResolutionMetadata {
	return ListObjectsResolutionMetadata{
		DatastoreQueryCount: new(atomic.Uint32),
		DispatchCounter:     new(atomic.Uint32),
		WasThrottled:        new(atomic.Bool),
	}
}

type ListObjectsResponse struct {
	Objects            []string
	ResolutionMetadata ListObjectsResolutionMetadata
}

type ListObjectsQueryOption func(d *ListObjectsQuery)

func WithListObjectsDeadline(deadline time.Duration) ListObjectsQueryOption {
	return func(d *ListObjectsQuery) {
		d.listObjectsDeadline = deadline
	}
}

func WithDispatchThrottlerConfig(config threshold.Config) ListObjectsQueryOption {
	return func(d *ListObjectsQuery) {
		d.dispatchThrottlerConfig = config
	}
}

func WithListObjectsMaxResults(maxResults uint32) ListObjectsQueryOption {
	return func(d *ListObjectsQuery) {
		d.listObjectsMaxResults = maxResults
	}
}

// WithResolveNodeLimit see server.WithResolveNodeLimit.
func WithResolveNodeLimit(limit uint32) ListObjectsQueryOption {
	return func(d *ListObjectsQuery) {
		d.resolveNodeLimit = limit
	}
}

// WithResolveNodeBreadthLimit see server.WithResolveNodeBreadthLimit.
func WithResolveNodeBreadthLimit(limit uint32) ListObjectsQueryOption {
	return func(d *ListObjectsQuery) {
		d.resolveNodeBreadthLimit = limit
	}
}

func WithLogger(l logger.Logger) ListObjectsQueryOption {
	return func(d *ListObjectsQuery) {
		d.logger = l
	}
}

// WithMaxConcurrentReads see server.WithMaxConcurrentReadsForListObjects.
func WithMaxConcurrentReads(limit uint32) ListObjectsQueryOption {
	return func(d *ListObjectsQuery) {
		d.maxConcurrentReads = limit
	}
}

func WithListObjectsCache(sharedDatastoreResources *shared.SharedDatastoreResources, cacheSettings serverconfig.CacheSettings) ListObjectsQueryOption {
	return func(d *ListObjectsQuery) {
		d.cacheSettings = cacheSettings
		d.sharedDatastoreResources = sharedDatastoreResources
	}
}

func WithListObjectsDatastoreThrottler(threshold int, duration time.Duration) ListObjectsQueryOption {
	return func(d *ListObjectsQuery) {
		d.datastoreThrottleThreshold = threshold
		d.datastoreThrottleDuration = duration
	}
}

<<<<<<< HEAD
func WithListObjectOptimizationsEnabled(enabled bool) ListObjectsQueryOption {
	return func(d *ListObjectsQuery) {
		d.listObjectOptimizationsEnabled = enabled
=======
func WithListObjectsOptimizationEnabled(enabled bool) ListObjectsQueryOption {
	return func(d *ListObjectsQuery) {
		d.listObjectsOptimizationEnabled = enabled
>>>>>>> 974bb2a3
	}
}

func NewListObjectsQuery(
	ds storage.RelationshipTupleReader,
	checkResolver graph.CheckResolver,
	opts ...ListObjectsQueryOption,
) (*ListObjectsQuery, error) {
	if ds == nil {
		return nil, fmt.Errorf("the provided datastore parameter 'ds' must be non-nil")
	}

	if checkResolver == nil {
		return nil, fmt.Errorf("the provided CheckResolver parameter 'checkResolver' must be non-nil")
	}

	query := &ListObjectsQuery{
		datastore:               ds,
		logger:                  logger.NewNoopLogger(),
		listObjectsDeadline:     serverconfig.DefaultListObjectsDeadline,
		listObjectsMaxResults:   serverconfig.DefaultListObjectsMaxResults,
		resolveNodeLimit:        serverconfig.DefaultResolveNodeLimit,
		resolveNodeBreadthLimit: serverconfig.DefaultResolveNodeBreadthLimit,
		maxConcurrentReads:      serverconfig.DefaultMaxConcurrentReadsForListObjects,
		dispatchThrottlerConfig: threshold.Config{
			Throttler:    throttler.NewNoopThrottler(),
			Enabled:      serverconfig.DefaultListObjectsDispatchThrottlingEnabled,
			Threshold:    serverconfig.DefaultListObjectsDispatchThrottlingDefaultThreshold,
			MaxThreshold: serverconfig.DefaultListObjectsDispatchThrottlingMaxThreshold,
		},
		checkResolver: checkResolver,
		cacheSettings: serverconfig.NewDefaultCacheSettings(),
		sharedDatastoreResources: &shared.SharedDatastoreResources{
			CacheController: cachecontroller.NewNoopCacheController(),
		},
		listObjectOptimizationsEnabled: serverconfig.DefaultListObjectsOptimizationsEnabled,
	}

	for _, opt := range opts {
		opt(query)
	}

	return query, nil
}

type ListObjectsResult struct {
	ObjectID string
	Err      error
}

// listObjectsRequest captures the RPC request definition interface for the ListObjects API.
// The unary and streaming RPC definitions implement this interface, and so it can be used
// interchangeably for a canonical representation between the two.
type listObjectsRequest interface {
	GetStoreId() string
	GetAuthorizationModelId() string
	GetType() string
	GetRelation() string
	GetUser() string
	GetContextualTuples() *openfgav1.ContextualTupleKeys
	GetContext() *structpb.Struct
	GetConsistency() openfgav1.ConsistencyPreference
}

// evaluate fires of evaluation of the ListObjects query by delegating to
// [[reverseexpand.ReverseExpand#Execute]] and resolving the results yielded
// from it. If any results yielded by reverse expansion require further eval,
// then these results get dispatched to Check to resolve the residual outcome.
//
// The resultsChan is **always** closed by evaluate when it is done with its work,
// which is either when all results have been yielded, the deadline has been met,
// or some other terminal error case has occurred.
func (q *ListObjectsQuery) evaluate(
	ctx context.Context,
	req listObjectsRequest,
	resultsChan chan<- ListObjectsResult,
	maxResults uint32,
	resolutionMetadata *ListObjectsResolutionMetadata,
) error {
	targetObjectType := req.GetType()
	targetRelation := req.GetRelation()

	typesys, ok := typesystem.TypesystemFromContext(ctx)
	if !ok {
		return fmt.Errorf("%w: typesystem missing in context", openfgaErrors.ErrUnknown)
	}

	if !typesystem.IsSchemaVersionSupported(typesys.GetSchemaVersion()) {
		return serverErrors.ValidationError(typesystem.ErrInvalidSchemaVersion)
	}

	for _, ctxTuple := range req.GetContextualTuples().GetTupleKeys() {
		if err := validation.ValidateTupleForWrite(typesys, ctxTuple); err != nil {
			return serverErrors.HandleTupleValidateError(err)
		}
	}

	_, err := typesys.GetRelation(targetObjectType, targetRelation)
	if err != nil {
		if errors.Is(err, typesystem.ErrObjectTypeUndefined) {
			return serverErrors.TypeNotFound(targetObjectType)
		}

		if errors.Is(err, typesystem.ErrRelationUndefined) {
			return serverErrors.RelationNotFound(targetRelation, targetObjectType, nil)
		}

		return serverErrors.HandleError("", err)
	}

	if err := validation.ValidateUser(typesys, req.GetUser()); err != nil {
		return serverErrors.ValidationError(fmt.Errorf("invalid 'user' value: %s", err))
	}

	handler := func() {
		userObj, userRel := tuple.SplitObjectRelation(req.GetUser())
		userObjType, userObjID := tuple.SplitObject(userObj)

		var sourceUserRef reverseexpand.IsUserRef
		sourceUserRef = &reverseexpand.UserRefObject{
			Object: &openfgav1.Object{
				Type: userObjType,
				Id:   userObjID,
			},
		}

		if tuple.IsTypedWildcard(userObj) {
			sourceUserRef = &reverseexpand.UserRefTypedWildcard{Type: tuple.GetType(userObj)}
		}

		if userRel != "" {
			sourceUserRef = &reverseexpand.UserRefObjectRelation{
				ObjectRelation: &openfgav1.ObjectRelation{
					Object:   userObj,
					Relation: userRel,
				},
			}
		}

		reverseExpandResultsChan := make(chan *reverseexpand.ReverseExpandResult, 1)
		objectsFound := atomic.Uint32{}

		ds := storagewrappers.NewRequestStorageWrapperWithCache(
			q.datastore,
			req.GetContextualTuples().GetTupleKeys(),
			&storagewrappers.Operation{
				Method:            apimethod.ListObjects,
				Concurrency:       q.maxConcurrentReads,
				ThrottleThreshold: q.datastoreThrottleThreshold,
				ThrottleDuration:  q.datastoreThrottleDuration,
			},
			q.sharedDatastoreResources,
			q.cacheSettings,
		)

		reverseExpandQuery := reverseexpand.NewReverseExpandQuery(
			ds,
			typesys,
			reverseexpand.WithResolveNodeLimit(q.resolveNodeLimit),
			reverseexpand.WithDispatchThrottlerConfig(q.dispatchThrottlerConfig),
			reverseexpand.WithResolveNodeBreadthLimit(q.resolveNodeBreadthLimit),
			reverseexpand.WithLogger(q.logger),
			reverseexpand.WithCheckResolver(q.checkResolver),
			reverseexpand.WithListObjectOptimizationsEnabled(q.listObjectOptimizationsEnabled),
		)

		reverseExpandDoneWithError := make(chan struct{}, 1)
		cancelCtx, cancel := context.WithCancel(ctx)
		defer cancel()
		pool := concurrency.NewPool(cancelCtx, int(1+q.resolveNodeBreadthLimit))

		pool.Go(func(ctx context.Context) error {
			reverseExpandResolutionMetadata := reverseexpand.NewResolutionMetadata()
			err := reverseExpandQuery.Execute(ctx, &reverseexpand.ReverseExpandRequest{
				StoreID:          req.GetStoreId(),
				ObjectType:       targetObjectType,
				Relation:         targetRelation,
				User:             sourceUserRef,
				ContextualTuples: req.GetContextualTuples().GetTupleKeys(),
				Context:          req.GetContext(),
				Consistency:      req.GetConsistency(),
			}, reverseExpandResultsChan, reverseExpandResolutionMetadata)
			if err != nil {
				reverseExpandDoneWithError <- struct{}{}
				return err
			}
			resolutionMetadata.DispatchCounter.Add(reverseExpandResolutionMetadata.DispatchCounter.Load())
			if !resolutionMetadata.WasThrottled.Load() && reverseExpandResolutionMetadata.WasThrottled.Load() {
				resolutionMetadata.WasThrottled.Store(true)
			}
			return nil
		})

	ConsumerReadLoop:
		for {
			select {
			case <-reverseExpandDoneWithError:
				cancel() // cancel any inflight work if e.g. model too complex
				break ConsumerReadLoop
			case <-ctx.Done():
				cancel() // cancel any inflight work if e.g. deadline exceeded
				break ConsumerReadLoop
			case res, channelOpen := <-reverseExpandResultsChan:
				if !channelOpen {
					// don't cancel here. Reverse Expand has finished finding candidate object IDs
					// but since we haven't collected "maxResults",
					// we need to wait until all the inflight Checks finish in the hopes that
					// we collect a few more object IDs.
					// if we send a cancellation now, we might miss those.
					break ConsumerReadLoop
				}

				if (maxResults != 0) && objectsFound.Load() >= maxResults {
					cancel() // cancel any inflight work if we already found enough results
					break ConsumerReadLoop
				}

				if res.ResultStatus == reverseexpand.NoFurtherEvalStatus {
					noFurtherEvalRequiredCounter.Inc()
					trySendObject(ctx, res.Object, &objectsFound, maxResults, resultsChan)
					continue
				}

				furtherEvalRequiredCounter.Inc()

				pool.Go(func(ctx context.Context) error {
					resp, checkRequestMetadata, err := NewCheckCommand(q.datastore, q.checkResolver, typesys,
						WithCheckCommandLogger(q.logger),
						WithCheckCommandMaxConcurrentReads(q.maxConcurrentReads),
						WithCheckDatastoreThrottler(q.datastoreThrottleThreshold, q.datastoreThrottleDuration),
					).
						Execute(ctx, &CheckCommandParams{
							StoreID:          req.GetStoreId(),
							TupleKey:         tuple.NewCheckRequestTupleKey(res.Object, req.GetRelation(), req.GetUser()),
							ContextualTuples: req.GetContextualTuples(),
							Context:          req.GetContext(),
							Consistency:      req.GetConsistency(),
						})
					if err != nil {
						return err
					}
					resolutionMetadata.DatastoreQueryCount.Add(resp.GetResolutionMetadata().DatastoreQueryCount)
					resolutionMetadata.DispatchCounter.Add(checkRequestMetadata.DispatchCounter.Load())
					if !resolutionMetadata.WasThrottled.Load() && checkRequestMetadata.WasThrottled.Load() {
						resolutionMetadata.WasThrottled.Store(true)
					}
					if resp.Allowed {
						trySendObject(ctx, res.Object, &objectsFound, maxResults, resultsChan)
					}
					return nil
				})
			}
		}

		err := pool.Wait()
		if err != nil {
			if !errors.Is(err, context.DeadlineExceeded) && !errors.Is(err, context.Canceled) {
				resultsChan <- ListObjectsResult{Err: err}
			}
			// TODO set header to indicate "deadline exceeded"
		}
		close(resultsChan)
		dsMeta := ds.GetMetadata()
		resolutionMetadata.DatastoreQueryCount.Add(dsMeta.DatastoreQueryCount)
		resolutionMetadata.WasThrottled.CompareAndSwap(false, dsMeta.WasThrottled)
	}

	go handler()

	return nil
}

func trySendObject(ctx context.Context, object string, objectsFound *atomic.Uint32, maxResults uint32, resultsChan chan<- ListObjectsResult) {
	if maxResults != 0 {
		if objectsFound.Add(1) > maxResults {
			return
		}
	}
	concurrency.TrySendThroughChannel(ctx, ListObjectsResult{ObjectID: object}, resultsChan)
}

// Execute the ListObjectsQuery, returning a list of object IDs up to a maximum of q.listObjectsMaxResults
// or until q.listObjectsDeadline is hit, whichever happens first.
func (q *ListObjectsQuery) Execute(
	ctx context.Context,
	req *openfgav1.ListObjectsRequest,
) (*ListObjectsResponse, error) {
	resultsChan := make(chan ListObjectsResult, 1)
	maxResults := q.listObjectsMaxResults
	if maxResults > 0 {
		resultsChan = make(chan ListObjectsResult, maxResults)
	}

	timeoutCtx := ctx
	if q.listObjectsDeadline != 0 {
		var cancel context.CancelFunc
		timeoutCtx, cancel = context.WithTimeout(ctx, q.listObjectsDeadline)
		defer cancel()
	}

	resolutionMetadata := NewListObjectsResolutionMetadata()

	if req.GetConsistency() != openfgav1.ConsistencyPreference_HIGHER_CONSISTENCY && q.cacheSettings.ShouldCacheListObjectsIterators() {
		// Kick off background job to check if cache records are stale, inavlidating where needed
		q.sharedDatastoreResources.CacheController.InvalidateIfNeeded(ctx, req.GetStoreId())
	}
	err := q.evaluate(timeoutCtx, req, resultsChan, maxResults, &resolutionMetadata)
	if err != nil {
		return nil, err
	}

	objects := make([]string, 0)

	var errs error

	for result := range resultsChan {
		if result.Err != nil {
			if errors.Is(result.Err, graph.ErrResolutionDepthExceeded) {
				return nil, serverErrors.ErrAuthorizationModelResolutionTooComplex
			}

			if errors.Is(result.Err, condition.ErrEvaluationFailed) {
				errs = errors.Join(errs, result.Err)
				continue
			}

			return nil, serverErrors.HandleError("", result.Err)
		}

		objects = append(objects, result.ObjectID)
	}

	if len(objects) < int(maxResults) && errs != nil {
		return nil, errs
	}

	return &ListObjectsResponse{
		Objects:            objects,
		ResolutionMetadata: resolutionMetadata,
	}, nil
}

// ExecuteStreamed executes the ListObjectsQuery, returning a stream of object IDs.
// It ignores the value of q.listObjectsMaxResults and returns all available results
// until q.listObjectsDeadline is hit.
func (q *ListObjectsQuery) ExecuteStreamed(ctx context.Context, req *openfgav1.StreamedListObjectsRequest, srv openfgav1.OpenFGAService_StreamedListObjectsServer) (*ListObjectsResolutionMetadata, error) {
	maxResults := uint32(math.MaxUint32)
	// make a buffered channel so that writer goroutines aren't blocked when attempting to send a result
	resultsChan := make(chan ListObjectsResult, streamedBufferSize)

	timeoutCtx := ctx
	if q.listObjectsDeadline != 0 {
		var cancel context.CancelFunc
		timeoutCtx, cancel = context.WithTimeout(ctx, q.listObjectsDeadline)
		defer cancel()
	}

	resolutionMetadata := NewListObjectsResolutionMetadata()

	err := q.evaluate(timeoutCtx, req, resultsChan, maxResults, &resolutionMetadata)
	if err != nil {
		return nil, err
	}

	for result := range resultsChan {
		if result.Err != nil {
			if errors.Is(result.Err, graph.ErrResolutionDepthExceeded) {
				return nil, serverErrors.ErrAuthorizationModelResolutionTooComplex
			}

			if errors.Is(result.Err, condition.ErrEvaluationFailed) {
				return nil, serverErrors.ValidationError(result.Err)
			}

			return nil, serverErrors.HandleError("", result.Err)
		}

		if err := srv.Send(&openfgav1.StreamedListObjectsResponse{
			Object: result.ObjectID,
		}); err != nil {
			return nil, serverErrors.HandleError("", err)
		}
	}

	return &resolutionMetadata, nil
}<|MERGE_RESOLUTION|>--- conflicted
+++ resolved
@@ -69,10 +69,7 @@
 	cacheSettings            serverconfig.CacheSettings
 	sharedDatastoreResources *shared.SharedDatastoreResources
 
-<<<<<<< HEAD
-	listObjectOptimizationsEnabled bool
-=======
-	listObjectsOptimizationEnabled bool // Indicates if experimental optimizations are enabled for ListObjectsResolver
+	listObjectOptimizationsEnabled bool // Indicates if experimental optimizations are enabled for ListObjectsResolver
 }
 
 type ListObjectsResolver interface {
@@ -84,7 +81,6 @@
 	// It ignores the value of q.listObjectsMaxResults and returns all available results
 	// until q.listObjectsDeadline is hit.
 	ExecuteStreamed(ctx context.Context, req *openfgav1.StreamedListObjectsRequest, srv openfgav1.OpenFGAService_StreamedListObjectsServer) (*ListObjectsResolutionMetadata, error)
->>>>>>> 974bb2a3
 }
 
 type ListObjectsResolutionMetadata struct {
@@ -172,15 +168,9 @@
 	}
 }
 
-<<<<<<< HEAD
 func WithListObjectOptimizationsEnabled(enabled bool) ListObjectsQueryOption {
 	return func(d *ListObjectsQuery) {
 		d.listObjectOptimizationsEnabled = enabled
-=======
-func WithListObjectsOptimizationEnabled(enabled bool) ListObjectsQueryOption {
-	return func(d *ListObjectsQuery) {
-		d.listObjectsOptimizationEnabled = enabled
->>>>>>> 974bb2a3
 	}
 }
 
