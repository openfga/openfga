--- conflicted
+++ resolved
@@ -293,8 +293,6 @@
 			defer wg.Done()
 			reverseExpandResolutionMetadata := reverseexpand.NewResolutionMetadata()
 
-			reverseExpandResolutionMetadata := reverseexpand.NewResolutionMetadata()
-
 			err := reverseExpandQuery.Execute(cancelCtx, &reverseexpand.ReverseExpandRequest{
 				StoreID:          req.GetStoreId(),
 				ObjectType:       targetObjectType,
@@ -368,17 +366,11 @@
 						resultsChan <- ListObjectsResult{Err: err}
 						return
 					}
-<<<<<<< HEAD
 					resolutionMetadata.DatastoreQueryCount.Add(resp.GetResolutionMetadata().DatastoreQueryCount)
 					resolutionMetadata.DispatchCounter.Add(checkRespMetadata.DispatchCounter.Load())
-					resolutionMetadata.WasThrottled.Store(checkRespMetadata.WasThrottled.Load())
-=======
-					atomic.AddUint32(resolutionMetadata.DatastoreQueryCount, resp.GetResolutionMetadata().DatastoreQueryCount)
-					resolutionMetadata.DispatchCounter.Add(checkRequestMetadata.DispatchCounter.Load())
-					if !resolutionMetadata.WasThrottled.Load() && checkRequestMetadata.WasThrottled.Load() {
+					if !resolutionMetadata.WasThrottled.Load() && checkRespMetadata.WasThrottled.Load() {
 						resolutionMetadata.WasThrottled.Store(true)
 					}
->>>>>>> ae2c7abf
 
 					if resp.Allowed {
 						trySendObject(res.Object, &objectsFound, maxResults, resultsChan)
