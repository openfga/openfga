package commands

import (
	"context"
	"errors"
	"fmt"
	"math"
	"sync/atomic"
	"time"

	"github.com/openfga/openfga/internal/graph"
	"github.com/openfga/openfga/internal/validation"
	"github.com/openfga/openfga/pkg/logger"
	serverErrors "github.com/openfga/openfga/pkg/server/errors"
	"github.com/openfga/openfga/pkg/storage"
	"github.com/openfga/openfga/pkg/tuple"
	"github.com/openfga/openfga/pkg/typesystem"
	openfgapb "go.buf.build/openfga/go/openfga/api/openfga/v1"
	"go.opentelemetry.io/otel/attribute"
	"go.opentelemetry.io/otel/trace"
	"go.uber.org/zap"
	"golang.org/x/sync/errgroup"
)

const (
	streamedBufferSize      = 100
	maximumConcurrentChecks = 100 // todo(jon-whit): make this configurable, but for now limit to 100 concurrent checks
	listObjectsOptimizedKey = "list_objects_optimized"
)

type ListObjectsQuery struct {
	Datastore             storage.OpenFGADatastore
	Logger                logger.Logger
	ListObjectsDeadline   time.Duration
	ListObjectsMaxResults uint32
	ResolveNodeLimit      uint32
}

type listObjectsRequest interface {
	GetStoreId() string
	GetAuthorizationModelId() string
	GetType() string
	GetRelation() string
	GetUser() string
	GetContextualTuples() *openfgapb.ContextualTupleKeys
}

func (q *ListObjectsQuery) evaluate(
	ctx context.Context,
	req listObjectsRequest,
	resultsChan chan<- string,
	errChan chan<- error,
	maxResults uint32,
) error {

	span := trace.SpanFromContext(ctx)

	targetObjectType := req.GetType()
	targetRelation := req.GetRelation()

	typesys, ok := typesystem.TypesystemFromContext(ctx)
	if !ok {
		panic("typesystem missing in context")
	}

	for _, ctxTuple := range req.GetContextualTuples().GetTupleKeys() {
		if err := validation.ValidateTuple(typesys, ctxTuple); err != nil {
			return serverErrors.HandleTupleValidateError(err)
		}
	}

	_, err := typesys.GetRelation(targetObjectType, targetRelation)
	if err != nil {
		if errors.Is(err, typesystem.ErrObjectTypeUndefined) {
			return serverErrors.TypeNotFound(targetObjectType)
		}

		if errors.Is(err, typesystem.ErrRelationUndefined) {
			return serverErrors.RelationNotFound(targetRelation, targetObjectType, nil)
		}

		return serverErrors.NewInternalError("", err)
	}

	if err := validation.ValidateUser(typesys, req.GetUser()); err != nil {
		return serverErrors.ValidationError(fmt.Errorf("invalid 'user' value: %s", err))
	}

	handler := func() {
		ctx = typesystem.ContextWithTypesystem(ctx, typesys)
		span.SetAttributes(attribute.Bool(listObjectsOptimizedKey, false))

		err = q.performChecks(ctx, req, resultsChan, maxResults)
		if err != nil {
			errChan <- err
			close(errChan)
<<<<<<< HEAD
			return
=======
>>>>>>> 6fdf6701
		}

		close(resultsChan)
	}

	hasTypeInfo, err := typesys.HasTypeInfo(targetObjectType, targetRelation)
	if err != nil {
		q.Logger.WarnWithContext(
			ctx, fmt.Sprintf("failed to lookup type info for relation '%s'", targetRelation),
			zap.String("store_id", req.GetStoreId()),
			zap.String("object_type", targetObjectType),
		)
	}

	containsIntersection, _ := typesys.RelationInvolvesIntersection(targetObjectType, targetRelation)
	containsExclusion, _ := typesys.RelationInvolvesExclusion(targetObjectType, targetRelation)

	// ConnectedObjects currently only supports models that do not include intersection and exclusion,
	// and the model must include type info for ConnectedObjects to work.
	if !containsIntersection && !containsExclusion && hasTypeInfo {
		userObj, userRel := tuple.SplitObjectRelation(req.GetUser())

		userObjType, userObjID := tuple.SplitObject(userObj)

		var targetUserRef isUserRef
		targetUserRef = &UserRefObject{
			Object: &openfgapb.Object{
				Type: userObjType,
				Id:   userObjID,
			},
		}

		if tuple.IsTypedWildcard(userObj) {
			targetUserRef = &UserRefTypedWildcard{Type: tuple.GetType(userObj)}
		}

		if userRel != "" {
			targetUserRef = &UserRefObjectRelation{
				ObjectRelation: &openfgapb.ObjectRelation{
					Object:   userObj,
					Relation: userRel,
				},
			}
		}

		handler = func() {
			span.SetAttributes(attribute.Bool(listObjectsOptimizedKey, true))

			connectObjCmd := &ConnectedObjectsCommand{
				Datastore:        q.Datastore,
				ResolveNodeLimit: q.ResolveNodeLimit,
				Limit:            maxResults,
			}

			err = connectObjCmd.StreamedConnectedObjects(ctx, &ConnectedObjectsRequest{
				StoreID:          req.GetStoreId(),
				Typesystem:       typesys,
				ObjectType:       targetObjectType,
				Relation:         targetRelation,
				User:             targetUserRef,
				ContextualTuples: req.GetContextualTuples().GetTupleKeys(),
			}, resultsChan)
			if err != nil {
				errChan <- err
				close(errChan)
<<<<<<< HEAD
				return
=======
>>>>>>> 6fdf6701
			}

			close(resultsChan)
		}
	}

	go handler()

	return nil
}

// Execute the ListObjectsQuery, returning a list of object IDs up to a maximum of q.ListObjectsMaxResults
// or until q.ListObjectsDeadline is hit, whichever happens first.
func (q *ListObjectsQuery) Execute(
	ctx context.Context,
	req *openfgapb.ListObjectsRequest,
) (*openfgapb.ListObjectsResponse, error) {

	resultsChan := make(chan string, 1)
	maxResults := q.ListObjectsMaxResults
	if maxResults > 0 {
		resultsChan = make(chan string, maxResults)
	}

	// make a buffered channel so that writer goroutines aren't blocked when attempting to send an error
	errChan := make(chan error, 1)

	timeoutCtx := ctx
	if q.ListObjectsDeadline != 0 {
		var cancel context.CancelFunc
		timeoutCtx, cancel = context.WithTimeout(ctx, q.ListObjectsDeadline)
		defer cancel()
	}

	err := q.evaluate(timeoutCtx, req, resultsChan, errChan, maxResults)
	if err != nil {
		return nil, err
	}

	objects := make([]string, 0)

	for {
		select {

		case <-timeoutCtx.Done():
			q.Logger.WarnWithContext(
				ctx, "list objects timeout with list object configuration timeout",
				zap.String("timeout duration", q.ListObjectsDeadline.String()),
			)
			return &openfgapb.ListObjectsResponse{
				Objects: objects,
			}, nil

		case objectID, ok := <-resultsChan:
			if !ok {
				return &openfgapb.ListObjectsResponse{
					Objects: objects,
				}, nil
			}
			objects = append(objects, objectID)
		case genericError, ok := <-errChan:
			if ok {
				return nil, serverErrors.NewInternalError("", genericError)
			}
		}
	}
}

// ExecuteStreamed executes the ListObjectsQuery, returning a stream of object IDs.
// It ignores the value of q.ListObjectsMaxResults and returns all available results
// until q.ListObjectsDeadline is hit
func (q *ListObjectsQuery) ExecuteStreamed(
	ctx context.Context,
	req *openfgapb.StreamedListObjectsRequest,
	srv openfgapb.OpenFGAService_StreamedListObjectsServer,
) error {

	maxResults := uint32(math.MaxUint32)
	// make a buffered channel so that writer goroutines aren't blocked when attempting to send a result
	resultsChan := make(chan string, streamedBufferSize)

	// make a buffered channel so that writer goroutines aren't blocked when attempting to send an error
	errChan := make(chan error, 1)

	timeoutCtx := ctx
	if q.ListObjectsDeadline != 0 {
		var cancel context.CancelFunc
		timeoutCtx, cancel = context.WithTimeout(ctx, q.ListObjectsDeadline)
		defer cancel()
	}

	err := q.evaluate(timeoutCtx, req, resultsChan, errChan, maxResults)
	if err != nil {
		return err
	}

	for {
		select {

		case <-timeoutCtx.Done():
			q.Logger.WarnWithContext(
				ctx, "list objects timeout with list object configuration timeout",
				zap.String("timeout duration", q.ListObjectsDeadline.String()),
			)
			return nil

		case object, ok := <-resultsChan:
			if !ok {
				// Channel closed! No more results.
				return nil
			}

			if err := srv.Send(&openfgapb.StreamedListObjectsResponse{
				Object: object,
			}); err != nil {
				return serverErrors.NewInternalError("", err)
			}
		case genericError, ok := <-errChan:
			if ok {
				return serverErrors.NewInternalError("", genericError)
			}
		}
	}
}

func (q *ListObjectsQuery) performChecks(ctx context.Context, req listObjectsRequest, resultsChan chan<- string, maxResults uint32) error {
	ctx, span := tracer.Start(ctx, "performChecks")
	defer span.End()
	var objectsFound = new(uint32)

	combinedDatastore := storage.NewCombinedTupleReader(q.Datastore, req.GetContextualTuples().GetTupleKeys())

	iter, err := combinedDatastore.ListObjectsByType(ctx, req.GetStoreId(), req.GetType())
	if err != nil {
		return err
	}
	defer iter.Stop()

	g, ctx := errgroup.WithContext(ctx)
	g.SetLimit(maximumConcurrentChecks)

	checkResolver := graph.NewLocalChecker(combinedDatastore, maximumConcurrentChecks)
	// iterate over all object IDs in the store and check if the user has relation with each
	for {
		object, err := iter.Next()
		if err != nil {
			if !errors.Is(err, storage.ErrIteratorDone) {
				return err
			}
			break
		}
		if atomic.LoadUint32(objectsFound) >= maxResults {
			break
		}

		checkFunction := func() error {
			return q.internalCheck(ctx, checkResolver, object, req, objectsFound, resultsChan, maxResults)
		}

		g.Go(checkFunction)
	}

	return g.Wait()
}

func (q *ListObjectsQuery) internalCheck(
	ctx context.Context,
	checkResolver *graph.LocalChecker,
	obj *openfgapb.Object,
	req listObjectsRequest,
	objectsFound *uint32,
	resultsChan chan<- string,
	maxResults uint32,
) error {
	resp, err := checkResolver.ResolveCheck(ctx, &graph.ResolveCheckRequest{
		StoreID:              req.GetStoreId(),
		AuthorizationModelID: req.GetAuthorizationModelId(),
		TupleKey:             tuple.NewTupleKey(tuple.ObjectKey(obj), req.GetRelation(), req.GetUser()),
		ContextualTuples:     req.GetContextualTuples().GetTupleKeys(),
		ResolutionMetadata: &graph.ResolutionMetadata{
			Depth: q.ResolveNodeLimit,
		},
	})
	if err != nil {
		// ignore the error. we don't want to abort everything if one of the checks failed.
		q.Logger.ErrorWithContext(ctx, "check_error", zap.Error(err))
		return nil
	}

	if resp.Allowed && atomic.AddUint32(objectsFound, 1) <= maxResults {
		resultsChan <- tuple.ObjectKey(obj)
	}

	return nil
}<|MERGE_RESOLUTION|>--- conflicted
+++ resolved
@@ -94,10 +94,7 @@
 		if err != nil {
 			errChan <- err
 			close(errChan)
-<<<<<<< HEAD
 			return
-=======
->>>>>>> 6fdf6701
 		}
 
 		close(resultsChan)
@@ -163,10 +160,7 @@
 			if err != nil {
 				errChan <- err
 				close(errChan)
-<<<<<<< HEAD
 				return
-=======
->>>>>>> 6fdf6701
 			}
 
 			close(resultsChan)
