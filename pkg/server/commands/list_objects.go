--- conflicted
+++ resolved
@@ -295,36 +295,6 @@
 		return fmt.Errorf("%w: typesystem missing in context", openfgaErrors.ErrUnknown)
 	}
 
-<<<<<<< HEAD
-	if !typesystem.IsSchemaVersionSupported(typesys.GetSchemaVersion()) {
-		return serverErrors.ValidationError(typesystem.ErrInvalidSchemaVersion)
-	}
-
-	for _, ctxTuple := range req.GetContextualTuples().GetTupleKeys() {
-		if err := validation.ValidateTupleForWrite(typesys, ctxTuple); err != nil {
-			return serverErrors.HandleTupleValidateError(err)
-		}
-	}
-
-	_, err := typesys.GetRelation(targetObjectType, targetRelation)
-	if err != nil {
-		if errors.Is(err, typesystem.ErrObjectTypeUndefined) {
-			return serverErrors.TypeNotFound(targetObjectType)
-		}
-
-		if errors.Is(err, typesystem.ErrRelationUndefined) {
-			return serverErrors.RelationNotFound(targetRelation, targetObjectType, nil)
-		}
-
-		return serverErrors.HandleError("", err)
-	}
-
-	if err := validation.ValidateUser(typesys, req.GetUser()); err != nil {
-		return serverErrors.ValidationError(fmt.Errorf("invalid 'user' value: %w", err))
-	}
-
-=======
->>>>>>> 5d9a40cc
 	handler := func() {
 		userObj, userRel := tuple.SplitObjectRelation(req.GetUser())
 		userObjType, userObjID := tuple.SplitObject(userObj)
@@ -555,7 +525,7 @@
 	}
 
 	if err := validation.ValidateUser(typesys, req.GetUser()); err != nil {
-		return nil, serverErrors.ValidationError(fmt.Errorf("invalid 'user' value: %s", err))
+		return nil, serverErrors.ValidationError(fmt.Errorf("invalid 'user' value: %w", err))
 	}
 
 	if req.GetConsistency() != openfgav1.ConsistencyPreference_HIGHER_CONSISTENCY {
@@ -735,7 +705,7 @@
 	}
 
 	if err := validation.ValidateUser(typesys, req.GetUser()); err != nil {
-		return nil, serverErrors.ValidationError(fmt.Errorf("invalid 'user' value: %s", err))
+		return nil, serverErrors.ValidationError(fmt.Errorf("invalid 'user' value: %w", err))
 	}
 
 	wgraph := typesys.GetWeightedGraph()
