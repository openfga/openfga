package server

import (
	"context"
	"errors"
	"net/http"
	"strconv"
	"time"

	grpc_ctxtags "github.com/grpc-ecosystem/go-grpc-middleware/tags"
	"github.com/openfga/openfga/internal/gateway"
	"github.com/openfga/openfga/internal/graph"
	"github.com/openfga/openfga/internal/validation"
	"github.com/openfga/openfga/pkg/encoder"
	"github.com/openfga/openfga/pkg/logger"
	httpmiddleware "github.com/openfga/openfga/pkg/middleware/http"
	"github.com/openfga/openfga/pkg/server/commands"
	serverErrors "github.com/openfga/openfga/pkg/server/errors"
	"github.com/openfga/openfga/pkg/storage"
	"github.com/openfga/openfga/pkg/typesystem"
	openfgapb "go.buf.build/openfga/go/openfga/api/openfga/v1"
	"go.opentelemetry.io/otel"
	"go.opentelemetry.io/otel/attribute"
	"go.opentelemetry.io/otel/trace"
	"google.golang.org/grpc"
	"google.golang.org/grpc/metadata"
)

type ExperimentalFeatureFlag string

const (
	AuthorizationModelIDHeader = "openfga-authorization-model-id"
	authorizationModelIDKey    = "authorization_model_id"

	checkConcurrencyLimit = 100
)

var tracer = otel.Tracer("openfga/pkg/server")

// A Server implements the OpenFGA service backend as both
// a GRPC and HTTP server.
type Server struct {
	openfgapb.UnimplementedOpenFGAServiceServer

<<<<<<< HEAD
	logger              logger.Logger
	datastore           storage.OpenFGADatastore
	encoder             encoder.Encoder
	transport           gateway.Transport
	config              *Config
	optimizeListObjects bool

	typesystemResolver typesystem.TypesystemResolverFunc
=======
	logger    logger.Logger
	datastore storage.OpenFGADatastore
	encoder   encoder.Encoder
	transport gateway.Transport
	config    *Config
>>>>>>> 2af1584a
}

type Dependencies struct {
	Datastore    storage.OpenFGADatastore
	Logger       logger.Logger
	Transport    gateway.Transport
	TokenEncoder encoder.Encoder
}

type Config struct {
	ResolveNodeLimit       uint32
	ChangelogHorizonOffset int
	ListObjectsDeadline    time.Duration
	ListObjectsMaxResults  uint32
	Experimentals          []ExperimentalFeatureFlag
}

// New creates a new Server which uses the supplied backends
// for managing data.
func New(dependencies *Dependencies, config *Config) *Server {

<<<<<<< HEAD
	typesysResolverFunc := typesystem.MemoizedTypesystemResolverFunc(dependencies.Datastore)

	optimizeListObjects := false
	if slices.Contains(config.Experimentals, optimizedListObjects) {
		optimizeListObjects = true
	}

	return &Server{
		logger:              dependencies.Logger,
		datastore:           dependencies.Datastore,
		encoder:             dependencies.TokenEncoder,
		transport:           dependencies.Transport,
		config:              config,
		optimizeListObjects: optimizeListObjects,
		typesystemResolver:  typesysResolverFunc,
=======
	return &Server{
		logger:    dependencies.Logger,
		datastore: dependencies.Datastore,
		encoder:   dependencies.TokenEncoder,
		transport: dependencies.Transport,
		config:    config,
>>>>>>> 2af1584a
	}
}

func (s *Server) ListObjects(ctx context.Context, req *openfgapb.ListObjectsRequest) (*openfgapb.ListObjectsResponse, error) {

	targetObjectType := req.GetType()

	ctx, span := tracer.Start(ctx, "ListObjects", trace.WithAttributes(
		attribute.String("object_type", targetObjectType),
		attribute.String("relation", req.GetRelation()),
		attribute.String("user", req.GetUser()),
	))
	defer span.End()

	storeID := req.GetStoreId()

	typesys, err := s.resolveTypesystem(ctx, storeID, req.GetAuthorizationModelId())
	if err != nil {
		return nil, err
	}

	q := &commands.ListObjectsQuery{
<<<<<<< HEAD
		Datastore:                     storage.NewCombinedTupleReader(s.datastore, req.GetContextualTuples().GetTupleKeys()),
		Logger:                        s.logger,
		ListObjectsDeadline:           s.config.ListObjectsDeadline,
		ListObjectsMaxResults:         s.config.ListObjectsMaxResults,
		ResolveNodeLimit:              s.config.ResolveNodeLimit,
		CheckConcurrencyLimit:         checkConcurrencyLimit,
		OptimizeIntersectionExclusion: s.optimizeListObjects,
=======
		Datastore:             ds,
		Logger:                s.logger,
		ListObjectsDeadline:   s.config.ListObjectsDeadline,
		ListObjectsMaxResults: s.config.ListObjectsMaxResults,
		ResolveNodeLimit:      s.config.ResolveNodeLimit,
		CheckConcurrencyLimit: checkConcurrencyLimit,
>>>>>>> 2af1584a
	}

	return q.Execute(
		typesystem.ContextWithTypesystem(ctx, typesys),
		&openfgapb.ListObjectsRequest{
			StoreId:              storeID,
			ContextualTuples:     req.GetContextualTuples(),
			AuthorizationModelId: typesys.GetAuthorizationModelID(), // the resolved model id
			Type:                 targetObjectType,
			Relation:             req.Relation,
			User:                 req.User,
		},
	)
}

func (s *Server) StreamedListObjects(req *openfgapb.StreamedListObjectsRequest, srv openfgapb.OpenFGAService_StreamedListObjectsServer) error {
	ctx := srv.Context()
	ctx, span := tracer.Start(ctx, "StreamedListObjects", trace.WithAttributes(
		attribute.String("object_type", req.GetType()),
		attribute.String("relation", req.GetRelation()),
		attribute.String("user", req.GetUser()),
	))
	defer span.End()

	storeID := req.GetStoreId()

	typesys, err := s.resolveTypesystem(ctx, storeID, req.GetAuthorizationModelId())
	if err != nil {
		return err
	}

	q := &commands.ListObjectsQuery{
		Datastore:             s.datastore,
		Logger:                s.logger,
		ListObjectsDeadline:   s.config.ListObjectsDeadline,
		ListObjectsMaxResults: s.config.ListObjectsMaxResults,
		ResolveNodeLimit:      s.config.ResolveNodeLimit,
		CheckConcurrencyLimit: checkConcurrencyLimit,
	}

	req.AuthorizationModelId = typesys.GetAuthorizationModelID() // the resolved model id
	return q.ExecuteStreamed(
		typesystem.ContextWithTypesystem(ctx, typesys),
		req,
		srv,
	)
}

func (s *Server) Read(ctx context.Context, req *openfgapb.ReadRequest) (*openfgapb.ReadResponse, error) {
	tk := req.GetTupleKey()
	ctx, span := tracer.Start(ctx, "Read", trace.WithAttributes(
		attribute.KeyValue{Key: "object", Value: attribute.StringValue(tk.GetObject())},
		attribute.KeyValue{Key: "relation", Value: attribute.StringValue(tk.GetRelation())},
		attribute.KeyValue{Key: "user", Value: attribute.StringValue(tk.GetUser())},
	))
	defer span.End()

	q := commands.NewReadQuery(s.datastore, s.logger, s.encoder)
	return q.Execute(ctx, &openfgapb.ReadRequest{
		StoreId:           req.GetStoreId(),
		TupleKey:          tk,
		PageSize:          req.GetPageSize(),
		ContinuationToken: req.GetContinuationToken(),
	})
}

func (s *Server) Write(ctx context.Context, req *openfgapb.WriteRequest) (*openfgapb.WriteResponse, error) {
	ctx, span := tracer.Start(ctx, "Write")
	defer span.End()

	storeID := req.GetStoreId()

	// todo(jon-whit): read/write API endpoints (e.g. non-query endpoints) don't necessarily need
	// the typesystem.NewAndValidate overhead. Consider adding a different resolver mechanism for these
	// cases.
	typesys, err := s.resolveTypesystem(ctx, storeID, req.AuthorizationModelId)
	if err != nil {
		return nil, err
	}

	cmd := commands.NewWriteCommand(s.datastore, s.logger)
	return cmd.Execute(ctx, &openfgapb.WriteRequest{
		StoreId:              storeID,
		AuthorizationModelId: typesys.GetAuthorizationModelID(), // the resolved model id
		Writes:               req.GetWrites(),
		Deletes:              req.GetDeletes(),
	})
}

func (s *Server) Check(ctx context.Context, req *openfgapb.CheckRequest) (*openfgapb.CheckResponse, error) {
	tk := req.GetTupleKey()
	ctx, span := tracer.Start(ctx, "Check", trace.WithAttributes(
		attribute.KeyValue{Key: "object", Value: attribute.StringValue(tk.GetObject())},
		attribute.KeyValue{Key: "relation", Value: attribute.StringValue(tk.GetRelation())},
		attribute.KeyValue{Key: "user", Value: attribute.StringValue(tk.GetUser())},
	))
	defer span.End()

	if tk.GetUser() == "" || tk.GetRelation() == "" || tk.GetObject() == "" {
		return nil, serverErrors.InvalidCheckInput
	}

	storeID := req.GetStoreId()

	typesys, err := s.resolveTypesystem(ctx, storeID, req.GetAuthorizationModelId())
	if err != nil {
		return nil, err
	}

	if err := validation.ValidateUserObjectRelation(typesys, tk); err != nil {
		return nil, serverErrors.ValidationError(err)
	}

	for _, ctxTuple := range req.GetContextualTuples().GetTupleKeys() {
		if err := validation.ValidateTuple(typesys, ctxTuple); err != nil {
			return nil, serverErrors.HandleTupleValidateError(err)
		}
	}

	ctx = typesystem.ContextWithTypesystem(ctx, typesys)

	checkResolver := graph.NewLocalChecker(
		storage.NewCombinedTupleReader(s.datastore, req.ContextualTuples.GetTupleKeys()),
		checkConcurrencyLimit,
	)

	resp, err := checkResolver.ResolveCheck(ctx, &graph.ResolveCheckRequest{
		StoreID:              req.GetStoreId(),
		AuthorizationModelID: typesys.GetAuthorizationModelID(), // the resolved model id
		TupleKey:             req.GetTupleKey(),
		ContextualTuples:     req.ContextualTuples.GetTupleKeys(),
		ResolutionMetadata: &graph.ResolutionMetadata{
			Depth: s.config.ResolveNodeLimit,
		},
	})
	if err != nil {
		if errors.Is(err, graph.ErrResolutionDepthExceeded) {
			return nil, serverErrors.AuthorizationModelResolutionTooComplex
		}

		return nil, serverErrors.HandleError("", err)
	}

	res := &openfgapb.CheckResponse{
		Allowed: resp.Allowed,
	}

	span.SetAttributes(attribute.KeyValue{Key: "allowed", Value: attribute.BoolValue(res.GetAllowed())})
	return res, nil
}

func (s *Server) Expand(ctx context.Context, req *openfgapb.ExpandRequest) (*openfgapb.ExpandResponse, error) {
	tk := req.GetTupleKey()
	ctx, span := tracer.Start(ctx, "Expand", trace.WithAttributes(
		attribute.KeyValue{Key: "object", Value: attribute.StringValue(tk.GetObject())},
		attribute.KeyValue{Key: "relation", Value: attribute.StringValue(tk.GetRelation())},
		attribute.KeyValue{Key: "user", Value: attribute.StringValue(tk.GetUser())},
	))
	defer span.End()

	storeID := req.GetStoreId()

	typesys, err := s.resolveTypesystem(ctx, storeID, req.GetAuthorizationModelId())
	if err != nil {
		return nil, err
	}

	q := commands.NewExpandQuery(s.datastore, s.logger)
	return q.Execute(ctx, &openfgapb.ExpandRequest{
		StoreId:              storeID,
		AuthorizationModelId: typesys.GetAuthorizationModelID(), // the resolved model id
		TupleKey:             tk,
	})
}

func (s *Server) ReadAuthorizationModel(ctx context.Context, req *openfgapb.ReadAuthorizationModelRequest) (*openfgapb.ReadAuthorizationModelResponse, error) {
	ctx, span := tracer.Start(ctx, "ReadAuthorizationModel", trace.WithAttributes(
		attribute.KeyValue{Key: authorizationModelIDKey, Value: attribute.StringValue(req.GetId())},
	))
	defer span.End()

	q := commands.NewReadAuthorizationModelQuery(s.datastore, s.logger)
	return q.Execute(ctx, req)
}

func (s *Server) WriteAuthorizationModel(ctx context.Context, req *openfgapb.WriteAuthorizationModelRequest) (*openfgapb.WriteAuthorizationModelResponse, error) {
	ctx, span := tracer.Start(ctx, "WriteAuthorizationModel")
	defer span.End()

	c := commands.NewWriteAuthorizationModelCommand(s.datastore, s.logger)
	res, err := c.Execute(ctx, req)
	if err != nil {
		return nil, err
	}

	s.transport.SetHeader(ctx, httpmiddleware.XHttpCode, strconv.Itoa(http.StatusCreated))

	return res, nil
}

func (s *Server) ReadAuthorizationModels(ctx context.Context, req *openfgapb.ReadAuthorizationModelsRequest) (*openfgapb.ReadAuthorizationModelsResponse, error) {
	ctx, span := tracer.Start(ctx, "ReadAuthorizationModels")
	defer span.End()

	c := commands.NewReadAuthorizationModelsQuery(s.datastore, s.logger, s.encoder)
	return c.Execute(ctx, req)
}

func (s *Server) WriteAssertions(ctx context.Context, req *openfgapb.WriteAssertionsRequest) (*openfgapb.WriteAssertionsResponse, error) {
	ctx, span := tracer.Start(ctx, "WriteAssertions")
	defer span.End()

	storeID := req.GetStoreId()

	typesys, err := s.resolveTypesystem(ctx, storeID, req.GetAuthorizationModelId())
	if err != nil {
		return nil, err
	}

	c := commands.NewWriteAssertionsCommand(s.datastore, s.logger)
	res, err := c.Execute(ctx, &openfgapb.WriteAssertionsRequest{
		StoreId:              storeID,
		AuthorizationModelId: typesys.GetAuthorizationModelID(), // the resolved model id
		Assertions:           req.GetAssertions(),
	})
	if err != nil {
		return nil, err
	}

	s.transport.SetHeader(ctx, httpmiddleware.XHttpCode, strconv.Itoa(http.StatusNoContent))

	return res, nil
}

func (s *Server) ReadAssertions(ctx context.Context, req *openfgapb.ReadAssertionsRequest) (*openfgapb.ReadAssertionsResponse, error) {
	ctx, span := tracer.Start(ctx, "ReadAssertions")
	defer span.End()

	typesys, err := s.resolveTypesystem(ctx, req.GetStoreId(), req.GetAuthorizationModelId())
	if err != nil {
		return nil, err
	}

	q := commands.NewReadAssertionsQuery(s.datastore, s.logger)
	return q.Execute(ctx, req.GetStoreId(), typesys.GetAuthorizationModelID())
}

func (s *Server) ReadChanges(ctx context.Context, req *openfgapb.ReadChangesRequest) (*openfgapb.ReadChangesResponse, error) {
	ctx, span := tracer.Start(ctx, "ReadChangesQuery", trace.WithAttributes(
		attribute.KeyValue{Key: "type", Value: attribute.StringValue(req.GetType())},
	))
	defer span.End()

	q := commands.NewReadChangesQuery(s.datastore, s.logger, s.encoder, s.config.ChangelogHorizonOffset)
	return q.Execute(ctx, req)
}

func (s *Server) CreateStore(ctx context.Context, req *openfgapb.CreateStoreRequest) (*openfgapb.CreateStoreResponse, error) {
	ctx, span := tracer.Start(ctx, "CreateStore")
	defer span.End()

	c := commands.NewCreateStoreCommand(s.datastore, s.logger)
	res, err := c.Execute(ctx, req)
	if err != nil {
		return nil, err
	}

	s.transport.SetHeader(ctx, httpmiddleware.XHttpCode, strconv.Itoa(http.StatusCreated))

	return res, nil
}

func (s *Server) DeleteStore(ctx context.Context, req *openfgapb.DeleteStoreRequest) (*openfgapb.DeleteStoreResponse, error) {
	ctx, span := tracer.Start(ctx, "DeleteStore")
	defer span.End()

	cmd := commands.NewDeleteStoreCommand(s.datastore, s.logger)
	res, err := cmd.Execute(ctx, req)
	if err != nil {
		return nil, err
	}

	s.transport.SetHeader(ctx, httpmiddleware.XHttpCode, strconv.Itoa(http.StatusNoContent))

	return res, nil
}

func (s *Server) GetStore(ctx context.Context, req *openfgapb.GetStoreRequest) (*openfgapb.GetStoreResponse, error) {
	ctx, span := tracer.Start(ctx, "GetStore")
	defer span.End()

	q := commands.NewGetStoreQuery(s.datastore, s.logger)
	return q.Execute(ctx, req)
}

func (s *Server) ListStores(ctx context.Context, req *openfgapb.ListStoresRequest) (*openfgapb.ListStoresResponse, error) {
	ctx, span := tracer.Start(ctx, "ListStores")
	defer span.End()

	q := commands.NewListStoresQuery(s.datastore, s.logger, s.encoder)
	return q.Execute(ctx, req)
}

// IsReady reports whether this OpenFGA server instance is ready to accept
// traffic.
func (s *Server) IsReady(ctx context.Context) (bool, error) {

	// for now we only depend on the datastore being ready, but in the future
	// server readiness may also depend on other criteria in addition to the
	// datastore being ready.
	return s.datastore.IsReady(ctx)
}

// resolveTypesystem resolves the underlying TypeSystem given the storeID and modelID and
// it sets some response metadata based on the model resolution.
func (s *Server) resolveTypesystem(ctx context.Context, storeID, modelID string) (*typesystem.TypeSystem, error) {
	ctx, span := tracer.Start(ctx, "resolveTypesystem")
	defer span.End()

	typesys, err := s.typesystemResolver(ctx, storeID, modelID)
	if err != nil {
		if errors.Is(err, typesystem.ErrModelNotFound) {
			if modelID == "" {
				return nil, serverErrors.LatestAuthorizationModelNotFound(storeID)
			}

			return nil, serverErrors.AuthorizationModelNotFound(modelID)
		}

		if errors.Is(err, typesystem.ErrInvalidModel) {
			return nil, serverErrors.ValidationError(err)
		}

		return nil, serverErrors.HandleError("", err)
	}

	resolvedModelID := typesys.GetAuthorizationModelID()

	span.SetAttributes(attribute.KeyValue{Key: authorizationModelIDKey, Value: attribute.StringValue(resolvedModelID)})
	grpc_ctxtags.Extract(ctx).Set(authorizationModelIDKey, resolvedModelID)
	_ = grpc.SetHeader(ctx, metadata.Pairs(AuthorizationModelIDHeader, resolvedModelID))

	return typesys, nil
}<|MERGE_RESOLUTION|>--- conflicted
+++ resolved
@@ -42,22 +42,13 @@
 type Server struct {
 	openfgapb.UnimplementedOpenFGAServiceServer
 
-<<<<<<< HEAD
-	logger              logger.Logger
-	datastore           storage.OpenFGADatastore
-	encoder             encoder.Encoder
-	transport           gateway.Transport
-	config              *Config
-	optimizeListObjects bool
-
-	typesystemResolver typesystem.TypesystemResolverFunc
-=======
 	logger    logger.Logger
 	datastore storage.OpenFGADatastore
 	encoder   encoder.Encoder
 	transport gateway.Transport
 	config    *Config
->>>>>>> 2af1584a
+
+	typesystemResolver typesystem.TypesystemResolverFunc
 }
 
 type Dependencies struct {
@@ -79,30 +70,15 @@
 // for managing data.
 func New(dependencies *Dependencies, config *Config) *Server {
 
-<<<<<<< HEAD
 	typesysResolverFunc := typesystem.MemoizedTypesystemResolverFunc(dependencies.Datastore)
 
-	optimizeListObjects := false
-	if slices.Contains(config.Experimentals, optimizedListObjects) {
-		optimizeListObjects = true
-	}
-
 	return &Server{
-		logger:              dependencies.Logger,
-		datastore:           dependencies.Datastore,
-		encoder:             dependencies.TokenEncoder,
-		transport:           dependencies.Transport,
-		config:              config,
-		optimizeListObjects: optimizeListObjects,
-		typesystemResolver:  typesysResolverFunc,
-=======
-	return &Server{
-		logger:    dependencies.Logger,
-		datastore: dependencies.Datastore,
-		encoder:   dependencies.TokenEncoder,
-		transport: dependencies.Transport,
-		config:    config,
->>>>>>> 2af1584a
+		logger:             dependencies.Logger,
+		datastore:          dependencies.Datastore,
+		encoder:            dependencies.TokenEncoder,
+		transport:          dependencies.Transport,
+		config:             config,
+		typesystemResolver: typesysResolverFunc,
 	}
 }
 
@@ -125,22 +101,12 @@
 	}
 
 	q := &commands.ListObjectsQuery{
-<<<<<<< HEAD
-		Datastore:                     storage.NewCombinedTupleReader(s.datastore, req.GetContextualTuples().GetTupleKeys()),
-		Logger:                        s.logger,
-		ListObjectsDeadline:           s.config.ListObjectsDeadline,
-		ListObjectsMaxResults:         s.config.ListObjectsMaxResults,
-		ResolveNodeLimit:              s.config.ResolveNodeLimit,
-		CheckConcurrencyLimit:         checkConcurrencyLimit,
-		OptimizeIntersectionExclusion: s.optimizeListObjects,
-=======
-		Datastore:             ds,
+		Datastore:             storage.NewCombinedTupleReader(s.datastore, req.GetContextualTuples().GetTupleKeys()),
 		Logger:                s.logger,
 		ListObjectsDeadline:   s.config.ListObjectsDeadline,
 		ListObjectsMaxResults: s.config.ListObjectsMaxResults,
 		ResolveNodeLimit:      s.config.ResolveNodeLimit,
 		CheckConcurrencyLimit: checkConcurrencyLimit,
->>>>>>> 2af1584a
 	}
 
 	return q.Execute(
