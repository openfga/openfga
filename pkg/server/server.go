--- conflicted
+++ resolved
@@ -1544,20 +1544,9 @@
 }
 
 // checkAuthz checks the authorization for calling an API method.
-<<<<<<< HEAD
 func (s *Server) checkAuthz(ctx context.Context, storeID, apiMethod string, modules ...string) error {
-	if s.authorizer != nil && !authcontext.SkipAuthzCheckFromContext(ctx) {
-		claims, err := s.checkAuthClaims(ctx)
-		if err != nil {
-			return err
-		}
-
-		err = s.authorizer.Authorize(ctx, claims.ClientID, storeID, apiMethod, modules...)
-=======
-func (s *Server) checkAuthz(ctx context.Context, storeID, apiMethod string) error {
 	if s.authorizer != nil && !authclaims.SkipAuthzCheckFromContext(ctx) {
 		err := s.authorizer.Authorize(ctx, storeID, apiMethod)
->>>>>>> d6f522b6
 		if err != nil {
 			return err
 		}
