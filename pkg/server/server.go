// Package server contains the endpoint handlers.
package server

import (
	"context"
	"errors"
	"fmt"
	"net/http"
	"slices"
	"sort"
	"strconv"
	"time"

	grpc_ctxtags "github.com/grpc-ecosystem/go-grpc-middleware/tags"
	openfgav1 "github.com/openfga/api/proto/openfga/v1"
	"github.com/prometheus/client_golang/prometheus"
	"github.com/prometheus/client_golang/prometheus/promauto"
	"go.opentelemetry.io/otel"
	"go.opentelemetry.io/otel/attribute"
	"go.opentelemetry.io/otel/trace"
	"go.uber.org/zap"
	"google.golang.org/grpc/codes"
	"google.golang.org/grpc/status"

	"github.com/openfga/openfga/internal/server"

	"github.com/openfga/openfga/pkg/gateway"

	"github.com/openfga/openfga/internal/build"
	"github.com/openfga/openfga/internal/condition"
	"github.com/openfga/openfga/internal/graph"
	serverconfig "github.com/openfga/openfga/internal/server/config"
	"github.com/openfga/openfga/internal/utils"
	"github.com/openfga/openfga/internal/validation"
	"github.com/openfga/openfga/pkg/encoder"
	"github.com/openfga/openfga/pkg/logger"
	httpmiddleware "github.com/openfga/openfga/pkg/middleware/http"
	"github.com/openfga/openfga/pkg/middleware/validator"
	"github.com/openfga/openfga/pkg/server/commands"
	serverErrors "github.com/openfga/openfga/pkg/server/errors"
	"github.com/openfga/openfga/pkg/storage"
	"github.com/openfga/openfga/pkg/storage/storagewrappers"
	"github.com/openfga/openfga/pkg/telemetry"
	"github.com/openfga/openfga/pkg/tuple"
	"github.com/openfga/openfga/pkg/typesystem"
)

type ExperimentalFeatureFlag string

const (
	AuthorizationModelIDHeader                              = "Openfga-Authorization-Model-Id"
	authorizationModelIDKey                                 = "authorization_model_id"
	ExperimentalEnableModularModels ExperimentalFeatureFlag = "enable-modular-models"
	ExperimentalEnableListUsers     ExperimentalFeatureFlag = "enable-list-users"
)

var tracer = otel.Tracer("openfga/pkg/server")

var (
	dispatchCountHistogramName = "dispatch_count"

	dispatchCountHistogram = promauto.NewHistogramVec(prometheus.HistogramOpts{
		Namespace:                       build.ProjectName,
		Name:                            dispatchCountHistogramName,
		Help:                            "The number of dispatches required to resolve a query (e.g. Check).",
		Buckets:                         []float64{1, 5, 20, 50, 100, 150, 225, 400, 500, 750, 1000},
		NativeHistogramBucketFactor:     1.1,
		NativeHistogramMaxBucketNumber:  100,
		NativeHistogramMinResetDuration: time.Hour,
	}, []string{"grpc_service", "grpc_method"})

	datastoreQueryCountHistogramName = "datastore_query_count"

	datastoreQueryCountHistogram = promauto.NewHistogramVec(prometheus.HistogramOpts{
		Namespace:                       build.ProjectName,
		Name:                            datastoreQueryCountHistogramName,
		Help:                            "The number of database queries required to resolve a query (e.g. Check or ListObjects).",
		Buckets:                         []float64{1, 5, 20, 50, 100, 150, 225, 400, 500, 750, 1000},
		NativeHistogramBucketFactor:     1.1,
		NativeHistogramMaxBucketNumber:  100,
		NativeHistogramMinResetDuration: time.Hour,
	}, []string{"grpc_service", "grpc_method"})

	//request_duration_by_query_count_ms is deprecated and will be removed soon in favour of request_duration_ms
	requestDurationByQueryHistogramName = "request_duration_by_query_count_ms"

	requestDurationByQueryAndDispatchHistogram = promauto.NewHistogramVec(prometheus.HistogramOpts{
		Namespace:                       build.ProjectName,
		Name:                            requestDurationByQueryHistogramName,
		Help:                            "[DEPRECATED - Use request_duration_ms instead] The request duration (in ms) labeled by method and buckets of datastore query counts and number of dispatches. This allows for reporting percentiles based on the number of datastore queries and number of dispatches required to resolve the request.",
		Buckets:                         []float64{1, 5, 10, 25, 50, 80, 100, 150, 200, 300, 1000, 2000, 5000},
		NativeHistogramBucketFactor:     1.1,
		NativeHistogramMaxBucketNumber:  100,
		NativeHistogramMinResetDuration: time.Hour,
	}, []string{"grpc_service", "grpc_method", "datastore_query_count", "dispatch_count"})

	requestDurationHistogramName = "request_duration_ms"

	requestDurationHistogram = promauto.NewHistogramVec(prometheus.HistogramOpts{
		Namespace:                       build.ProjectName,
		Name:                            requestDurationHistogramName,
		Help:                            "The request duration (in ms) labeled by method and buckets of datastore query counts and number of dispatches. This allows for reporting percentiles based on the number of datastore queries and number of dispatches required to resolve the request.",
		Buckets:                         []float64{1, 5, 10, 25, 50, 80, 100, 150, 200, 300, 1000, 2000, 5000},
		NativeHistogramBucketFactor:     1.1,
		NativeHistogramMaxBucketNumber:  100,
		NativeHistogramMinResetDuration: time.Hour,
	}, []string{"grpc_service", "grpc_method", "datastore_query_count", "dispatch_count"})
)

// A Server implements the OpenFGA service backend as both
// a GRPC and HTTP server.
type Server struct {
	openfgav1.UnimplementedOpenFGAServiceServer

	logger                           logger.Logger
	datastore                        storage.OpenFGADatastore
	encoder                          encoder.Encoder
	transport                        gateway.Transport
	resolveNodeLimit                 uint32
	resolveNodeBreadthLimit          uint32
	changelogHorizonOffset           int
	listObjectsDeadline              time.Duration
	listObjectsMaxResults            uint32
	maxConcurrentReadsForListObjects uint32
	maxConcurrentReadsForCheck       uint32
	maxAuthorizationModelSizeInBytes int
	experimentals                    []ExperimentalFeatureFlag
	serviceName                      string

	// NOTE don't use this directly, use function resolveTypesystem. See https://github.com/openfga/openfga/issues/1527
	typesystemResolver     typesystem.TypesystemResolverFunc
	typesystemResolverStop func()

	checkQueryCacheEnabled bool
	checkQueryCacheLimit   uint32
	checkQueryCacheTTL     time.Duration
	cachedCheckResolver    *graph.CachedCheckResolver

	checkResolver graph.CheckResolver

	requestDurationByQueryHistogramBuckets         []uint
	requestDurationByDispatchCountHistogramBuckets []uint

	dispatchThrottlingCheckResolverEnabled   bool
	dispatchThrottlingCheckResolverFrequency time.Duration
	dispatchThrottlingThreshold              uint32

	dispatchThrottlingCheckResolver *graph.DispatchThrottlingCheckResolver
}

type OpenFGAServiceV1Option func(s *Server)

// WithDatastore passes a datastore to the Server.
// You must call [storage.OpenFGADatastore.Close] on it after you have stopped using it.
func WithDatastore(ds storage.OpenFGADatastore) OpenFGAServiceV1Option {
	return func(s *Server) {
		s.datastore = ds
	}
}

func WithLogger(l logger.Logger) OpenFGAServiceV1Option {
	return func(s *Server) {
		s.logger = l
	}
}

func WithTokenEncoder(encoder encoder.Encoder) OpenFGAServiceV1Option {
	return func(s *Server) {
		s.encoder = encoder
	}
}

// WithTransport sets the connection transport.
func WithTransport(t gateway.Transport) OpenFGAServiceV1Option {
	return func(s *Server) {
		s.transport = t
	}
}

// WithResolveNodeLimit sets a limit on the number of recursive calls that one Check or ListObjects call will allow.
// Thinking of a request as a tree of evaluations, this option controls
// how many levels we will evaluate before throwing an error that the authorization model is too complex.
func WithResolveNodeLimit(limit uint32) OpenFGAServiceV1Option {
	return func(s *Server) {
		s.resolveNodeLimit = limit
	}
}

// WithResolveNodeBreadthLimit sets a limit on the number of goroutines that can be created
// when evaluating a subtree of a Check or ListObjects call.
// Thinking of a Check request as a tree of evaluations, this option controls,
// on a given level of the tree, the maximum number of nodes that can be evaluated concurrently (the breadth).
// If your authorization models are very complex (e.g. one relation is a union of many relations, or one relation
// is deeply nested), or if you have lots of users for (object, relation) pairs,
// you should set this option to be a low number (e.g. 1000)
func WithResolveNodeBreadthLimit(limit uint32) OpenFGAServiceV1Option {
	return func(s *Server) {
		s.resolveNodeBreadthLimit = limit
	}
}

// WithChangelogHorizonOffset sets an offset (in minutes) from the current time.
// Changes that occur after this offset will not be included in the response of ReadChanges API.
// If your datastore is eventually consistent or if you have a database with replication delay, we recommend setting this (e.g. 1 minute)
func WithChangelogHorizonOffset(offset int) OpenFGAServiceV1Option {
	return func(s *Server) {
		s.changelogHorizonOffset = offset
	}
}

// WithListObjectsDeadline affect the ListObjects API and Streamed ListObjects API only.
// It sets the maximum amount of time that the server will spend gathering results.
func WithListObjectsDeadline(deadline time.Duration) OpenFGAServiceV1Option {
	return func(s *Server) {
		s.listObjectsDeadline = deadline
	}
}

// WithListObjectsMaxResults affects the ListObjects API only.
// It sets the maximum number of results that this API will return.
func WithListObjectsMaxResults(limit uint32) OpenFGAServiceV1Option {
	return func(s *Server) {
		s.listObjectsMaxResults = limit
	}
}

// WithMaxConcurrentReadsForListObjects sets a limit on the number of datastore reads that can be in flight for a given ListObjects call.
// This number should be set depending on the RPS expected for Check and ListObjects APIs, the number of OpenFGA replicas running,
// and the number of connections the datastore allows.
// E.g. if Datastore.MaxOpenConns = 100 and assuming that each ListObjects call takes 1 second and no traffic to Check API:
// - One OpenFGA replica and expected traffic of 100 RPS => set it to 1.
// - One OpenFGA replica and expected traffic of 1 RPS => set it to 100.
// - Two OpenFGA replicas and expected traffic of 1 RPS => set it to 50.
func WithMaxConcurrentReadsForListObjects(max uint32) OpenFGAServiceV1Option {
	return func(s *Server) {
		s.maxConcurrentReadsForListObjects = max
	}
}

// WithMaxConcurrentReadsForCheck sets a limit on the number of datastore reads that can be in flight for a given Check call.
// This number should be set depending on the RPS expected for Check and ListObjects APIs, the number of OpenFGA replicas running,
// and the number of connections the datastore allows.
// E.g. if Datastore.MaxOpenConns = 100 and assuming that each Check call takes 1 second and no traffic to ListObjects API:
// - One OpenFGA replica and expected traffic of 100 RPS => set it to 1.
// - One OpenFGA replica and expected traffic of 1 RPS => set it to 100.
// - Two OpenFGA replicas and expected traffic of 1 RPS => set it to 50.
func WithMaxConcurrentReadsForCheck(max uint32) OpenFGAServiceV1Option {
	return func(s *Server) {
		s.maxConcurrentReadsForCheck = max
	}
}

func WithExperimentals(experimentals ...ExperimentalFeatureFlag) OpenFGAServiceV1Option {
	return func(s *Server) {
		s.experimentals = experimentals
	}
}

// WithCheckQueryCacheEnabled enables caching of Check results for the Check and List objects APIs.
// This cache is shared for all requests.
// See also WithCheckQueryCacheLimit and WithCheckQueryCacheTTL
func WithCheckQueryCacheEnabled(enabled bool) OpenFGAServiceV1Option {
	return func(s *Server) {
		s.checkQueryCacheEnabled = enabled
	}
}

// WithCheckQueryCacheLimit sets the cache size limit (in items)
// Needs WithCheckQueryCacheEnabled set to true.
func WithCheckQueryCacheLimit(limit uint32) OpenFGAServiceV1Option {
	return func(s *Server) {
		s.checkQueryCacheLimit = limit
	}
}

// WithCheckQueryCacheTTL sets the TTL of cached checks and list objects partial results
// Needs WithCheckQueryCacheEnabled set to true.
func WithCheckQueryCacheTTL(ttl time.Duration) OpenFGAServiceV1Option {
	return func(s *Server) {
		s.checkQueryCacheTTL = ttl
	}
}

// WithRequestDurationByQueryHistogramBuckets sets the buckets used in labelling the requestDurationByQueryAndDispatchHistogram
func WithRequestDurationByQueryHistogramBuckets(buckets []uint) OpenFGAServiceV1Option {
	return func(s *Server) {
		sort.Slice(buckets, func(i, j int) bool { return buckets[i] < buckets[j] })
		s.requestDurationByQueryHistogramBuckets = buckets
	}
}

// WithRequestDurationByDispatchCountHistogramBuckets sets the buckets used in labelling the requestDurationByQueryAndDispatchHistogram
func WithRequestDurationByDispatchCountHistogramBuckets(buckets []uint) OpenFGAServiceV1Option {
	return func(s *Server) {
		sort.Slice(buckets, func(i, j int) bool { return buckets[i] < buckets[j] })
		s.requestDurationByDispatchCountHistogramBuckets = buckets
	}
}

func WithMaxAuthorizationModelSizeInBytes(size int) OpenFGAServiceV1Option {
	return func(s *Server) {
		s.maxAuthorizationModelSizeInBytes = size
	}
}

// WithDispatchThrottlingCheckResolverEnabled sets whether dispatch throttling is enabled.
// Enabling this feature will prioritize dispatched requests requiring less than the configured dispatch
// threshold over requests whose dispatch count exceeds the configured threshold.
func WithDispatchThrottlingCheckResolverEnabled(enabled bool) OpenFGAServiceV1Option {
	return func(s *Server) {
		s.dispatchThrottlingCheckResolverEnabled = enabled
	}
}

// WithDispatchThrottlingCheckResolverFrequency defines how frequent dispatch throttling will be evaluated.
// Frequency controls how frequently throttled dispatch requests are evaluated to determine whether
// it can be processed.
// This value should not be too small (i.e., in the ns ranges) as i) there are limitation in timer resolution
// and ii) very small value will result in a higher frequency of processing dispatches,
// which diminishes the value of the throttling.
func WithDispatchThrottlingCheckResolverFrequency(frequency time.Duration) OpenFGAServiceV1Option {
	return func(s *Server) {
		s.dispatchThrottlingCheckResolverFrequency = frequency
	}
}

// WithDispatchThrottlingCheckResolverThreshold define the number of dispatches to be throttled.
func WithDispatchThrottlingCheckResolverThreshold(threshold uint32) OpenFGAServiceV1Option {
	return func(s *Server) {
		s.dispatchThrottlingThreshold = threshold
	}
}

// MustNewServerWithOpts see NewServerWithOpts
func MustNewServerWithOpts(opts ...OpenFGAServiceV1Option) *Server {
	s, err := NewServerWithOpts(opts...)
	if err != nil {
		panic(fmt.Errorf("failed to construct the OpenFGA server: %w", err))
	}

	return s
}

func (s *Server) IsExperimentallyEnabled(flag ExperimentalFeatureFlag) bool {
	for _, e := range s.experimentals {
		if e == flag {
			return true
		}
	}
	return false
}

// NewServerWithOpts returns a new server.
// You must call Close on it after you are done using it.
func NewServerWithOpts(opts ...OpenFGAServiceV1Option) (*Server, error) {
	s := &Server{
		logger:                           logger.NewNoopLogger(),
		encoder:                          encoder.NewBase64Encoder(),
		transport:                        gateway.NewNoopTransport(),
		changelogHorizonOffset:           serverconfig.DefaultChangelogHorizonOffset,
		resolveNodeLimit:                 serverconfig.DefaultResolveNodeLimit,
		resolveNodeBreadthLimit:          serverconfig.DefaultResolveNodeBreadthLimit,
		listObjectsDeadline:              serverconfig.DefaultListObjectsDeadline,
		listObjectsMaxResults:            serverconfig.DefaultListObjectsMaxResults,
		maxConcurrentReadsForCheck:       serverconfig.DefaultMaxConcurrentReadsForCheck,
		maxConcurrentReadsForListObjects: serverconfig.DefaultMaxConcurrentReadsForListObjects,
		maxAuthorizationModelSizeInBytes: serverconfig.DefaultMaxAuthorizationModelSizeInBytes,
		experimentals:                    make([]ExperimentalFeatureFlag, 0, 10),

		checkQueryCacheEnabled: serverconfig.DefaultCheckQueryCacheEnable,
		checkQueryCacheLimit:   serverconfig.DefaultCheckQueryCacheLimit,
		checkQueryCacheTTL:     serverconfig.DefaultCheckQueryCacheTTL,
		checkResolver:          nil,

		requestDurationByQueryHistogramBuckets:         []uint{50, 200},
		requestDurationByDispatchCountHistogramBuckets: []uint{50, 200},
		serviceName: openfgav1.OpenFGAService_ServiceDesc.ServiceName,

		dispatchThrottlingCheckResolverEnabled:   serverconfig.DefaultDispatchThrottlingEnabled,
		dispatchThrottlingCheckResolverFrequency: serverconfig.DefaultDispatchThrottlingFrequency,
		dispatchThrottlingThreshold:              serverconfig.DefaultDispatchThrottlingThreshold,
	}

	for _, opt := range opts {
		opt(s)
	}

	cycleDetectionCheckResolver := graph.NewCycleDetectionCheckResolver()
	s.checkResolver = cycleDetectionCheckResolver

	localChecker := graph.NewLocalChecker(
		graph.WithResolveNodeBreadthLimit(s.resolveNodeBreadthLimit),
	)

	cycleDetectionCheckResolver.SetDelegate(localChecker)
	localChecker.SetDelegate(cycleDetectionCheckResolver)

	if s.dispatchThrottlingCheckResolverEnabled {
		dispatchThrottlingConfig := graph.DispatchThrottlingCheckResolverConfig{
			Frequency: s.dispatchThrottlingCheckResolverFrequency,
			Threshold: s.dispatchThrottlingThreshold,
		}

		s.logger.Info("Enabling dispatch throttling",
			zap.Duration("Frequency", s.dispatchThrottlingCheckResolverFrequency),
			zap.Uint32("Threshold", s.dispatchThrottlingThreshold),
		)

		dispatchThrottlingCheckResolver := graph.NewDispatchThrottlingCheckResolver(dispatchThrottlingConfig)
		dispatchThrottlingCheckResolver.SetDelegate(localChecker)
		s.dispatchThrottlingCheckResolver = dispatchThrottlingCheckResolver

		cycleDetectionCheckResolver.SetDelegate(dispatchThrottlingCheckResolver)
	}

	if s.checkQueryCacheEnabled {
		s.logger.Info("Check query cache is enabled and may lead to stale query results up to the configured query cache TTL",
			zap.Duration("CheckQueryCacheTTL", s.checkQueryCacheTTL),
			zap.Uint32("CheckQueryCacheLimit", s.checkQueryCacheLimit))

		cachedCheckResolver := graph.NewCachedCheckResolver(
			graph.WithMaxCacheSize(int64(s.checkQueryCacheLimit)),
			graph.WithLogger(s.logger),
			graph.WithCacheTTL(s.checkQueryCacheTTL),
		)
		s.cachedCheckResolver = cachedCheckResolver

		cachedCheckResolver.SetDelegate(localChecker)
		if s.dispatchThrottlingCheckResolver != nil {
			s.dispatchThrottlingCheckResolver.SetDelegate(cachedCheckResolver)
		} else {
			cycleDetectionCheckResolver.SetDelegate(cachedCheckResolver)
		}
	}

	if s.datastore == nil {
		return nil, fmt.Errorf("a datastore option must be provided")
	}

	if len(s.requestDurationByQueryHistogramBuckets) == 0 {
		return nil, fmt.Errorf("request duration datastore count buckets must not be empty")
	}

	if len(s.requestDurationByDispatchCountHistogramBuckets) == 0 {
		return nil, fmt.Errorf("request duration by dispatch count buckets must not be empty")
	}

	s.typesystemResolver, s.typesystemResolverStop = typesystem.MemoizedTypesystemResolverFunc(s.datastore)

	return s, nil
}

// Close releases the server resources.
func (s *Server) Close() {
	if s.dispatchThrottlingCheckResolver != nil {
		s.dispatchThrottlingCheckResolver.Close()
	}

	if s.cachedCheckResolver != nil {
		s.cachedCheckResolver.Close()
	}

	if s.checkResolver != nil {
		s.checkResolver.Close()
	}

	s.typesystemResolverStop()
}

func (s *Server) ListObjects(ctx context.Context, req *openfgav1.ListObjectsRequest) (*openfgav1.ListObjectsResponse, error) {
	start := time.Now()

	targetObjectType := req.GetType()

	ctx, span := tracer.Start(ctx, "ListObjects", trace.WithAttributes(
		attribute.String("object_type", targetObjectType),
		attribute.String("relation", req.GetRelation()),
		attribute.String("user", req.GetUser()),
	))
	defer span.End()

	if !validator.RequestIsValidatedFromContext(ctx) {
		if err := req.Validate(); err != nil {
			return nil, status.Error(codes.InvalidArgument, err.Error())
		}
	}

	const methodName = "listobjects"

	ctx = telemetry.ContextWithRPCInfo(ctx, telemetry.RPCInfo{
		Service: s.serviceName,
		Method:  methodName,
	})

	storeID := req.GetStoreId()

	typesys, err := s.resolveTypesystem(ctx, storeID, req.GetAuthorizationModelId())
	if err != nil {
		return nil, err
	}

	q, err := commands.NewListObjectsQuery(
		s.datastore,
		s.checkResolver,
		commands.WithLogger(s.logger),
		commands.WithListObjectsDeadline(s.listObjectsDeadline),
		commands.WithListObjectsMaxResults(s.listObjectsMaxResults),
		commands.WithResolveNodeLimit(s.resolveNodeLimit),
		commands.WithResolveNodeBreadthLimit(s.resolveNodeBreadthLimit),
		commands.WithMaxConcurrentReads(s.maxConcurrentReadsForListObjects),
	)
	if err != nil {
		return nil, serverErrors.NewInternalError("", err)
	}

	result, err := q.Execute(
		typesystem.ContextWithTypesystem(ctx, typesys),
		&openfgav1.ListObjectsRequest{
			StoreId:              storeID,
			ContextualTuples:     req.GetContextualTuples(),
			AuthorizationModelId: typesys.GetAuthorizationModelID(), // the resolved model id
			Type:                 targetObjectType,
			Relation:             req.GetRelation(),
			User:                 req.GetUser(),
			Context:              req.GetContext(),
		},
	)
	if err != nil {
		telemetry.TraceError(span, err)
		if errors.Is(err, condition.ErrEvaluationFailed) {
			return nil, serverErrors.ValidationError(err)
		}

		return nil, err
	}
	datastoreQueryCount := float64(*result.ResolutionMetadata.DatastoreQueryCount)

	grpc_ctxtags.Extract(ctx).Set(datastoreQueryCountHistogramName, datastoreQueryCount)
	span.SetAttributes(attribute.Float64(datastoreQueryCountHistogramName, datastoreQueryCount))
	datastoreQueryCountHistogram.WithLabelValues(
		s.serviceName,
		methodName,
	).Observe(datastoreQueryCount)

	dispatchCount := float64(*result.ResolutionMetadata.DispatchCount)

	grpc_ctxtags.Extract(ctx).Set(dispatchCountHistogramName, dispatchCount)
	span.SetAttributes(attribute.Float64(dispatchCountHistogramName, dispatchCount))
	dispatchCountHistogram.WithLabelValues(
		s.serviceName,
		methodName,
	).Observe(dispatchCount)

	requestDurationByQueryAndDispatchHistogram.WithLabelValues(
		s.serviceName,
		methodName,
		utils.Bucketize(uint(*result.ResolutionMetadata.DatastoreQueryCount), s.requestDurationByQueryHistogramBuckets),
		utils.Bucketize(uint(*result.ResolutionMetadata.DispatchCount), s.requestDurationByDispatchCountHistogramBuckets),
	).Observe(float64(time.Since(start).Milliseconds()))

	requestDurationHistogram.WithLabelValues(
		s.serviceName,
		methodName,
		utils.Bucketize(uint(*result.ResolutionMetadata.DatastoreQueryCount), s.requestDurationByQueryHistogramBuckets),
		utils.Bucketize(uint(*result.ResolutionMetadata.DispatchCount), s.requestDurationByDispatchCountHistogramBuckets),
	).Observe(float64(time.Since(start).Milliseconds()))

	return &openfgav1.ListObjectsResponse{
		Objects: result.Objects,
	}, nil
}

func (s *Server) StreamedListObjects(req *openfgav1.StreamedListObjectsRequest, srv openfgav1.OpenFGAService_StreamedListObjectsServer) error {
	start := time.Now()

	ctx := srv.Context()
	ctx, span := tracer.Start(ctx, "StreamedListObjects", trace.WithAttributes(
		attribute.String("object_type", req.GetType()),
		attribute.String("relation", req.GetRelation()),
		attribute.String("user", req.GetUser()),
	))
	defer span.End()

	if !validator.RequestIsValidatedFromContext(ctx) {
		if err := req.Validate(); err != nil {
			return status.Error(codes.InvalidArgument, err.Error())
		}
	}

	const methodName = "streamedlistobjects"

	ctx = telemetry.ContextWithRPCInfo(ctx, telemetry.RPCInfo{
		Service: s.serviceName,
		Method:  methodName,
	})

	storeID := req.GetStoreId()

	typesys, err := s.resolveTypesystem(ctx, storeID, req.GetAuthorizationModelId())
	if err != nil {
		return err
	}

	q, err := commands.NewListObjectsQuery(
		s.datastore,
		s.checkResolver,
		commands.WithLogger(s.logger),
		commands.WithListObjectsDeadline(s.listObjectsDeadline),
		commands.WithListObjectsMaxResults(s.listObjectsMaxResults),
		commands.WithResolveNodeLimit(s.resolveNodeLimit),
		commands.WithResolveNodeBreadthLimit(s.resolveNodeBreadthLimit),
		commands.WithMaxConcurrentReads(s.maxConcurrentReadsForListObjects),
	)
	if err != nil {
		return serverErrors.NewInternalError("", err)
	}

	req.AuthorizationModelId = typesys.GetAuthorizationModelID() // the resolved model id

	resolutionMetadata, err := q.ExecuteStreamed(
		typesystem.ContextWithTypesystem(ctx, typesys),
		req,
		srv,
	)
	if err != nil {
		telemetry.TraceError(span, err)
		return err
	}
	datastoreQueryCount := float64(*resolutionMetadata.DatastoreQueryCount)

	grpc_ctxtags.Extract(ctx).Set(datastoreQueryCountHistogramName, datastoreQueryCount)
	span.SetAttributes(attribute.Float64(datastoreQueryCountHistogramName, datastoreQueryCount))
	datastoreQueryCountHistogram.WithLabelValues(
		s.serviceName,
		methodName,
	).Observe(datastoreQueryCount)

	dispatchCount := float64(*resolutionMetadata.DispatchCount)

	grpc_ctxtags.Extract(ctx).Set(dispatchCountHistogramName, dispatchCount)
	span.SetAttributes(attribute.Float64(dispatchCountHistogramName, dispatchCount))
	dispatchCountHistogram.WithLabelValues(
		s.serviceName,
		methodName,
	).Observe(dispatchCount)

	requestDurationByQueryAndDispatchHistogram.WithLabelValues(
		s.serviceName,
		methodName,
		utils.Bucketize(uint(*resolutionMetadata.DatastoreQueryCount), s.requestDurationByQueryHistogramBuckets),
		utils.Bucketize(uint(*resolutionMetadata.DispatchCount), s.requestDurationByDispatchCountHistogramBuckets),
	).Observe(float64(time.Since(start).Milliseconds()))

	requestDurationHistogram.WithLabelValues(
		s.serviceName,
		methodName,
		utils.Bucketize(uint(*resolutionMetadata.DatastoreQueryCount), s.requestDurationByQueryHistogramBuckets),
		utils.Bucketize(uint(*resolutionMetadata.DispatchCount), s.requestDurationByDispatchCountHistogramBuckets),
	).Observe(float64(time.Since(start).Milliseconds()))

	return nil
}

func (s *Server) ListUsers(
	ctx context.Context,
	req *openfgav1.ListUsersRequest,
) (*openfgav1.ListUsersResponse, error) {
<<<<<<< HEAD
	if !s.IsExperimentallyEnabled(ExperimentalEnableListUsers) {
		return nil, status.Error(codes.Unimplemented, "ListUsers is not enabled. It can be enabled for experimental use by passing the `--experimentals enable-list-users` configuration option when running OpenFGA server")
	}

=======
>>>>>>> 26ddf3f3
	typesys, err := s.typesystemResolver(ctx, req.GetStoreId(), req.GetAuthorizationModelId())
	if err != nil {
		return nil, err
	}
	return server.ListUsers(typesys, s.datastore, ctx, req)
}

// func (s *Server) StreamedListUsers(
// 	req *openfgav1.StreamedListUsersRequest,
// 	srv openfgav1.OpenFGAService_StreamedListUsersServer,
// ) error {
// 	ctx := srv.Context()

// 	typesys, err := s.typesystemResolver(ctx, req.GetStoreId(), req.GetAuthorizationModelId())
// 	if err != nil {
// 		return err
// 	}

// 	ctx = typesystem.ContextWithTypesystem(ctx, typesys)

// 	datastore := storagewrappers.NewCombinedTupleReader(s.datastore, req.GetContextualTuples())

// 	listUsersQuery := listusers.NewListUsersQuery(datastore)
// 	return listUsersQuery.StreamedListUsers(ctx, req, srv)
// }

func (s *Server) Read(ctx context.Context, req *openfgav1.ReadRequest) (*openfgav1.ReadResponse, error) {
	tk := req.GetTupleKey()
	ctx, span := tracer.Start(ctx, "Read", trace.WithAttributes(
		attribute.KeyValue{Key: "object", Value: attribute.StringValue(tk.GetObject())},
		attribute.KeyValue{Key: "relation", Value: attribute.StringValue(tk.GetRelation())},
		attribute.KeyValue{Key: "user", Value: attribute.StringValue(tk.GetUser())},
	))
	defer span.End()

	if !validator.RequestIsValidatedFromContext(ctx) {
		if err := req.Validate(); err != nil {
			return nil, status.Error(codes.InvalidArgument, err.Error())
		}
	}

	ctx = telemetry.ContextWithRPCInfo(ctx, telemetry.RPCInfo{
		Service: s.serviceName,
		Method:  "Read",
	})

	q := commands.NewReadQuery(s.datastore,
		commands.WithReadQueryLogger(s.logger),
		commands.WithReadQueryEncoder(s.encoder),
	)
	return q.Execute(ctx, &openfgav1.ReadRequest{
		StoreId:           req.GetStoreId(),
		TupleKey:          tk,
		PageSize:          req.GetPageSize(),
		ContinuationToken: req.GetContinuationToken(),
	})
}

func (s *Server) Write(ctx context.Context, req *openfgav1.WriteRequest) (*openfgav1.WriteResponse, error) {
	ctx, span := tracer.Start(ctx, "Write")
	defer span.End()

	if !validator.RequestIsValidatedFromContext(ctx) {
		if err := req.Validate(); err != nil {
			return nil, status.Error(codes.InvalidArgument, err.Error())
		}
	}

	ctx = telemetry.ContextWithRPCInfo(ctx, telemetry.RPCInfo{
		Service: s.serviceName,
		Method:  "Write",
	})

	storeID := req.GetStoreId()

	typesys, err := s.resolveTypesystem(ctx, storeID, req.GetAuthorizationModelId())
	if err != nil {
		return nil, err
	}

	cmd := commands.NewWriteCommand(
		s.datastore,
		commands.WithWriteCmdLogger(s.logger),
	)
	return cmd.Execute(ctx, &openfgav1.WriteRequest{
		StoreId:              storeID,
		AuthorizationModelId: typesys.GetAuthorizationModelID(), // the resolved model id
		Writes:               req.GetWrites(),
		Deletes:              req.GetDeletes(),
	})
}

func (s *Server) Check(ctx context.Context, req *openfgav1.CheckRequest) (*openfgav1.CheckResponse, error) {
	start := time.Now()

	tk := req.GetTupleKey()
	ctx, span := tracer.Start(ctx, "Check", trace.WithAttributes(
		attribute.KeyValue{Key: "object", Value: attribute.StringValue(tk.GetObject())},
		attribute.KeyValue{Key: "relation", Value: attribute.StringValue(tk.GetRelation())},
		attribute.KeyValue{Key: "user", Value: attribute.StringValue(tk.GetUser())},
	))
	defer span.End()

	if !validator.RequestIsValidatedFromContext(ctx) {
		if err := req.Validate(); err != nil {
			return nil, status.Error(codes.InvalidArgument, err.Error())
		}
	}

	ctx = telemetry.ContextWithRPCInfo(ctx, telemetry.RPCInfo{
		Service: s.serviceName,
		Method:  "Check",
	})

	storeID := req.GetStoreId()

	typesys, err := s.resolveTypesystem(ctx, storeID, req.GetAuthorizationModelId())
	if err != nil {
		return nil, err
	}

	if err := validation.ValidateUserObjectRelation(typesys, tuple.ConvertCheckRequestTupleKeyToTupleKey(tk)); err != nil {
		return nil, serverErrors.ValidationError(err)
	}

	for _, ctxTuple := range req.GetContextualTuples().GetTupleKeys() {
		if err := validation.ValidateTuple(typesys, ctxTuple); err != nil {
			return nil, serverErrors.HandleTupleValidateError(err)
		}
	}

	ctx = typesystem.ContextWithTypesystem(ctx, typesys)
	ctx = storage.ContextWithRelationshipTupleReader(ctx,
		storagewrappers.NewBoundedConcurrencyTupleReader(
			storagewrappers.NewCombinedTupleReader(
				s.datastore,
				req.GetContextualTuples().GetTupleKeys(),
			),
			s.maxConcurrentReadsForCheck,
		),
	)

	checkRequestMetadata := graph.NewCheckRequestMetadata(s.resolveNodeLimit)

	resp, err := s.checkResolver.ResolveCheck(ctx, &graph.ResolveCheckRequest{
		StoreID:              req.GetStoreId(),
		AuthorizationModelID: typesys.GetAuthorizationModelID(), // the resolved model id
		TupleKey:             tuple.ConvertCheckRequestTupleKeyToTupleKey(req.GetTupleKey()),
		ContextualTuples:     req.GetContextualTuples().GetTupleKeys(),
		Context:              req.GetContext(),
		RequestMetadata:      checkRequestMetadata,
	})
	if err != nil {
		telemetry.TraceError(span, err)
		if errors.Is(err, graph.ErrResolutionDepthExceeded) || errors.Is(err, graph.ErrCycleDetected) {
			return nil, serverErrors.AuthorizationModelResolutionTooComplex
		}

		if errors.Is(err, condition.ErrEvaluationFailed) {
			return nil, serverErrors.ValidationError(err)
		}

		return nil, serverErrors.HandleError("", err)
	}

	queryCount := float64(resp.GetResolutionMetadata().DatastoreQueryCount)
	const methodName = "check"

	grpc_ctxtags.Extract(ctx).Set(datastoreQueryCountHistogramName, queryCount)
	span.SetAttributes(attribute.Float64(datastoreQueryCountHistogramName, queryCount))
	datastoreQueryCountHistogram.WithLabelValues(
		s.serviceName,
		methodName,
	).Observe(queryCount)

	rawDispatchCount := checkRequestMetadata.DispatchCounter.Load()
	dispatchCount := float64(rawDispatchCount)

	grpc_ctxtags.Extract(ctx).Set(dispatchCountHistogramName, dispatchCount)
	span.SetAttributes(attribute.Float64(dispatchCountHistogramName, dispatchCount))
	dispatchCountHistogram.WithLabelValues(
		s.serviceName,
		methodName,
	).Observe(dispatchCount)

	res := &openfgav1.CheckResponse{
		Allowed: resp.Allowed,
	}

	span.SetAttributes(attribute.KeyValue{Key: "allowed", Value: attribute.BoolValue(res.GetAllowed())})
	requestDurationByQueryAndDispatchHistogram.WithLabelValues(
		s.serviceName,
		methodName,
		utils.Bucketize(uint(resp.GetResolutionMetadata().DatastoreQueryCount), s.requestDurationByQueryHistogramBuckets),
		utils.Bucketize(uint(rawDispatchCount), s.requestDurationByDispatchCountHistogramBuckets),
	).Observe(float64(time.Since(start).Milliseconds()))

	requestDurationHistogram.WithLabelValues(
		s.serviceName,
		methodName,
		utils.Bucketize(uint(resp.GetResolutionMetadata().DatastoreQueryCount), s.requestDurationByQueryHistogramBuckets),
		utils.Bucketize(uint(rawDispatchCount), s.requestDurationByDispatchCountHistogramBuckets),
	).Observe(float64(time.Since(start).Milliseconds()))

	return res, nil
}

func (s *Server) Expand(ctx context.Context, req *openfgav1.ExpandRequest) (*openfgav1.ExpandResponse, error) {
	tk := req.GetTupleKey()
	ctx, span := tracer.Start(ctx, "Expand", trace.WithAttributes(
		attribute.KeyValue{Key: "object", Value: attribute.StringValue(tk.GetObject())},
		attribute.KeyValue{Key: "relation", Value: attribute.StringValue(tk.GetRelation())},
	))
	defer span.End()

	if !validator.RequestIsValidatedFromContext(ctx) {
		if err := req.Validate(); err != nil {
			return nil, status.Error(codes.InvalidArgument, err.Error())
		}
	}

	ctx = telemetry.ContextWithRPCInfo(ctx, telemetry.RPCInfo{
		Service: s.serviceName,
		Method:  "Expand",
	})

	storeID := req.GetStoreId()

	typesys, err := s.resolveTypesystem(ctx, storeID, req.GetAuthorizationModelId())
	if err != nil {
		return nil, err
	}

	q := commands.NewExpandQuery(s.datastore, commands.WithExpandQueryLogger(s.logger))
	return q.Execute(ctx, &openfgav1.ExpandRequest{
		StoreId:              storeID,
		AuthorizationModelId: typesys.GetAuthorizationModelID(), // the resolved model id
		TupleKey:             tk,
	})
}

func (s *Server) ReadAuthorizationModel(ctx context.Context, req *openfgav1.ReadAuthorizationModelRequest) (*openfgav1.ReadAuthorizationModelResponse, error) {
	ctx, span := tracer.Start(ctx, "ReadAuthorizationModel", trace.WithAttributes(
		attribute.KeyValue{Key: authorizationModelIDKey, Value: attribute.StringValue(req.GetId())},
	))
	defer span.End()

	if !validator.RequestIsValidatedFromContext(ctx) {
		if err := req.Validate(); err != nil {
			return nil, status.Error(codes.InvalidArgument, err.Error())
		}
	}

	ctx = telemetry.ContextWithRPCInfo(ctx, telemetry.RPCInfo{
		Service: s.serviceName,
		Method:  "ReadAuthorizationModels",
	})

	q := commands.NewReadAuthorizationModelQuery(s.datastore, commands.WithReadAuthModelQueryLogger(s.logger))
	return q.Execute(ctx, req)
}

func (s *Server) WriteAuthorizationModel(ctx context.Context, req *openfgav1.WriteAuthorizationModelRequest) (*openfgav1.WriteAuthorizationModelResponse, error) {
	ctx, span := tracer.Start(ctx, "WriteAuthorizationModel")
	defer span.End()

	if !validator.RequestIsValidatedFromContext(ctx) {
		if err := req.Validate(); err != nil {
			return nil, status.Error(codes.InvalidArgument, err.Error())
		}
	}

	ctx = telemetry.ContextWithRPCInfo(ctx, telemetry.RPCInfo{
		Service: s.serviceName,
		Method:  "WriteAuthorizationModel",
	})

	enableModularModels := slices.Contains(s.experimentals, ExperimentalEnableModularModels)

	c := commands.NewWriteAuthorizationModelCommand(s.datastore,
		commands.WithWriteAuthModelLogger(s.logger),
		commands.WithWriteAuthModelMaxSizeInBytes(s.maxAuthorizationModelSizeInBytes),
		commands.WithEnableModularModels(enableModularModels),
	)
	res, err := c.Execute(ctx, req)
	if err != nil {
		return nil, err
	}

	s.transport.SetHeader(ctx, httpmiddleware.XHttpCode, strconv.Itoa(http.StatusCreated))

	return res, nil
}

func (s *Server) ReadAuthorizationModels(ctx context.Context, req *openfgav1.ReadAuthorizationModelsRequest) (*openfgav1.ReadAuthorizationModelsResponse, error) {
	ctx, span := tracer.Start(ctx, "ReadAuthorizationModels")
	defer span.End()

	if !validator.RequestIsValidatedFromContext(ctx) {
		if err := req.Validate(); err != nil {
			return nil, status.Error(codes.InvalidArgument, err.Error())
		}
	}

	ctx = telemetry.ContextWithRPCInfo(ctx, telemetry.RPCInfo{
		Service: s.serviceName,
		Method:  "ReadAuthorizationModels",
	})

	c := commands.NewReadAuthorizationModelsQuery(s.datastore,
		commands.WithReadAuthModelsQueryLogger(s.logger),
		commands.WithReadAuthModelsQueryEncoder(s.encoder),
	)
	return c.Execute(ctx, req)
}

func (s *Server) WriteAssertions(ctx context.Context, req *openfgav1.WriteAssertionsRequest) (*openfgav1.WriteAssertionsResponse, error) {
	ctx, span := tracer.Start(ctx, "WriteAssertions")
	defer span.End()

	if !validator.RequestIsValidatedFromContext(ctx) {
		if err := req.Validate(); err != nil {
			return nil, status.Error(codes.InvalidArgument, err.Error())
		}
	}

	ctx = telemetry.ContextWithRPCInfo(ctx, telemetry.RPCInfo{
		Service: s.serviceName,
		Method:  "WriteAssertions",
	})

	storeID := req.GetStoreId()

	typesys, err := s.resolveTypesystem(ctx, storeID, req.GetAuthorizationModelId())
	if err != nil {
		return nil, err
	}

	c := commands.NewWriteAssertionsCommand(s.datastore, commands.WithWriteAssertCmdLogger(s.logger))
	res, err := c.Execute(ctx, &openfgav1.WriteAssertionsRequest{
		StoreId:              storeID,
		AuthorizationModelId: typesys.GetAuthorizationModelID(), // the resolved model id
		Assertions:           req.GetAssertions(),
	})
	if err != nil {
		return nil, err
	}

	s.transport.SetHeader(ctx, httpmiddleware.XHttpCode, strconv.Itoa(http.StatusNoContent))

	return res, nil
}

func (s *Server) ReadAssertions(ctx context.Context, req *openfgav1.ReadAssertionsRequest) (*openfgav1.ReadAssertionsResponse, error) {
	ctx, span := tracer.Start(ctx, "ReadAssertions")
	defer span.End()

	if !validator.RequestIsValidatedFromContext(ctx) {
		if err := req.Validate(); err != nil {
			return nil, status.Error(codes.InvalidArgument, err.Error())
		}
	}

	ctx = telemetry.ContextWithRPCInfo(ctx, telemetry.RPCInfo{
		Service: s.serviceName,
		Method:  "ReadAssertions",
	})

	typesys, err := s.resolveTypesystem(ctx, req.GetStoreId(), req.GetAuthorizationModelId())
	if err != nil {
		return nil, err
	}

	q := commands.NewReadAssertionsQuery(s.datastore, commands.WithReadAssertionsQueryLogger(s.logger))
	return q.Execute(ctx, req.GetStoreId(), typesys.GetAuthorizationModelID())
}

func (s *Server) ReadChanges(ctx context.Context, req *openfgav1.ReadChangesRequest) (*openfgav1.ReadChangesResponse, error) {
	ctx, span := tracer.Start(ctx, "ReadChangesQuery", trace.WithAttributes(
		attribute.KeyValue{Key: "type", Value: attribute.StringValue(req.GetType())},
	))
	defer span.End()

	if !validator.RequestIsValidatedFromContext(ctx) {
		if err := req.Validate(); err != nil {
			return nil, status.Error(codes.InvalidArgument, err.Error())
		}
	}

	ctx = telemetry.ContextWithRPCInfo(ctx, telemetry.RPCInfo{
		Service: s.serviceName,
		Method:  "ReadChanges",
	})

	q := commands.NewReadChangesQuery(s.datastore,
		commands.WithReadChangesQueryLogger(s.logger),
		commands.WithReadChangesQueryEncoder(s.encoder),
		commands.WithReadChangeQueryHorizonOffset(s.changelogHorizonOffset),
	)
	return q.Execute(ctx, req)
}

func (s *Server) CreateStore(ctx context.Context, req *openfgav1.CreateStoreRequest) (*openfgav1.CreateStoreResponse, error) {
	ctx, span := tracer.Start(ctx, "CreateStore")
	defer span.End()

	if !validator.RequestIsValidatedFromContext(ctx) {
		if err := req.Validate(); err != nil {
			return nil, status.Error(codes.InvalidArgument, err.Error())
		}
	}

	ctx = telemetry.ContextWithRPCInfo(ctx, telemetry.RPCInfo{
		Service: s.serviceName,
		Method:  "CreateStore",
	})

	c := commands.NewCreateStoreCommand(s.datastore, commands.WithCreateStoreCmdLogger(s.logger))
	res, err := c.Execute(ctx, req)
	if err != nil {
		return nil, err
	}

	s.transport.SetHeader(ctx, httpmiddleware.XHttpCode, strconv.Itoa(http.StatusCreated))

	return res, nil
}

func (s *Server) DeleteStore(ctx context.Context, req *openfgav1.DeleteStoreRequest) (*openfgav1.DeleteStoreResponse, error) {
	ctx, span := tracer.Start(ctx, "DeleteStore")
	defer span.End()

	if !validator.RequestIsValidatedFromContext(ctx) {
		if err := req.Validate(); err != nil {
			return nil, status.Error(codes.InvalidArgument, err.Error())
		}
	}

	ctx = telemetry.ContextWithRPCInfo(ctx, telemetry.RPCInfo{
		Service: s.serviceName,
		Method:  "DeleteStore",
	})

	cmd := commands.NewDeleteStoreCommand(s.datastore, commands.WithDeleteStoreCmdLogger(s.logger))
	res, err := cmd.Execute(ctx, req)
	if err != nil {
		return nil, err
	}

	s.transport.SetHeader(ctx, httpmiddleware.XHttpCode, strconv.Itoa(http.StatusNoContent))

	return res, nil
}

func (s *Server) GetStore(ctx context.Context, req *openfgav1.GetStoreRequest) (*openfgav1.GetStoreResponse, error) {
	ctx, span := tracer.Start(ctx, "GetStore")
	defer span.End()

	if !validator.RequestIsValidatedFromContext(ctx) {
		if err := req.Validate(); err != nil {
			return nil, status.Error(codes.InvalidArgument, err.Error())
		}
	}

	ctx = telemetry.ContextWithRPCInfo(ctx, telemetry.RPCInfo{
		Service: s.serviceName,
		Method:  "GetStore",
	})

	q := commands.NewGetStoreQuery(s.datastore, commands.WithGetStoreQueryLogger(s.logger))
	return q.Execute(ctx, req)
}

func (s *Server) ListStores(ctx context.Context, req *openfgav1.ListStoresRequest) (*openfgav1.ListStoresResponse, error) {
	ctx, span := tracer.Start(ctx, "ListStores")
	defer span.End()

	if !validator.RequestIsValidatedFromContext(ctx) {
		if err := req.Validate(); err != nil {
			return nil, status.Error(codes.InvalidArgument, err.Error())
		}
	}

	ctx = telemetry.ContextWithRPCInfo(ctx, telemetry.RPCInfo{
		Service: s.serviceName,
		Method:  "ListStores",
	})

	q := commands.NewListStoresQuery(s.datastore,
		commands.WithListStoresQueryLogger(s.logger),
		commands.WithListStoresQueryEncoder(s.encoder),
	)
	return q.Execute(ctx, req)
}

// IsReady reports whether the datastore is ready. Please see the implementation of [[storage.OpenFGADatastore.IsReady]]
// for your datastore.
func (s *Server) IsReady(ctx context.Context) (bool, error) {
	// for now we only depend on the datastore being ready, but in the future
	// server readiness may also depend on other criteria in addition to the
	// datastore being ready.

	status, err := s.datastore.IsReady(ctx)
	if err != nil {
		return false, err
	}

	if status.IsReady {
		return true, nil
	}

	s.logger.WarnWithContext(ctx, "datastore is not ready", zap.Any("status", status.Message))
	return false, nil
}

// resolveTypesystem resolves the underlying TypeSystem given the storeID and modelID and
// it sets some response metadata based on the model resolution.
func (s *Server) resolveTypesystem(ctx context.Context, storeID, modelID string) (*typesystem.TypeSystem, error) {
	ctx, span := tracer.Start(ctx, "resolveTypesystem")
	defer span.End()

	typesys, err := s.typesystemResolver(ctx, storeID, modelID)
	if err != nil {
		if errors.Is(err, typesystem.ErrModelNotFound) {
			if modelID == "" {
				return nil, serverErrors.LatestAuthorizationModelNotFound(storeID)
			}

			return nil, serverErrors.AuthorizationModelNotFound(modelID)
		}

		if errors.Is(err, typesystem.ErrInvalidModel) {
			return nil, serverErrors.ValidationError(err)
		}

		return nil, serverErrors.HandleError("", err)
	}

	resolvedModelID := typesys.GetAuthorizationModelID()

	span.SetAttributes(attribute.KeyValue{Key: authorizationModelIDKey, Value: attribute.StringValue(resolvedModelID)})
	grpc_ctxtags.Extract(ctx).Set(authorizationModelIDKey, resolvedModelID)
	s.transport.SetHeader(ctx, AuthorizationModelIDHeader, resolvedModelID)

	return typesys, nil
}<|MERGE_RESOLUTION|>--- conflicted
+++ resolved
@@ -665,13 +665,10 @@
 	ctx context.Context,
 	req *openfgav1.ListUsersRequest,
 ) (*openfgav1.ListUsersResponse, error) {
-<<<<<<< HEAD
 	if !s.IsExperimentallyEnabled(ExperimentalEnableListUsers) {
 		return nil, status.Error(codes.Unimplemented, "ListUsers is not enabled. It can be enabled for experimental use by passing the `--experimentals enable-list-users` configuration option when running OpenFGA server")
 	}
 
-=======
->>>>>>> 26ddf3f3
 	typesys, err := s.typesystemResolver(ctx, req.GetStoreId(), req.GetAuthorizationModelId())
 	if err != nil {
 		return nil, err
