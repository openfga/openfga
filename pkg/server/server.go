// Package server contains the endpoint handlers.
package server

import (
	"context"
	"errors"
	"fmt"
	"net/http"
	"sort"
	"strconv"
	"time"

	grpc_ctxtags "github.com/grpc-ecosystem/go-grpc-middleware/tags"
	"github.com/karlseguin/ccache/v3"
	openfgav1 "github.com/openfga/api/proto/openfga/v1"
	"github.com/openfga/openfga/internal/condition"
	"github.com/openfga/openfga/internal/gateway"
	"github.com/openfga/openfga/internal/graph"
	serverconfig "github.com/openfga/openfga/internal/server/config"
	"github.com/openfga/openfga/internal/utils"
	"github.com/openfga/openfga/internal/validation"
	"github.com/openfga/openfga/pkg/encoder"
	"github.com/openfga/openfga/pkg/logger"
	httpmiddleware "github.com/openfga/openfga/pkg/middleware/http"
	"github.com/openfga/openfga/pkg/middleware/validator"
	"github.com/openfga/openfga/pkg/server/commands"
	serverErrors "github.com/openfga/openfga/pkg/server/errors"
	"github.com/openfga/openfga/pkg/storage"
	"github.com/openfga/openfga/pkg/storage/storagewrappers"
	"github.com/openfga/openfga/pkg/telemetry"
	"github.com/openfga/openfga/pkg/tuple"
	"github.com/openfga/openfga/pkg/typesystem"
	"github.com/prometheus/client_golang/prometheus"
	"github.com/prometheus/client_golang/prometheus/promauto"
	"go.opentelemetry.io/otel"
	"go.opentelemetry.io/otel/attribute"
	"go.opentelemetry.io/otel/trace"
	"go.uber.org/zap"
	"golang.org/x/exp/slices"
	"google.golang.org/grpc"
	"google.golang.org/grpc/codes"
	"google.golang.org/grpc/metadata"
	"google.golang.org/grpc/status"
)

type ExperimentalFeatureFlag string

const (
	AuthorizationModelIDHeader                           = "openfga-authorization-model-id"
	authorizationModelIDKey                              = "authorization_model_id"
	ExperimentalRejectConditions ExperimentalFeatureFlag = "reject-conditions"
)

var tracer = otel.Tracer("openfga/pkg/server")

var (
	datastoreQueryCountHistogramName = "datastore_query_count"

	datastoreQueryCountHistogram = promauto.NewHistogramVec(prometheus.HistogramOpts{
		Name:                            datastoreQueryCountHistogramName,
		Help:                            "The number of database queries required to resolve a query (e.g. Check or ListObjects).",
		Buckets:                         []float64{1, 5, 20, 50, 100, 150, 225, 400, 500, 750, 1000},
		NativeHistogramBucketFactor:     1.1,
		NativeHistogramMaxBucketNumber:  100,
		NativeHistogramMinResetDuration: time.Hour,
	}, []string{"grpc_service", "grpc_method"})

	requestDurationByQueryHistogramName = "request_duration_by_query_count_ms"

	requestDurationByQueryHistogram = promauto.NewHistogramVec(prometheus.HistogramOpts{
		Name:                            requestDurationByQueryHistogramName,
		Help:                            "The request duration (in ms) labeled by method and buckets of datastore query counts. This allows for reporting percentiles based on the number of datastore queries required to resolve the request.",
		Buckets:                         []float64{1, 5, 10, 25, 50, 80, 100, 150, 200, 300, 1000, 2000, 5000},
		NativeHistogramBucketFactor:     1.1,
		NativeHistogramMaxBucketNumber:  100,
		NativeHistogramMinResetDuration: time.Hour,
	}, []string{"grpc_service", "grpc_method", "datastore_query_count"})
)

// A Server implements the OpenFGA service backend as both
// a GRPC and HTTP server.
type Server struct {
	openfgav1.UnimplementedOpenFGAServiceServer

	logger                           logger.Logger
	datastore                        storage.OpenFGADatastore
	encoder                          encoder.Encoder
	transport                        gateway.Transport
	resolveNodeLimit                 uint32
	resolveNodeBreadthLimit          uint32
	changelogHorizonOffset           int
	listObjectsDeadline              time.Duration
	listObjectsMaxResults            uint32
	maxConcurrentReadsForListObjects uint32
	maxConcurrentReadsForCheck       uint32
	maxAuthorizationModelSizeInBytes int
	experimentals                    []ExperimentalFeatureFlag

	typesystemResolver typesystem.TypesystemResolverFunc

	checkOptions           []graph.LocalCheckerOption
	checkQueryCacheEnabled bool
	checkQueryCacheLimit   uint32
	checkQueryCacheTTL     time.Duration
	checkCache             *ccache.Cache[*graph.CachedResolveCheckResponse] // checkCache has to be shared across requests

	requestDurationByQueryHistogramBuckets []uint
}

type OpenFGAServiceV1Option func(s *Server)

func WithDatastore(ds storage.OpenFGADatastore) OpenFGAServiceV1Option {
	return func(s *Server) {
		s.datastore = ds
	}
}

func WithLogger(l logger.Logger) OpenFGAServiceV1Option {
	return func(s *Server) {
		s.logger = l
	}
}

func WithTokenEncoder(encoder encoder.Encoder) OpenFGAServiceV1Option {
	return func(s *Server) {
		s.encoder = encoder
	}
}

func WithTransport(t gateway.Transport) OpenFGAServiceV1Option {
	return func(s *Server) {
		s.transport = t
	}
}

// WithResolveNodeLimit sets a limit on the number of recursive calls that one Check or ListObjects call will allow.
// Thinking of a request as a tree of evaluations, this option controls
// how many levels we will evaluate before throwing an error that the authorization model is too complex.
func WithResolveNodeLimit(limit uint32) OpenFGAServiceV1Option {
	return func(s *Server) {
		s.resolveNodeLimit = limit
	}
}

// WithResolveNodeBreadthLimit sets a limit on the number of goroutines that can be created
// when evaluating a subtree of a Check or ListObjects call.
// Thinking of a Check request as a tree of evaluations, this option controls,
// on a given level of the tree, the maximum number of nodes that can be evaluated concurrently (the breadth).
// If your authorization models are very complex (e.g. one relation is a union of many relations, or one relation
// is deeply nested), or if you have lots of users for (object, relation) pairs,
// you should set this option to be a low number (e.g. 1000)
func WithResolveNodeBreadthLimit(limit uint32) OpenFGAServiceV1Option {
	return func(s *Server) {
		s.resolveNodeBreadthLimit = limit
	}
}

func WithChangelogHorizonOffset(offset int) OpenFGAServiceV1Option {
	return func(s *Server) {
		s.changelogHorizonOffset = offset
	}
}

func WithListObjectsDeadline(deadline time.Duration) OpenFGAServiceV1Option {
	return func(s *Server) {
		s.listObjectsDeadline = deadline
	}
}

func WithListObjectsMaxResults(limit uint32) OpenFGAServiceV1Option {
	return func(s *Server) {
		s.listObjectsMaxResults = limit
	}
}

// WithMaxConcurrentReadsForListObjects sets a limit on the number of datastore reads that can be in flight for a given ListObjects call.
// This number should be set depending on the RPS expected for Check and ListObjects APIs, the number of OpenFGA replicas running,
// and the number of connections the datastore allows.
// E.g. if Datastore.MaxOpenConns = 100 and assuming that each ListObjects call takes 1 second and no traffic to Check API:
// - One OpenFGA replica and expected traffic of 100 RPS => set it to 1.
// - One OpenFGA replica and expected traffic of 1 RPS => set it to 100.
// - Two OpenFGA replicas and expected traffic of 1 RPS => set it to 50.
func WithMaxConcurrentReadsForListObjects(max uint32) OpenFGAServiceV1Option {
	return func(s *Server) {
		s.maxConcurrentReadsForListObjects = max
	}
}

// WithMaxConcurrentReadsForCheck sets a limit on the number of datastore reads that can be in flight for a given Check call.
// This number should be set depending on the RPS expected for Check and ListObjects APIs, the number of OpenFGA replicas running,
// and the number of connections the datastore allows.
// E.g. if Datastore.MaxOpenConns = 100 and assuming that each Check call takes 1 second and no traffic to ListObjects API:
// - One OpenFGA replica and expected traffic of 100 RPS => set it to 1.
// - One OpenFGA replica and expected traffic of 1 RPS => set it to 100.
// - Two OpenFGA replicas and expected traffic of 1 RPS => set it to 50.
func WithMaxConcurrentReadsForCheck(max uint32) OpenFGAServiceV1Option {
	return func(s *Server) {
		s.maxConcurrentReadsForCheck = max
	}
}

func WithExperimentals(experimentals ...ExperimentalFeatureFlag) OpenFGAServiceV1Option {
	return func(s *Server) {
		s.experimentals = experimentals
	}
}

// WithCheckQueryCacheEnabled enables/disables caching of check and list objects partial results.
func WithCheckQueryCacheEnabled(enabled bool) OpenFGAServiceV1Option {
	return func(s *Server) {
		s.checkQueryCacheEnabled = enabled
	}
}

// WithCheckQueryCacheLimit sets the cache size limit (in items)
func WithCheckQueryCacheLimit(limit uint32) OpenFGAServiceV1Option {
	return func(s *Server) {
		s.checkQueryCacheLimit = limit
	}
}

// WithCheckQueryCacheTTL sets the TTL of cached checks and list objects partial results
func WithCheckQueryCacheTTL(ttl time.Duration) OpenFGAServiceV1Option {
	return func(s *Server) {
		s.checkQueryCacheTTL = ttl
	}
}

// WithRequestDurationByQueryHistogramBuckets sets the buckets used in labelling the requestDurationByQueryHistogram
func WithRequestDurationByQueryHistogramBuckets(buckets []uint) OpenFGAServiceV1Option {
	return func(s *Server) {
		sort.Slice(buckets, func(i, j int) bool { return buckets[i] < buckets[j] })
		s.requestDurationByQueryHistogramBuckets = buckets
	}
}

func WithMaxAuthorizationModelSizeInBytes(size int) OpenFGAServiceV1Option {
	return func(s *Server) {
		s.maxAuthorizationModelSizeInBytes = size
	}
}

func MustNewServerWithOpts(opts ...OpenFGAServiceV1Option) *Server {
	s, err := NewServerWithOpts(opts...)
	if err != nil {
		panic(fmt.Errorf("failed to construct the OpenFGA server: %w", err))
	}

	return s
}

func NewServerWithOpts(opts ...OpenFGAServiceV1Option) (*Server, error) {
	s := &Server{
		logger:                           logger.NewNoopLogger(),
		encoder:                          encoder.NewBase64Encoder(),
		transport:                        gateway.NewNoopTransport(),
		changelogHorizonOffset:           serverconfig.DefaultChangelogHorizonOffset,
		resolveNodeLimit:                 serverconfig.DefaultResolveNodeLimit,
		resolveNodeBreadthLimit:          serverconfig.DefaultResolveNodeBreadthLimit,
		listObjectsDeadline:              serverconfig.DefaultListObjectsDeadline,
		listObjectsMaxResults:            serverconfig.DefaultListObjectsMaxResults,
		maxConcurrentReadsForCheck:       serverconfig.DefaultMaxConcurrentReadsForCheck,
		maxConcurrentReadsForListObjects: serverconfig.DefaultMaxConcurrentReadsForListObjects,
		maxAuthorizationModelSizeInBytes: serverconfig.DefaultMaxAuthorizationModelSizeInBytes,
		experimentals:                    make([]ExperimentalFeatureFlag, 0, 10),

		checkQueryCacheEnabled: serverconfig.DefaultCheckQueryCacheEnable,
		checkQueryCacheLimit:   serverconfig.DefaultCheckQueryCacheLimit,
		checkQueryCacheTTL:     serverconfig.DefaultCheckQueryCacheTTL,
		checkCache:             nil,

		requestDurationByQueryHistogramBuckets: []uint{50, 200},
	}

	for _, opt := range opts {
		opt(s)
	}

	s.checkOptions = []graph.LocalCheckerOption{
		graph.WithResolveNodeBreadthLimit(s.resolveNodeBreadthLimit),
		graph.WithMaxConcurrentReads(s.maxConcurrentReadsForCheck),
	}

	if s.checkQueryCacheEnabled {
		s.logger.Info("Check query cache is enabled and may lead to stale query results up to the configured query cache TTL",
			zap.Duration("CheckQueryCacheTTL", s.checkQueryCacheTTL),
			zap.Uint32("CheckQueryCacheLimit", s.checkQueryCacheLimit))
		s.checkCache = ccache.New(
			ccache.Configure[*graph.CachedResolveCheckResponse]().MaxSize(int64(s.checkQueryCacheLimit)),
		)
		s.checkOptions = append(s.checkOptions, graph.WithCachedResolver(
			graph.WithExistingCache(s.checkCache),
			graph.WithCacheTTL(s.checkQueryCacheTTL),
		))
	}

	if s.datastore == nil {
		return nil, fmt.Errorf("a datastore option must be provided")
	}

	if len(s.requestDurationByQueryHistogramBuckets) == 0 {
		return nil, fmt.Errorf("request duration datastore count buckets must not be empty")
	}

	s.typesystemResolver = typesystem.MemoizedTypesystemResolverFunc(s.datastore)

	return s, nil
}

func (s *Server) ListObjects(ctx context.Context, req *openfgav1.ListObjectsRequest) (*openfgav1.ListObjectsResponse, error) {
	targetObjectType := req.GetType()

	ctx, span := tracer.Start(ctx, "ListObjects", trace.WithAttributes(
		attribute.String("object_type", targetObjectType),
		attribute.String("relation", req.GetRelation()),
		attribute.String("user", req.GetUser()),
	))
	defer span.End()

	if !validator.RequestIsValidatedFromContext(ctx) {
		if err := req.Validate(); err != nil {
			return nil, status.Error(codes.InvalidArgument, err.Error())
		}
	}

	const methodName = "listobjects"

	ctx = telemetry.ContextWithRPCInfo(ctx, telemetry.RPCInfo{
		Service: openfgav1.OpenFGAService_ServiceDesc.ServiceName,
		Method:  methodName,
	})

	storeID := req.GetStoreId()

	typesys, err := s.resolveTypesystem(ctx, storeID, req.GetAuthorizationModelId())
	if err != nil {
		return nil, err
	}

	checkOptions := []graph.LocalCheckerOption{
		graph.WithResolveNodeBreadthLimit(s.resolveNodeBreadthLimit),
		graph.WithMaxConcurrentReads(s.maxConcurrentReadsForListObjects),
	}
	if s.checkCache != nil {
		checkOptions = append(checkOptions, graph.WithCachedResolver(
			graph.WithExistingCache(s.checkCache),
			graph.WithCacheTTL(s.checkQueryCacheTTL),
		))
	}

	q := commands.NewListObjectsQuery(s.datastore,
		commands.WithLogger(s.logger),
		commands.WithListObjectsDeadline(s.listObjectsDeadline),
		commands.WithListObjectsMaxResults(s.listObjectsMaxResults),
		commands.WithResolveNodeLimit(s.resolveNodeLimit),
		commands.WithResolveNodeBreadthLimit(s.resolveNodeBreadthLimit),
		commands.WithCheckOptions(checkOptions),
		commands.WithMaxConcurrentReads(s.maxConcurrentReadsForListObjects),
	)

	result, err := q.Execute(
		typesystem.ContextWithTypesystem(ctx, typesys),
		&openfgav1.ListObjectsRequest{
			StoreId:              storeID,
			ContextualTuples:     req.GetContextualTuples(),
			AuthorizationModelId: typesys.GetAuthorizationModelID(), // the resolved model id
			Type:                 targetObjectType,
			Relation:             req.Relation,
			User:                 req.User,
			Context:              req.Context,
		},
	)
	if err != nil {
		if errors.Is(err, condition.ErrEvaluationFailed) {
			return nil, serverErrors.ValidationError(err)
		}

		return nil, err
	}
	queryCount := float64(*result.ResolutionMetadata.QueryCount)

	grpc_ctxtags.Extract(ctx).Set(datastoreQueryCountHistogramName, queryCount)
	span.SetAttributes(attribute.Float64(datastoreQueryCountHistogramName, queryCount))
	datastoreQueryCountHistogram.WithLabelValues(
		openfgav1.OpenFGAService_ServiceDesc.ServiceName,
		methodName,
	).Observe(queryCount)

	return &openfgav1.ListObjectsResponse{
		Objects: result.Objects,
	}, nil
}

func (s *Server) StreamedListObjects(req *openfgav1.StreamedListObjectsRequest, srv openfgav1.OpenFGAService_StreamedListObjectsServer) error {
	ctx := srv.Context()
	ctx, span := tracer.Start(ctx, "StreamedListObjects", trace.WithAttributes(
		attribute.String("object_type", req.GetType()),
		attribute.String("relation", req.GetRelation()),
		attribute.String("user", req.GetUser()),
	))
	defer span.End()

	if !validator.RequestIsValidatedFromContext(ctx) {
		if err := req.Validate(); err != nil {
			return status.Error(codes.InvalidArgument, err.Error())
		}
	}

	const methodName = "streamedlistobjects"

	ctx = telemetry.ContextWithRPCInfo(ctx, telemetry.RPCInfo{
		Service: openfgav1.OpenFGAService_ServiceDesc.ServiceName,
		Method:  methodName,
	})

	storeID := req.GetStoreId()

	typesys, err := s.resolveTypesystem(ctx, storeID, req.GetAuthorizationModelId())
	if err != nil {
		return err
	}

	checkOptions := []graph.LocalCheckerOption{
		graph.WithResolveNodeBreadthLimit(s.resolveNodeBreadthLimit),
		graph.WithMaxConcurrentReads(s.maxConcurrentReadsForListObjects),
	}
	if s.checkCache != nil {
		checkOptions = append(checkOptions, graph.WithCachedResolver(
			graph.WithExistingCache(s.checkCache),
			graph.WithCacheTTL(s.checkQueryCacheTTL),
		))
	}

	q := commands.NewListObjectsQuery(s.datastore,
		commands.WithLogger(s.logger),
		commands.WithListObjectsDeadline(s.listObjectsDeadline),
		commands.WithListObjectsMaxResults(s.listObjectsMaxResults),
		commands.WithResolveNodeLimit(s.resolveNodeLimit),
		commands.WithResolveNodeBreadthLimit(s.resolveNodeBreadthLimit),
		commands.WithCheckOptions(checkOptions),
		commands.WithMaxConcurrentReads(s.maxConcurrentReadsForListObjects),
	)

	req.AuthorizationModelId = typesys.GetAuthorizationModelID() // the resolved model id

	resolutionMetadata, err := q.ExecuteStreamed(
		typesystem.ContextWithTypesystem(ctx, typesys),
		req,
		srv,
	)
	if err != nil {
		return err
	}
	queryCount := float64(*resolutionMetadata.QueryCount)

	grpc_ctxtags.Extract(ctx).Set(datastoreQueryCountHistogramName, queryCount)
	span.SetAttributes(attribute.Float64(datastoreQueryCountHistogramName, queryCount))
	datastoreQueryCountHistogram.WithLabelValues(
		openfgav1.OpenFGAService_ServiceDesc.ServiceName,
		methodName,
	).Observe(queryCount)

	return nil
}

func (s *Server) Read(ctx context.Context, req *openfgav1.ReadRequest) (*openfgav1.ReadResponse, error) {
	tk := req.GetTupleKey()
	ctx, span := tracer.Start(ctx, "Read", trace.WithAttributes(
		attribute.KeyValue{Key: "object", Value: attribute.StringValue(tk.GetObject())},
		attribute.KeyValue{Key: "relation", Value: attribute.StringValue(tk.GetRelation())},
		attribute.KeyValue{Key: "user", Value: attribute.StringValue(tk.GetUser())},
	))
	defer span.End()

	if !validator.RequestIsValidatedFromContext(ctx) {
		if err := req.Validate(); err != nil {
			return nil, status.Error(codes.InvalidArgument, err.Error())
		}
	}

	ctx = telemetry.ContextWithRPCInfo(ctx, telemetry.RPCInfo{
		Service: openfgav1.OpenFGAService_ServiceDesc.ServiceName,
		Method:  "Read",
	})

	q := commands.NewReadQuery(s.datastore,
		commands.WithReadQueryLogger(s.logger),
		commands.WithReadQueryEncoder(s.encoder),
	)
	return q.Execute(ctx, &openfgav1.ReadRequest{
		StoreId:           req.GetStoreId(),
		TupleKey:          tk,
		PageSize:          req.GetPageSize(),
		ContinuationToken: req.GetContinuationToken(),
	})
}

func (s *Server) Write(ctx context.Context, req *openfgav1.WriteRequest) (*openfgav1.WriteResponse, error) {
	ctx, span := tracer.Start(ctx, "Write")
	defer span.End()

	if !validator.RequestIsValidatedFromContext(ctx) {
		if err := req.Validate(); err != nil {
			return nil, status.Error(codes.InvalidArgument, err.Error())
		}
	}

	ctx = telemetry.ContextWithRPCInfo(ctx, telemetry.RPCInfo{
		Service: openfgav1.OpenFGAService_ServiceDesc.ServiceName,
		Method:  "Write",
	})

	storeID := req.GetStoreId()

	typesys, err := s.resolveTypesystem(ctx, storeID, req.AuthorizationModelId)
	if err != nil {
		return nil, err
	}

<<<<<<< HEAD
	rejectConditions := slices.Contains(s.experimentals, ExperimentalRejectConditions)

	cmd := commands.NewWriteCommand(s.datastore, s.logger, rejectConditions)
=======
	cmd := commands.NewWriteCommand(s.datastore, commands.WithWriteCmdLogger(s.logger))
>>>>>>> bf856699
	return cmd.Execute(ctx, &openfgav1.WriteRequest{
		StoreId:              storeID,
		AuthorizationModelId: typesys.GetAuthorizationModelID(), // the resolved model id
		Writes:               req.GetWrites(),
		Deletes:              req.GetDeletes(),
	})
}

func (s *Server) Check(ctx context.Context, req *openfgav1.CheckRequest) (*openfgav1.CheckResponse, error) {
	start := time.Now()

	tk := req.GetTupleKey()
	ctx, span := tracer.Start(ctx, "Check", trace.WithAttributes(
		attribute.KeyValue{Key: "object", Value: attribute.StringValue(tk.GetObject())},
		attribute.KeyValue{Key: "relation", Value: attribute.StringValue(tk.GetRelation())},
		attribute.KeyValue{Key: "user", Value: attribute.StringValue(tk.GetUser())},
	))
	defer span.End()

	if !validator.RequestIsValidatedFromContext(ctx) {
		if err := req.Validate(); err != nil {
			return nil, status.Error(codes.InvalidArgument, err.Error())
		}
	}

	ctx = telemetry.ContextWithRPCInfo(ctx, telemetry.RPCInfo{
		Service: openfgav1.OpenFGAService_ServiceDesc.ServiceName,
		Method:  "Check",
	})

	if tk.GetUser() == "" || tk.GetRelation() == "" || tk.GetObject() == "" {
		return nil, serverErrors.InvalidCheckInput
	}

	storeID := req.GetStoreId()

	typesys, err := s.resolveTypesystem(ctx, storeID, req.GetAuthorizationModelId())
	if err != nil {
		return nil, err
	}

	if err := validation.ValidateUserObjectRelation(typesys, tuple.ConvertCheckRequestTupleKeyToTupleKey(tk)); err != nil {
		return nil, serverErrors.ValidationError(err)
	}

	for _, ctxTuple := range req.GetContextualTuples().GetTupleKeys() {
		if err := validation.ValidateTuple(typesys, ctxTuple); err != nil {
			return nil, serverErrors.HandleTupleValidateError(err)
		}
	}

	ctx = typesystem.ContextWithTypesystem(ctx, typesys)

	checkResolver := graph.NewLocalChecker(
		storagewrappers.NewCombinedTupleReader(s.datastore, req.ContextualTuples.GetTupleKeys()),
		s.checkOptions...,
	)
	defer checkResolver.Close()

	resp, err := checkResolver.ResolveCheck(ctx, &graph.ResolveCheckRequest{
		StoreID:              req.GetStoreId(),
		AuthorizationModelID: typesys.GetAuthorizationModelID(), // the resolved model id
		TupleKey:             tuple.ConvertCheckRequestTupleKeyToTupleKey(req.GetTupleKey()),
		ContextualTuples:     req.ContextualTuples.GetTupleKeys(),
		Context:              req.GetContext(),
		ResolutionMetadata: &graph.ResolutionMetadata{
			Depth:               s.resolveNodeLimit,
			DatastoreQueryCount: 0,
		},
	})
	if err != nil {
		if errors.Is(err, graph.ErrResolutionDepthExceeded) || errors.Is(err, graph.ErrCycleDetected) {
			return nil, serverErrors.AuthorizationModelResolutionTooComplex
		}

		if errors.Is(err, condition.ErrEvaluationFailed) {
			return nil, serverErrors.ValidationError(err)
		}

		return nil, serverErrors.HandleError("", err)
	}

	queryCount := float64(resp.GetResolutionMetadata().DatastoreQueryCount)
	const methodName = "check"

	grpc_ctxtags.Extract(ctx).Set(datastoreQueryCountHistogramName, queryCount)
	span.SetAttributes(attribute.Float64(datastoreQueryCountHistogramName, queryCount))
	datastoreQueryCountHistogram.WithLabelValues(
		openfgav1.OpenFGAService_ServiceDesc.ServiceName,
		methodName,
	).Observe(queryCount)

	res := &openfgav1.CheckResponse{
		Allowed: resp.Allowed,
	}

	span.SetAttributes(attribute.KeyValue{Key: "allowed", Value: attribute.BoolValue(res.GetAllowed())})
	requestDurationByQueryHistogram.WithLabelValues(
		openfgav1.OpenFGAService_ServiceDesc.ServiceName,
		methodName,
		utils.Bucketize(uint(resp.GetResolutionMetadata().DatastoreQueryCount), s.requestDurationByQueryHistogramBuckets),
	).Observe(float64(time.Since(start).Milliseconds()))

	return res, nil
}

func (s *Server) Expand(ctx context.Context, req *openfgav1.ExpandRequest) (*openfgav1.ExpandResponse, error) {
	tk := req.GetTupleKey()
	ctx, span := tracer.Start(ctx, "Expand", trace.WithAttributes(
		attribute.KeyValue{Key: "object", Value: attribute.StringValue(tk.GetObject())},
		attribute.KeyValue{Key: "relation", Value: attribute.StringValue(tk.GetRelation())},
	))
	defer span.End()

	if !validator.RequestIsValidatedFromContext(ctx) {
		if err := req.Validate(); err != nil {
			return nil, status.Error(codes.InvalidArgument, err.Error())
		}
	}

	ctx = telemetry.ContextWithRPCInfo(ctx, telemetry.RPCInfo{
		Service: openfgav1.OpenFGAService_ServiceDesc.ServiceName,
		Method:  "Expand",
	})

	storeID := req.GetStoreId()

	typesys, err := s.resolveTypesystem(ctx, storeID, req.GetAuthorizationModelId())
	if err != nil {
		return nil, err
	}

	q := commands.NewExpandQuery(s.datastore, commands.WithExpandQueryLogger(s.logger))
	return q.Execute(ctx, &openfgav1.ExpandRequest{
		StoreId:              storeID,
		AuthorizationModelId: typesys.GetAuthorizationModelID(), // the resolved model id
		TupleKey:             tk,
	})
}

func (s *Server) ReadAuthorizationModel(ctx context.Context, req *openfgav1.ReadAuthorizationModelRequest) (*openfgav1.ReadAuthorizationModelResponse, error) {
	ctx, span := tracer.Start(ctx, "ReadAuthorizationModel", trace.WithAttributes(
		attribute.KeyValue{Key: authorizationModelIDKey, Value: attribute.StringValue(req.GetId())},
	))
	defer span.End()

	if !validator.RequestIsValidatedFromContext(ctx) {
		if err := req.Validate(); err != nil {
			return nil, status.Error(codes.InvalidArgument, err.Error())
		}
	}

	ctx = telemetry.ContextWithRPCInfo(ctx, telemetry.RPCInfo{
		Service: openfgav1.OpenFGAService_ServiceDesc.ServiceName,
		Method:  "ReadAuthorizationModels",
	})

	q := commands.NewReadAuthorizationModelQuery(s.datastore, commands.WithReadAuthModelQueryLogger(s.logger))
	return q.Execute(ctx, req)
}

func (s *Server) WriteAuthorizationModel(ctx context.Context, req *openfgav1.WriteAuthorizationModelRequest) (*openfgav1.WriteAuthorizationModelResponse, error) {
	ctx, span := tracer.Start(ctx, "WriteAuthorizationModel")
	defer span.End()

	if !validator.RequestIsValidatedFromContext(ctx) {
		if err := req.Validate(); err != nil {
			return nil, status.Error(codes.InvalidArgument, err.Error())
		}
	}

	ctx = telemetry.ContextWithRPCInfo(ctx, telemetry.RPCInfo{
		Service: openfgav1.OpenFGAService_ServiceDesc.ServiceName,
		Method:  "WriteAuthorizationModel",
	})

<<<<<<< HEAD
	rejectConditions := slices.Contains(s.experimentals, ExperimentalRejectConditions)

	c := commands.NewWriteAuthorizationModelCommand(s.datastore, s.logger, s.maxAuthorizationModelSizeInBytes, rejectConditions)
=======
	c := commands.NewWriteAuthorizationModelCommand(s.datastore,
		commands.WithWriteAuthModelLogger(s.logger),
		commands.WithWriteAuthModelMaxSizeInBytes(s.maxAuthorizationModelSizeInBytes),
	)
>>>>>>> bf856699
	res, err := c.Execute(ctx, req)
	if err != nil {
		return nil, err
	}

	s.transport.SetHeader(ctx, httpmiddleware.XHttpCode, strconv.Itoa(http.StatusCreated))

	return res, nil
}

func (s *Server) ReadAuthorizationModels(ctx context.Context, req *openfgav1.ReadAuthorizationModelsRequest) (*openfgav1.ReadAuthorizationModelsResponse, error) {
	ctx, span := tracer.Start(ctx, "ReadAuthorizationModels")
	defer span.End()

	if !validator.RequestIsValidatedFromContext(ctx) {
		if err := req.Validate(); err != nil {
			return nil, status.Error(codes.InvalidArgument, err.Error())
		}
	}

	ctx = telemetry.ContextWithRPCInfo(ctx, telemetry.RPCInfo{
		Service: openfgav1.OpenFGAService_ServiceDesc.ServiceName,
		Method:  "ReadAuthorizationModels",
	})

	c := commands.NewReadAuthorizationModelsQuery(s.datastore,
		commands.WithReadAuthModelsQueryLogger(s.logger),
		commands.WithReadAuthModelsQueryEncoder(s.encoder),
	)
	return c.Execute(ctx, req)
}

func (s *Server) WriteAssertions(ctx context.Context, req *openfgav1.WriteAssertionsRequest) (*openfgav1.WriteAssertionsResponse, error) {
	ctx, span := tracer.Start(ctx, "WriteAssertions")
	defer span.End()

	if !validator.RequestIsValidatedFromContext(ctx) {
		if err := req.Validate(); err != nil {
			return nil, status.Error(codes.InvalidArgument, err.Error())
		}
	}

	ctx = telemetry.ContextWithRPCInfo(ctx, telemetry.RPCInfo{
		Service: openfgav1.OpenFGAService_ServiceDesc.ServiceName,
		Method:  "WriteAssertions",
	})

	storeID := req.GetStoreId()

	typesys, err := s.resolveTypesystem(ctx, storeID, req.GetAuthorizationModelId())
	if err != nil {
		return nil, err
	}

	c := commands.NewWriteAssertionsCommand(s.datastore, commands.WithWriteAssertCmdLogger(s.logger))
	res, err := c.Execute(ctx, &openfgav1.WriteAssertionsRequest{
		StoreId:              storeID,
		AuthorizationModelId: typesys.GetAuthorizationModelID(), // the resolved model id
		Assertions:           req.GetAssertions(),
	})
	if err != nil {
		return nil, err
	}

	s.transport.SetHeader(ctx, httpmiddleware.XHttpCode, strconv.Itoa(http.StatusNoContent))

	return res, nil
}

func (s *Server) ReadAssertions(ctx context.Context, req *openfgav1.ReadAssertionsRequest) (*openfgav1.ReadAssertionsResponse, error) {
	ctx, span := tracer.Start(ctx, "ReadAssertions")
	defer span.End()

	if !validator.RequestIsValidatedFromContext(ctx) {
		if err := req.Validate(); err != nil {
			return nil, status.Error(codes.InvalidArgument, err.Error())
		}
	}

	ctx = telemetry.ContextWithRPCInfo(ctx, telemetry.RPCInfo{
		Service: openfgav1.OpenFGAService_ServiceDesc.ServiceName,
		Method:  "ReadAssertions",
	})

	typesys, err := s.resolveTypesystem(ctx, req.GetStoreId(), req.GetAuthorizationModelId())
	if err != nil {
		return nil, err
	}

	q := commands.NewReadAssertionsQuery(s.datastore, commands.WithReadAssertionsQueryLogger(s.logger))
	return q.Execute(ctx, req.GetStoreId(), typesys.GetAuthorizationModelID())
}

func (s *Server) ReadChanges(ctx context.Context, req *openfgav1.ReadChangesRequest) (*openfgav1.ReadChangesResponse, error) {
	ctx, span := tracer.Start(ctx, "ReadChangesQuery", trace.WithAttributes(
		attribute.KeyValue{Key: "type", Value: attribute.StringValue(req.GetType())},
	))
	defer span.End()

	if !validator.RequestIsValidatedFromContext(ctx) {
		if err := req.Validate(); err != nil {
			return nil, status.Error(codes.InvalidArgument, err.Error())
		}
	}

	ctx = telemetry.ContextWithRPCInfo(ctx, telemetry.RPCInfo{
		Service: openfgav1.OpenFGAService_ServiceDesc.ServiceName,
		Method:  "ReadChanges",
	})

	q := commands.NewReadChangesQuery(s.datastore,
		commands.WithReadChangesQueryLogger(s.logger),
		commands.WithReadChangesQueryEncoder(s.encoder),
		commands.WithReadChangeQueryHorizonOffset(s.changelogHorizonOffset),
	)
	return q.Execute(ctx, req)
}

func (s *Server) CreateStore(ctx context.Context, req *openfgav1.CreateStoreRequest) (*openfgav1.CreateStoreResponse, error) {
	ctx, span := tracer.Start(ctx, "CreateStore")
	defer span.End()

	if !validator.RequestIsValidatedFromContext(ctx) {
		if err := req.Validate(); err != nil {
			return nil, status.Error(codes.InvalidArgument, err.Error())
		}
	}

	ctx = telemetry.ContextWithRPCInfo(ctx, telemetry.RPCInfo{
		Service: openfgav1.OpenFGAService_ServiceDesc.ServiceName,
		Method:  "CreateStore",
	})

	c := commands.NewCreateStoreCommand(s.datastore, commands.WithCreateStoreCmdLogger(s.logger))
	res, err := c.Execute(ctx, req)
	if err != nil {
		return nil, err
	}

	s.transport.SetHeader(ctx, httpmiddleware.XHttpCode, strconv.Itoa(http.StatusCreated))

	return res, nil
}

func (s *Server) DeleteStore(ctx context.Context, req *openfgav1.DeleteStoreRequest) (*openfgav1.DeleteStoreResponse, error) {
	ctx, span := tracer.Start(ctx, "DeleteStore")
	defer span.End()

	if !validator.RequestIsValidatedFromContext(ctx) {
		if err := req.Validate(); err != nil {
			return nil, status.Error(codes.InvalidArgument, err.Error())
		}
	}

	ctx = telemetry.ContextWithRPCInfo(ctx, telemetry.RPCInfo{
		Service: openfgav1.OpenFGAService_ServiceDesc.ServiceName,
		Method:  "DeleteStore",
	})

	cmd := commands.NewDeleteStoreCommand(s.datastore, commands.WithDeleteStoreCmdLogger(s.logger))
	res, err := cmd.Execute(ctx, req)
	if err != nil {
		return nil, err
	}

	s.transport.SetHeader(ctx, httpmiddleware.XHttpCode, strconv.Itoa(http.StatusNoContent))

	return res, nil
}

func (s *Server) GetStore(ctx context.Context, req *openfgav1.GetStoreRequest) (*openfgav1.GetStoreResponse, error) {
	ctx, span := tracer.Start(ctx, "GetStore")
	defer span.End()

	if !validator.RequestIsValidatedFromContext(ctx) {
		if err := req.Validate(); err != nil {
			return nil, status.Error(codes.InvalidArgument, err.Error())
		}
	}

	ctx = telemetry.ContextWithRPCInfo(ctx, telemetry.RPCInfo{
		Service: openfgav1.OpenFGAService_ServiceDesc.ServiceName,
		Method:  "GetStore",
	})

	q := commands.NewGetStoreQuery(s.datastore, commands.WithGetStoreQueryLogger(s.logger))
	return q.Execute(ctx, req)
}

func (s *Server) ListStores(ctx context.Context, req *openfgav1.ListStoresRequest) (*openfgav1.ListStoresResponse, error) {
	ctx, span := tracer.Start(ctx, "ListStores")
	defer span.End()

	if !validator.RequestIsValidatedFromContext(ctx) {
		if err := req.Validate(); err != nil {
			return nil, status.Error(codes.InvalidArgument, err.Error())
		}
	}

	ctx = telemetry.ContextWithRPCInfo(ctx, telemetry.RPCInfo{
		Service: openfgav1.OpenFGAService_ServiceDesc.ServiceName,
		Method:  "ListStores",
	})

	q := commands.NewListStoresQuery(s.datastore,
		commands.WithListStoresQueryLogger(s.logger),
		commands.WithListStoresQueryEncoder(s.encoder),
	)
	return q.Execute(ctx, req)
}

// IsReady reports whether this OpenFGA server instance is ready to accept
// traffic.
func (s *Server) IsReady(ctx context.Context) (bool, error) {
	// for now we only depend on the datastore being ready, but in the future
	// server readiness may also depend on other criteria in addition to the
	// datastore being ready.
	return s.datastore.IsReady(ctx)
}

// resolveTypesystem resolves the underlying TypeSystem given the storeID and modelID and
// it sets some response metadata based on the model resolution.
func (s *Server) resolveTypesystem(ctx context.Context, storeID, modelID string) (*typesystem.TypeSystem, error) {
	ctx, span := tracer.Start(ctx, "resolveTypesystem")
	defer span.End()

	typesys, err := s.typesystemResolver(ctx, storeID, modelID)
	if err != nil {
		if errors.Is(err, typesystem.ErrModelNotFound) {
			if modelID == "" {
				return nil, serverErrors.LatestAuthorizationModelNotFound(storeID)
			}

			return nil, serverErrors.AuthorizationModelNotFound(modelID)
		}

		if errors.Is(err, typesystem.ErrInvalidModel) {
			return nil, serverErrors.ValidationError(err)
		}

		return nil, serverErrors.HandleError("", err)
	}

	resolvedModelID := typesys.GetAuthorizationModelID()

	span.SetAttributes(attribute.KeyValue{Key: authorizationModelIDKey, Value: attribute.StringValue(resolvedModelID)})
	grpc_ctxtags.Extract(ctx).Set(authorizationModelIDKey, resolvedModelID)
	_ = grpc.SetHeader(ctx, metadata.Pairs(AuthorizationModelIDHeader, resolvedModelID))

	return typesys, nil
}<|MERGE_RESOLUTION|>--- conflicted
+++ resolved
@@ -517,13 +517,13 @@
 		return nil, err
 	}
 
-<<<<<<< HEAD
 	rejectConditions := slices.Contains(s.experimentals, ExperimentalRejectConditions)
 
-	cmd := commands.NewWriteCommand(s.datastore, s.logger, rejectConditions)
-=======
-	cmd := commands.NewWriteCommand(s.datastore, commands.WithWriteCmdLogger(s.logger))
->>>>>>> bf856699
+	cmd := commands.NewWriteCommand(
+		s.datastore,
+		commands.WithWriteCmdLogger(s.logger),
+		commands.WithWriteCmdRejectConditions(rejectConditions),
+	)
 	return cmd.Execute(ctx, &openfgav1.WriteRequest{
 		StoreId:              storeID,
 		AuthorizationModelId: typesys.GetAuthorizationModelID(), // the resolved model id
@@ -700,16 +700,13 @@
 		Method:  "WriteAuthorizationModel",
 	})
 
-<<<<<<< HEAD
 	rejectConditions := slices.Contains(s.experimentals, ExperimentalRejectConditions)
 
-	c := commands.NewWriteAuthorizationModelCommand(s.datastore, s.logger, s.maxAuthorizationModelSizeInBytes, rejectConditions)
-=======
 	c := commands.NewWriteAuthorizationModelCommand(s.datastore,
 		commands.WithWriteAuthModelLogger(s.logger),
 		commands.WithWriteAuthModelMaxSizeInBytes(s.maxAuthorizationModelSizeInBytes),
-	)
->>>>>>> bf856699
+		commands.WithWriteAuthModelRejectConditions(rejectConditions),
+	)
 	res, err := c.Execute(ctx, req)
 	if err != nil {
 		return nil, err
