// Package server contains the endpoint handlers.
package server

import (
	"context"
	"errors"
	"fmt"
	"net/http"
	"slices"
	"sort"
	"strconv"
	"time"

	"github.com/openfga/openfga/internal/graph"

	"github.com/openfga/openfga/internal/throttler/threshold"

	"github.com/openfga/openfga/internal/throttler"

	grpc_ctxtags "github.com/grpc-ecosystem/go-grpc-middleware/tags"
	openfgav1 "github.com/openfga/api/proto/openfga/v1"
	"github.com/prometheus/client_golang/prometheus"
	"github.com/prometheus/client_golang/prometheus/promauto"
	"go.opentelemetry.io/otel"
	"go.opentelemetry.io/otel/attribute"
	"go.opentelemetry.io/otel/trace"
	"go.uber.org/zap"
	"google.golang.org/grpc/codes"
	"google.golang.org/grpc/status"

	"github.com/openfga/openfga/internal/build"
	"github.com/openfga/openfga/internal/condition"
	serverconfig "github.com/openfga/openfga/internal/server/config"
	"github.com/openfga/openfga/internal/utils"
	"github.com/openfga/openfga/pkg/encoder"
	"github.com/openfga/openfga/pkg/gateway"
	"github.com/openfga/openfga/pkg/logger"
	httpmiddleware "github.com/openfga/openfga/pkg/middleware/http"
	"github.com/openfga/openfga/pkg/middleware/validator"
	"github.com/openfga/openfga/pkg/server/commands"
	serverErrors "github.com/openfga/openfga/pkg/server/errors"
	"github.com/openfga/openfga/pkg/storage"
	"github.com/openfga/openfga/pkg/storage/storagewrappers"
	"github.com/openfga/openfga/pkg/telemetry"
	"github.com/openfga/openfga/pkg/typesystem"
)

type ExperimentalFeatureFlag string

const (
	AuthorizationModelIDHeader = "Openfga-Authorization-Model-Id"
	authorizationModelIDKey    = "authorization_model_id"
	allowedLabel               = "allowed"
)

var tracer = otel.Tracer("openfga/pkg/server")

var (
	dispatchCountHistogramName = "dispatch_count"

	dispatchCountHistogram = promauto.NewHistogramVec(prometheus.HistogramOpts{
		Namespace:                       build.ProjectName,
		Name:                            dispatchCountHistogramName,
		Help:                            "The number of dispatches required to resolve a query (e.g. Check).",
		Buckets:                         []float64{1, 5, 20, 50, 100, 150, 225, 400, 500, 750, 1000},
		NativeHistogramBucketFactor:     1.1,
		NativeHistogramMaxBucketNumber:  100,
		NativeHistogramMinResetDuration: time.Hour,
	}, []string{"grpc_service", "grpc_method"})

	datastoreQueryCountHistogramName = "datastore_query_count"

	datastoreQueryCountHistogram = promauto.NewHistogramVec(prometheus.HistogramOpts{
		Namespace:                       build.ProjectName,
		Name:                            datastoreQueryCountHistogramName,
		Help:                            "The number of database queries required to resolve a query (e.g. Check, ListObjects or ListUsers).",
		Buckets:                         []float64{1, 5, 20, 50, 100, 150, 225, 400, 500, 750, 1000},
		NativeHistogramBucketFactor:     1.1,
		NativeHistogramMaxBucketNumber:  100,
		NativeHistogramMinResetDuration: time.Hour,
	}, []string{"grpc_service", "grpc_method"})

	requestDurationHistogramName = "request_duration_ms"

	requestDurationHistogram = promauto.NewHistogramVec(prometheus.HistogramOpts{
		Namespace:                       build.ProjectName,
		Name:                            requestDurationHistogramName,
		Help:                            "The request duration (in ms) labeled by method and buckets of datastore query counts and number of dispatches. This allows for reporting percentiles based on the number of datastore queries and number of dispatches required to resolve the request.",
		Buckets:                         []float64{1, 5, 10, 25, 50, 80, 100, 150, 200, 300, 1000, 2000, 5000},
		NativeHistogramBucketFactor:     1.1,
		NativeHistogramMaxBucketNumber:  100,
		NativeHistogramMinResetDuration: time.Hour,
	}, []string{"grpc_service", "grpc_method", "datastore_query_count", "dispatch_count", "consistency"})

	throttledRequestCounter = promauto.NewCounterVec(prometheus.CounterOpts{
		Namespace: build.ProjectName,
		Name:      "throttled_requests_count",
		Help:      "The total number of requests that have been throttled.",
	}, []string{"grpc_service", "grpc_method"})

	checkResultCounterName = "check_result_count"
	checkResultCounter     = promauto.NewCounterVec(prometheus.CounterOpts{
		Namespace: build.ProjectName,
		Name:      checkResultCounterName,
		Help:      "The total number of check requests by response result",
	}, []string{allowedLabel})
)

// A Server implements the OpenFGA service backend as both
// a GRPC and HTTP server.
type Server struct {
	openfgav1.UnimplementedOpenFGAServiceServer

	logger                           logger.Logger
	datastore                        storage.OpenFGADatastore
	checkDatastore                   storage.OpenFGADatastore
	encoder                          encoder.Encoder
	transport                        gateway.Transport
	resolveNodeLimit                 uint32
	resolveNodeBreadthLimit          uint32
	usersetBatchSize                 uint32
	changelogHorizonOffset           int
	listObjectsDeadline              time.Duration
	listObjectsMaxResults            uint32
	listUsersDeadline                time.Duration
	listUsersMaxResults              uint32
	maxConcurrentReadsForListObjects uint32
	maxConcurrentReadsForCheck       uint32
	maxConcurrentReadsForListUsers   uint32
	maxAuthorizationModelCacheSize   int
	maxAuthorizationModelSizeInBytes int
	experimentals                    []ExperimentalFeatureFlag
	serviceName                      string

	// NOTE don't use this directly, use function resolveTypesystem. See https://github.com/openfga/openfga/issues/1527
	typesystemResolver     typesystem.TypesystemResolverFunc
	typesystemResolverStop func()

	cacheLimit uint32
	cache      storage.InMemoryCache[any]

	checkQueryCacheEnabled bool
	checkQueryCacheTTL     time.Duration

	checkIteratorCacheEnabled    bool
	checkIteratorCacheMaxResults uint32

	checkResolver       graph.CheckResolver
	checkResolverCloser func()

	requestDurationByQueryHistogramBuckets         []uint
	requestDurationByDispatchCountHistogramBuckets []uint

	checkDispatchThrottlingEnabled          bool
	checkDispatchThrottlingFrequency        time.Duration
	checkDispatchThrottlingDefaultThreshold uint32
	checkDispatchThrottlingMaxThreshold     uint32

	listObjectsDispatchThrottlingEnabled      bool
	listObjectsDispatchThrottlingFrequency    time.Duration
	listObjectsDispatchDefaultThreshold       uint32
	listObjectsDispatchThrottlingMaxThreshold uint32

	listUsersDispatchThrottlingEnabled      bool
	listUsersDispatchThrottlingFrequency    time.Duration
	listUsersDispatchDefaultThreshold       uint32
	listUsersDispatchThrottlingMaxThreshold uint32

	listObjectsDispatchThrottler throttler.Throttler
	listUsersDispatchThrottler   throttler.Throttler

	ctx context.Context
}

type OpenFGAServiceV1Option func(s *Server)

// WithDatastore passes a datastore to the Server.
// You must call [storage.OpenFGADatastore.Close] on it after you have stopped using it.
func WithDatastore(ds storage.OpenFGADatastore) OpenFGAServiceV1Option {
	return func(s *Server) {
		s.datastore = ds
	}
}

// WithContext passes the server context to allow for graceful shutdowns.
func WithContext(ctx context.Context) OpenFGAServiceV1Option {
	return func(s *Server) {
		s.ctx = ctx
	}
}

// WithAuthorizationModelCacheSize sets the maximum number of authorization models that will be cached in memory.
func WithAuthorizationModelCacheSize(maxAuthorizationModelCacheSize int) OpenFGAServiceV1Option {
	return func(s *Server) {
		s.maxAuthorizationModelCacheSize = maxAuthorizationModelCacheSize
	}
}

func WithLogger(l logger.Logger) OpenFGAServiceV1Option {
	return func(s *Server) {
		s.logger = l
	}
}

func WithTokenEncoder(encoder encoder.Encoder) OpenFGAServiceV1Option {
	return func(s *Server) {
		s.encoder = encoder
	}
}

// WithTransport sets the connection transport.
func WithTransport(t gateway.Transport) OpenFGAServiceV1Option {
	return func(s *Server) {
		s.transport = t
	}
}

// WithResolveNodeLimit sets a limit on the number of recursive calls that one Check, ListObjects or ListUsers call will allow.
// Thinking of a request as a tree of evaluations, this option controls
// how many levels we will evaluate before throwing an error that the authorization model is too complex.
func WithResolveNodeLimit(limit uint32) OpenFGAServiceV1Option {
	return func(s *Server) {
		s.resolveNodeLimit = limit
	}
}

// WithResolveNodeBreadthLimit sets a limit on the number of goroutines that can be created
// when evaluating a subtree of a Check, ListObjects or ListUsers call.
// Thinking of a Check request as a tree of evaluations, this option controls,
// on a given level of the tree, the maximum number of nodes that can be evaluated concurrently (the breadth).
// If your authorization models are very complex (e.g. one relation is a union of many relations, or one relation
// is deeply nested), or if you have lots of users for (object, relation) pairs,
// you should set this option to be a low number (e.g. 1000).
func WithResolveNodeBreadthLimit(limit uint32) OpenFGAServiceV1Option {
	return func(s *Server) {
		s.resolveNodeBreadthLimit = limit
	}
}

// WithUsersetBatchSize in Check requests, configures how many usersets are collected
// before we start processing them.
//
// For example in this model:
// type user
// type folder
//
//	relations
//	   define viewer: [user]
//
// type doc
//
//	relations
//	   define viewer: viewer from parent
//	   define parent: [folder]
//
// If the Check(user:maria, viewer,doc:1) and this setting is 100,
// we will find 100 parent folders of doc:1 and immediately start processing them.
func WithUsersetBatchSize(usersetBatchSize uint32) OpenFGAServiceV1Option {
	return func(s *Server) {
		s.usersetBatchSize = usersetBatchSize
	}
}

// WithChangelogHorizonOffset sets an offset (in minutes) from the current time.
// Changes that occur after this offset will not be included in the response of ReadChanges API.
// If your datastore is eventually consistent or if you have a database with replication delay, we recommend setting this (e.g. 1 minute).
func WithChangelogHorizonOffset(offset int) OpenFGAServiceV1Option {
	return func(s *Server) {
		s.changelogHorizonOffset = offset
	}
}

// WithListObjectsDeadline affect the ListObjects API and Streamed ListObjects API only.
// It sets the maximum amount of time that the server will spend gathering results.
func WithListObjectsDeadline(deadline time.Duration) OpenFGAServiceV1Option {
	return func(s *Server) {
		s.listObjectsDeadline = deadline
	}
}

// WithListObjectsMaxResults affects the ListObjects API only.
// It sets the maximum number of results that this API will return.
func WithListObjectsMaxResults(limit uint32) OpenFGAServiceV1Option {
	return func(s *Server) {
		s.listObjectsMaxResults = limit
	}
}

// WithListUsersDeadline affect the ListUsers API only.
// It sets the maximum amount of time that the server will spend gathering results.
func WithListUsersDeadline(deadline time.Duration) OpenFGAServiceV1Option {
	return func(s *Server) {
		s.listUsersDeadline = deadline
	}
}

// WithListUsersMaxResults affects the ListUsers API only.
// It sets the maximum number of results that this API will return.
// If it's zero, all results will be attempted to be returned.
func WithListUsersMaxResults(limit uint32) OpenFGAServiceV1Option {
	return func(s *Server) {
		s.listUsersMaxResults = limit
	}
}

// WithMaxConcurrentReadsForListObjects sets a limit on the number of datastore reads that can be in flight for a given ListObjects call.
// This number should be set depending on the RPS expected for Check and ListObjects APIs, the number of OpenFGA replicas running,
// and the number of connections the datastore allows.
// E.g. If Datastore.MaxOpenConns = 100 and assuming that each ListObjects call takes 1 second and no traffic to Check API:
// - One OpenFGA replica and expected traffic of 100 RPS => set it to 1.
// - One OpenFGA replica and expected traffic of 1 RPS => set it to 100.
// - Two OpenFGA replicas and expected traffic of 1 RPS => set it to 50.
func WithMaxConcurrentReadsForListObjects(max uint32) OpenFGAServiceV1Option {
	return func(s *Server) {
		s.maxConcurrentReadsForListObjects = max
	}
}

// WithMaxConcurrentReadsForCheck sets a limit on the number of datastore reads that can be in flight for a given Check call.
// This number should be set depending on the RPS expected for Check and ListObjects APIs, the number of OpenFGA replicas running,
// and the number of connections the datastore allows.
// E.g. If Datastore.MaxOpenConns = 100 and assuming that each Check call takes 1 second and no traffic to ListObjects API:
// - One OpenFGA replica and expected traffic of 100 RPS => set it to 1.
// - One OpenFGA replica and expected traffic of 1 RPS => set it to 100.
// - Two OpenFGA replicas and expected traffic of 1 RPS => set it to 50.
func WithMaxConcurrentReadsForCheck(max uint32) OpenFGAServiceV1Option {
	return func(s *Server) {
		s.maxConcurrentReadsForCheck = max
	}
}

// WithMaxConcurrentReadsForListUsers sets a limit on the number of datastore reads that can be in flight for a given ListUsers call.
// This number should be set depending on the RPS expected for all query APIs, the number of OpenFGA replicas running,
// and the number of connections the datastore allows.
// E.g. If Datastore.MaxOpenConns = 100 and assuming that each ListUsers call takes 1 second and no traffic to other query APIs:
// - One OpenFGA replica and expected traffic of 100 RPS => set it to 1.
// - One OpenFGA replica and expected traffic of 1 RPS => set it to 100.
// - Two OpenFGA replicas and expected traffic of 1 RPS => set it to 50.
func WithMaxConcurrentReadsForListUsers(max uint32) OpenFGAServiceV1Option {
	return func(s *Server) {
		s.maxConcurrentReadsForListUsers = max
	}
}

func WithExperimentals(experimentals ...ExperimentalFeatureFlag) OpenFGAServiceV1Option {
	return func(s *Server) {
		s.experimentals = experimentals
	}
}

// WithCheckQueryCacheEnabled enables caching of Check results for the Check and List Objects APIs.
// This cache is shared for all requests.
// See also WithCheckQueryCacheLimit and WithCheckQueryCacheTTL.
func WithCheckQueryCacheEnabled(enabled bool) OpenFGAServiceV1Option {
	return func(s *Server) {
		s.checkQueryCacheEnabled = enabled
	}
}

// WithCacheLimit sets the cache size limit (in items).
func WithCacheLimit(limit uint32) OpenFGAServiceV1Option {
	return func(s *Server) {
		s.cacheLimit = limit
	}
}

// WithCheckQueryCacheTTL sets the TTL of cached checks and list objects partial results
// Needs WithCheckQueryCacheEnabled set to true.
func WithCheckQueryCacheTTL(ttl time.Duration) OpenFGAServiceV1Option {
	return func(s *Server) {
		s.checkQueryCacheTTL = ttl
	}
}

// WithCheckIteratorCacheEnabled enables caching of iterators produced within Check for subsequent requests.
func WithCheckIteratorCacheEnabled(enabled bool) OpenFGAServiceV1Option {
	return func(s *Server) {
		s.checkIteratorCacheEnabled = enabled
	}
}

// WithCheckIteratorCacheMaxResults sets the limit of an iterator size to cache (in items)
// Needs WithCheckIteratorCacheEnabled set to true.
func WithCheckIteratorCacheMaxResults(limit uint32) OpenFGAServiceV1Option {
	return func(s *Server) {
		s.checkIteratorCacheMaxResults = limit
	}
}

// WithRequestDurationByQueryHistogramBuckets sets the buckets used in labelling the requestDurationByQueryAndDispatchHistogram.
func WithRequestDurationByQueryHistogramBuckets(buckets []uint) OpenFGAServiceV1Option {
	return func(s *Server) {
		sort.Slice(buckets, func(i, j int) bool { return buckets[i] < buckets[j] })
		s.requestDurationByQueryHistogramBuckets = buckets
	}
}

// WithRequestDurationByDispatchCountHistogramBuckets sets the buckets used in labelling the requestDurationByQueryAndDispatchHistogram.
func WithRequestDurationByDispatchCountHistogramBuckets(buckets []uint) OpenFGAServiceV1Option {
	return func(s *Server) {
		sort.Slice(buckets, func(i, j int) bool { return buckets[i] < buckets[j] })
		s.requestDurationByDispatchCountHistogramBuckets = buckets
	}
}

func WithMaxAuthorizationModelSizeInBytes(size int) OpenFGAServiceV1Option {
	return func(s *Server) {
		s.maxAuthorizationModelSizeInBytes = size
	}
}

// WithDispatchThrottlingCheckResolverEnabled sets whether dispatch throttling is enabled for Check requests.
// Enabling this feature will prioritize dispatched requests requiring less than the configured dispatch
// threshold over requests whose dispatch count exceeds the configured threshold.
func WithDispatchThrottlingCheckResolverEnabled(enabled bool) OpenFGAServiceV1Option {
	return func(s *Server) {
		s.checkDispatchThrottlingEnabled = enabled
	}
}

// WithDispatchThrottlingCheckResolverFrequency defines how frequent dispatch throttling
// will be evaluated for Check requests.
// Frequency controls how frequently throttled dispatch requests are evaluated to determine whether
// it can be processed.
// This value should not be too small (i.e., in the ns ranges) as i) there are limitation in timer resolution
// and ii) very small value will result in a higher frequency of processing dispatches,
// which diminishes the value of the throttling.
func WithDispatchThrottlingCheckResolverFrequency(frequency time.Duration) OpenFGAServiceV1Option {
	return func(s *Server) {
		s.checkDispatchThrottlingFrequency = frequency
	}
}

// WithDispatchThrottlingCheckResolverThreshold define the number of dispatches to be throttled.
// In addition, it will update checkDispatchThrottlingMaxThreshold if required.
func WithDispatchThrottlingCheckResolverThreshold(defaultThreshold uint32) OpenFGAServiceV1Option {
	return func(s *Server) {
		s.checkDispatchThrottlingDefaultThreshold = defaultThreshold
	}
}

// WithDispatchThrottlingCheckResolverMaxThreshold define the maximum threshold values allowed
// It will ensure checkDispatchThrottlingMaxThreshold will never be smaller than threshold.
func WithDispatchThrottlingCheckResolverMaxThreshold(maxThreshold uint32) OpenFGAServiceV1Option {
	return func(s *Server) {
		s.checkDispatchThrottlingMaxThreshold = maxThreshold
	}
}

// MustNewServerWithOpts see NewServerWithOpts.
func MustNewServerWithOpts(opts ...OpenFGAServiceV1Option) *Server {
	s, err := NewServerWithOpts(opts...)
	if err != nil {
		panic(fmt.Errorf("failed to construct the OpenFGA server: %w", err))
	}

	return s
}

func (s *Server) IsExperimentallyEnabled(flag ExperimentalFeatureFlag) bool {
	return slices.Contains(s.experimentals, flag)
}

// WithListObjectsDispatchThrottlingEnabled sets whether dispatch throttling is enabled for List Objects requests.
// Enabling this feature will prioritize dispatched requests requiring less than the configured dispatch
// threshold over requests whose dispatch count exceeds the configured threshold.
func WithListObjectsDispatchThrottlingEnabled(enabled bool) OpenFGAServiceV1Option {
	return func(s *Server) {
		s.listObjectsDispatchThrottlingEnabled = enabled
	}
}

// WithListObjectsDispatchThrottlingFrequency defines how frequent dispatch throttling
// will be evaluated for List Objects requests.
// Frequency controls how frequently throttled dispatch requests are evaluated to determine whether
// it can be processed.
// This value should not be too small (i.e., in the ns ranges) as i) there are limitation in timer resolution
// and ii) very small value will result in a higher frequency of processing dispatches,
// which diminishes the value of the throttling.
func WithListObjectsDispatchThrottlingFrequency(frequency time.Duration) OpenFGAServiceV1Option {
	return func(s *Server) {
		s.listObjectsDispatchThrottlingFrequency = frequency
	}
}

// WithListObjectsDispatchThrottlingThreshold define the number of dispatches to be throttled
// for List Objects requests.
func WithListObjectsDispatchThrottlingThreshold(threshold uint32) OpenFGAServiceV1Option {
	return func(s *Server) {
		s.listObjectsDispatchDefaultThreshold = threshold
	}
}

// WithListObjectsDispatchThrottlingMaxThreshold define the maximum threshold values allowed
// It will ensure listObjectsDispatchThrottlingMaxThreshold will never be smaller than threshold.
func WithListObjectsDispatchThrottlingMaxThreshold(maxThreshold uint32) OpenFGAServiceV1Option {
	return func(s *Server) {
		s.listObjectsDispatchThrottlingMaxThreshold = maxThreshold
	}
}

// WithListUsersDispatchThrottlingEnabled sets whether dispatch throttling is enabled for ListUsers requests.
// Enabling this feature will prioritize dispatched requests requiring less than the configured dispatch
// threshold over requests whose dispatch count exceeds the configured threshold.
func WithListUsersDispatchThrottlingEnabled(enabled bool) OpenFGAServiceV1Option {
	return func(s *Server) {
		s.listUsersDispatchThrottlingEnabled = enabled
	}
}

// WithListUsersDispatchThrottlingFrequency defines how frequent dispatch throttling
// will be evaluated for ListUsers requests.
// Frequency controls how frequently throttled dispatch requests are evaluated to determine whether
// it can be processed.
// This value should not be too small (i.e., in the ns ranges) as i) there are limitation in timer resolution
// and ii) very small value will result in a higher frequency of processing dispatches,
// which diminishes the value of the throttling.
func WithListUsersDispatchThrottlingFrequency(frequency time.Duration) OpenFGAServiceV1Option {
	return func(s *Server) {
		s.listUsersDispatchThrottlingFrequency = frequency
	}
}

// WithListUsersDispatchThrottlingThreshold define the number of dispatches to be throttled
// for ListUsers requests.
func WithListUsersDispatchThrottlingThreshold(threshold uint32) OpenFGAServiceV1Option {
	return func(s *Server) {
		s.listUsersDispatchDefaultThreshold = threshold
	}
}

// WithListUsersDispatchThrottlingMaxThreshold define the maximum threshold values allowed
// It will ensure listUsersDispatchThrottlingMaxThreshold will never be smaller than threshold.
func WithListUsersDispatchThrottlingMaxThreshold(maxThreshold uint32) OpenFGAServiceV1Option {
	return func(s *Server) {
		s.listUsersDispatchThrottlingMaxThreshold = maxThreshold
	}
}

// NewServerWithOpts returns a new server.
// You must call Close on it after you are done using it.
func NewServerWithOpts(opts ...OpenFGAServiceV1Option) (*Server, error) {
	s := &Server{
		logger:                           logger.NewNoopLogger(),
		encoder:                          encoder.NewBase64Encoder(),
		transport:                        gateway.NewNoopTransport(),
		changelogHorizonOffset:           serverconfig.DefaultChangelogHorizonOffset,
		resolveNodeLimit:                 serverconfig.DefaultResolveNodeLimit,
		resolveNodeBreadthLimit:          serverconfig.DefaultResolveNodeBreadthLimit,
		listObjectsDeadline:              serverconfig.DefaultListObjectsDeadline,
		listObjectsMaxResults:            serverconfig.DefaultListObjectsMaxResults,
		listUsersDeadline:                serverconfig.DefaultListUsersDeadline,
		listUsersMaxResults:              serverconfig.DefaultListUsersMaxResults,
		maxConcurrentReadsForCheck:       serverconfig.DefaultMaxConcurrentReadsForCheck,
		maxConcurrentReadsForListObjects: serverconfig.DefaultMaxConcurrentReadsForListObjects,
		maxConcurrentReadsForListUsers:   serverconfig.DefaultMaxConcurrentReadsForListUsers,
		maxAuthorizationModelSizeInBytes: serverconfig.DefaultMaxAuthorizationModelSizeInBytes,
		maxAuthorizationModelCacheSize:   serverconfig.DefaultMaxAuthorizationModelCacheSize,
		experimentals:                    make([]ExperimentalFeatureFlag, 0, 10),

		cacheLimit: serverconfig.DefaultCacheLimit,

		checkQueryCacheEnabled: serverconfig.DefaultCheckQueryCacheEnabled,
		checkQueryCacheTTL:     serverconfig.DefaultCheckQueryCacheTTL,

		checkIteratorCacheEnabled:    serverconfig.DefaultCheckIteratorCacheEnabled,
		checkIteratorCacheMaxResults: serverconfig.DefaultCheckIteratorCacheMaxResults,

		checkResolver: nil,

		requestDurationByQueryHistogramBuckets:         []uint{50, 200},
		requestDurationByDispatchCountHistogramBuckets: []uint{50, 200},
		serviceName: openfgav1.OpenFGAService_ServiceDesc.ServiceName,

		checkDispatchThrottlingEnabled:          serverconfig.DefaultCheckDispatchThrottlingEnabled,
		checkDispatchThrottlingFrequency:        serverconfig.DefaultCheckDispatchThrottlingFrequency,
		checkDispatchThrottlingDefaultThreshold: serverconfig.DefaultCheckDispatchThrottlingDefaultThreshold,

		listObjectsDispatchThrottlingEnabled:      serverconfig.DefaultListObjectsDispatchThrottlingEnabled,
		listObjectsDispatchThrottlingFrequency:    serverconfig.DefaultListObjectsDispatchThrottlingFrequency,
		listObjectsDispatchDefaultThreshold:       serverconfig.DefaultListObjectsDispatchThrottlingDefaultThreshold,
		listObjectsDispatchThrottlingMaxThreshold: serverconfig.DefaultListObjectsDispatchThrottlingMaxThreshold,

		listUsersDispatchThrottlingEnabled:      serverconfig.DefaultListUsersDispatchThrottlingEnabled,
		listUsersDispatchThrottlingFrequency:    serverconfig.DefaultListUsersDispatchThrottlingFrequency,
		listUsersDispatchDefaultThreshold:       serverconfig.DefaultListUsersDispatchThrottlingDefaultThreshold,
		listUsersDispatchThrottlingMaxThreshold: serverconfig.DefaultListUsersDispatchThrottlingMaxThreshold,
	}

	for _, opt := range opts {
		opt(s)
	}

	if s.datastore == nil {
		return nil, fmt.Errorf("a datastore option must be provided")
	}

	if len(s.requestDurationByQueryHistogramBuckets) == 0 {
		return nil, fmt.Errorf("request duration datastore count buckets must not be empty")
	}

	if len(s.requestDurationByDispatchCountHistogramBuckets) == 0 {
		return nil, fmt.Errorf("request duration by dispatch count buckets must not be empty")
	}
	if s.checkDispatchThrottlingEnabled && s.checkDispatchThrottlingMaxThreshold != 0 && s.checkDispatchThrottlingDefaultThreshold > s.checkDispatchThrottlingMaxThreshold {
		return nil, fmt.Errorf("check default dispatch throttling threshold must be equal or smaller than max dispatch threshold for Check")
	}

	if s.listObjectsDispatchThrottlingMaxThreshold != 0 && s.listObjectsDispatchDefaultThreshold > s.listObjectsDispatchThrottlingMaxThreshold {
		return nil, fmt.Errorf("ListObjects default dispatch throttling threshold must be equal or smaller than max dispatch threshold for ListObjects")
	}

	if s.listUsersDispatchThrottlingMaxThreshold != 0 && s.listUsersDispatchDefaultThreshold > s.listUsersDispatchThrottlingMaxThreshold {
		return nil, fmt.Errorf("ListUsers default dispatch throttling threshold must be equal or smaller than max dispatch threshold for ListUsers")
	}

	// below this point, don't throw errors, or we may leak resources in tests

	checkDispatchThrottlingOptions := []graph.DispatchThrottlingCheckResolverOpt{}
	if s.checkDispatchThrottlingEnabled {
		checkDispatchThrottlingOptions = []graph.DispatchThrottlingCheckResolverOpt{
			graph.WithDispatchThrottlingCheckResolverConfig(graph.DispatchThrottlingCheckResolverConfig{
				DefaultThreshold: s.checkDispatchThrottlingDefaultThreshold,
				MaxThreshold:     s.checkDispatchThrottlingMaxThreshold,
			}),
			// only create the throttler if the feature is enabled, so that we can clean it afterward
			graph.WithThrottler(throttler.NewConstantRateThrottler(s.checkDispatchThrottlingFrequency,
				"check_dispatch_throttle")),
		}
	}

	var checkCacheOptions []graph.CachedCheckResolverOpt
	if s.cacheLimit > 0 {
		s.cache = storage.NewInMemoryLRUCache([]storage.InMemoryLRUCacheOpt[any]{
			storage.WithMaxCacheSize[any](int64(s.cacheLimit)),
		}...)
	}

	if s.checkQueryCacheEnabled {
		checkCacheOptions = append(checkCacheOptions,
			graph.WithExistingCache(s.cache),
			graph.WithLogger(s.logger),
			graph.WithCacheTTL(s.checkQueryCacheTTL),
		)
	}

	s.checkResolver, s.checkResolverCloser = graph.NewOrderedCheckResolvers([]graph.CheckResolverOrderedBuilderOpt{
		graph.WithLocalCheckerOpts([]graph.LocalCheckerOption{
			graph.WithResolveNodeBreadthLimit(s.resolveNodeBreadthLimit),
		}...),
		graph.WithCachedCheckResolverOpts(s.checkQueryCacheEnabled, checkCacheOptions...),
		graph.WithDispatchThrottlingCheckResolverOpts(s.checkDispatchThrottlingEnabled, checkDispatchThrottlingOptions...),
	}...).Build()

	if s.listObjectsDispatchThrottlingEnabled {
		s.listObjectsDispatchThrottler = throttler.NewConstantRateThrottler(s.listObjectsDispatchThrottlingFrequency, "list_objects_dispatch_throttle")
	}

	if s.listUsersDispatchThrottlingEnabled {
		s.listUsersDispatchThrottler = throttler.NewConstantRateThrottler(s.listUsersDispatchThrottlingFrequency, "list_users_dispatch_throttle")
	}

	s.datastore = storagewrappers.NewCachedOpenFGADatastore(storagewrappers.NewContextWrapper(s.datastore), s.maxAuthorizationModelCacheSize)
	s.checkDatastore = s.datastore

	if s.checkIteratorCacheEnabled {
		s.checkDatastore = graph.NewCachedDatastore(s.datastore, s.cache, int(s.checkIteratorCacheMaxResults), s.checkQueryCacheTTL)
	}

	s.typesystemResolver, s.typesystemResolverStop = typesystem.MemoizedTypesystemResolverFunc(s.datastore)

	return s, nil
}

// Close releases the server resources.
func (s *Server) Close() {
	if s.listObjectsDispatchThrottler != nil {
		s.listObjectsDispatchThrottler.Close()
	}
	if s.listUsersDispatchThrottler != nil {
		s.listUsersDispatchThrottler.Close()
	}

	s.checkResolverCloser()

	if s.cache != nil {
		s.cache.Stop()
	}
	s.datastore.Close()

	s.typesystemResolverStop()
}

func (s *Server) ListObjects(ctx context.Context, req *openfgav1.ListObjectsRequest) (*openfgav1.ListObjectsResponse, error) {
	start := time.Now()

	targetObjectType := req.GetType()

	ctx, span := tracer.Start(ctx, "ListObjects", trace.WithAttributes(
		attribute.String("store_id", req.GetStoreId()),
		attribute.String("object_type", targetObjectType),
		attribute.String("relation", req.GetRelation()),
		attribute.String("user", req.GetUser()),
		attribute.String("consistency", req.GetConsistency().String()),
	))
	defer span.End()

	if !validator.RequestIsValidatedFromContext(ctx) {
		if err := req.Validate(); err != nil {
			return nil, status.Error(codes.InvalidArgument, err.Error())
		}
	}

	const methodName = "listobjects"

	ctx = telemetry.ContextWithRPCInfo(ctx, telemetry.RPCInfo{
		Service: s.serviceName,
		Method:  methodName,
	})

	storeID := req.GetStoreId()

	typesys, err := s.resolveTypesystem(ctx, storeID, req.GetAuthorizationModelId())
	if err != nil {
		return nil, err
	}

	q, err := commands.NewListObjectsQuery(
		s.datastore,
		s.checkResolver,
		commands.WithLogger(s.logger),
		commands.WithListObjectsDeadline(s.listObjectsDeadline),
		commands.WithListObjectsMaxResults(s.listObjectsMaxResults),
		commands.WithDispatchThrottlerConfig(threshold.Config{
			Throttler:    s.listObjectsDispatchThrottler,
			Enabled:      s.listObjectsDispatchThrottlingEnabled,
			Threshold:    s.listObjectsDispatchDefaultThreshold,
			MaxThreshold: s.listObjectsDispatchThrottlingMaxThreshold,
		}),
		commands.WithResolveNodeLimit(s.resolveNodeLimit),
		commands.WithResolveNodeBreadthLimit(s.resolveNodeBreadthLimit),
		commands.WithMaxConcurrentReads(s.maxConcurrentReadsForListObjects),
	)
	if err != nil {
		return nil, serverErrors.NewInternalError("", err)
	}

	result, err := q.Execute(
		typesystem.ContextWithTypesystem(ctx, typesys),
		&openfgav1.ListObjectsRequest{
			StoreId:              storeID,
			ContextualTuples:     req.GetContextualTuples(),
			AuthorizationModelId: typesys.GetAuthorizationModelID(), // the resolved model id
			Type:                 targetObjectType,
			Relation:             req.GetRelation(),
			User:                 req.GetUser(),
			Context:              req.GetContext(),
			Consistency:          req.GetConsistency(),
		},
	)
	if err != nil {
		telemetry.TraceError(span, err)
		if errors.Is(err, condition.ErrEvaluationFailed) {
			return nil, serverErrors.ValidationError(err)
		}

		return nil, err
	}
	datastoreQueryCount := float64(*result.ResolutionMetadata.DatastoreQueryCount)

	grpc_ctxtags.Extract(ctx).Set(datastoreQueryCountHistogramName, datastoreQueryCount)
	span.SetAttributes(attribute.Float64(datastoreQueryCountHistogramName, datastoreQueryCount))
	datastoreQueryCountHistogram.WithLabelValues(
		s.serviceName,
		methodName,
	).Observe(datastoreQueryCount)

	dispatchCount := float64(result.ResolutionMetadata.DispatchCounter.Load())

	grpc_ctxtags.Extract(ctx).Set(dispatchCountHistogramName, dispatchCount)
	span.SetAttributes(attribute.Float64(dispatchCountHistogramName, dispatchCount))
	dispatchCountHistogram.WithLabelValues(
		s.serviceName,
		methodName,
	).Observe(dispatchCount)

	requestDurationHistogram.WithLabelValues(
		s.serviceName,
		methodName,
		utils.Bucketize(uint(*result.ResolutionMetadata.DatastoreQueryCount), s.requestDurationByQueryHistogramBuckets),
		utils.Bucketize(uint(result.ResolutionMetadata.DispatchCounter.Load()), s.requestDurationByDispatchCountHistogramBuckets),
		req.GetConsistency().String(),
	).Observe(float64(time.Since(start).Milliseconds()))

	wasRequestThrottled := result.ResolutionMetadata.WasThrottled.Load()
	if wasRequestThrottled {
		throttledRequestCounter.WithLabelValues(s.serviceName, methodName).Inc()
	}

	return &openfgav1.ListObjectsResponse{
		Objects: result.Objects,
	}, nil
}

func (s *Server) StreamedListObjects(req *openfgav1.StreamedListObjectsRequest, srv openfgav1.OpenFGAService_StreamedListObjectsServer) error {
	start := time.Now()

	ctx := srv.Context()
	ctx, span := tracer.Start(ctx, "StreamedListObjects", trace.WithAttributes(
		attribute.String("store_id", req.GetStoreId()),
		attribute.String("object_type", req.GetType()),
		attribute.String("relation", req.GetRelation()),
		attribute.String("user", req.GetUser()),
		attribute.String("consistency", req.GetConsistency().String()),
	))
	defer span.End()

	if !validator.RequestIsValidatedFromContext(ctx) {
		if err := req.Validate(); err != nil {
			return status.Error(codes.InvalidArgument, err.Error())
		}
	}

	const methodName = "streamedlistobjects"

	ctx = telemetry.ContextWithRPCInfo(ctx, telemetry.RPCInfo{
		Service: s.serviceName,
		Method:  methodName,
	})

	storeID := req.GetStoreId()

	typesys, err := s.resolveTypesystem(ctx, storeID, req.GetAuthorizationModelId())
	if err != nil {
		return err
	}

	q, err := commands.NewListObjectsQuery(
		s.datastore,
		s.checkResolver,
		commands.WithLogger(s.logger),
		commands.WithListObjectsDeadline(s.listObjectsDeadline),
		commands.WithDispatchThrottlerConfig(threshold.Config{
			Throttler:    s.listObjectsDispatchThrottler,
			Enabled:      s.listObjectsDispatchThrottlingEnabled,
			Threshold:    s.listObjectsDispatchDefaultThreshold,
			MaxThreshold: s.listObjectsDispatchThrottlingMaxThreshold,
		}),
		commands.WithListObjectsMaxResults(s.listObjectsMaxResults),
		commands.WithResolveNodeLimit(s.resolveNodeLimit),
		commands.WithResolveNodeBreadthLimit(s.resolveNodeBreadthLimit),
		commands.WithMaxConcurrentReads(s.maxConcurrentReadsForListObjects),
	)
	if err != nil {
		return serverErrors.NewInternalError("", err)
	}

	req.AuthorizationModelId = typesys.GetAuthorizationModelID() // the resolved model id

	resolutionMetadata, err := q.ExecuteStreamed(
		typesystem.ContextWithTypesystem(ctx, typesys),
		req,
		srv,
	)
	if err != nil {
		telemetry.TraceError(span, err)
		return err
	}
	datastoreQueryCount := float64(*resolutionMetadata.DatastoreQueryCount)

	grpc_ctxtags.Extract(ctx).Set(datastoreQueryCountHistogramName, datastoreQueryCount)
	span.SetAttributes(attribute.Float64(datastoreQueryCountHistogramName, datastoreQueryCount))
	datastoreQueryCountHistogram.WithLabelValues(
		s.serviceName,
		methodName,
	).Observe(datastoreQueryCount)

	dispatchCount := float64(resolutionMetadata.DispatchCounter.Load())

	grpc_ctxtags.Extract(ctx).Set(dispatchCountHistogramName, dispatchCount)
	span.SetAttributes(attribute.Float64(dispatchCountHistogramName, dispatchCount))
	dispatchCountHistogram.WithLabelValues(
		s.serviceName,
		methodName,
	).Observe(dispatchCount)

	requestDurationHistogram.WithLabelValues(
		s.serviceName,
		methodName,
		utils.Bucketize(uint(*resolutionMetadata.DatastoreQueryCount), s.requestDurationByQueryHistogramBuckets),
		utils.Bucketize(uint(resolutionMetadata.DispatchCounter.Load()), s.requestDurationByDispatchCountHistogramBuckets),
		req.GetConsistency().String(),
	).Observe(float64(time.Since(start).Milliseconds()))

	wasRequestThrottled := resolutionMetadata.WasThrottled.Load()
	if wasRequestThrottled {
		throttledRequestCounter.WithLabelValues(s.serviceName, methodName).Inc()
	}

	return nil
}

func (s *Server) Read(ctx context.Context, req *openfgav1.ReadRequest) (*openfgav1.ReadResponse, error) {
	tk := req.GetTupleKey()
	ctx, span := tracer.Start(ctx, "Read", trace.WithAttributes(
		attribute.String("store_id", req.GetStoreId()),
		attribute.KeyValue{Key: "object", Value: attribute.StringValue(tk.GetObject())},
		attribute.KeyValue{Key: "relation", Value: attribute.StringValue(tk.GetRelation())},
		attribute.KeyValue{Key: "user", Value: attribute.StringValue(tk.GetUser())},
		attribute.KeyValue{Key: "consistency", Value: attribute.StringValue(req.GetConsistency().String())},
	))
	defer span.End()

	if !validator.RequestIsValidatedFromContext(ctx) {
		if err := req.Validate(); err != nil {
			return nil, status.Error(codes.InvalidArgument, err.Error())
		}
	}

	ctx = telemetry.ContextWithRPCInfo(ctx, telemetry.RPCInfo{
		Service: s.serviceName,
		Method:  "Read",
	})

	q := commands.NewReadQuery(s.datastore,
		commands.WithReadQueryLogger(s.logger),
		commands.WithReadQueryEncoder(s.encoder),
	)
	return q.Execute(ctx, &openfgav1.ReadRequest{
		StoreId:           req.GetStoreId(),
		TupleKey:          tk,
		PageSize:          req.GetPageSize(),
		ContinuationToken: req.GetContinuationToken(),
		Consistency:       req.GetConsistency(),
	})
}

func (s *Server) Write(ctx context.Context, req *openfgav1.WriteRequest) (*openfgav1.WriteResponse, error) {
	ctx, span := tracer.Start(ctx, "Write", trace.WithAttributes(
		attribute.String("store_id", req.GetStoreId()),
	))
	defer span.End()

	if !validator.RequestIsValidatedFromContext(ctx) {
		if err := req.Validate(); err != nil {
			return nil, status.Error(codes.InvalidArgument, err.Error())
		}
	}

	ctx = telemetry.ContextWithRPCInfo(ctx, telemetry.RPCInfo{
		Service: s.serviceName,
		Method:  "Write",
	})

	storeID := req.GetStoreId()

	typesys, err := s.resolveTypesystem(ctx, storeID, req.GetAuthorizationModelId())
	if err != nil {
		return nil, err
	}

	cmd := commands.NewWriteCommand(
		s.datastore,
		commands.WithWriteCmdLogger(s.logger),
	)
	return cmd.Execute(ctx, &openfgav1.WriteRequest{
		StoreId:              storeID,
		AuthorizationModelId: typesys.GetAuthorizationModelID(), // the resolved model id
		Writes:               req.GetWrites(),
		Deletes:              req.GetDeletes(),
	})
}

func (s *Server) Check(ctx context.Context, req *openfgav1.CheckRequest) (*openfgav1.CheckResponse, error) {
	start := time.Now()

	tk := req.GetTupleKey()
	ctx, span := tracer.Start(ctx, "Check", trace.WithAttributes(
		attribute.KeyValue{Key: "store_id", Value: attribute.StringValue(req.GetStoreId())},
		attribute.KeyValue{Key: "object", Value: attribute.StringValue(tk.GetObject())},
		attribute.KeyValue{Key: "relation", Value: attribute.StringValue(tk.GetRelation())},
		attribute.KeyValue{Key: "user", Value: attribute.StringValue(tk.GetUser())},
		attribute.KeyValue{Key: "consistency", Value: attribute.StringValue(req.GetConsistency().String())},
	))
	defer span.End()

	ctx = telemetry.ContextWithRPCInfo(ctx, telemetry.RPCInfo{
		Service: s.serviceName,
		Method:  "Check",
	})

	storeID := req.GetStoreId()

	typesys, err := s.resolveTypesystem(ctx, storeID, req.GetAuthorizationModelId())
	if err != nil {
		return nil, err
	}

<<<<<<< HEAD
	if err := validation.ValidateUserObjectRelation(typesys, tuple.ConvertCheckRequestTupleKeyToTupleKey(tk)); err != nil {
		return nil, serverErrors.ValidationError(err)
	}

	for _, ctxTuple := range req.GetContextualTuples().GetTupleKeys() {
		if err := validation.ValidateTuple(typesys, ctxTuple); err != nil {
			return nil, serverErrors.HandleTupleValidateError(err)
		}
	}

	ctx = typesystem.ContextWithTypesystem(ctx, typesys)
	ctx = storage.ContextWithRelationshipTupleReader(ctx,
		storagewrappers.NewBoundedConcurrencyTupleReader(
			storagewrappers.NewCombinedTupleReader(
				s.checkDatastore,
				req.GetContextualTuples().GetTupleKeys(),
			),
			s.maxConcurrentReadsForCheck,
		),
	)

	checkRequestMetadata := graph.NewCheckRequestMetadata(s.resolveNodeLimit)

	resolveCheckRequest := graph.ResolveCheckRequest{
		StoreID:              req.GetStoreId(),
		AuthorizationModelID: typesys.GetAuthorizationModelID(), // the resolved model id
		TupleKey:             tuple.ConvertCheckRequestTupleKeyToTupleKey(req.GetTupleKey()),
		ContextualTuples:     req.GetContextualTuples().GetTupleKeys(),
		Context:              req.GetContext(),
		RequestMetadata:      checkRequestMetadata,
		Consistency:          req.GetConsistency(),
	}

=======
>>>>>>> 6be46428
	const methodName = "check"
	resp, checkRequestMetadata, err := commands.NewCheckCommand(
		s.datastore,
		s.checkResolver,
		typesys,
		commands.WithCheckCommandLogger(s.logger),
		commands.WithCheckCommandMaxConcurrentReads(s.maxConcurrentReadsForCheck),
		commands.WithCheckCommandResolveNodeLimit(s.resolveNodeLimit),
	).Execute(ctx, req)
	if err != nil {
		telemetry.TraceError(span, err)
		if errors.Is(err, serverErrors.ThrottledTimeout) {
			throttledRequestCounter.WithLabelValues(s.serviceName, methodName).Inc()
		}
		// should we define all metrics in one place that is accessible from everywhere (including LocalChecker!)
		// and add a wrapper helper that automatically injects the service name tag?
		return nil, err
	}

	span.SetAttributes(
		attribute.Bool("cycle_detected", resp.GetCycleDetected()),
		attribute.Bool("allowed", resp.GetAllowed()))

	queryCount := float64(resp.GetResolutionMetadata().DatastoreQueryCount)

	grpc_ctxtags.Extract(ctx).Set(datastoreQueryCountHistogramName, queryCount)
	span.SetAttributes(attribute.Float64(datastoreQueryCountHistogramName, queryCount))
	datastoreQueryCountHistogram.WithLabelValues(
		s.serviceName,
		methodName,
	).Observe(queryCount)

	rawDispatchCount := checkRequestMetadata.DispatchCounter.Load()
	dispatchCount := float64(rawDispatchCount)

	grpc_ctxtags.Extract(ctx).Set(dispatchCountHistogramName, dispatchCount)
	span.SetAttributes(attribute.Float64(dispatchCountHistogramName, dispatchCount))
	dispatchCountHistogram.WithLabelValues(
		s.serviceName,
		methodName,
	).Observe(dispatchCount)

	res := &openfgav1.CheckResponse{
		Allowed: resp.Allowed,
	}

	checkResultCounter.With(prometheus.Labels{allowedLabel: strconv.FormatBool(resp.GetAllowed())}).Inc()

	requestDurationHistogram.WithLabelValues(
		s.serviceName,
		methodName,
		utils.Bucketize(uint(resp.GetResolutionMetadata().DatastoreQueryCount), s.requestDurationByQueryHistogramBuckets),
		utils.Bucketize(uint(rawDispatchCount), s.requestDurationByDispatchCountHistogramBuckets),
		req.GetConsistency().String(),
	).Observe(float64(time.Since(start).Milliseconds()))

	wasRequestThrottled := checkRequestMetadata.WasThrottled.Load()
	if wasRequestThrottled {
		throttledRequestCounter.WithLabelValues(s.serviceName, methodName).Inc()
	}

	return res, nil
}

func (s *Server) Expand(ctx context.Context, req *openfgav1.ExpandRequest) (*openfgav1.ExpandResponse, error) {
	tk := req.GetTupleKey()
	ctx, span := tracer.Start(ctx, "Expand", trace.WithAttributes(
		attribute.KeyValue{Key: "store_id", Value: attribute.StringValue(req.GetStoreId())},
		attribute.KeyValue{Key: "object", Value: attribute.StringValue(tk.GetObject())},
		attribute.KeyValue{Key: "relation", Value: attribute.StringValue(tk.GetRelation())},
		attribute.KeyValue{Key: "consistency", Value: attribute.StringValue(req.GetConsistency().String())},
	))
	defer span.End()

	if !validator.RequestIsValidatedFromContext(ctx) {
		if err := req.Validate(); err != nil {
			return nil, status.Error(codes.InvalidArgument, err.Error())
		}
	}

	ctx = telemetry.ContextWithRPCInfo(ctx, telemetry.RPCInfo{
		Service: s.serviceName,
		Method:  "Expand",
	})

	storeID := req.GetStoreId()

	typesys, err := s.resolveTypesystem(ctx, storeID, req.GetAuthorizationModelId())
	if err != nil {
		return nil, err
	}

	q := commands.NewExpandQuery(s.datastore, commands.WithExpandQueryLogger(s.logger))
	return q.Execute(ctx, &openfgav1.ExpandRequest{
		StoreId:              storeID,
		AuthorizationModelId: typesys.GetAuthorizationModelID(), // the resolved model id
		TupleKey:             tk,
		Consistency:          req.GetConsistency(),
	})
}

func (s *Server) ReadAuthorizationModel(ctx context.Context, req *openfgav1.ReadAuthorizationModelRequest) (*openfgav1.ReadAuthorizationModelResponse, error) {
	ctx, span := tracer.Start(ctx, "ReadAuthorizationModel", trace.WithAttributes(
		attribute.String("store_id", req.GetStoreId()),
		attribute.KeyValue{Key: authorizationModelIDKey, Value: attribute.StringValue(req.GetId())},
	))
	defer span.End()

	if !validator.RequestIsValidatedFromContext(ctx) {
		if err := req.Validate(); err != nil {
			return nil, status.Error(codes.InvalidArgument, err.Error())
		}
	}

	ctx = telemetry.ContextWithRPCInfo(ctx, telemetry.RPCInfo{
		Service: s.serviceName,
		Method:  "ReadAuthorizationModels",
	})

	q := commands.NewReadAuthorizationModelQuery(s.datastore, commands.WithReadAuthModelQueryLogger(s.logger))
	return q.Execute(ctx, req)
}

func (s *Server) WriteAuthorizationModel(ctx context.Context, req *openfgav1.WriteAuthorizationModelRequest) (*openfgav1.WriteAuthorizationModelResponse, error) {
	ctx, span := tracer.Start(ctx, "WriteAuthorizationModel", trace.WithAttributes(
		attribute.String("store_id", req.GetStoreId()),
	))
	defer span.End()

	if !validator.RequestIsValidatedFromContext(ctx) {
		if err := req.Validate(); err != nil {
			return nil, status.Error(codes.InvalidArgument, err.Error())
		}
	}

	ctx = telemetry.ContextWithRPCInfo(ctx, telemetry.RPCInfo{
		Service: s.serviceName,
		Method:  "WriteAuthorizationModel",
	})

	c := commands.NewWriteAuthorizationModelCommand(s.datastore,
		commands.WithWriteAuthModelLogger(s.logger),
		commands.WithWriteAuthModelMaxSizeInBytes(s.maxAuthorizationModelSizeInBytes),
	)
	res, err := c.Execute(ctx, req)
	if err != nil {
		return nil, err
	}

	s.transport.SetHeader(ctx, httpmiddleware.XHttpCode, strconv.Itoa(http.StatusCreated))

	return res, nil
}

func (s *Server) ReadAuthorizationModels(ctx context.Context, req *openfgav1.ReadAuthorizationModelsRequest) (*openfgav1.ReadAuthorizationModelsResponse, error) {
	ctx, span := tracer.Start(ctx, "ReadAuthorizationModels", trace.WithAttributes(
		attribute.String("store_id", req.GetStoreId()),
	))
	defer span.End()

	if !validator.RequestIsValidatedFromContext(ctx) {
		if err := req.Validate(); err != nil {
			return nil, status.Error(codes.InvalidArgument, err.Error())
		}
	}

	ctx = telemetry.ContextWithRPCInfo(ctx, telemetry.RPCInfo{
		Service: s.serviceName,
		Method:  "ReadAuthorizationModels",
	})

	c := commands.NewReadAuthorizationModelsQuery(s.datastore,
		commands.WithReadAuthModelsQueryLogger(s.logger),
		commands.WithReadAuthModelsQueryEncoder(s.encoder),
	)
	return c.Execute(ctx, req)
}

func (s *Server) WriteAssertions(ctx context.Context, req *openfgav1.WriteAssertionsRequest) (*openfgav1.WriteAssertionsResponse, error) {
	ctx, span := tracer.Start(ctx, "WriteAssertions", trace.WithAttributes(
		attribute.String("store_id", req.GetStoreId()),
	))
	defer span.End()

	if !validator.RequestIsValidatedFromContext(ctx) {
		if err := req.Validate(); err != nil {
			return nil, status.Error(codes.InvalidArgument, err.Error())
		}
	}

	ctx = telemetry.ContextWithRPCInfo(ctx, telemetry.RPCInfo{
		Service: s.serviceName,
		Method:  "WriteAssertions",
	})

	storeID := req.GetStoreId()

	typesys, err := s.resolveTypesystem(ctx, storeID, req.GetAuthorizationModelId())
	if err != nil {
		return nil, err
	}

	c := commands.NewWriteAssertionsCommand(s.datastore, commands.WithWriteAssertCmdLogger(s.logger))
	res, err := c.Execute(ctx, &openfgav1.WriteAssertionsRequest{
		StoreId:              storeID,
		AuthorizationModelId: typesys.GetAuthorizationModelID(), // the resolved model id
		Assertions:           req.GetAssertions(),
	})
	if err != nil {
		return nil, err
	}

	s.transport.SetHeader(ctx, httpmiddleware.XHttpCode, strconv.Itoa(http.StatusNoContent))

	return res, nil
}

func (s *Server) ReadAssertions(ctx context.Context, req *openfgav1.ReadAssertionsRequest) (*openfgav1.ReadAssertionsResponse, error) {
	ctx, span := tracer.Start(ctx, "ReadAssertions", trace.WithAttributes(
		attribute.String("store_id", req.GetStoreId()),
	))
	defer span.End()

	if !validator.RequestIsValidatedFromContext(ctx) {
		if err := req.Validate(); err != nil {
			return nil, status.Error(codes.InvalidArgument, err.Error())
		}
	}

	ctx = telemetry.ContextWithRPCInfo(ctx, telemetry.RPCInfo{
		Service: s.serviceName,
		Method:  "ReadAssertions",
	})

	typesys, err := s.resolveTypesystem(ctx, req.GetStoreId(), req.GetAuthorizationModelId())
	if err != nil {
		return nil, err
	}

	q := commands.NewReadAssertionsQuery(s.datastore, commands.WithReadAssertionsQueryLogger(s.logger))
	return q.Execute(ctx, req.GetStoreId(), typesys.GetAuthorizationModelID())
}

func (s *Server) ReadChanges(ctx context.Context, req *openfgav1.ReadChangesRequest) (*openfgav1.ReadChangesResponse, error) {
	ctx, span := tracer.Start(ctx, "ReadChangesQuery", trace.WithAttributes(
		attribute.String("store_id", req.GetStoreId()),
		attribute.KeyValue{Key: "type", Value: attribute.StringValue(req.GetType())},
	))
	defer span.End()

	if !validator.RequestIsValidatedFromContext(ctx) {
		if err := req.Validate(); err != nil {
			return nil, status.Error(codes.InvalidArgument, err.Error())
		}
	}

	ctx = telemetry.ContextWithRPCInfo(ctx, telemetry.RPCInfo{
		Service: s.serviceName,
		Method:  "ReadChanges",
	})

	q := commands.NewReadChangesQuery(s.datastore,
		commands.WithReadChangesQueryLogger(s.logger),
		commands.WithReadChangesQueryEncoder(s.encoder),
		commands.WithReadChangeQueryHorizonOffset(s.changelogHorizonOffset),
	)
	return q.Execute(ctx, req)
}

func (s *Server) CreateStore(ctx context.Context, req *openfgav1.CreateStoreRequest) (*openfgav1.CreateStoreResponse, error) {
	ctx, span := tracer.Start(ctx, "CreateStore")
	defer span.End()

	if !validator.RequestIsValidatedFromContext(ctx) {
		if err := req.Validate(); err != nil {
			return nil, status.Error(codes.InvalidArgument, err.Error())
		}
	}

	ctx = telemetry.ContextWithRPCInfo(ctx, telemetry.RPCInfo{
		Service: s.serviceName,
		Method:  "CreateStore",
	})

	c := commands.NewCreateStoreCommand(s.datastore, commands.WithCreateStoreCmdLogger(s.logger))
	res, err := c.Execute(ctx, req)
	if err != nil {
		return nil, err
	}

	s.transport.SetHeader(ctx, httpmiddleware.XHttpCode, strconv.Itoa(http.StatusCreated))

	return res, nil
}

func (s *Server) DeleteStore(ctx context.Context, req *openfgav1.DeleteStoreRequest) (*openfgav1.DeleteStoreResponse, error) {
	ctx, span := tracer.Start(ctx, "DeleteStore", trace.WithAttributes(
		attribute.String("store_id", req.GetStoreId()),
	))
	defer span.End()

	if !validator.RequestIsValidatedFromContext(ctx) {
		if err := req.Validate(); err != nil {
			return nil, status.Error(codes.InvalidArgument, err.Error())
		}
	}

	ctx = telemetry.ContextWithRPCInfo(ctx, telemetry.RPCInfo{
		Service: s.serviceName,
		Method:  "DeleteStore",
	})

	cmd := commands.NewDeleteStoreCommand(s.datastore, commands.WithDeleteStoreCmdLogger(s.logger))
	res, err := cmd.Execute(ctx, req)
	if err != nil {
		return nil, err
	}

	s.transport.SetHeader(ctx, httpmiddleware.XHttpCode, strconv.Itoa(http.StatusNoContent))

	return res, nil
}

func (s *Server) GetStore(ctx context.Context, req *openfgav1.GetStoreRequest) (*openfgav1.GetStoreResponse, error) {
	ctx, span := tracer.Start(ctx, "GetStore", trace.WithAttributes(
		attribute.String("store_id", req.GetStoreId()),
	))
	defer span.End()

	if !validator.RequestIsValidatedFromContext(ctx) {
		if err := req.Validate(); err != nil {
			return nil, status.Error(codes.InvalidArgument, err.Error())
		}
	}

	ctx = telemetry.ContextWithRPCInfo(ctx, telemetry.RPCInfo{
		Service: s.serviceName,
		Method:  "GetStore",
	})

	q := commands.NewGetStoreQuery(s.datastore, commands.WithGetStoreQueryLogger(s.logger))
	return q.Execute(ctx, req)
}

func (s *Server) ListStores(ctx context.Context, req *openfgav1.ListStoresRequest) (*openfgav1.ListStoresResponse, error) {
	ctx, span := tracer.Start(ctx, "ListStores")
	defer span.End()

	if !validator.RequestIsValidatedFromContext(ctx) {
		if err := req.Validate(); err != nil {
			return nil, status.Error(codes.InvalidArgument, err.Error())
		}
	}

	ctx = telemetry.ContextWithRPCInfo(ctx, telemetry.RPCInfo{
		Service: s.serviceName,
		Method:  "ListStores",
	})

	q := commands.NewListStoresQuery(s.datastore,
		commands.WithListStoresQueryLogger(s.logger),
		commands.WithListStoresQueryEncoder(s.encoder),
	)
	return q.Execute(ctx, req)
}

// IsReady reports whether the datastore is ready. Please see the implementation of [[storage.OpenFGADatastore.IsReady]]
// for your datastore.
func (s *Server) IsReady(ctx context.Context) (bool, error) {
	// for now we only depend on the datastore being ready, but in the future
	// server readiness may also depend on other criteria in addition to the
	// datastore being ready.

	status, err := s.datastore.IsReady(ctx)
	if err != nil {
		return false, err
	}

	if status.IsReady {
		return true, nil
	}

	s.logger.WarnWithContext(ctx, "datastore is not ready", zap.Any("status", status.Message))
	return false, nil
}

// resolveTypesystem resolves the underlying TypeSystem given the storeID and modelID and
// it sets some response metadata based on the model resolution.
func (s *Server) resolveTypesystem(ctx context.Context, storeID, modelID string) (*typesystem.TypeSystem, error) {
	parentSpan := trace.SpanFromContext(ctx)
	typesys, err := s.typesystemResolver(ctx, storeID, modelID)
	if err != nil {
		if errors.Is(err, typesystem.ErrModelNotFound) {
			if modelID == "" {
				return nil, serverErrors.LatestAuthorizationModelNotFound(storeID)
			}

			return nil, serverErrors.AuthorizationModelNotFound(modelID)
		}

		if errors.Is(err, typesystem.ErrInvalidModel) {
			return nil, serverErrors.ValidationError(err)
		}

		telemetry.TraceError(parentSpan, err)
		err = serverErrors.HandleError("", err)
		return nil, err
	}

	resolvedModelID := typesys.GetAuthorizationModelID()

	parentSpan.SetAttributes(attribute.String(authorizationModelIDKey, resolvedModelID))
	grpc_ctxtags.Extract(ctx).Set(authorizationModelIDKey, resolvedModelID)
	s.transport.SetHeader(ctx, AuthorizationModelIDHeader, resolvedModelID)

	return typesys, nil
}<|MERGE_RESOLUTION|>--- conflicted
+++ resolved
@@ -996,45 +996,9 @@
 		return nil, err
 	}
 
-<<<<<<< HEAD
-	if err := validation.ValidateUserObjectRelation(typesys, tuple.ConvertCheckRequestTupleKeyToTupleKey(tk)); err != nil {
-		return nil, serverErrors.ValidationError(err)
-	}
-
-	for _, ctxTuple := range req.GetContextualTuples().GetTupleKeys() {
-		if err := validation.ValidateTuple(typesys, ctxTuple); err != nil {
-			return nil, serverErrors.HandleTupleValidateError(err)
-		}
-	}
-
-	ctx = typesystem.ContextWithTypesystem(ctx, typesys)
-	ctx = storage.ContextWithRelationshipTupleReader(ctx,
-		storagewrappers.NewBoundedConcurrencyTupleReader(
-			storagewrappers.NewCombinedTupleReader(
-				s.checkDatastore,
-				req.GetContextualTuples().GetTupleKeys(),
-			),
-			s.maxConcurrentReadsForCheck,
-		),
-	)
-
-	checkRequestMetadata := graph.NewCheckRequestMetadata(s.resolveNodeLimit)
-
-	resolveCheckRequest := graph.ResolveCheckRequest{
-		StoreID:              req.GetStoreId(),
-		AuthorizationModelID: typesys.GetAuthorizationModelID(), // the resolved model id
-		TupleKey:             tuple.ConvertCheckRequestTupleKeyToTupleKey(req.GetTupleKey()),
-		ContextualTuples:     req.GetContextualTuples().GetTupleKeys(),
-		Context:              req.GetContext(),
-		RequestMetadata:      checkRequestMetadata,
-		Consistency:          req.GetConsistency(),
-	}
-
-=======
->>>>>>> 6be46428
 	const methodName = "check"
 	resp, checkRequestMetadata, err := commands.NewCheckCommand(
-		s.datastore,
+		s.checkDatastore,
 		s.checkResolver,
 		typesys,
 		commands.WithCheckCommandLogger(s.logger),
