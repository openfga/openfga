package server

import (
	"context"
	"errors"
	"net/http"
	"strconv"
	"time"

	grpc_ctxtags "github.com/grpc-ecosystem/go-grpc-middleware/tags"
	"github.com/openfga/openfga/internal/gateway"
	"github.com/openfga/openfga/internal/graph"
	"github.com/openfga/openfga/internal/validation"
	"github.com/openfga/openfga/pkg/encoder"
	"github.com/openfga/openfga/pkg/logger"
	httpmiddleware "github.com/openfga/openfga/pkg/middleware/http"
	"github.com/openfga/openfga/pkg/server/commands"
	serverErrors "github.com/openfga/openfga/pkg/server/errors"
	"github.com/openfga/openfga/pkg/storage"
	"github.com/openfga/openfga/pkg/typesystem"
	openfgapb "go.buf.build/openfga/go/openfga/api/openfga/v1"
	"go.opentelemetry.io/otel"
	"go.opentelemetry.io/otel/attribute"
	"go.opentelemetry.io/otel/trace"
	"golang.org/x/exp/slices"
	"google.golang.org/grpc"
	"google.golang.org/grpc/metadata"
)

type ExperimentalFeatureFlag string

const (
	AuthorizationModelIDHeader = "openfga-authorization-model-id"
	authorizationModelIDKey    = "authorization_model_id"

	checkConcurrencyLimit = 100

	optimizedListObjects ExperimentalFeatureFlag = "optimized-list-objects"
)

var tracer = otel.Tracer("openfga/pkg/server")

// A Server implements the OpenFGA service backend as both
// a GRPC and HTTP server.
type Server struct {
	openfgapb.UnimplementedOpenFGAServiceServer

<<<<<<< HEAD
	logger    logger.Logger
	datastore storage.OpenFGADatastore
	encoder   encoder.Encoder
	transport gateway.Transport
	config    *Config

	typesystemResolver typesystem.TypesystemResolverFunc
=======
	logger              logger.Logger
	datastore           storage.OpenFGADatastore
	encoder             encoder.Encoder
	transport           gateway.Transport
	config              *Config
	optimizeListObjects bool
>>>>>>> 5c7c5c88
}

type Dependencies struct {
	Datastore    storage.OpenFGADatastore
	Logger       logger.Logger
	Transport    gateway.Transport
	TokenEncoder encoder.Encoder
}

type Config struct {
	ResolveNodeLimit       uint32
	ChangelogHorizonOffset int
	ListObjectsDeadline    time.Duration
	ListObjectsMaxResults  uint32
	Experimentals          []ExperimentalFeatureFlag
}

// New creates a new Server which uses the supplied backends
// for managing data.
func New(dependencies *Dependencies, config *Config) *Server {

<<<<<<< HEAD
	typesysResolverFunc := typesystem.MemoizedTypesystemResolverFunc(dependencies.Datastore)

	return &Server{
		logger:             dependencies.Logger,
		datastore:          dependencies.Datastore,
		encoder:            dependencies.TokenEncoder,
		transport:          dependencies.Transport,
		config:             config,
		typesystemResolver: typesysResolverFunc,
=======
	optimizeListObjects := false
	if slices.Contains(config.Experimentals, optimizedListObjects) {
		optimizeListObjects = true
	}

	return &Server{
		logger:              dependencies.Logger,
		datastore:           dependencies.Datastore,
		encoder:             dependencies.TokenEncoder,
		transport:           dependencies.Transport,
		config:              config,
		optimizeListObjects: optimizeListObjects,
>>>>>>> 5c7c5c88
	}
}

func (s *Server) ListObjects(ctx context.Context, req *openfgapb.ListObjectsRequest) (*openfgapb.ListObjectsResponse, error) {

	targetObjectType := req.GetType()

	ctx, span := tracer.Start(ctx, "ListObjects", trace.WithAttributes(
		attribute.String("object_type", targetObjectType),
		attribute.String("relation", req.GetRelation()),
		attribute.String("user", req.GetUser()),
	))
	defer span.End()

	storeID := req.GetStoreId()

	typesys, err := s.resolveTypesystem(ctx, storeID, req.GetAuthorizationModelId())
	if err != nil {
		return nil, err
	}

<<<<<<< HEAD
=======
	typesys, err := typesystem.NewAndValidate(ctx, model)
	if err != nil {
		return nil, serverErrors.ValidationError(typesystem.ErrInvalidModel)
	}

	ds := storage.NewCombinedTupleReader(s.datastore, req.ContextualTuples.GetTupleKeys())

>>>>>>> 5c7c5c88
	q := &commands.ListObjectsQuery{
		Datastore:                     ds,
		Logger:                        s.logger,
		ListObjectsDeadline:           s.config.ListObjectsDeadline,
		ListObjectsMaxResults:         s.config.ListObjectsMaxResults,
		ResolveNodeLimit:              s.config.ResolveNodeLimit,
		CheckConcurrencyLimit:         checkConcurrencyLimit,
		OptimizeIntersectionExclusion: s.optimizeListObjects,
	}

	return q.Execute(
		typesystem.ContextWithTypesystem(ctx, typesys),
		&openfgapb.ListObjectsRequest{
			StoreId:              storeID,
			ContextualTuples:     req.GetContextualTuples(),
<<<<<<< HEAD
			AuthorizationModelId: typesys.GetAuthorizationModelID(), // the resolved model id
=======
			AuthorizationModelId: modelID,
>>>>>>> 5c7c5c88
			Type:                 targetObjectType,
			Relation:             req.Relation,
			User:                 req.User,
		},
	)
}

func (s *Server) StreamedListObjects(req *openfgapb.StreamedListObjectsRequest, srv openfgapb.OpenFGAService_StreamedListObjectsServer) error {
	ctx := srv.Context()
	ctx, span := tracer.Start(ctx, "StreamedListObjects", trace.WithAttributes(
		attribute.String("object_type", req.GetType()),
		attribute.String("relation", req.GetRelation()),
		attribute.String("user", req.GetUser()),
	))
	defer span.End()

	storeID := req.GetStoreId()

	typesys, err := s.resolveTypesystem(ctx, storeID, req.GetAuthorizationModelId())
	if err != nil {
		return err
	}

<<<<<<< HEAD
=======
	model, err := s.datastore.ReadAuthorizationModel(ctx, storeID, modelID)
	if err != nil {
		if errors.Is(err, storage.ErrNotFound) {
			return serverErrors.AuthorizationModelNotFound(req.GetAuthorizationModelId())
		}

		return serverErrors.HandleError("", err)
	}

	typesys, err := typesystem.NewAndValidate(ctx, model)
	if err != nil {
		return serverErrors.ValidationError(typesystem.ErrInvalidModel)
	}

>>>>>>> 5c7c5c88
	q := &commands.ListObjectsQuery{
		Datastore:                     s.datastore,
		Logger:                        s.logger,
		ListObjectsDeadline:           s.config.ListObjectsDeadline,
		ListObjectsMaxResults:         s.config.ListObjectsMaxResults,
		ResolveNodeLimit:              s.config.ResolveNodeLimit,
		CheckConcurrencyLimit:         checkConcurrencyLimit,
		OptimizeIntersectionExclusion: s.optimizeListObjects,
	}

<<<<<<< HEAD
	req.AuthorizationModelId = typesys.GetAuthorizationModelID() // the resolved model id
=======
	req.AuthorizationModelId = modelID

>>>>>>> 5c7c5c88
	return q.ExecuteStreamed(
		typesystem.ContextWithTypesystem(ctx, typesys),
		req,
		srv,
	)
}

func (s *Server) Read(ctx context.Context, req *openfgapb.ReadRequest) (*openfgapb.ReadResponse, error) {
	tk := req.GetTupleKey()
	ctx, span := tracer.Start(ctx, "Read", trace.WithAttributes(
		attribute.KeyValue{Key: "object", Value: attribute.StringValue(tk.GetObject())},
		attribute.KeyValue{Key: "relation", Value: attribute.StringValue(tk.GetRelation())},
		attribute.KeyValue{Key: "user", Value: attribute.StringValue(tk.GetUser())},
	))
	defer span.End()

	q := commands.NewReadQuery(s.datastore, s.logger, s.encoder)
	return q.Execute(ctx, &openfgapb.ReadRequest{
		StoreId:           req.GetStoreId(),
		TupleKey:          tk,
		PageSize:          req.GetPageSize(),
		ContinuationToken: req.GetContinuationToken(),
	})
}

func (s *Server) Write(ctx context.Context, req *openfgapb.WriteRequest) (*openfgapb.WriteResponse, error) {
	ctx, span := tracer.Start(ctx, "Write")
	defer span.End()

	storeID := req.GetStoreId()

	// todo(jon-whit): read/write API endpoints (e.g. non-query endpoints) don't necessarily need
	// the typesystem.NewAndValidate overhead. Consider adding a different resolver mechanism for these
	// cases.
	typesys, err := s.resolveTypesystem(ctx, storeID, req.AuthorizationModelId)
	if err != nil {
		return nil, err
	}

	cmd := commands.NewWriteCommand(s.datastore, s.logger)
	return cmd.Execute(ctx, &openfgapb.WriteRequest{
		StoreId:              storeID,
		AuthorizationModelId: typesys.GetAuthorizationModelID(), // the resolved model id
		Writes:               req.GetWrites(),
		Deletes:              req.GetDeletes(),
	})
}

func (s *Server) Check(ctx context.Context, req *openfgapb.CheckRequest) (*openfgapb.CheckResponse, error) {
	tk := req.GetTupleKey()
	ctx, span := tracer.Start(ctx, "Check", trace.WithAttributes(
		attribute.KeyValue{Key: "object", Value: attribute.StringValue(tk.GetObject())},
		attribute.KeyValue{Key: "relation", Value: attribute.StringValue(tk.GetRelation())},
		attribute.KeyValue{Key: "user", Value: attribute.StringValue(tk.GetUser())},
	))
	defer span.End()

	if tk.GetUser() == "" || tk.GetRelation() == "" || tk.GetObject() == "" {
		return nil, serverErrors.InvalidCheckInput
	}

	storeID := req.GetStoreId()

	typesys, err := s.resolveTypesystem(ctx, storeID, req.GetAuthorizationModelId())
	if err != nil {
		return nil, err
	}

	if err := validation.ValidateUserObjectRelation(typesys, tk); err != nil {
		return nil, serverErrors.ValidationError(err)
	}

	for _, ctxTuple := range req.GetContextualTuples().GetTupleKeys() {
		if err := validation.ValidateTuple(typesys, ctxTuple); err != nil {
			return nil, serverErrors.HandleTupleValidateError(err)
		}
	}

	ctx = typesystem.ContextWithTypesystem(ctx, typesys)

	checkResolver := graph.NewLocalChecker(
		storage.NewCombinedTupleReader(s.datastore, req.ContextualTuples.GetTupleKeys()),
		checkConcurrencyLimit,
	)

	resp, err := checkResolver.ResolveCheck(ctx, &graph.ResolveCheckRequest{
		StoreID:              req.GetStoreId(),
		AuthorizationModelID: typesys.GetAuthorizationModelID(), // the resolved model id
		TupleKey:             req.GetTupleKey(),
		ContextualTuples:     req.ContextualTuples.GetTupleKeys(),
		ResolutionMetadata: &graph.ResolutionMetadata{
			Depth: s.config.ResolveNodeLimit,
		},
	})
	if err != nil {
		if errors.Is(err, graph.ErrResolutionDepthExceeded) {
			return nil, serverErrors.AuthorizationModelResolutionTooComplex
		}

		return nil, serverErrors.HandleError("", err)
	}

	res := &openfgapb.CheckResponse{
		Allowed: resp.Allowed,
	}

	span.SetAttributes(attribute.KeyValue{Key: "allowed", Value: attribute.BoolValue(res.GetAllowed())})
	return res, nil
}

func (s *Server) Expand(ctx context.Context, req *openfgapb.ExpandRequest) (*openfgapb.ExpandResponse, error) {
	tk := req.GetTupleKey()
	ctx, span := tracer.Start(ctx, "Expand", trace.WithAttributes(
		attribute.KeyValue{Key: "object", Value: attribute.StringValue(tk.GetObject())},
		attribute.KeyValue{Key: "relation", Value: attribute.StringValue(tk.GetRelation())},
		attribute.KeyValue{Key: "user", Value: attribute.StringValue(tk.GetUser())},
	))
	defer span.End()

	storeID := req.GetStoreId()

	typesys, err := s.resolveTypesystem(ctx, storeID, req.GetAuthorizationModelId())
	if err != nil {
		return nil, err
	}

	q := commands.NewExpandQuery(s.datastore, s.logger)
	return q.Execute(ctx, &openfgapb.ExpandRequest{
		StoreId:              storeID,
		AuthorizationModelId: typesys.GetAuthorizationModelID(), // the resolved model id
		TupleKey:             tk,
	})
}

func (s *Server) ReadAuthorizationModel(ctx context.Context, req *openfgapb.ReadAuthorizationModelRequest) (*openfgapb.ReadAuthorizationModelResponse, error) {
	ctx, span := tracer.Start(ctx, "ReadAuthorizationModel", trace.WithAttributes(
		attribute.KeyValue{Key: authorizationModelIDKey, Value: attribute.StringValue(req.GetId())},
	))
	defer span.End()

	q := commands.NewReadAuthorizationModelQuery(s.datastore, s.logger)
	return q.Execute(ctx, req)
}

func (s *Server) WriteAuthorizationModel(ctx context.Context, req *openfgapb.WriteAuthorizationModelRequest) (*openfgapb.WriteAuthorizationModelResponse, error) {
	ctx, span := tracer.Start(ctx, "WriteAuthorizationModel")
	defer span.End()

	c := commands.NewWriteAuthorizationModelCommand(s.datastore, s.logger)
	res, err := c.Execute(ctx, req)
	if err != nil {
		return nil, err
	}

	s.transport.SetHeader(ctx, httpmiddleware.XHttpCode, strconv.Itoa(http.StatusCreated))

	return res, nil
}

func (s *Server) ReadAuthorizationModels(ctx context.Context, req *openfgapb.ReadAuthorizationModelsRequest) (*openfgapb.ReadAuthorizationModelsResponse, error) {
	ctx, span := tracer.Start(ctx, "ReadAuthorizationModels")
	defer span.End()

	c := commands.NewReadAuthorizationModelsQuery(s.datastore, s.logger, s.encoder)
	return c.Execute(ctx, req)
}

func (s *Server) WriteAssertions(ctx context.Context, req *openfgapb.WriteAssertionsRequest) (*openfgapb.WriteAssertionsResponse, error) {
	ctx, span := tracer.Start(ctx, "WriteAssertions")
	defer span.End()

	storeID := req.GetStoreId()

	typesys, err := s.resolveTypesystem(ctx, storeID, req.GetAuthorizationModelId())
	if err != nil {
		return nil, err
	}

	c := commands.NewWriteAssertionsCommand(s.datastore, s.logger)
	res, err := c.Execute(ctx, &openfgapb.WriteAssertionsRequest{
		StoreId:              storeID,
		AuthorizationModelId: typesys.GetAuthorizationModelID(), // the resolved model id
		Assertions:           req.GetAssertions(),
	})
	if err != nil {
		return nil, err
	}

	s.transport.SetHeader(ctx, httpmiddleware.XHttpCode, strconv.Itoa(http.StatusNoContent))

	return res, nil
}

func (s *Server) ReadAssertions(ctx context.Context, req *openfgapb.ReadAssertionsRequest) (*openfgapb.ReadAssertionsResponse, error) {
	ctx, span := tracer.Start(ctx, "ReadAssertions")
	defer span.End()

	typesys, err := s.resolveTypesystem(ctx, req.GetStoreId(), req.GetAuthorizationModelId())
	if err != nil {
		return nil, err
	}

	q := commands.NewReadAssertionsQuery(s.datastore, s.logger)
	return q.Execute(ctx, req.GetStoreId(), typesys.GetAuthorizationModelID())
}

func (s *Server) ReadChanges(ctx context.Context, req *openfgapb.ReadChangesRequest) (*openfgapb.ReadChangesResponse, error) {
	ctx, span := tracer.Start(ctx, "ReadChangesQuery", trace.WithAttributes(
		attribute.KeyValue{Key: "type", Value: attribute.StringValue(req.GetType())},
	))
	defer span.End()

	q := commands.NewReadChangesQuery(s.datastore, s.logger, s.encoder, s.config.ChangelogHorizonOffset)
	return q.Execute(ctx, req)
}

func (s *Server) CreateStore(ctx context.Context, req *openfgapb.CreateStoreRequest) (*openfgapb.CreateStoreResponse, error) {
	ctx, span := tracer.Start(ctx, "CreateStore")
	defer span.End()

	c := commands.NewCreateStoreCommand(s.datastore, s.logger)
	res, err := c.Execute(ctx, req)
	if err != nil {
		return nil, err
	}

	s.transport.SetHeader(ctx, httpmiddleware.XHttpCode, strconv.Itoa(http.StatusCreated))

	return res, nil
}

func (s *Server) DeleteStore(ctx context.Context, req *openfgapb.DeleteStoreRequest) (*openfgapb.DeleteStoreResponse, error) {
	ctx, span := tracer.Start(ctx, "DeleteStore")
	defer span.End()

	cmd := commands.NewDeleteStoreCommand(s.datastore, s.logger)
	res, err := cmd.Execute(ctx, req)
	if err != nil {
		return nil, err
	}

	s.transport.SetHeader(ctx, httpmiddleware.XHttpCode, strconv.Itoa(http.StatusNoContent))

	return res, nil
}

func (s *Server) GetStore(ctx context.Context, req *openfgapb.GetStoreRequest) (*openfgapb.GetStoreResponse, error) {
	ctx, span := tracer.Start(ctx, "GetStore")
	defer span.End()

	q := commands.NewGetStoreQuery(s.datastore, s.logger)
	return q.Execute(ctx, req)
}

func (s *Server) ListStores(ctx context.Context, req *openfgapb.ListStoresRequest) (*openfgapb.ListStoresResponse, error) {
	ctx, span := tracer.Start(ctx, "ListStores")
	defer span.End()

	q := commands.NewListStoresQuery(s.datastore, s.logger, s.encoder)
	return q.Execute(ctx, req)
}

// IsReady reports whether this OpenFGA server instance is ready to accept
// traffic.
func (s *Server) IsReady(ctx context.Context) (bool, error) {

	// for now we only depend on the datastore being ready, but in the future
	// server readiness may also depend on other criteria in addition to the
	// datastore being ready.
	return s.datastore.IsReady(ctx)
}

// resolveTypesystem resolves the underlying TypeSystem given the storeID and modelID and
// it sets some response metadata based on the model resolution.
func (s *Server) resolveTypesystem(ctx context.Context, storeID, modelID string) (*typesystem.TypeSystem, error) {
	ctx, span := tracer.Start(ctx, "resolveTypesystem")
	defer span.End()

	typesys, err := s.typesystemResolver(ctx, storeID, modelID)
	if err != nil {
		if errors.Is(err, typesystem.ErrModelNotFound) {
			if modelID == "" {
				return nil, serverErrors.LatestAuthorizationModelNotFound(storeID)
			}

			return nil, serverErrors.AuthorizationModelNotFound(modelID)
		}

		if errors.Is(err, typesystem.ErrInvalidModel) {
			return nil, serverErrors.ValidationError(err)
		}

		return nil, serverErrors.HandleError("", err)
	}

	resolvedModelID := typesys.GetAuthorizationModelID()

	span.SetAttributes(attribute.KeyValue{Key: authorizationModelIDKey, Value: attribute.StringValue(resolvedModelID)})
	grpc_ctxtags.Extract(ctx).Set(authorizationModelIDKey, resolvedModelID)
	_ = grpc.SetHeader(ctx, metadata.Pairs(AuthorizationModelIDHeader, resolvedModelID))

	return typesys, nil
}<|MERGE_RESOLUTION|>--- conflicted
+++ resolved
@@ -45,22 +45,14 @@
 type Server struct {
 	openfgapb.UnimplementedOpenFGAServiceServer
 
-<<<<<<< HEAD
-	logger    logger.Logger
-	datastore storage.OpenFGADatastore
-	encoder   encoder.Encoder
-	transport gateway.Transport
-	config    *Config
-
-	typesystemResolver typesystem.TypesystemResolverFunc
-=======
 	logger              logger.Logger
 	datastore           storage.OpenFGADatastore
 	encoder             encoder.Encoder
 	transport           gateway.Transport
 	config              *Config
 	optimizeListObjects bool
->>>>>>> 5c7c5c88
+
+	typesystemResolver typesystem.TypesystemResolverFunc
 }
 
 type Dependencies struct {
@@ -82,17 +74,8 @@
 // for managing data.
 func New(dependencies *Dependencies, config *Config) *Server {
 
-<<<<<<< HEAD
 	typesysResolverFunc := typesystem.MemoizedTypesystemResolverFunc(dependencies.Datastore)
 
-	return &Server{
-		logger:             dependencies.Logger,
-		datastore:          dependencies.Datastore,
-		encoder:            dependencies.TokenEncoder,
-		transport:          dependencies.Transport,
-		config:             config,
-		typesystemResolver: typesysResolverFunc,
-=======
 	optimizeListObjects := false
 	if slices.Contains(config.Experimentals, optimizedListObjects) {
 		optimizeListObjects = true
@@ -105,7 +88,7 @@
 		transport:           dependencies.Transport,
 		config:              config,
 		optimizeListObjects: optimizeListObjects,
->>>>>>> 5c7c5c88
+		typesystemResolver:  typesysResolverFunc,
 	}
 }
 
@@ -127,18 +110,8 @@
 		return nil, err
 	}
 
-<<<<<<< HEAD
-=======
-	typesys, err := typesystem.NewAndValidate(ctx, model)
-	if err != nil {
-		return nil, serverErrors.ValidationError(typesystem.ErrInvalidModel)
-	}
-
-	ds := storage.NewCombinedTupleReader(s.datastore, req.ContextualTuples.GetTupleKeys())
-
->>>>>>> 5c7c5c88
 	q := &commands.ListObjectsQuery{
-		Datastore:                     ds,
+		Datastore:                     storage.NewCombinedTupleReader(s.datastore, req.GetContextualTuples().GetTupleKeys()),
 		Logger:                        s.logger,
 		ListObjectsDeadline:           s.config.ListObjectsDeadline,
 		ListObjectsMaxResults:         s.config.ListObjectsMaxResults,
@@ -152,11 +125,7 @@
 		&openfgapb.ListObjectsRequest{
 			StoreId:              storeID,
 			ContextualTuples:     req.GetContextualTuples(),
-<<<<<<< HEAD
 			AuthorizationModelId: typesys.GetAuthorizationModelID(), // the resolved model id
-=======
-			AuthorizationModelId: modelID,
->>>>>>> 5c7c5c88
 			Type:                 targetObjectType,
 			Relation:             req.Relation,
 			User:                 req.User,
@@ -180,23 +149,6 @@
 		return err
 	}
 
-<<<<<<< HEAD
-=======
-	model, err := s.datastore.ReadAuthorizationModel(ctx, storeID, modelID)
-	if err != nil {
-		if errors.Is(err, storage.ErrNotFound) {
-			return serverErrors.AuthorizationModelNotFound(req.GetAuthorizationModelId())
-		}
-
-		return serverErrors.HandleError("", err)
-	}
-
-	typesys, err := typesystem.NewAndValidate(ctx, model)
-	if err != nil {
-		return serverErrors.ValidationError(typesystem.ErrInvalidModel)
-	}
-
->>>>>>> 5c7c5c88
 	q := &commands.ListObjectsQuery{
 		Datastore:                     s.datastore,
 		Logger:                        s.logger,
@@ -207,12 +159,7 @@
 		OptimizeIntersectionExclusion: s.optimizeListObjects,
 	}
 
-<<<<<<< HEAD
 	req.AuthorizationModelId = typesys.GetAuthorizationModelID() // the resolved model id
-=======
-	req.AuthorizationModelId = modelID
-
->>>>>>> 5c7c5c88
 	return q.ExecuteStreamed(
 		typesystem.ContextWithTypesystem(ctx, typesys),
 		req,
