// Package server contains the endpoint handlers.
package server

import (
	"context"
	"errors"
	"fmt"
	"net/http"
	"slices"
	"sort"
	"strconv"
	"time"

	"github.com/openfga/openfga/internal/graph"

	"github.com/openfga/openfga/internal/throttler/threshold"

	"github.com/openfga/openfga/internal/throttler"

	grpc_ctxtags "github.com/grpc-ecosystem/go-grpc-middleware/tags"
	openfgav1 "github.com/openfga/api/proto/openfga/v1"
	"github.com/prometheus/client_golang/prometheus"
	"github.com/prometheus/client_golang/prometheus/promauto"
	"go.opentelemetry.io/otel"
	"go.opentelemetry.io/otel/attribute"
	"go.opentelemetry.io/otel/trace"
	"go.uber.org/zap"
	"google.golang.org/grpc/codes"
	"google.golang.org/grpc/status"

	"github.com/openfga/openfga/internal/build"
	"github.com/openfga/openfga/internal/condition"
	serverconfig "github.com/openfga/openfga/internal/server/config"
	"github.com/openfga/openfga/internal/utils"
	"github.com/openfga/openfga/internal/validation"
	"github.com/openfga/openfga/pkg/encoder"
	"github.com/openfga/openfga/pkg/gateway"
	"github.com/openfga/openfga/pkg/logger"
	httpmiddleware "github.com/openfga/openfga/pkg/middleware/http"
	"github.com/openfga/openfga/pkg/middleware/validator"
	"github.com/openfga/openfga/pkg/server/commands"
	serverErrors "github.com/openfga/openfga/pkg/server/errors"
	"github.com/openfga/openfga/pkg/storage"
	"github.com/openfga/openfga/pkg/storage/storagewrappers"
	"github.com/openfga/openfga/pkg/telemetry"
	"github.com/openfga/openfga/pkg/tuple"
	"github.com/openfga/openfga/pkg/typesystem"
)

type ExperimentalFeatureFlag string

const (
	AuthorizationModelIDHeader                                  = "Openfga-Authorization-Model-Id"
	authorizationModelIDKey                                     = "authorization_model_id"
	ExperimentalEnableConsistencyParams ExperimentalFeatureFlag = "enable-consistency-params"
)

var tracer = otel.Tracer("openfga/pkg/server")

var (
	dispatchCountHistogramName = "dispatch_count"

	dispatchCountHistogram = promauto.NewHistogramVec(prometheus.HistogramOpts{
		Namespace:                       build.ProjectName,
		Name:                            dispatchCountHistogramName,
		Help:                            "The number of dispatches required to resolve a query (e.g. Check).",
		Buckets:                         []float64{1, 5, 20, 50, 100, 150, 225, 400, 500, 750, 1000},
		NativeHistogramBucketFactor:     1.1,
		NativeHistogramMaxBucketNumber:  100,
		NativeHistogramMinResetDuration: time.Hour,
	}, []string{"grpc_service", "grpc_method"})

	datastoreQueryCountHistogramName = "datastore_query_count"

	datastoreQueryCountHistogram = promauto.NewHistogramVec(prometheus.HistogramOpts{
		Namespace:                       build.ProjectName,
		Name:                            datastoreQueryCountHistogramName,
		Help:                            "The number of database queries required to resolve a query (e.g. Check, ListObjects or ListUsers).",
		Buckets:                         []float64{1, 5, 20, 50, 100, 150, 225, 400, 500, 750, 1000},
		NativeHistogramBucketFactor:     1.1,
		NativeHistogramMaxBucketNumber:  100,
		NativeHistogramMinResetDuration: time.Hour,
	}, []string{"grpc_service", "grpc_method"})

	requestDurationHistogramName = "request_duration_ms"

	requestDurationHistogram = promauto.NewHistogramVec(prometheus.HistogramOpts{
		Namespace:                       build.ProjectName,
		Name:                            requestDurationHistogramName,
		Help:                            "The request duration (in ms) labeled by method and buckets of datastore query counts and number of dispatches. This allows for reporting percentiles based on the number of datastore queries and number of dispatches required to resolve the request.",
		Buckets:                         []float64{1, 5, 10, 25, 50, 80, 100, 150, 200, 300, 1000, 2000, 5000},
		NativeHistogramBucketFactor:     1.1,
		NativeHistogramMaxBucketNumber:  100,
		NativeHistogramMinResetDuration: time.Hour,
	}, []string{"grpc_service", "grpc_method", "datastore_query_count", "dispatch_count", "consistency"})
)

// A Server implements the OpenFGA service backend as both
// a GRPC and HTTP server.
type Server struct {
	openfgav1.UnimplementedOpenFGAServiceServer

	logger                           logger.Logger
	datastore                        storage.OpenFGADatastore
	encoder                          encoder.Encoder
	transport                        gateway.Transport
	resolveNodeLimit                 uint32
	resolveNodeBreadthLimit          uint32
	changelogHorizonOffset           int
	listObjectsDeadline              time.Duration
	listObjectsMaxResults            uint32
	listUsersDeadline                time.Duration
	listUsersMaxResults              uint32
	maxConcurrentReadsForListObjects uint32
	maxConcurrentReadsForCheck       uint32
	maxConcurrentReadsForListUsers   uint32
	maxAuthorizationModelCacheSize   int
	maxAuthorizationModelSizeInBytes int
	experimentals                    []ExperimentalFeatureFlag
	serviceName                      string

	// NOTE don't use this directly, use function resolveTypesystem. See https://github.com/openfga/openfga/issues/1527
	typesystemResolver     typesystem.TypesystemResolverFunc
	typesystemResolverStop func()

	checkQueryCacheEnabled bool
	checkQueryCacheLimit   uint32
	checkQueryCacheTTL     time.Duration

	checkResolver       graph.CheckResolver
	checkResolverCloser func()

	requestDurationByQueryHistogramBuckets         []uint
	requestDurationByDispatchCountHistogramBuckets []uint

	checkDispatchThrottlingEnabled          bool
	checkDispatchThrottlingFrequency        time.Duration
	checkDispatchThrottlingDefaultThreshold uint32
	checkDispatchThrottlingMaxThreshold     uint32

	listObjectsDispatchThrottlingEnabled      bool
	listObjectsDispatchThrottlingFrequency    time.Duration
	listObjectsDispatchDefaultThreshold       uint32
	listObjectsDispatchThrottlingMaxThreshold uint32

<<<<<<< HEAD
	listUsersDispatchThrottlingEnabled      bool
	listUsersDispatchThrottlingFrequency    time.Duration
	listUsersDispatchDefaultThreshold       uint32
	listUsersDispatchThrottlingMaxThreshold uint32

	dispatchThrottlingCheckResolver *graph.DispatchThrottlingCheckResolver

	listObjectsDispatchThrottler throttler.Throttler
	listUsersDispatchThrottler   throttler.Throttler
=======
	listObjectsDispatchThrottler throttler.Throttler
	ctx                          context.Context
	checkTrackerEnabled          bool
>>>>>>> 2b0f0836
}

type OpenFGAServiceV1Option func(s *Server)

// WithDatastore passes a datastore to the Server.
// You must call [storage.OpenFGADatastore.Close] on it after you have stopped using it.
func WithDatastore(ds storage.OpenFGADatastore) OpenFGAServiceV1Option {
	return func(s *Server) {
		s.datastore = ds
	}
}

// WithContext passes the server context to allow for graceful shutdowns.
func WithContext(ctx context.Context) OpenFGAServiceV1Option {
	return func(s *Server) {
		s.ctx = ctx
	}
}

// WithCheckTrackerEnabled enables/disables tracker Check results.
func WithCheckTrackerEnabled(enabled bool) OpenFGAServiceV1Option {
	return func(s *Server) {
		s.checkTrackerEnabled = enabled
	}
}

// WithAuthorizationModelCacheSize sets the maximum number of authorization models that will be cached in memory.
func WithAuthorizationModelCacheSize(maxAuthorizationModelCacheSize int) OpenFGAServiceV1Option {
	return func(s *Server) {
		s.maxAuthorizationModelCacheSize = maxAuthorizationModelCacheSize
	}
}

func WithLogger(l logger.Logger) OpenFGAServiceV1Option {
	return func(s *Server) {
		s.logger = l
	}
}

func WithTokenEncoder(encoder encoder.Encoder) OpenFGAServiceV1Option {
	return func(s *Server) {
		s.encoder = encoder
	}
}

// WithTransport sets the connection transport.
func WithTransport(t gateway.Transport) OpenFGAServiceV1Option {
	return func(s *Server) {
		s.transport = t
	}
}

// WithResolveNodeLimit sets a limit on the number of recursive calls that one Check, ListObjects or ListUsers call will allow.
// Thinking of a request as a tree of evaluations, this option controls
// how many levels we will evaluate before throwing an error that the authorization model is too complex.
func WithResolveNodeLimit(limit uint32) OpenFGAServiceV1Option {
	return func(s *Server) {
		s.resolveNodeLimit = limit
	}
}

// WithResolveNodeBreadthLimit sets a limit on the number of goroutines that can be created
// when evaluating a subtree of a Check, ListObjects or ListUsers call.
// Thinking of a Check request as a tree of evaluations, this option controls,
// on a given level of the tree, the maximum number of nodes that can be evaluated concurrently (the breadth).
// If your authorization models are very complex (e.g. one relation is a union of many relations, or one relation
// is deeply nested), or if you have lots of users for (object, relation) pairs,
// you should set this option to be a low number (e.g. 1000).
func WithResolveNodeBreadthLimit(limit uint32) OpenFGAServiceV1Option {
	return func(s *Server) {
		s.resolveNodeBreadthLimit = limit
	}
}

// WithChangelogHorizonOffset sets an offset (in minutes) from the current time.
// Changes that occur after this offset will not be included in the response of ReadChanges API.
// If your datastore is eventually consistent or if you have a database with replication delay, we recommend setting this (e.g. 1 minute).
func WithChangelogHorizonOffset(offset int) OpenFGAServiceV1Option {
	return func(s *Server) {
		s.changelogHorizonOffset = offset
	}
}

// WithListObjectsDeadline affect the ListObjects API and Streamed ListObjects API only.
// It sets the maximum amount of time that the server will spend gathering results.
func WithListObjectsDeadline(deadline time.Duration) OpenFGAServiceV1Option {
	return func(s *Server) {
		s.listObjectsDeadline = deadline
	}
}

// WithListObjectsMaxResults affects the ListObjects API only.
// It sets the maximum number of results that this API will return.
func WithListObjectsMaxResults(limit uint32) OpenFGAServiceV1Option {
	return func(s *Server) {
		s.listObjectsMaxResults = limit
	}
}

// WithListUsersDeadline affect the ListUsers API only.
// It sets the maximum amount of time that the server will spend gathering results.
func WithListUsersDeadline(deadline time.Duration) OpenFGAServiceV1Option {
	return func(s *Server) {
		s.listUsersDeadline = deadline
	}
}

// WithListUsersMaxResults affects the ListUsers API only.
// It sets the maximum number of results that this API will return.
// If it's zero, all results will be attempted to be returned.
func WithListUsersMaxResults(limit uint32) OpenFGAServiceV1Option {
	return func(s *Server) {
		s.listUsersMaxResults = limit
	}
}

// WithMaxConcurrentReadsForListObjects sets a limit on the number of datastore reads that can be in flight for a given ListObjects call.
// This number should be set depending on the RPS expected for Check and ListObjects APIs, the number of OpenFGA replicas running,
// and the number of connections the datastore allows.
// E.g. If Datastore.MaxOpenConns = 100 and assuming that each ListObjects call takes 1 second and no traffic to Check API:
// - One OpenFGA replica and expected traffic of 100 RPS => set it to 1.
// - One OpenFGA replica and expected traffic of 1 RPS => set it to 100.
// - Two OpenFGA replicas and expected traffic of 1 RPS => set it to 50.
func WithMaxConcurrentReadsForListObjects(max uint32) OpenFGAServiceV1Option {
	return func(s *Server) {
		s.maxConcurrentReadsForListObjects = max
	}
}

// WithMaxConcurrentReadsForCheck sets a limit on the number of datastore reads that can be in flight for a given Check call.
// This number should be set depending on the RPS expected for Check and ListObjects APIs, the number of OpenFGA replicas running,
// and the number of connections the datastore allows.
// E.g. If Datastore.MaxOpenConns = 100 and assuming that each Check call takes 1 second and no traffic to ListObjects API:
// - One OpenFGA replica and expected traffic of 100 RPS => set it to 1.
// - One OpenFGA replica and expected traffic of 1 RPS => set it to 100.
// - Two OpenFGA replicas and expected traffic of 1 RPS => set it to 50.
func WithMaxConcurrentReadsForCheck(max uint32) OpenFGAServiceV1Option {
	return func(s *Server) {
		s.maxConcurrentReadsForCheck = max
	}
}

// WithMaxConcurrentReadsForListUsers sets a limit on the number of datastore reads that can be in flight for a given ListUsers call.
// This number should be set depending on the RPS expected for all query APIs, the number of OpenFGA replicas running,
// and the number of connections the datastore allows.
// E.g. If Datastore.MaxOpenConns = 100 and assuming that each ListUsers call takes 1 second and no traffic to other query APIs:
// - One OpenFGA replica and expected traffic of 100 RPS => set it to 1.
// - One OpenFGA replica and expected traffic of 1 RPS => set it to 100.
// - Two OpenFGA replicas and expected traffic of 1 RPS => set it to 50.
func WithMaxConcurrentReadsForListUsers(max uint32) OpenFGAServiceV1Option {
	return func(s *Server) {
		s.maxConcurrentReadsForListUsers = max
	}
}

func WithExperimentals(experimentals ...ExperimentalFeatureFlag) OpenFGAServiceV1Option {
	return func(s *Server) {
		s.experimentals = experimentals
	}
}

// WithCheckQueryCacheEnabled enables caching of Check results for the Check and List objects APIs.
// This cache is shared for all requests.
// See also WithCheckQueryCacheLimit and WithCheckQueryCacheTTL.
func WithCheckQueryCacheEnabled(enabled bool) OpenFGAServiceV1Option {
	return func(s *Server) {
		s.checkQueryCacheEnabled = enabled
	}
}

// WithCheckQueryCacheLimit sets the cache size limit (in items)
// Needs WithCheckQueryCacheEnabled set to true.
func WithCheckQueryCacheLimit(limit uint32) OpenFGAServiceV1Option {
	return func(s *Server) {
		s.checkQueryCacheLimit = limit
	}
}

// WithCheckQueryCacheTTL sets the TTL of cached checks and list objects partial results
// Needs WithCheckQueryCacheEnabled set to true.
func WithCheckQueryCacheTTL(ttl time.Duration) OpenFGAServiceV1Option {
	return func(s *Server) {
		s.checkQueryCacheTTL = ttl
	}
}

// WithRequestDurationByQueryHistogramBuckets sets the buckets used in labelling the requestDurationByQueryAndDispatchHistogram.
func WithRequestDurationByQueryHistogramBuckets(buckets []uint) OpenFGAServiceV1Option {
	return func(s *Server) {
		sort.Slice(buckets, func(i, j int) bool { return buckets[i] < buckets[j] })
		s.requestDurationByQueryHistogramBuckets = buckets
	}
}

// WithRequestDurationByDispatchCountHistogramBuckets sets the buckets used in labelling the requestDurationByQueryAndDispatchHistogram.
func WithRequestDurationByDispatchCountHistogramBuckets(buckets []uint) OpenFGAServiceV1Option {
	return func(s *Server) {
		sort.Slice(buckets, func(i, j int) bool { return buckets[i] < buckets[j] })
		s.requestDurationByDispatchCountHistogramBuckets = buckets
	}
}

func WithMaxAuthorizationModelSizeInBytes(size int) OpenFGAServiceV1Option {
	return func(s *Server) {
		s.maxAuthorizationModelSizeInBytes = size
	}
}

// WithDispatchThrottlingCheckResolverEnabled sets whether dispatch throttling is enabled for Check requests.
// Enabling this feature will prioritize dispatched requests requiring less than the configured dispatch
// threshold over requests whose dispatch count exceeds the configured threshold.
func WithDispatchThrottlingCheckResolverEnabled(enabled bool) OpenFGAServiceV1Option {
	return func(s *Server) {
		s.checkDispatchThrottlingEnabled = enabled
	}
}

// WithDispatchThrottlingCheckResolverFrequency defines how frequent dispatch throttling
// will be evaluated for Check requests.
// Frequency controls how frequently throttled dispatch requests are evaluated to determine whether
// it can be processed.
// This value should not be too small (i.e., in the ns ranges) as i) there are limitation in timer resolution
// and ii) very small value will result in a higher frequency of processing dispatches,
// which diminishes the value of the throttling.
func WithDispatchThrottlingCheckResolverFrequency(frequency time.Duration) OpenFGAServiceV1Option {
	return func(s *Server) {
		s.checkDispatchThrottlingFrequency = frequency
	}
}

// WithDispatchThrottlingCheckResolverThreshold define the number of dispatches to be throttled.
// In addition, it will update checkDispatchThrottlingMaxThreshold if required.
func WithDispatchThrottlingCheckResolverThreshold(defaultThreshold uint32) OpenFGAServiceV1Option {
	return func(s *Server) {
		s.checkDispatchThrottlingDefaultThreshold = defaultThreshold
	}
}

// WithDispatchThrottlingCheckResolverMaxThreshold define the maximum threshold values allowed
// It will ensure checkDispatchThrottlingMaxThreshold will never be smaller than threshold.
func WithDispatchThrottlingCheckResolverMaxThreshold(maxThreshold uint32) OpenFGAServiceV1Option {
	return func(s *Server) {
		s.checkDispatchThrottlingMaxThreshold = maxThreshold
	}
}

// MustNewServerWithOpts see NewServerWithOpts.
func MustNewServerWithOpts(opts ...OpenFGAServiceV1Option) *Server {
	s, err := NewServerWithOpts(opts...)
	if err != nil {
		panic(fmt.Errorf("failed to construct the OpenFGA server: %w", err))
	}

	return s
}

func (s *Server) IsExperimentallyEnabled(flag ExperimentalFeatureFlag) bool {
	return slices.Contains(s.experimentals, flag)
}

// WithListObjectsDispatchThrottlingEnabled sets whether dispatch throttling is enabled for List Objects requests.
// Enabling this feature will prioritize dispatched requests requiring less than the configured dispatch
// threshold over requests whose dispatch count exceeds the configured threshold.
func WithListObjectsDispatchThrottlingEnabled(enabled bool) OpenFGAServiceV1Option {
	return func(s *Server) {
		s.listObjectsDispatchThrottlingEnabled = enabled
	}
}

// WithListObjectsDispatchThrottlingFrequency defines how frequent dispatch throttling
// will be evaluated for List Objects requests.
// Frequency controls how frequently throttled dispatch requests are evaluated to determine whether
// it can be processed.
// This value should not be too small (i.e., in the ns ranges) as i) there are limitation in timer resolution
// and ii) very small value will result in a higher frequency of processing dispatches,
// which diminishes the value of the throttling.
func WithListObjectsDispatchThrottlingFrequency(frequency time.Duration) OpenFGAServiceV1Option {
	return func(s *Server) {
		s.listObjectsDispatchThrottlingFrequency = frequency
	}
}

// WithListObjectsDispatchThrottlingThreshold define the number of dispatches to be throttled
// for List Objects requests.
func WithListObjectsDispatchThrottlingThreshold(threshold uint32) OpenFGAServiceV1Option {
	return func(s *Server) {
		s.listObjectsDispatchDefaultThreshold = threshold
	}
}

// WithListObjectsDispatchThrottlingMaxThreshold define the maximum threshold values allowed
// It will ensure listObjectsDispatchThrottlingMaxThreshold will never be smaller than threshold.
func WithListObjectsDispatchThrottlingMaxThreshold(maxThreshold uint32) OpenFGAServiceV1Option {
	return func(s *Server) {
		s.listObjectsDispatchThrottlingMaxThreshold = maxThreshold
	}
}

// WithListUsersDispatchThrottlingEnabled sets whether dispatch throttling is enabled for List Objects requests.
// Enabling this feature will prioritize dispatched requests requiring less than the configured dispatch
// threshold over requests whose dispatch count exceeds the configured threshold.
func WithListUsersDispatchThrottlingEnabled(enabled bool) OpenFGAServiceV1Option {
	return func(s *Server) {
		s.listUsersDispatchThrottlingEnabled = enabled
	}
}

// WithListUsersDispatchThrottlingFrequency defines how frequent dispatch throttling
// will be evaluated for List Objects requests.
// Frequency controls how frequently throttled dispatch requests are evaluated to determine whether
// it can be processed.
// This value should not be too small (i.e., in the ns ranges) as i) there are limitation in timer resolution
// and ii) very small value will result in a higher frequency of processing dispatches,
// which diminishes the value of the throttling.
func WithListUsersDispatchThrottlingFrequency(frequency time.Duration) OpenFGAServiceV1Option {
	return func(s *Server) {
		s.listUsersDispatchThrottlingFrequency = frequency
	}
}

// WithListUsersDispatchThrottlingThreshold define the number of dispatches to be throttled
// for ListUsers requests.
func WithListUsersDispatchThrottlingThreshold(threshold uint32) OpenFGAServiceV1Option {
	return func(s *Server) {
		s.listUsersDispatchDefaultThreshold = threshold
	}
}

// WithListUsersDispatchThrottlingMaxThreshold define the maximum threshold values allowed
// It will ensure listUsersDispatchThrottlingMaxThreshold will never be smaller than threshold.
func WithListUsersDispatchThrottlingMaxThreshold(maxThreshold uint32) OpenFGAServiceV1Option {
	return func(s *Server) {
		s.listUsersDispatchThrottlingMaxThreshold = maxThreshold
	}
}

// NewServerWithOpts returns a new server.
// You must call Close on it after you are done using it.
func NewServerWithOpts(opts ...OpenFGAServiceV1Option) (*Server, error) {
	s := &Server{
		logger:                           logger.NewNoopLogger(),
		encoder:                          encoder.NewBase64Encoder(),
		transport:                        gateway.NewNoopTransport(),
		changelogHorizonOffset:           serverconfig.DefaultChangelogHorizonOffset,
		resolveNodeLimit:                 serverconfig.DefaultResolveNodeLimit,
		resolveNodeBreadthLimit:          serverconfig.DefaultResolveNodeBreadthLimit,
		listObjectsDeadline:              serverconfig.DefaultListObjectsDeadline,
		listObjectsMaxResults:            serverconfig.DefaultListObjectsMaxResults,
		listUsersDeadline:                serverconfig.DefaultListUsersDeadline,
		listUsersMaxResults:              serverconfig.DefaultListUsersMaxResults,
		maxConcurrentReadsForCheck:       serverconfig.DefaultMaxConcurrentReadsForCheck,
		maxConcurrentReadsForListObjects: serverconfig.DefaultMaxConcurrentReadsForListObjects,
		maxConcurrentReadsForListUsers:   serverconfig.DefaultMaxConcurrentReadsForListUsers,
		maxAuthorizationModelSizeInBytes: serverconfig.DefaultMaxAuthorizationModelSizeInBytes,
		maxAuthorizationModelCacheSize:   serverconfig.DefaultMaxAuthorizationModelCacheSize,
		experimentals:                    make([]ExperimentalFeatureFlag, 0, 10),

		checkQueryCacheEnabled: serverconfig.DefaultCheckQueryCacheEnable,
		checkQueryCacheLimit:   serverconfig.DefaultCheckQueryCacheLimit,
		checkQueryCacheTTL:     serverconfig.DefaultCheckQueryCacheTTL,
		checkResolver:          nil,
		checkTrackerEnabled:    serverconfig.DefaultCheckTrackerEnabled,

		requestDurationByQueryHistogramBuckets:         []uint{50, 200},
		requestDurationByDispatchCountHistogramBuckets: []uint{50, 200},
		serviceName: openfgav1.OpenFGAService_ServiceDesc.ServiceName,

		checkDispatchThrottlingEnabled:          serverconfig.DefaultCheckDispatchThrottlingEnabled,
		checkDispatchThrottlingFrequency:        serverconfig.DefaultCheckDispatchThrottlingFrequency,
		checkDispatchThrottlingDefaultThreshold: serverconfig.DefaultCheckDispatchThrottlingDefaultThreshold,

		listObjectsDispatchThrottlingEnabled:      serverconfig.DefaultListObjectsDispatchThrottlingEnabled,
		listObjectsDispatchThrottlingFrequency:    serverconfig.DefaultListObjectsDispatchThrottlingFrequency,
		listObjectsDispatchDefaultThreshold:       serverconfig.DefaultListObjectsDispatchThrottlingDefaultThreshold,
		listObjectsDispatchThrottlingMaxThreshold: serverconfig.DefaultListObjectsDispatchThrottlingMaxThreshold,

		listUsersDispatchThrottlingEnabled:      serverconfig.DefaultListUsersDispatchThrottlingEnabled,
		listUsersDispatchThrottlingFrequency:    serverconfig.DefaultListUsersDispatchThrottlingFrequency,
		listUsersDispatchDefaultThreshold:       serverconfig.DefaultListUsersDispatchThrottlingDefaultThreshold,
		listUsersDispatchThrottlingMaxThreshold: serverconfig.DefaultListUsersDispatchThrottlingMaxThreshold,
	}

	for _, opt := range opts {
		opt(s)
	}

	if s.datastore == nil {
		return nil, fmt.Errorf("a datastore option must be provided")
	}

	if len(s.requestDurationByQueryHistogramBuckets) == 0 {
		return nil, fmt.Errorf("request duration datastore count buckets must not be empty")
	}

	if len(s.requestDurationByDispatchCountHistogramBuckets) == 0 {
		return nil, fmt.Errorf("request duration by dispatch count buckets must not be empty")
	}
	if s.checkDispatchThrottlingEnabled && s.checkDispatchThrottlingMaxThreshold != 0 && s.checkDispatchThrottlingDefaultThreshold > s.checkDispatchThrottlingMaxThreshold {
		return nil, fmt.Errorf("check default dispatch throttling threshold must be equal or smaller than max dispatch threshold for Check")
	}

	if s.listObjectsDispatchThrottlingMaxThreshold != 0 && s.listObjectsDispatchDefaultThreshold > s.listObjectsDispatchThrottlingMaxThreshold {
		return nil, fmt.Errorf("ListObjects default dispatch throttling threshold must be equal or smaller than max dispatch threshold for ListObjects")
	}

	if s.listUsersDispatchThrottlingMaxThreshold != 0 && s.listUsersDispatchDefaultThreshold > s.listUsersDispatchThrottlingMaxThreshold {
		return nil, fmt.Errorf("ListUsers default dispatch throttling threshold must be equal or smaller than max dispatch threshold for ListUsers")
	}

	// below this point, don't throw errors or we may leak resources in tests

	checkDispatchThrottlingOptions := []graph.DispatchThrottlingCheckResolverOpt{}
	if s.checkDispatchThrottlingEnabled {
		checkDispatchThrottlingOptions = []graph.DispatchThrottlingCheckResolverOpt{
			graph.WithDispatchThrottlingCheckResolverConfig(graph.DispatchThrottlingCheckResolverConfig{
				DefaultThreshold: s.checkDispatchThrottlingDefaultThreshold,
				MaxThreshold:     s.checkDispatchThrottlingMaxThreshold,
			}),
			// only create the throttler if the feature is enabled, so that we can clean it afterward
			graph.WithThrottler(throttler.NewConstantRateThrottler(s.checkDispatchThrottlingFrequency,
				"check_dispatch_throttle")),
		}
	}

	checkTrackerOptions := []graph.TrackerCheckResolverOpt{}
	if s.checkTrackerEnabled {
		checkTrackerOptions = []graph.TrackerCheckResolverOpt{
			graph.WithTrackerContext(s.ctx),
			graph.WithTrackerLogger(s.logger),
		}
	}

	s.checkResolver, s.checkResolverCloser = graph.NewOrderedCheckResolvers([]graph.CheckResolverOrderedBuilderOpt{
		graph.WithLocalCheckerOpts([]graph.LocalCheckerOption{
			graph.WithResolveNodeBreadthLimit(s.resolveNodeBreadthLimit),
		}...),
		graph.WithCachedCheckResolverOpts(s.checkQueryCacheEnabled, []graph.CachedCheckResolverOpt{
			graph.WithMaxCacheSize(int64(s.checkQueryCacheLimit)),
			graph.WithLogger(s.logger),
			graph.WithCacheTTL(s.checkQueryCacheTTL),
			graph.WithEnabledConsistencyParams(s.IsExperimentallyEnabled(ExperimentalEnableConsistencyParams)),
		}...),
		graph.WithDispatchThrottlingCheckResolverOpts(s.checkDispatchThrottlingEnabled, checkDispatchThrottlingOptions...),
		graph.WithTrackerCheckResolverOpts(s.checkTrackerEnabled, checkTrackerOptions...),
	}...).Build()

	if s.listObjectsDispatchThrottlingEnabled {
		s.listObjectsDispatchThrottler = throttler.NewConstantRateThrottler(s.listObjectsDispatchThrottlingFrequency, "list_objects_dispatch_throttle")
	}

	if s.listUsersDispatchThrottlingEnabled {
		s.logger.Info("Enabling ListUsers dispatch throttling",
			zap.Duration("Frequency", s.listUsersDispatchThrottlingFrequency),
			zap.Uint32("DefaultThreshold", s.listUsersDispatchDefaultThreshold),
			zap.Uint32("MaxThreshold", s.listUsersDispatchThrottlingMaxThreshold),
		)

		s.listUsersDispatchThrottler = throttler.NewConstantRateThrottler(s.listUsersDispatchThrottlingFrequency, "list_users_dispatch_throttle")
	}

	s.datastore = storagewrappers.NewCachedOpenFGADatastore(storagewrappers.NewContextWrapper(s.datastore), s.maxAuthorizationModelCacheSize)

	s.typesystemResolver, s.typesystemResolverStop = typesystem.MemoizedTypesystemResolverFunc(s.datastore)

	return s, nil
}

// Close releases the server resources.
func (s *Server) Close() {
	if s.listObjectsDispatchThrottler != nil {
		s.listObjectsDispatchThrottler.Close()
	}

	s.checkResolverCloser()
	s.datastore.Close()
	s.typesystemResolverStop()
}

func (s *Server) ListObjects(ctx context.Context, req *openfgav1.ListObjectsRequest) (*openfgav1.ListObjectsResponse, error) {
	err := s.validateConsistencyRequest(req.GetConsistency())
	if err != nil {
		return nil, err
	}

	start := time.Now()

	targetObjectType := req.GetType()

	ctx, span := tracer.Start(ctx, "ListObjects", trace.WithAttributes(
		attribute.String("object_type", targetObjectType),
		attribute.String("relation", req.GetRelation()),
		attribute.String("user", req.GetUser()),
		attribute.String("consistency", req.GetConsistency().String()),
	))
	defer span.End()

	if !validator.RequestIsValidatedFromContext(ctx) {
		if err := req.Validate(); err != nil {
			return nil, status.Error(codes.InvalidArgument, err.Error())
		}
	}

	const methodName = "listobjects"

	ctx = telemetry.ContextWithRPCInfo(ctx, telemetry.RPCInfo{
		Service: s.serviceName,
		Method:  methodName,
	})

	storeID := req.GetStoreId()

	typesys, err := s.resolveTypesystem(ctx, storeID, req.GetAuthorizationModelId())
	if err != nil {
		return nil, err
	}

	q, err := commands.NewListObjectsQuery(
		s.datastore,
		s.checkResolver,
		commands.WithLogger(s.logger),
		commands.WithListObjectsDeadline(s.listObjectsDeadline),
		commands.WithListObjectsMaxResults(s.listObjectsMaxResults),
		commands.WithDispatchThrottlerConfig(threshold.Config{
			Throttler:    s.listObjectsDispatchThrottler,
			Enabled:      s.listObjectsDispatchThrottlingEnabled,
			Threshold:    s.listObjectsDispatchDefaultThreshold,
			MaxThreshold: s.listObjectsDispatchThrottlingMaxThreshold,
		}),
		commands.WithResolveNodeLimit(s.resolveNodeLimit),
		commands.WithResolveNodeBreadthLimit(s.resolveNodeBreadthLimit),
		commands.WithMaxConcurrentReads(s.maxConcurrentReadsForListObjects),
	)
	if err != nil {
		return nil, serverErrors.NewInternalError("", err)
	}

	result, err := q.Execute(
		typesystem.ContextWithTypesystem(ctx, typesys),
		&openfgav1.ListObjectsRequest{
			StoreId:              storeID,
			ContextualTuples:     req.GetContextualTuples(),
			AuthorizationModelId: typesys.GetAuthorizationModelID(), // the resolved model id
			Type:                 targetObjectType,
			Relation:             req.GetRelation(),
			User:                 req.GetUser(),
			Context:              req.GetContext(),
			Consistency:          req.GetConsistency(),
		},
	)
	if err != nil {
		telemetry.TraceError(span, err)
		if errors.Is(err, condition.ErrEvaluationFailed) {
			return nil, serverErrors.ValidationError(err)
		}

		return nil, err
	}
	datastoreQueryCount := float64(*result.ResolutionMetadata.DatastoreQueryCount)

	grpc_ctxtags.Extract(ctx).Set(datastoreQueryCountHistogramName, datastoreQueryCount)
	span.SetAttributes(attribute.Float64(datastoreQueryCountHistogramName, datastoreQueryCount))
	datastoreQueryCountHistogram.WithLabelValues(
		s.serviceName,
		methodName,
	).Observe(datastoreQueryCount)

	dispatchCount := float64(result.ResolutionMetadata.DispatchCounter.Load())

	grpc_ctxtags.Extract(ctx).Set(dispatchCountHistogramName, dispatchCount)
	span.SetAttributes(attribute.Float64(dispatchCountHistogramName, dispatchCount))
	dispatchCountHistogram.WithLabelValues(
		s.serviceName,
		methodName,
	).Observe(dispatchCount)

	requestDurationHistogram.WithLabelValues(
		s.serviceName,
		methodName,
		utils.Bucketize(uint(*result.ResolutionMetadata.DatastoreQueryCount), s.requestDurationByQueryHistogramBuckets),
		utils.Bucketize(uint(result.ResolutionMetadata.DispatchCounter.Load()), s.requestDurationByDispatchCountHistogramBuckets),
		req.GetConsistency().String(),
	).Observe(float64(time.Since(start).Milliseconds()))

	return &openfgav1.ListObjectsResponse{
		Objects: result.Objects,
	}, nil
}

func (s *Server) StreamedListObjects(req *openfgav1.StreamedListObjectsRequest, srv openfgav1.OpenFGAService_StreamedListObjectsServer) error {
	err := s.validateConsistencyRequest(req.GetConsistency())
	if err != nil {
		return err
	}

	start := time.Now()

	ctx := srv.Context()
	ctx, span := tracer.Start(ctx, "StreamedListObjects", trace.WithAttributes(
		attribute.String("object_type", req.GetType()),
		attribute.String("relation", req.GetRelation()),
		attribute.String("user", req.GetUser()),
		attribute.String("consistency", req.GetConsistency().String()),
	))
	defer span.End()

	if !validator.RequestIsValidatedFromContext(ctx) {
		if err := req.Validate(); err != nil {
			return status.Error(codes.InvalidArgument, err.Error())
		}
	}

	const methodName = "streamedlistobjects"

	ctx = telemetry.ContextWithRPCInfo(ctx, telemetry.RPCInfo{
		Service: s.serviceName,
		Method:  methodName,
	})

	storeID := req.GetStoreId()

	typesys, err := s.resolveTypesystem(ctx, storeID, req.GetAuthorizationModelId())
	if err != nil {
		return err
	}

	q, err := commands.NewListObjectsQuery(
		s.datastore,
		s.checkResolver,
		commands.WithLogger(s.logger),
		commands.WithListObjectsDeadline(s.listObjectsDeadline),
		commands.WithDispatchThrottlerConfig(threshold.Config{
			Throttler:    s.listObjectsDispatchThrottler,
			Enabled:      s.listObjectsDispatchThrottlingEnabled,
			Threshold:    s.listObjectsDispatchDefaultThreshold,
			MaxThreshold: s.listObjectsDispatchThrottlingMaxThreshold,
		}),
		commands.WithListObjectsMaxResults(s.listObjectsMaxResults),
		commands.WithResolveNodeLimit(s.resolveNodeLimit),
		commands.WithResolveNodeBreadthLimit(s.resolveNodeBreadthLimit),
		commands.WithMaxConcurrentReads(s.maxConcurrentReadsForListObjects),
	)
	if err != nil {
		return serverErrors.NewInternalError("", err)
	}

	req.AuthorizationModelId = typesys.GetAuthorizationModelID() // the resolved model id

	resolutionMetadata, err := q.ExecuteStreamed(
		typesystem.ContextWithTypesystem(ctx, typesys),
		req,
		srv,
	)
	if err != nil {
		telemetry.TraceError(span, err)
		return err
	}
	datastoreQueryCount := float64(*resolutionMetadata.DatastoreQueryCount)

	grpc_ctxtags.Extract(ctx).Set(datastoreQueryCountHistogramName, datastoreQueryCount)
	span.SetAttributes(attribute.Float64(datastoreQueryCountHistogramName, datastoreQueryCount))
	datastoreQueryCountHistogram.WithLabelValues(
		s.serviceName,
		methodName,
	).Observe(datastoreQueryCount)

	dispatchCount := float64(resolutionMetadata.DispatchCounter.Load())

	grpc_ctxtags.Extract(ctx).Set(dispatchCountHistogramName, dispatchCount)
	span.SetAttributes(attribute.Float64(dispatchCountHistogramName, dispatchCount))
	dispatchCountHistogram.WithLabelValues(
		s.serviceName,
		methodName,
	).Observe(dispatchCount)

	requestDurationHistogram.WithLabelValues(
		s.serviceName,
		methodName,
		utils.Bucketize(uint(*resolutionMetadata.DatastoreQueryCount), s.requestDurationByQueryHistogramBuckets),
		utils.Bucketize(uint(resolutionMetadata.DispatchCounter.Load()), s.requestDurationByDispatchCountHistogramBuckets),
		req.GetConsistency().String(),
	).Observe(float64(time.Since(start).Milliseconds()))

	return nil
}

func (s *Server) Read(ctx context.Context, req *openfgav1.ReadRequest) (*openfgav1.ReadResponse, error) {
	err := s.validateConsistencyRequest(req.GetConsistency())
	if err != nil {
		return nil, err
	}
	tk := req.GetTupleKey()
	ctx, span := tracer.Start(ctx, "Read", trace.WithAttributes(
		attribute.KeyValue{Key: "object", Value: attribute.StringValue(tk.GetObject())},
		attribute.KeyValue{Key: "relation", Value: attribute.StringValue(tk.GetRelation())},
		attribute.KeyValue{Key: "user", Value: attribute.StringValue(tk.GetUser())},
		attribute.KeyValue{Key: "consistency", Value: attribute.StringValue(req.GetConsistency().String())},
	))
	defer span.End()

	if !validator.RequestIsValidatedFromContext(ctx) {
		if err := req.Validate(); err != nil {
			return nil, status.Error(codes.InvalidArgument, err.Error())
		}
	}

	ctx = telemetry.ContextWithRPCInfo(ctx, telemetry.RPCInfo{
		Service: s.serviceName,
		Method:  "Read",
	})

	q := commands.NewReadQuery(s.datastore,
		commands.WithReadQueryLogger(s.logger),
		commands.WithReadQueryEncoder(s.encoder),
	)
	return q.Execute(ctx, &openfgav1.ReadRequest{
		StoreId:           req.GetStoreId(),
		TupleKey:          tk,
		PageSize:          req.GetPageSize(),
		ContinuationToken: req.GetContinuationToken(),
		Consistency:       req.GetConsistency(),
	})
}

func (s *Server) Write(ctx context.Context, req *openfgav1.WriteRequest) (*openfgav1.WriteResponse, error) {
	ctx, span := tracer.Start(ctx, "Write")
	defer span.End()

	if !validator.RequestIsValidatedFromContext(ctx) {
		if err := req.Validate(); err != nil {
			return nil, status.Error(codes.InvalidArgument, err.Error())
		}
	}

	ctx = telemetry.ContextWithRPCInfo(ctx, telemetry.RPCInfo{
		Service: s.serviceName,
		Method:  "Write",
	})

	storeID := req.GetStoreId()

	typesys, err := s.resolveTypesystem(ctx, storeID, req.GetAuthorizationModelId())
	if err != nil {
		return nil, err
	}

	cmd := commands.NewWriteCommand(
		s.datastore,
		commands.WithWriteCmdLogger(s.logger),
	)
	return cmd.Execute(ctx, &openfgav1.WriteRequest{
		StoreId:              storeID,
		AuthorizationModelId: typesys.GetAuthorizationModelID(), // the resolved model id
		Writes:               req.GetWrites(),
		Deletes:              req.GetDeletes(),
	})
}

func (s *Server) Check(ctx context.Context, req *openfgav1.CheckRequest) (*openfgav1.CheckResponse, error) {
	err := s.validateConsistencyRequest(req.GetConsistency())
	if err != nil {
		return nil, err
	}

	start := time.Now()

	tk := req.GetTupleKey()
	ctx, span := tracer.Start(ctx, "Check", trace.WithAttributes(
		attribute.KeyValue{Key: "store_id", Value: attribute.StringValue(req.GetStoreId())},
		attribute.KeyValue{Key: "object", Value: attribute.StringValue(tk.GetObject())},
		attribute.KeyValue{Key: "relation", Value: attribute.StringValue(tk.GetRelation())},
		attribute.KeyValue{Key: "user", Value: attribute.StringValue(tk.GetUser())},
		attribute.KeyValue{Key: "consistency", Value: attribute.StringValue(req.GetConsistency().String())},
	))
	defer span.End()

	if !validator.RequestIsValidatedFromContext(ctx) {
		if err := req.Validate(); err != nil {
			return nil, status.Error(codes.InvalidArgument, err.Error())
		}
	}

	ctx = telemetry.ContextWithRPCInfo(ctx, telemetry.RPCInfo{
		Service: s.serviceName,
		Method:  "Check",
	})

	storeID := req.GetStoreId()

	typesys, err := s.resolveTypesystem(ctx, storeID, req.GetAuthorizationModelId())
	if err != nil {
		return nil, err
	}

	if err := validation.ValidateUserObjectRelation(typesys, tuple.ConvertCheckRequestTupleKeyToTupleKey(tk)); err != nil {
		return nil, serverErrors.ValidationError(err)
	}

	for _, ctxTuple := range req.GetContextualTuples().GetTupleKeys() {
		if err := validation.ValidateTuple(typesys, ctxTuple); err != nil {
			return nil, serverErrors.HandleTupleValidateError(err)
		}
	}

	ctx = typesystem.ContextWithTypesystem(ctx, typesys)
	ctx = storage.ContextWithRelationshipTupleReader(ctx,
		storagewrappers.NewBoundedConcurrencyTupleReader(
			storagewrappers.NewCombinedTupleReader(
				s.datastore,
				req.GetContextualTuples().GetTupleKeys(),
			),
			s.maxConcurrentReadsForCheck,
		),
	)

	checkRequestMetadata := graph.NewCheckRequestMetadata(s.resolveNodeLimit)

	resolveCheckRequest := graph.ResolveCheckRequest{
		StoreID:              req.GetStoreId(),
		AuthorizationModelID: typesys.GetAuthorizationModelID(), // the resolved model id
		TupleKey:             tuple.ConvertCheckRequestTupleKeyToTupleKey(req.GetTupleKey()),
		ContextualTuples:     req.GetContextualTuples().GetTupleKeys(),
		Context:              req.GetContext(),
		RequestMetadata:      checkRequestMetadata,
		Consistency:          req.GetConsistency(),
	}

	resp, err := s.checkResolver.ResolveCheck(ctx, &resolveCheckRequest)
	if err != nil {
		telemetry.TraceError(span, err)
		if errors.Is(err, graph.ErrResolutionDepthExceeded) {
			return nil, serverErrors.AuthorizationModelResolutionTooComplex
		}

		if errors.Is(err, condition.ErrEvaluationFailed) {
			return nil, serverErrors.ValidationError(err)
		}

		// Note for ListObjects:
		// Currently this is not feasible in ListObjects as we return partial results.
		if errors.Is(err, context.DeadlineExceeded) && resolveCheckRequest.GetRequestMetadata().WasThrottled.Load() {
			return nil, serverErrors.ThrottledTimeout
		}

		return nil, serverErrors.HandleError("", err)
	}

	queryCount := float64(resp.GetResolutionMetadata().DatastoreQueryCount)
	const methodName = "check"

	grpc_ctxtags.Extract(ctx).Set(datastoreQueryCountHistogramName, queryCount)
	span.SetAttributes(attribute.Float64(datastoreQueryCountHistogramName, queryCount))
	datastoreQueryCountHistogram.WithLabelValues(
		s.serviceName,
		methodName,
	).Observe(queryCount)

	rawDispatchCount := checkRequestMetadata.DispatchCounter.Load()
	dispatchCount := float64(rawDispatchCount)

	grpc_ctxtags.Extract(ctx).Set(dispatchCountHistogramName, dispatchCount)
	span.SetAttributes(attribute.Float64(dispatchCountHistogramName, dispatchCount))
	dispatchCountHistogram.WithLabelValues(
		s.serviceName,
		methodName,
	).Observe(dispatchCount)

	res := &openfgav1.CheckResponse{
		Allowed: resp.Allowed,
	}

	span.SetAttributes(attribute.KeyValue{Key: "allowed", Value: attribute.BoolValue(res.GetAllowed())})

	requestDurationHistogram.WithLabelValues(
		s.serviceName,
		methodName,
		utils.Bucketize(uint(resp.GetResolutionMetadata().DatastoreQueryCount), s.requestDurationByQueryHistogramBuckets),
		utils.Bucketize(uint(rawDispatchCount), s.requestDurationByDispatchCountHistogramBuckets),
		req.GetConsistency().String(),
	).Observe(float64(time.Since(start).Milliseconds()))

	return res, nil
}

func (s *Server) Expand(ctx context.Context, req *openfgav1.ExpandRequest) (*openfgav1.ExpandResponse, error) {
	err := s.validateConsistencyRequest(req.GetConsistency())
	if err != nil {
		return nil, err
	}

	tk := req.GetTupleKey()
	ctx, span := tracer.Start(ctx, "Expand", trace.WithAttributes(
		attribute.KeyValue{Key: "object", Value: attribute.StringValue(tk.GetObject())},
		attribute.KeyValue{Key: "relation", Value: attribute.StringValue(tk.GetRelation())},
		attribute.KeyValue{Key: "consistency", Value: attribute.StringValue(req.GetConsistency().String())},
	))
	defer span.End()

	if !validator.RequestIsValidatedFromContext(ctx) {
		if err := req.Validate(); err != nil {
			return nil, status.Error(codes.InvalidArgument, err.Error())
		}
	}

	ctx = telemetry.ContextWithRPCInfo(ctx, telemetry.RPCInfo{
		Service: s.serviceName,
		Method:  "Expand",
	})

	storeID := req.GetStoreId()

	typesys, err := s.resolveTypesystem(ctx, storeID, req.GetAuthorizationModelId())
	if err != nil {
		return nil, err
	}

	q := commands.NewExpandQuery(s.datastore, commands.WithExpandQueryLogger(s.logger))
	return q.Execute(ctx, &openfgav1.ExpandRequest{
		StoreId:              storeID,
		AuthorizationModelId: typesys.GetAuthorizationModelID(), // the resolved model id
		TupleKey:             tk,
		Consistency:          req.GetConsistency(),
	})
}

func (s *Server) ReadAuthorizationModel(ctx context.Context, req *openfgav1.ReadAuthorizationModelRequest) (*openfgav1.ReadAuthorizationModelResponse, error) {
	ctx, span := tracer.Start(ctx, "ReadAuthorizationModel", trace.WithAttributes(
		attribute.KeyValue{Key: authorizationModelIDKey, Value: attribute.StringValue(req.GetId())},
	))
	defer span.End()

	if !validator.RequestIsValidatedFromContext(ctx) {
		if err := req.Validate(); err != nil {
			return nil, status.Error(codes.InvalidArgument, err.Error())
		}
	}

	ctx = telemetry.ContextWithRPCInfo(ctx, telemetry.RPCInfo{
		Service: s.serviceName,
		Method:  "ReadAuthorizationModels",
	})

	q := commands.NewReadAuthorizationModelQuery(s.datastore, commands.WithReadAuthModelQueryLogger(s.logger))
	return q.Execute(ctx, req)
}

func (s *Server) WriteAuthorizationModel(ctx context.Context, req *openfgav1.WriteAuthorizationModelRequest) (*openfgav1.WriteAuthorizationModelResponse, error) {
	ctx, span := tracer.Start(ctx, "WriteAuthorizationModel")
	defer span.End()

	if !validator.RequestIsValidatedFromContext(ctx) {
		if err := req.Validate(); err != nil {
			return nil, status.Error(codes.InvalidArgument, err.Error())
		}
	}

	ctx = telemetry.ContextWithRPCInfo(ctx, telemetry.RPCInfo{
		Service: s.serviceName,
		Method:  "WriteAuthorizationModel",
	})

	c := commands.NewWriteAuthorizationModelCommand(s.datastore,
		commands.WithWriteAuthModelLogger(s.logger),
		commands.WithWriteAuthModelMaxSizeInBytes(s.maxAuthorizationModelSizeInBytes),
	)
	res, err := c.Execute(ctx, req)
	if err != nil {
		return nil, err
	}

	s.transport.SetHeader(ctx, httpmiddleware.XHttpCode, strconv.Itoa(http.StatusCreated))

	return res, nil
}

func (s *Server) ReadAuthorizationModels(ctx context.Context, req *openfgav1.ReadAuthorizationModelsRequest) (*openfgav1.ReadAuthorizationModelsResponse, error) {
	ctx, span := tracer.Start(ctx, "ReadAuthorizationModels")
	defer span.End()

	if !validator.RequestIsValidatedFromContext(ctx) {
		if err := req.Validate(); err != nil {
			return nil, status.Error(codes.InvalidArgument, err.Error())
		}
	}

	ctx = telemetry.ContextWithRPCInfo(ctx, telemetry.RPCInfo{
		Service: s.serviceName,
		Method:  "ReadAuthorizationModels",
	})

	c := commands.NewReadAuthorizationModelsQuery(s.datastore,
		commands.WithReadAuthModelsQueryLogger(s.logger),
		commands.WithReadAuthModelsQueryEncoder(s.encoder),
	)
	return c.Execute(ctx, req)
}

func (s *Server) WriteAssertions(ctx context.Context, req *openfgav1.WriteAssertionsRequest) (*openfgav1.WriteAssertionsResponse, error) {
	ctx, span := tracer.Start(ctx, "WriteAssertions")
	defer span.End()

	if !validator.RequestIsValidatedFromContext(ctx) {
		if err := req.Validate(); err != nil {
			return nil, status.Error(codes.InvalidArgument, err.Error())
		}
	}

	ctx = telemetry.ContextWithRPCInfo(ctx, telemetry.RPCInfo{
		Service: s.serviceName,
		Method:  "WriteAssertions",
	})

	storeID := req.GetStoreId()

	typesys, err := s.resolveTypesystem(ctx, storeID, req.GetAuthorizationModelId())
	if err != nil {
		return nil, err
	}

	c := commands.NewWriteAssertionsCommand(s.datastore, commands.WithWriteAssertCmdLogger(s.logger))
	res, err := c.Execute(ctx, &openfgav1.WriteAssertionsRequest{
		StoreId:              storeID,
		AuthorizationModelId: typesys.GetAuthorizationModelID(), // the resolved model id
		Assertions:           req.GetAssertions(),
	})
	if err != nil {
		return nil, err
	}

	s.transport.SetHeader(ctx, httpmiddleware.XHttpCode, strconv.Itoa(http.StatusNoContent))

	return res, nil
}

func (s *Server) ReadAssertions(ctx context.Context, req *openfgav1.ReadAssertionsRequest) (*openfgav1.ReadAssertionsResponse, error) {
	ctx, span := tracer.Start(ctx, "ReadAssertions")
	defer span.End()

	if !validator.RequestIsValidatedFromContext(ctx) {
		if err := req.Validate(); err != nil {
			return nil, status.Error(codes.InvalidArgument, err.Error())
		}
	}

	ctx = telemetry.ContextWithRPCInfo(ctx, telemetry.RPCInfo{
		Service: s.serviceName,
		Method:  "ReadAssertions",
	})

	typesys, err := s.resolveTypesystem(ctx, req.GetStoreId(), req.GetAuthorizationModelId())
	if err != nil {
		return nil, err
	}

	q := commands.NewReadAssertionsQuery(s.datastore, commands.WithReadAssertionsQueryLogger(s.logger))
	return q.Execute(ctx, req.GetStoreId(), typesys.GetAuthorizationModelID())
}

func (s *Server) ReadChanges(ctx context.Context, req *openfgav1.ReadChangesRequest) (*openfgav1.ReadChangesResponse, error) {
	ctx, span := tracer.Start(ctx, "ReadChangesQuery", trace.WithAttributes(
		attribute.KeyValue{Key: "type", Value: attribute.StringValue(req.GetType())},
	))
	defer span.End()

	if !validator.RequestIsValidatedFromContext(ctx) {
		if err := req.Validate(); err != nil {
			return nil, status.Error(codes.InvalidArgument, err.Error())
		}
	}

	ctx = telemetry.ContextWithRPCInfo(ctx, telemetry.RPCInfo{
		Service: s.serviceName,
		Method:  "ReadChanges",
	})

	q := commands.NewReadChangesQuery(s.datastore,
		commands.WithReadChangesQueryLogger(s.logger),
		commands.WithReadChangesQueryEncoder(s.encoder),
		commands.WithReadChangeQueryHorizonOffset(s.changelogHorizonOffset),
	)
	return q.Execute(ctx, req)
}

func (s *Server) CreateStore(ctx context.Context, req *openfgav1.CreateStoreRequest) (*openfgav1.CreateStoreResponse, error) {
	ctx, span := tracer.Start(ctx, "CreateStore")
	defer span.End()

	if !validator.RequestIsValidatedFromContext(ctx) {
		if err := req.Validate(); err != nil {
			return nil, status.Error(codes.InvalidArgument, err.Error())
		}
	}

	ctx = telemetry.ContextWithRPCInfo(ctx, telemetry.RPCInfo{
		Service: s.serviceName,
		Method:  "CreateStore",
	})

	c := commands.NewCreateStoreCommand(s.datastore, commands.WithCreateStoreCmdLogger(s.logger))
	res, err := c.Execute(ctx, req)
	if err != nil {
		return nil, err
	}

	s.transport.SetHeader(ctx, httpmiddleware.XHttpCode, strconv.Itoa(http.StatusCreated))

	return res, nil
}

func (s *Server) DeleteStore(ctx context.Context, req *openfgav1.DeleteStoreRequest) (*openfgav1.DeleteStoreResponse, error) {
	ctx, span := tracer.Start(ctx, "DeleteStore")
	defer span.End()

	if !validator.RequestIsValidatedFromContext(ctx) {
		if err := req.Validate(); err != nil {
			return nil, status.Error(codes.InvalidArgument, err.Error())
		}
	}

	ctx = telemetry.ContextWithRPCInfo(ctx, telemetry.RPCInfo{
		Service: s.serviceName,
		Method:  "DeleteStore",
	})

	cmd := commands.NewDeleteStoreCommand(s.datastore, commands.WithDeleteStoreCmdLogger(s.logger))
	res, err := cmd.Execute(ctx, req)
	if err != nil {
		return nil, err
	}

	s.transport.SetHeader(ctx, httpmiddleware.XHttpCode, strconv.Itoa(http.StatusNoContent))

	return res, nil
}

func (s *Server) GetStore(ctx context.Context, req *openfgav1.GetStoreRequest) (*openfgav1.GetStoreResponse, error) {
	ctx, span := tracer.Start(ctx, "GetStore")
	defer span.End()

	if !validator.RequestIsValidatedFromContext(ctx) {
		if err := req.Validate(); err != nil {
			return nil, status.Error(codes.InvalidArgument, err.Error())
		}
	}

	ctx = telemetry.ContextWithRPCInfo(ctx, telemetry.RPCInfo{
		Service: s.serviceName,
		Method:  "GetStore",
	})

	q := commands.NewGetStoreQuery(s.datastore, commands.WithGetStoreQueryLogger(s.logger))
	return q.Execute(ctx, req)
}

func (s *Server) ListStores(ctx context.Context, req *openfgav1.ListStoresRequest) (*openfgav1.ListStoresResponse, error) {
	ctx, span := tracer.Start(ctx, "ListStores")
	defer span.End()

	if !validator.RequestIsValidatedFromContext(ctx) {
		if err := req.Validate(); err != nil {
			return nil, status.Error(codes.InvalidArgument, err.Error())
		}
	}

	ctx = telemetry.ContextWithRPCInfo(ctx, telemetry.RPCInfo{
		Service: s.serviceName,
		Method:  "ListStores",
	})

	q := commands.NewListStoresQuery(s.datastore,
		commands.WithListStoresQueryLogger(s.logger),
		commands.WithListStoresQueryEncoder(s.encoder),
	)
	return q.Execute(ctx, req)
}

// IsReady reports whether the datastore is ready. Please see the implementation of [[storage.OpenFGADatastore.IsReady]]
// for your datastore.
func (s *Server) IsReady(ctx context.Context) (bool, error) {
	// for now we only depend on the datastore being ready, but in the future
	// server readiness may also depend on other criteria in addition to the
	// datastore being ready.

	status, err := s.datastore.IsReady(ctx)
	if err != nil {
		return false, err
	}

	if status.IsReady {
		return true, nil
	}

	s.logger.WarnWithContext(ctx, "datastore is not ready", zap.Any("status", status.Message))
	return false, nil
}

// resolveTypesystem resolves the underlying TypeSystem given the storeID and modelID and
// it sets some response metadata based on the model resolution.
func (s *Server) resolveTypesystem(ctx context.Context, storeID, modelID string) (*typesystem.TypeSystem, error) {
	ctx, span := tracer.Start(ctx, "resolveTypesystem")
	defer span.End()

	typesys, err := s.typesystemResolver(ctx, storeID, modelID)
	if err != nil {
		if errors.Is(err, typesystem.ErrModelNotFound) {
			if modelID == "" {
				return nil, serverErrors.LatestAuthorizationModelNotFound(storeID)
			}

			return nil, serverErrors.AuthorizationModelNotFound(modelID)
		}

		if errors.Is(err, typesystem.ErrInvalidModel) {
			return nil, serverErrors.ValidationError(err)
		}

		err = serverErrors.HandleError("", err)
		telemetry.TraceError(span, err)
		return nil, err
	}

	resolvedModelID := typesys.GetAuthorizationModelID()

	span.SetAttributes(attribute.KeyValue{Key: authorizationModelIDKey, Value: attribute.StringValue(resolvedModelID)})
	grpc_ctxtags.Extract(ctx).Set(authorizationModelIDKey, resolvedModelID)
	s.transport.SetHeader(ctx, AuthorizationModelIDHeader, resolvedModelID)

	return typesys, nil
}

// If the requested consistency preference is not UNSPECIFIED, but the experimental flag is not enabled,
// returns an error.
func (s *Server) validateConsistencyRequest(c openfgav1.ConsistencyPreference) error {
	if !s.IsExperimentallyEnabled(ExperimentalEnableConsistencyParams) && openfgav1.ConsistencyPreference_UNSPECIFIED != c {
		return status.Error(codes.InvalidArgument, "Consistency parameters are not enabled. They can be enabled for experimental use by passing the `--experimentals enable-consistency-params` configuration option when running OpenFGA server")
	}
	return nil
}<|MERGE_RESOLUTION|>--- conflicted
+++ resolved
@@ -143,7 +143,6 @@
 	listObjectsDispatchDefaultThreshold       uint32
 	listObjectsDispatchThrottlingMaxThreshold uint32
 
-<<<<<<< HEAD
 	listUsersDispatchThrottlingEnabled      bool
 	listUsersDispatchThrottlingFrequency    time.Duration
 	listUsersDispatchDefaultThreshold       uint32
@@ -153,11 +152,9 @@
 
 	listObjectsDispatchThrottler throttler.Throttler
 	listUsersDispatchThrottler   throttler.Throttler
-=======
-	listObjectsDispatchThrottler throttler.Throttler
-	ctx                          context.Context
-	checkTrackerEnabled          bool
->>>>>>> 2b0f0836
+
+	ctx                 context.Context
+	checkTrackerEnabled bool
 }
 
 type OpenFGAServiceV1Option func(s *Server)
