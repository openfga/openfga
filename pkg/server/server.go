package server

import (
	"context"
	"errors"
	"net/http"
	"strconv"
	"time"

	grpc_ctxtags "github.com/grpc-ecosystem/go-grpc-middleware/tags"
	"github.com/oklog/ulid/v2"
	"github.com/openfga/openfga/internal/gateway"
	"github.com/openfga/openfga/pkg/encoder"
	"github.com/openfga/openfga/pkg/logger"
	httpmiddleware "github.com/openfga/openfga/pkg/middleware/http"
	"github.com/openfga/openfga/pkg/server/commands"
	serverErrors "github.com/openfga/openfga/pkg/server/errors"
	"github.com/openfga/openfga/pkg/storage"
	"github.com/openfga/openfga/pkg/typesystem"
	openfgapb "go.buf.build/openfga/go/openfga/api/openfga/v1"
	"go.opentelemetry.io/otel"
	"go.opentelemetry.io/otel/attribute"
	"go.opentelemetry.io/otel/trace"
	"google.golang.org/grpc"
	"google.golang.org/grpc/metadata"
)

type ExperimentalFeatureFlag string

const (
	AuthorizationModelIDHeader = "openfga-authorization-model-id"
	authorizationModelIDKey    = "authorization_model_id"

	checkConcurrencyLimit = 100
)

var tracer = otel.Tracer("openfga/pkg/server")

// A Server implements the OpenFGA service backend as both
// a GRPC and HTTP server.
type Server struct {
	openfgapb.UnimplementedOpenFGAServiceServer

	logger    logger.Logger
	datastore storage.OpenFGADatastore
	encoder   encoder.Encoder
	transport gateway.Transport
	config    *Config

	typesystemResolver typesystem.TypesystemResolverFunc
}

type Dependencies struct {
	Datastore    storage.OpenFGADatastore
	Logger       logger.Logger
	Transport    gateway.Transport
	TokenEncoder encoder.Encoder
}

type Config struct {
	ResolveNodeLimit       uint32
	ChangelogHorizonOffset int
	ListObjectsDeadline    time.Duration
	ListObjectsMaxResults  uint32
	Experimentals          []ExperimentalFeatureFlag
}

// New creates a new Server which uses the supplied backends
// for managing data.
func New(dependencies *Dependencies, config *Config) *Server {

<<<<<<< HEAD
	typesysResolverFunc := typesystem.MemoizedTypesystemResolverFunc(dependencies.Datastore)

	return &Server{
		logger:             dependencies.Logger,
		datastore:          dependencies.Datastore,
		encoder:            dependencies.TokenEncoder,
		transport:          dependencies.Transport,
		config:             config,
		typesystemResolver: typesysResolverFunc,
=======
	return &Server{
		logger:    dependencies.Logger,
		datastore: dependencies.Datastore,
		encoder:   dependencies.TokenEncoder,
		transport: dependencies.Transport,
		config:    config,
	}
}

func (s *Server) ListObjects(ctx context.Context, req *openfgapb.ListObjectsRequest) (*openfgapb.ListObjectsResponse, error) {
	storeID := req.GetStoreId()
	targetObjectType := req.GetType()

	ctx, span := tracer.Start(ctx, "ListObjects", trace.WithAttributes(
		attribute.String("object_type", targetObjectType),
		attribute.String("relation", req.GetRelation()),
		attribute.String("user", req.GetUser()),
	))
	defer span.End()

	modelID := req.GetAuthorizationModelId()

	modelID, err := s.resolveAuthorizationModelID(ctx, storeID, modelID)
	if err != nil {
		return nil, err
	}

	model, err := s.datastore.ReadAuthorizationModel(ctx, storeID, modelID)
	if err != nil {
		if errors.Is(err, storage.ErrNotFound) {
			return nil, serverErrors.AuthorizationModelNotFound(modelID)
		}

		return nil, err
	}

	typesys := typesystem.New(model)

	ctx = typesystem.ContextWithTypesystem(ctx, typesys)

	q := &commands.ListObjectsQuery{
		Datastore:             s.datastore,
		Logger:                s.logger,
		ListObjectsDeadline:   s.config.ListObjectsDeadline,
		ListObjectsMaxResults: s.config.ListObjectsMaxResults,
		ResolveNodeLimit:      s.config.ResolveNodeLimit,
	}
	return q.Execute(ctx, &openfgapb.ListObjectsRequest{
		StoreId:              storeID,
		ContextualTuples:     req.GetContextualTuples(),
		AuthorizationModelId: modelID,
		Type:                 targetObjectType,
		Relation:             req.Relation,
		User:                 req.User,
	})
}

func (s *Server) StreamedListObjects(req *openfgapb.StreamedListObjectsRequest, srv openfgapb.OpenFGAService_StreamedListObjectsServer) error {
	ctx := srv.Context()
	ctx, span := tracer.Start(ctx, "StreamedListObjects", trace.WithAttributes(
		attribute.String("object_type", req.GetType()),
		attribute.String("relation", req.GetRelation()),
		attribute.String("user", req.GetUser()),
	))
	defer span.End()

	storeID := req.GetStoreId()

	modelID, err := s.resolveAuthorizationModelID(ctx, storeID, req.GetAuthorizationModelId())
	if err != nil {
		return err
	}

	model, err := s.datastore.ReadAuthorizationModel(ctx, storeID, modelID)
	if err != nil {
		if errors.Is(err, storage.ErrNotFound) {
			return serverErrors.AuthorizationModelNotFound(req.GetAuthorizationModelId())
		}

		return serverErrors.HandleError("", err)
	}

	typesys := typesystem.New(model)

	ctx = typesystem.ContextWithTypesystem(ctx, typesys)

	q := &commands.ListObjectsQuery{
		Datastore:             s.datastore,
		Logger:                s.logger,
		ListObjectsDeadline:   s.config.ListObjectsDeadline,
		ListObjectsMaxResults: s.config.ListObjectsMaxResults,
		ResolveNodeLimit:      s.config.ResolveNodeLimit,
>>>>>>> 6c857c0e
	}
}

func (s *Server) Read(ctx context.Context, req *openfgapb.ReadRequest) (*openfgapb.ReadResponse, error) {
	tk := req.GetTupleKey()
	ctx, span := tracer.Start(ctx, "Read", trace.WithAttributes(
		attribute.KeyValue{Key: "object", Value: attribute.StringValue(tk.GetObject())},
		attribute.KeyValue{Key: "relation", Value: attribute.StringValue(tk.GetRelation())},
		attribute.KeyValue{Key: "user", Value: attribute.StringValue(tk.GetUser())},
	))
	defer span.End()

	q := commands.NewReadQuery(s.datastore, s.logger, s.encoder)
	return q.Execute(ctx, &openfgapb.ReadRequest{
		StoreId:           req.GetStoreId(),
		TupleKey:          tk,
		PageSize:          req.GetPageSize(),
		ContinuationToken: req.GetContinuationToken(),
	})
}

func (s *Server) Write(ctx context.Context, req *openfgapb.WriteRequest) (*openfgapb.WriteResponse, error) {
	ctx, span := tracer.Start(ctx, "Write")
	defer span.End()

	storeID := req.GetStoreId()

	modelID, err := s.resolveAuthorizationModelID(ctx, storeID, req.GetAuthorizationModelId())
	if err != nil {
		return nil, err
	}

<<<<<<< HEAD
	cmd := commands.NewWriteCommand(s.datastore, s.logger, s.typesystemResolver, s.config.AllowEvaluating1_0Models)
=======
	cmd := commands.NewWriteCommand(s.datastore, s.logger)
>>>>>>> 6c857c0e
	return cmd.Execute(ctx, &openfgapb.WriteRequest{
		StoreId:              storeID,
		AuthorizationModelId: modelID,
		Writes:               req.GetWrites(),
		Deletes:              req.GetDeletes(),
	})
}

<<<<<<< HEAD
=======
func (s *Server) Check(ctx context.Context, req *openfgapb.CheckRequest) (*openfgapb.CheckResponse, error) {
	tk := req.GetTupleKey()
	ctx, span := tracer.Start(ctx, "Check", trace.WithAttributes(
		attribute.KeyValue{Key: "object", Value: attribute.StringValue(tk.GetObject())},
		attribute.KeyValue{Key: "relation", Value: attribute.StringValue(tk.GetRelation())},
		attribute.KeyValue{Key: "user", Value: attribute.StringValue(tk.GetUser())},
	))
	defer span.End()

	if tk.GetUser() == "" || tk.GetRelation() == "" || tk.GetObject() == "" {
		return nil, serverErrors.InvalidCheckInput
	}

	storeID := req.GetStoreId()

	modelID, err := s.resolveAuthorizationModelID(ctx, storeID, req.GetAuthorizationModelId())
	if err != nil {
		return nil, err
	}

	model, err := s.datastore.ReadAuthorizationModel(ctx, storeID, modelID)
	if err != nil {
		if errors.Is(err, storage.ErrNotFound) {
			return nil, serverErrors.AuthorizationModelNotFound(modelID)
		}
		return nil, err
	}

	if !typesystem.IsSchemaVersionSupported(model.GetSchemaVersion()) {
		return nil, serverErrors.ValidationError(typesystem.ErrInvalidSchemaVersion)
	}

	typesys := typesystem.New(model)

	if err := validation.ValidateUserObjectRelation(typesys, tk); err != nil {
		return nil, serverErrors.ValidationError(err)
	}

	for _, ctxTuple := range req.GetContextualTuples().GetTupleKeys() {
		if err := validation.ValidateTuple(typesys, ctxTuple); err != nil {
			return nil, serverErrors.HandleTupleValidateError(err)
		}
	}

	ctx = typesystem.ContextWithTypesystem(ctx, typesys)

	checkResolver := graph.NewLocalChecker(
		storage.NewCombinedTupleReader(s.datastore, req.ContextualTuples.GetTupleKeys()),
		checkConcurrencyLimit)

	resp, err := checkResolver.ResolveCheck(ctx, &graph.ResolveCheckRequest{
		StoreID:              req.GetStoreId(),
		AuthorizationModelID: req.GetAuthorizationModelId(),
		TupleKey:             req.GetTupleKey(),
		ContextualTuples:     req.ContextualTuples.GetTupleKeys(),
		ResolutionMetadata: &graph.ResolutionMetadata{
			Depth: s.config.ResolveNodeLimit,
		},
	})
	if err != nil {
		if errors.Is(err, graph.ErrResolutionDepthExceeded) {
			return nil, serverErrors.AuthorizationModelResolutionTooComplex
		}

		return nil, serverErrors.HandleError("", err)
	}

	res := &openfgapb.CheckResponse{
		Allowed: resp.Allowed,
	}

	span.SetAttributes(attribute.KeyValue{Key: "allowed", Value: attribute.BoolValue(res.GetAllowed())})
	return res, nil
}

func (s *Server) Expand(ctx context.Context, req *openfgapb.ExpandRequest) (*openfgapb.ExpandResponse, error) {
	tk := req.GetTupleKey()
	ctx, span := tracer.Start(ctx, "Expand", trace.WithAttributes(
		attribute.KeyValue{Key: "object", Value: attribute.StringValue(tk.GetObject())},
		attribute.KeyValue{Key: "relation", Value: attribute.StringValue(tk.GetRelation())},
		attribute.KeyValue{Key: "user", Value: attribute.StringValue(tk.GetUser())},
	))
	defer span.End()

	storeID := req.GetStoreId()

	modelID, err := s.resolveAuthorizationModelID(ctx, storeID, req.GetAuthorizationModelId())
	if err != nil {
		return nil, err
	}

	q := commands.NewExpandQuery(s.datastore, s.logger)
	return q.Execute(ctx, &openfgapb.ExpandRequest{
		StoreId:              storeID,
		AuthorizationModelId: modelID,
		TupleKey:             tk,
	})
}

>>>>>>> 6c857c0e
func (s *Server) ReadAuthorizationModel(ctx context.Context, req *openfgapb.ReadAuthorizationModelRequest) (*openfgapb.ReadAuthorizationModelResponse, error) {
	ctx, span := tracer.Start(ctx, "ReadAuthorizationModel", trace.WithAttributes(
		attribute.KeyValue{Key: authorizationModelIDKey, Value: attribute.StringValue(req.GetId())},
	))
	defer span.End()

	q := commands.NewReadAuthorizationModelQuery(s.datastore, s.logger)
	return q.Execute(ctx, req)
}

func (s *Server) WriteAuthorizationModel(ctx context.Context, req *openfgapb.WriteAuthorizationModelRequest) (*openfgapb.WriteAuthorizationModelResponse, error) {
	ctx, span := tracer.Start(ctx, "WriteAuthorizationModel")
	defer span.End()

	c := commands.NewWriteAuthorizationModelCommand(s.datastore, s.logger)
	res, err := c.Execute(ctx, req)
	if err != nil {
		return nil, err
	}

	s.transport.SetHeader(ctx, httpmiddleware.XHttpCode, strconv.Itoa(http.StatusCreated))

	return res, nil
}

func (s *Server) ReadAuthorizationModels(ctx context.Context, req *openfgapb.ReadAuthorizationModelsRequest) (*openfgapb.ReadAuthorizationModelsResponse, error) {
	ctx, span := tracer.Start(ctx, "ReadAuthorizationModels")
	defer span.End()

	c := commands.NewReadAuthorizationModelsQuery(s.datastore, s.logger, s.encoder)
	return c.Execute(ctx, req)
}

func (s *Server) WriteAssertions(ctx context.Context, req *openfgapb.WriteAssertionsRequest) (*openfgapb.WriteAssertionsResponse, error) {
	ctx, span := tracer.Start(ctx, "WriteAssertions")
	defer span.End()

	storeID := req.GetStoreId()

	modelID, err := s.resolveAuthorizationModelID(ctx, storeID, req.GetAuthorizationModelId())
	if err != nil {
		return nil, err
	}

<<<<<<< HEAD
	c := commands.NewWriteAssertionsCommand(s.datastore, s.logger, s.typesystemResolver, s.config.AllowEvaluating1_0Models)
=======
	c := commands.NewWriteAssertionsCommand(s.datastore, s.logger)
>>>>>>> 6c857c0e
	res, err := c.Execute(ctx, &openfgapb.WriteAssertionsRequest{
		StoreId:              storeID,
		AuthorizationModelId: modelID,
		Assertions:           req.GetAssertions(),
	})
	if err != nil {
		return nil, err
	}

	s.transport.SetHeader(ctx, httpmiddleware.XHttpCode, strconv.Itoa(http.StatusNoContent))

	return res, nil
}

func (s *Server) ReadAssertions(ctx context.Context, req *openfgapb.ReadAssertionsRequest) (*openfgapb.ReadAssertionsResponse, error) {
	ctx, span := tracer.Start(ctx, "ReadAssertions")
	defer span.End()

	modelID, err := s.resolveAuthorizationModelID(ctx, req.GetStoreId(), req.GetAuthorizationModelId())
	if err != nil {
		return nil, err
	}
	q := commands.NewReadAssertionsQuery(s.datastore, s.logger)
	return q.Execute(ctx, req.GetStoreId(), modelID)
}

func (s *Server) ReadChanges(ctx context.Context, req *openfgapb.ReadChangesRequest) (*openfgapb.ReadChangesResponse, error) {
	ctx, span := tracer.Start(ctx, "ReadChangesQuery", trace.WithAttributes(
		attribute.KeyValue{Key: "type", Value: attribute.StringValue(req.GetType())},
	))
	defer span.End()

	q := commands.NewReadChangesQuery(s.datastore, s.logger, s.encoder, s.config.ChangelogHorizonOffset)
	return q.Execute(ctx, req)
}

func (s *Server) CreateStore(ctx context.Context, req *openfgapb.CreateStoreRequest) (*openfgapb.CreateStoreResponse, error) {
	ctx, span := tracer.Start(ctx, "CreateStore")
	defer span.End()

	c := commands.NewCreateStoreCommand(s.datastore, s.logger)
	res, err := c.Execute(ctx, req)
	if err != nil {
		return nil, err
	}

	s.transport.SetHeader(ctx, httpmiddleware.XHttpCode, strconv.Itoa(http.StatusCreated))

	return res, nil
}

func (s *Server) DeleteStore(ctx context.Context, req *openfgapb.DeleteStoreRequest) (*openfgapb.DeleteStoreResponse, error) {
	ctx, span := tracer.Start(ctx, "DeleteStore")
	defer span.End()

	cmd := commands.NewDeleteStoreCommand(s.datastore, s.logger)
	res, err := cmd.Execute(ctx, req)
	if err != nil {
		return nil, err
	}

	s.transport.SetHeader(ctx, httpmiddleware.XHttpCode, strconv.Itoa(http.StatusNoContent))

	return res, nil
}

func (s *Server) GetStore(ctx context.Context, req *openfgapb.GetStoreRequest) (*openfgapb.GetStoreResponse, error) {
	ctx, span := tracer.Start(ctx, "GetStore")
	defer span.End()

	q := commands.NewGetStoreQuery(s.datastore, s.logger)
	return q.Execute(ctx, req)
}

func (s *Server) ListStores(ctx context.Context, req *openfgapb.ListStoresRequest) (*openfgapb.ListStoresResponse, error) {
	ctx, span := tracer.Start(ctx, "ListStores")
	defer span.End()

	q := commands.NewListStoresQuery(s.datastore, s.logger, s.encoder)
	return q.Execute(ctx, req)
}

// IsReady reports whether this OpenFGA server instance is ready to accept
// traffic.
func (s *Server) IsReady(ctx context.Context) (bool, error) {

	// for now we only depend on the datastore being ready, but in the future
	// server readiness may also depend on other criteria in addition to the
	// datastore being ready.
	return s.datastore.IsReady(ctx)
}

// resolveAuthorizationModelID takes a modelID. If it is empty, it will find
// and return the latest authorization modelID. If is not empty, it will
// validate it and return it.
//
// This allows caching of types. If the user inserts a new authorization model
// and doesn't provide this field (which should be rate limited more
// aggressively) the in-flight requests won't be affected and newer calls will
// use the updated authorization model.
func (s *Server) resolveAuthorizationModelID(ctx context.Context, store, modelID string) (string, error) {
	ctx, span := tracer.Start(ctx, "resolveAuthorizationModelID")
	defer span.End()

	defer func() {
		span.SetAttributes(attribute.KeyValue{Key: authorizationModelIDKey, Value: attribute.StringValue(modelID)})
		grpc_ctxtags.Extract(ctx).Set(authorizationModelIDKey, modelID)
		_ = grpc.SetHeader(ctx, metadata.Pairs(AuthorizationModelIDHeader, modelID))
	}()

	var err error
	if modelID != "" {
		if _, err := ulid.Parse(modelID); err != nil {
			return "", serverErrors.AuthorizationModelNotFound(modelID)
		}

		return modelID, nil
	}

	if modelID, err = s.datastore.FindLatestAuthorizationModelID(ctx, store); err != nil {
		if errors.Is(err, storage.ErrNotFound) {
			return "", serverErrors.LatestAuthorizationModelNotFound(store)
		}

		return "", serverErrors.HandleError("", err)
	}

	return modelID, nil
}<|MERGE_RESOLUTION|>--- conflicted
+++ resolved
@@ -69,7 +69,6 @@
 // for managing data.
 func New(dependencies *Dependencies, config *Config) *Server {
 
-<<<<<<< HEAD
 	typesysResolverFunc := typesystem.MemoizedTypesystemResolverFunc(dependencies.Datastore)
 
 	return &Server{
@@ -79,100 +78,6 @@
 		transport:          dependencies.Transport,
 		config:             config,
 		typesystemResolver: typesysResolverFunc,
-=======
-	return &Server{
-		logger:    dependencies.Logger,
-		datastore: dependencies.Datastore,
-		encoder:   dependencies.TokenEncoder,
-		transport: dependencies.Transport,
-		config:    config,
-	}
-}
-
-func (s *Server) ListObjects(ctx context.Context, req *openfgapb.ListObjectsRequest) (*openfgapb.ListObjectsResponse, error) {
-	storeID := req.GetStoreId()
-	targetObjectType := req.GetType()
-
-	ctx, span := tracer.Start(ctx, "ListObjects", trace.WithAttributes(
-		attribute.String("object_type", targetObjectType),
-		attribute.String("relation", req.GetRelation()),
-		attribute.String("user", req.GetUser()),
-	))
-	defer span.End()
-
-	modelID := req.GetAuthorizationModelId()
-
-	modelID, err := s.resolveAuthorizationModelID(ctx, storeID, modelID)
-	if err != nil {
-		return nil, err
-	}
-
-	model, err := s.datastore.ReadAuthorizationModel(ctx, storeID, modelID)
-	if err != nil {
-		if errors.Is(err, storage.ErrNotFound) {
-			return nil, serverErrors.AuthorizationModelNotFound(modelID)
-		}
-
-		return nil, err
-	}
-
-	typesys := typesystem.New(model)
-
-	ctx = typesystem.ContextWithTypesystem(ctx, typesys)
-
-	q := &commands.ListObjectsQuery{
-		Datastore:             s.datastore,
-		Logger:                s.logger,
-		ListObjectsDeadline:   s.config.ListObjectsDeadline,
-		ListObjectsMaxResults: s.config.ListObjectsMaxResults,
-		ResolveNodeLimit:      s.config.ResolveNodeLimit,
-	}
-	return q.Execute(ctx, &openfgapb.ListObjectsRequest{
-		StoreId:              storeID,
-		ContextualTuples:     req.GetContextualTuples(),
-		AuthorizationModelId: modelID,
-		Type:                 targetObjectType,
-		Relation:             req.Relation,
-		User:                 req.User,
-	})
-}
-
-func (s *Server) StreamedListObjects(req *openfgapb.StreamedListObjectsRequest, srv openfgapb.OpenFGAService_StreamedListObjectsServer) error {
-	ctx := srv.Context()
-	ctx, span := tracer.Start(ctx, "StreamedListObjects", trace.WithAttributes(
-		attribute.String("object_type", req.GetType()),
-		attribute.String("relation", req.GetRelation()),
-		attribute.String("user", req.GetUser()),
-	))
-	defer span.End()
-
-	storeID := req.GetStoreId()
-
-	modelID, err := s.resolveAuthorizationModelID(ctx, storeID, req.GetAuthorizationModelId())
-	if err != nil {
-		return err
-	}
-
-	model, err := s.datastore.ReadAuthorizationModel(ctx, storeID, modelID)
-	if err != nil {
-		if errors.Is(err, storage.ErrNotFound) {
-			return serverErrors.AuthorizationModelNotFound(req.GetAuthorizationModelId())
-		}
-
-		return serverErrors.HandleError("", err)
-	}
-
-	typesys := typesystem.New(model)
-
-	ctx = typesystem.ContextWithTypesystem(ctx, typesys)
-
-	q := &commands.ListObjectsQuery{
-		Datastore:             s.datastore,
-		Logger:                s.logger,
-		ListObjectsDeadline:   s.config.ListObjectsDeadline,
-		ListObjectsMaxResults: s.config.ListObjectsMaxResults,
-		ResolveNodeLimit:      s.config.ResolveNodeLimit,
->>>>>>> 6c857c0e
 	}
 }
 
@@ -205,11 +110,7 @@
 		return nil, err
 	}
 
-<<<<<<< HEAD
-	cmd := commands.NewWriteCommand(s.datastore, s.logger, s.typesystemResolver, s.config.AllowEvaluating1_0Models)
-=======
-	cmd := commands.NewWriteCommand(s.datastore, s.logger)
->>>>>>> 6c857c0e
+	cmd := commands.NewWriteCommand(s.datastore, s.logger, s.typesystemResolver)
 	return cmd.Execute(ctx, &openfgapb.WriteRequest{
 		StoreId:              storeID,
 		AuthorizationModelId: modelID,
@@ -218,108 +119,6 @@
 	})
 }
 
-<<<<<<< HEAD
-=======
-func (s *Server) Check(ctx context.Context, req *openfgapb.CheckRequest) (*openfgapb.CheckResponse, error) {
-	tk := req.GetTupleKey()
-	ctx, span := tracer.Start(ctx, "Check", trace.WithAttributes(
-		attribute.KeyValue{Key: "object", Value: attribute.StringValue(tk.GetObject())},
-		attribute.KeyValue{Key: "relation", Value: attribute.StringValue(tk.GetRelation())},
-		attribute.KeyValue{Key: "user", Value: attribute.StringValue(tk.GetUser())},
-	))
-	defer span.End()
-
-	if tk.GetUser() == "" || tk.GetRelation() == "" || tk.GetObject() == "" {
-		return nil, serverErrors.InvalidCheckInput
-	}
-
-	storeID := req.GetStoreId()
-
-	modelID, err := s.resolveAuthorizationModelID(ctx, storeID, req.GetAuthorizationModelId())
-	if err != nil {
-		return nil, err
-	}
-
-	model, err := s.datastore.ReadAuthorizationModel(ctx, storeID, modelID)
-	if err != nil {
-		if errors.Is(err, storage.ErrNotFound) {
-			return nil, serverErrors.AuthorizationModelNotFound(modelID)
-		}
-		return nil, err
-	}
-
-	if !typesystem.IsSchemaVersionSupported(model.GetSchemaVersion()) {
-		return nil, serverErrors.ValidationError(typesystem.ErrInvalidSchemaVersion)
-	}
-
-	typesys := typesystem.New(model)
-
-	if err := validation.ValidateUserObjectRelation(typesys, tk); err != nil {
-		return nil, serverErrors.ValidationError(err)
-	}
-
-	for _, ctxTuple := range req.GetContextualTuples().GetTupleKeys() {
-		if err := validation.ValidateTuple(typesys, ctxTuple); err != nil {
-			return nil, serverErrors.HandleTupleValidateError(err)
-		}
-	}
-
-	ctx = typesystem.ContextWithTypesystem(ctx, typesys)
-
-	checkResolver := graph.NewLocalChecker(
-		storage.NewCombinedTupleReader(s.datastore, req.ContextualTuples.GetTupleKeys()),
-		checkConcurrencyLimit)
-
-	resp, err := checkResolver.ResolveCheck(ctx, &graph.ResolveCheckRequest{
-		StoreID:              req.GetStoreId(),
-		AuthorizationModelID: req.GetAuthorizationModelId(),
-		TupleKey:             req.GetTupleKey(),
-		ContextualTuples:     req.ContextualTuples.GetTupleKeys(),
-		ResolutionMetadata: &graph.ResolutionMetadata{
-			Depth: s.config.ResolveNodeLimit,
-		},
-	})
-	if err != nil {
-		if errors.Is(err, graph.ErrResolutionDepthExceeded) {
-			return nil, serverErrors.AuthorizationModelResolutionTooComplex
-		}
-
-		return nil, serverErrors.HandleError("", err)
-	}
-
-	res := &openfgapb.CheckResponse{
-		Allowed: resp.Allowed,
-	}
-
-	span.SetAttributes(attribute.KeyValue{Key: "allowed", Value: attribute.BoolValue(res.GetAllowed())})
-	return res, nil
-}
-
-func (s *Server) Expand(ctx context.Context, req *openfgapb.ExpandRequest) (*openfgapb.ExpandResponse, error) {
-	tk := req.GetTupleKey()
-	ctx, span := tracer.Start(ctx, "Expand", trace.WithAttributes(
-		attribute.KeyValue{Key: "object", Value: attribute.StringValue(tk.GetObject())},
-		attribute.KeyValue{Key: "relation", Value: attribute.StringValue(tk.GetRelation())},
-		attribute.KeyValue{Key: "user", Value: attribute.StringValue(tk.GetUser())},
-	))
-	defer span.End()
-
-	storeID := req.GetStoreId()
-
-	modelID, err := s.resolveAuthorizationModelID(ctx, storeID, req.GetAuthorizationModelId())
-	if err != nil {
-		return nil, err
-	}
-
-	q := commands.NewExpandQuery(s.datastore, s.logger)
-	return q.Execute(ctx, &openfgapb.ExpandRequest{
-		StoreId:              storeID,
-		AuthorizationModelId: modelID,
-		TupleKey:             tk,
-	})
-}
-
->>>>>>> 6c857c0e
 func (s *Server) ReadAuthorizationModel(ctx context.Context, req *openfgapb.ReadAuthorizationModelRequest) (*openfgapb.ReadAuthorizationModelResponse, error) {
 	ctx, span := tracer.Start(ctx, "ReadAuthorizationModel", trace.WithAttributes(
 		attribute.KeyValue{Key: authorizationModelIDKey, Value: attribute.StringValue(req.GetId())},
@@ -364,11 +163,7 @@
 		return nil, err
 	}
 
-<<<<<<< HEAD
-	c := commands.NewWriteAssertionsCommand(s.datastore, s.logger, s.typesystemResolver, s.config.AllowEvaluating1_0Models)
-=======
-	c := commands.NewWriteAssertionsCommand(s.datastore, s.logger)
->>>>>>> 6c857c0e
+	c := commands.NewWriteAssertionsCommand(s.datastore, s.logger, s.typesystemResolver)
 	res, err := c.Execute(ctx, &openfgapb.WriteAssertionsRequest{
 		StoreId:              storeID,
 		AuthorizationModelId: modelID,
