--- conflicted
+++ resolved
@@ -430,7 +430,22 @@
 	cycleDetectionCheckResolver.SetDelegate(localChecker)
 	localChecker.SetDelegate(cycleDetectionCheckResolver)
 
-<<<<<<< HEAD
+	if s.checkQueryCacheEnabled {
+		s.logger.Info("Check query cache is enabled and may lead to stale query results up to the configured query cache TTL",
+			zap.Duration("CheckQueryCacheTTL", s.checkQueryCacheTTL),
+			zap.Uint32("CheckQueryCacheLimit", s.checkQueryCacheLimit))
+
+		cachedCheckResolver := graph.NewCachedCheckResolver(
+			graph.WithMaxCacheSize(int64(s.checkQueryCacheLimit)),
+			graph.WithLogger(s.logger),
+			graph.WithCacheTTL(s.checkQueryCacheTTL),
+		)
+		s.cachedCheckResolver = cachedCheckResolver
+
+		cachedCheckResolver.SetDelegate(localChecker)
+		cycleDetectionCheckResolver.SetDelegate(cachedCheckResolver)
+	}
+
 	if s.checkDispatchThrottlingEnabled {
 		s.logger.Info("Enabling Check dispatch throttling",
 			zap.Duration("Frequency", s.checkDispatchThrottlingFrequency),
@@ -438,25 +453,6 @@
 			zap.Uint32("MaxThreshold", s.checkDispatchThrottlingMaxThreshold),
 		)
 
-=======
-	if s.checkQueryCacheEnabled {
-		s.logger.Info("Check query cache is enabled and may lead to stale query results up to the configured query cache TTL",
-			zap.Duration("CheckQueryCacheTTL", s.checkQueryCacheTTL),
-			zap.Uint32("CheckQueryCacheLimit", s.checkQueryCacheLimit))
-
-		cachedCheckResolver := graph.NewCachedCheckResolver(
-			graph.WithMaxCacheSize(int64(s.checkQueryCacheLimit)),
-			graph.WithLogger(s.logger),
-			graph.WithCacheTTL(s.checkQueryCacheTTL),
-		)
-		s.cachedCheckResolver = cachedCheckResolver
-
-		cachedCheckResolver.SetDelegate(localChecker)
-		cycleDetectionCheckResolver.SetDelegate(cachedCheckResolver)
-	}
-
-	if s.dispatchThrottlingCheckResolverEnabled {
->>>>>>> d6a4c255
 		dispatchThrottlingConfig := graph.DispatchThrottlingCheckResolverConfig{
 			DefaultThreshold: s.checkDispatchThrottlingDefaultThreshold,
 			MaxThreshold:     s.checkDispatchThrottlingMaxThreshold,
@@ -473,8 +469,11 @@
 		dispatchThrottlingCheckResolver.SetDelegate(localChecker)
 		s.dispatchThrottlingCheckResolver = dispatchThrottlingCheckResolver
 
-<<<<<<< HEAD
-		cycleDetectionCheckResolver.SetDelegate(dispatchThrottlingCheckResolver)
+		if s.cachedCheckResolver != nil {
+			s.cachedCheckResolver.SetDelegate(dispatchThrottlingCheckResolver)
+		} else {
+			cycleDetectionCheckResolver.SetDelegate(dispatchThrottlingCheckResolver)
+		}
 	}
 
 	if s.listObjectsDispatchThrottlingEnabled {
@@ -489,30 +488,6 @@
 		}
 
 		s.listObjectsDispatchThrottler = throttler.NewConstantRateThrottler(s.listObjectsDispatchThrottlingFrequency, "list_objects_dispatch_throttle")
-	}
-
-	if s.checkQueryCacheEnabled {
-		s.logger.Info("Check query cache is enabled and may lead to stale query results up to the configured query cache TTL",
-			zap.Duration("CheckQueryCacheTTL", s.checkQueryCacheTTL),
-			zap.Uint32("CheckQueryCacheLimit", s.checkQueryCacheLimit))
-
-		cachedCheckResolver := graph.NewCachedCheckResolver(
-			graph.WithMaxCacheSize(int64(s.checkQueryCacheLimit)),
-			graph.WithLogger(s.logger),
-			graph.WithCacheTTL(s.checkQueryCacheTTL),
-		)
-		s.cachedCheckResolver = cachedCheckResolver
-
-		cachedCheckResolver.SetDelegate(localChecker)
-		if s.dispatchThrottlingCheckResolver != nil {
-			s.dispatchThrottlingCheckResolver.SetDelegate(cachedCheckResolver)
-=======
-		if s.cachedCheckResolver != nil {
-			s.cachedCheckResolver.SetDelegate(dispatchThrottlingCheckResolver)
->>>>>>> d6a4c255
-		} else {
-			cycleDetectionCheckResolver.SetDelegate(dispatchThrottlingCheckResolver)
-		}
 	}
 
 	if s.datastore == nil {
