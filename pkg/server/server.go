--- conflicted
+++ resolved
@@ -94,20 +94,18 @@
 		NativeHistogramMinResetDuration: time.Hour,
 	}, []string{"grpc_service", "grpc_method", "datastore_query_count", "dispatch_count", "consistency"})
 
-<<<<<<< HEAD
 	throttledRequestCounter = promauto.NewCounterVec(prometheus.CounterOpts{
 		Namespace: build.ProjectName,
 		Name:      "throttled_requests_count",
 		Help:      "The total number of requests that have been throttled.",
 	}, []string{"grpc_service", "grpc_method"})
-=======
+
 	checkResultCounterName = "check_result_count"
 	checkResultCounter     = promauto.NewCounterVec(prometheus.CounterOpts{
 		Namespace: build.ProjectName,
 		Name:      checkResultCounterName,
 		Help:      "The total number of check requests by response result",
 	}, []string{allowedLabel})
->>>>>>> 44ff208c
 )
 
 // A Server implements the OpenFGA service backend as both
