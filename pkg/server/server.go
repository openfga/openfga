// Package server contains the endpoint handlers.
package server

import (
	"context"
	"errors"
	"fmt"
	"net/http"
	"sort"
	"strconv"
	"sync/atomic"
	"time"

	grpc_ctxtags "github.com/grpc-ecosystem/go-grpc-middleware/tags"
	openfgav1 "github.com/openfga/api/proto/openfga/v1"
	"github.com/prometheus/client_golang/prometheus"
	"github.com/prometheus/client_golang/prometheus/promauto"
	"go.opentelemetry.io/otel"
	"go.opentelemetry.io/otel/attribute"
	"go.opentelemetry.io/otel/trace"
	"go.uber.org/zap"
	"google.golang.org/grpc/codes"
	"google.golang.org/grpc/status"

	"github.com/openfga/openfga/pkg/gateway"

	"github.com/openfga/openfga/internal/build"
	"github.com/openfga/openfga/internal/condition"
	"github.com/openfga/openfga/internal/graph"
	serverconfig "github.com/openfga/openfga/internal/server/config"
	"github.com/openfga/openfga/internal/utils"
	"github.com/openfga/openfga/internal/validation"
	"github.com/openfga/openfga/pkg/encoder"
	"github.com/openfga/openfga/pkg/logger"
	httpmiddleware "github.com/openfga/openfga/pkg/middleware/http"
	"github.com/openfga/openfga/pkg/middleware/validator"
	"github.com/openfga/openfga/pkg/server/commands"
	serverErrors "github.com/openfga/openfga/pkg/server/errors"
	"github.com/openfga/openfga/pkg/storage"
	"github.com/openfga/openfga/pkg/storage/storagewrappers"
	"github.com/openfga/openfga/pkg/telemetry"
	"github.com/openfga/openfga/pkg/tuple"
	"github.com/openfga/openfga/pkg/typesystem"
)

type ExperimentalFeatureFlag string

const (
	AuthorizationModelIDHeader = "Openfga-Authorization-Model-Id"
	authorizationModelIDKey    = "authorization_model_id"
)

var tracer = otel.Tracer("openfga/pkg/server")

var (
	dispatchCountHistogramName = "dispatch_count"

	dispatchCountHistogram = promauto.NewHistogramVec(prometheus.HistogramOpts{
		Namespace:                       build.ProjectName,
		Name:                            dispatchCountHistogramName,
		Help:                            "The number of dispatches required to resolve a query (e.g. Check).",
		Buckets:                         []float64{1, 5, 20, 50, 100, 150, 225, 400, 500, 750, 1000},
		NativeHistogramBucketFactor:     1.1,
		NativeHistogramMaxBucketNumber:  100,
		NativeHistogramMinResetDuration: time.Hour,
	}, []string{"grpc_service", "grpc_method"})

	datastoreQueryCountHistogramName = "datastore_query_count"

	datastoreQueryCountHistogram = promauto.NewHistogramVec(prometheus.HistogramOpts{
		Namespace:                       build.ProjectName,
		Name:                            datastoreQueryCountHistogramName,
		Help:                            "The number of database queries required to resolve a query (e.g. Check or ListObjects).",
		Buckets:                         []float64{1, 5, 20, 50, 100, 150, 225, 400, 500, 750, 1000},
		NativeHistogramBucketFactor:     1.1,
		NativeHistogramMaxBucketNumber:  100,
		NativeHistogramMinResetDuration: time.Hour,
	}, []string{"grpc_service", "grpc_method"})

	//request_duration_by_query_count_ms is deprecated and will be removed soon in favour of request_duration_ms
	requestDurationByQueryHistogramName = "request_duration_by_query_count_ms"

	requestDurationByQueryAndDispatchHistogram = promauto.NewHistogramVec(prometheus.HistogramOpts{
		Namespace:                       build.ProjectName,
		Name:                            requestDurationByQueryHistogramName,
		Help:                            "[DEPRECATED - Use request_duration_ms instead] The request duration (in ms) labeled by method and buckets of datastore query counts and number of dispatches. This allows for reporting percentiles based on the number of datastore queries and number of dispatches required to resolve the request.",
		Buckets:                         []float64{1, 5, 10, 25, 50, 80, 100, 150, 200, 300, 1000, 2000, 5000},
		NativeHistogramBucketFactor:     1.1,
		NativeHistogramMaxBucketNumber:  100,
		NativeHistogramMinResetDuration: time.Hour,
	}, []string{"grpc_service", "grpc_method", "datastore_query_count", "dispatch_count"})

	requestDurationHistogramName = "request_duration_ms"

	requestDurationHistogram = promauto.NewHistogramVec(prometheus.HistogramOpts{
		Namespace:                       build.ProjectName,
		Name:                            requestDurationHistogramName,
		Help:                            "The request duration (in ms) labeled by method and buckets of datastore query counts and number of dispatches. This allows for reporting percentiles based on the number of datastore queries and number of dispatches required to resolve the request.",
		Buckets:                         []float64{1, 5, 10, 25, 50, 80, 100, 150, 200, 300, 1000, 2000, 5000},
		NativeHistogramBucketFactor:     1.1,
		NativeHistogramMaxBucketNumber:  100,
		NativeHistogramMinResetDuration: time.Hour,
	}, []string{"grpc_service", "grpc_method", "datastore_query_count", "dispatch_count"})
)

// A Server implements the OpenFGA service backend as both
// a GRPC and HTTP server.
type Server struct {
	openfgav1.UnimplementedOpenFGAServiceServer

	logger                           logger.Logger
	datastore                        storage.OpenFGADatastore
	encoder                          encoder.Encoder
	transport                        gateway.Transport
	resolveNodeLimit                 uint32
	resolveNodeBreadthLimit          uint32
	changelogHorizonOffset           int
	listObjectsDeadline              time.Duration
	listObjectsMaxResults            uint32
	maxConcurrentReadsForListObjects uint32
	maxConcurrentReadsForCheck       uint32
	maxAuthorizationModelSizeInBytes int
	experimentals                    []ExperimentalFeatureFlag
	serviceName                      string

	typesystemResolver     typesystem.TypesystemResolverFunc
	typesystemResolverStop func()

	checkQueryCacheEnabled bool
	checkQueryCacheLimit   uint32
	checkQueryCacheTTL     time.Duration
	cachedCheckResolver    *graph.CachedCheckResolver

	checkResolver graph.CheckResolver

	requestDurationByQueryHistogramBuckets         []uint
	requestDurationByDispatchCountHistogramBuckets []uint

	dispatchThrottlingCheckResolverEnabled   bool
	dispatchThrottlingCheckResolverFrequency time.Duration
	dispatchThrottlingThreshold              uint32

	dispatchThrottlingCheckResolver *graph.DispatchThrottlingCheckResolver
}

type OpenFGAServiceV1Option func(s *Server)

// WithDatastore passes a datastore to the Server.
// You must call [storage.OpenFGADatastore.Close] on it after you have stopped using it.
func WithDatastore(ds storage.OpenFGADatastore) OpenFGAServiceV1Option {
	return func(s *Server) {
		s.datastore = ds
	}
}

func WithLogger(l logger.Logger) OpenFGAServiceV1Option {
	return func(s *Server) {
		s.logger = l
	}
}

func WithTokenEncoder(encoder encoder.Encoder) OpenFGAServiceV1Option {
	return func(s *Server) {
		s.encoder = encoder
	}
}

// WithTransport sets the connection transport.
func WithTransport(t gateway.Transport) OpenFGAServiceV1Option {
	return func(s *Server) {
		s.transport = t
	}
}

// WithResolveNodeLimit sets a limit on the number of recursive calls that one Check or ListObjects call will allow.
// Thinking of a request as a tree of evaluations, this option controls
// how many levels we will evaluate before throwing an error that the authorization model is too complex.
func WithResolveNodeLimit(limit uint32) OpenFGAServiceV1Option {
	return func(s *Server) {
		s.resolveNodeLimit = limit
	}
}

// WithResolveNodeBreadthLimit sets a limit on the number of goroutines that can be created
// when evaluating a subtree of a Check or ListObjects call.
// Thinking of a Check request as a tree of evaluations, this option controls,
// on a given level of the tree, the maximum number of nodes that can be evaluated concurrently (the breadth).
// If your authorization models are very complex (e.g. one relation is a union of many relations, or one relation
// is deeply nested), or if you have lots of users for (object, relation) pairs,
// you should set this option to be a low number (e.g. 1000)
func WithResolveNodeBreadthLimit(limit uint32) OpenFGAServiceV1Option {
	return func(s *Server) {
		s.resolveNodeBreadthLimit = limit
	}
}

// WithChangelogHorizonOffset sets an offset (in minutes) from the current time.
// Changes that occur after this offset will not be included in the response of ReadChanges API.
// If your datastore is eventually consistent or if you have a database with replication delay, we recommend setting this (e.g. 1 minute)
func WithChangelogHorizonOffset(offset int) OpenFGAServiceV1Option {
	return func(s *Server) {
		s.changelogHorizonOffset = offset
	}
}

// WithListObjectsDeadline affect the ListObjects API and Streamed ListObjects API only.
// It sets the maximum amount of time that the server will spend gathering results.
func WithListObjectsDeadline(deadline time.Duration) OpenFGAServiceV1Option {
	return func(s *Server) {
		s.listObjectsDeadline = deadline
	}
}

// WithListObjectsMaxResults affects the ListObjects API only.
// It sets the maximum number of results that this API will return.
func WithListObjectsMaxResults(limit uint32) OpenFGAServiceV1Option {
	return func(s *Server) {
		s.listObjectsMaxResults = limit
	}
}

// WithMaxConcurrentReadsForListObjects sets a limit on the number of datastore reads that can be in flight for a given ListObjects call.
// This number should be set depending on the RPS expected for Check and ListObjects APIs, the number of OpenFGA replicas running,
// and the number of connections the datastore allows.
// E.g. if Datastore.MaxOpenConns = 100 and assuming that each ListObjects call takes 1 second and no traffic to Check API:
// - One OpenFGA replica and expected traffic of 100 RPS => set it to 1.
// - One OpenFGA replica and expected traffic of 1 RPS => set it to 100.
// - Two OpenFGA replicas and expected traffic of 1 RPS => set it to 50.
func WithMaxConcurrentReadsForListObjects(max uint32) OpenFGAServiceV1Option {
	return func(s *Server) {
		s.maxConcurrentReadsForListObjects = max
	}
}

// WithMaxConcurrentReadsForCheck sets a limit on the number of datastore reads that can be in flight for a given Check call.
// This number should be set depending on the RPS expected for Check and ListObjects APIs, the number of OpenFGA replicas running,
// and the number of connections the datastore allows.
// E.g. if Datastore.MaxOpenConns = 100 and assuming that each Check call takes 1 second and no traffic to ListObjects API:
// - One OpenFGA replica and expected traffic of 100 RPS => set it to 1.
// - One OpenFGA replica and expected traffic of 1 RPS => set it to 100.
// - Two OpenFGA replicas and expected traffic of 1 RPS => set it to 50.
func WithMaxConcurrentReadsForCheck(max uint32) OpenFGAServiceV1Option {
	return func(s *Server) {
		s.maxConcurrentReadsForCheck = max
	}
}

func WithExperimentals(experimentals ...ExperimentalFeatureFlag) OpenFGAServiceV1Option {
	return func(s *Server) {
		s.experimentals = experimentals
	}
}

// WithCheckQueryCacheEnabled enables caching of Check results for the Check and List objects APIs.
// This cache is shared for all requests.
// See also WithCheckQueryCacheLimit and WithCheckQueryCacheTTL
func WithCheckQueryCacheEnabled(enabled bool) OpenFGAServiceV1Option {
	return func(s *Server) {
		s.checkQueryCacheEnabled = enabled
	}
}

// WithCheckQueryCacheLimit sets the cache size limit (in items)
// Needs WithCheckQueryCacheEnabled set to true.
func WithCheckQueryCacheLimit(limit uint32) OpenFGAServiceV1Option {
	return func(s *Server) {
		s.checkQueryCacheLimit = limit
	}
}

// WithCheckQueryCacheTTL sets the TTL of cached checks and list objects partial results
// Needs WithCheckQueryCacheEnabled set to true.
func WithCheckQueryCacheTTL(ttl time.Duration) OpenFGAServiceV1Option {
	return func(s *Server) {
		s.checkQueryCacheTTL = ttl
	}
}

// WithRequestDurationByQueryHistogramBuckets sets the buckets used in labelling the requestDurationByQueryAndDispatchHistogram
func WithRequestDurationByQueryHistogramBuckets(buckets []uint) OpenFGAServiceV1Option {
	return func(s *Server) {
		sort.Slice(buckets, func(i, j int) bool { return buckets[i] < buckets[j] })
		s.requestDurationByQueryHistogramBuckets = buckets
	}
}

// WithRequestDurationByDispatchCountHistogramBuckets sets the buckets used in labelling the requestDurationByQueryAndDispatchHistogram
func WithRequestDurationByDispatchCountHistogramBuckets(buckets []uint) OpenFGAServiceV1Option {
	return func(s *Server) {
		sort.Slice(buckets, func(i, j int) bool { return buckets[i] < buckets[j] })
		s.requestDurationByDispatchCountHistogramBuckets = buckets
	}
}

func WithMaxAuthorizationModelSizeInBytes(size int) OpenFGAServiceV1Option {
	return func(s *Server) {
		s.maxAuthorizationModelSizeInBytes = size
	}
}

// WithDispatchThrottlingCheckResolverEnabled sets whether dispatch throttling is enabled.
// Enabling this feature will prioritize dispatched requests requiring less than the configured dispatch
// threshold over requests whose dispatch count exceeds the configured threshold.
func WithDispatchThrottlingCheckResolverEnabled(enabled bool) OpenFGAServiceV1Option {
	return func(s *Server) {
		s.dispatchThrottlingCheckResolverEnabled = enabled
	}
}

// WithDispatchThrottlingCheckResolverFrequency defines how frequent dispatch throttling will be evaluated.
// Frequency controls how frequently throttled dispatch requests are evaluated to determine whether
// it can be processed.
// This value should not be too small (i.e., in the ns ranges) as i) there are limitation in timer resolution
// and ii) very small value will result in a higher frequency of processing dispatches,
// which diminishes the value of the throttling.
func WithDispatchThrottlingCheckResolverFrequency(frequency time.Duration) OpenFGAServiceV1Option {
	return func(s *Server) {
		s.dispatchThrottlingCheckResolverFrequency = frequency
	}
}

// WithDispatchThrottlingCheckResolverThreshold define the number of dispatches to be throttled.
func WithDispatchThrottlingCheckResolverThreshold(threshold uint32) OpenFGAServiceV1Option {
	return func(s *Server) {
		s.dispatchThrottlingThreshold = threshold
	}
}

// MustNewServerWithOpts see NewServerWithOpts
func MustNewServerWithOpts(opts ...OpenFGAServiceV1Option) *Server {
	s, err := NewServerWithOpts(opts...)
	if err != nil {
		panic(fmt.Errorf("failed to construct the OpenFGA server: %w", err))
	}

	return s
}

// NewServerWithOpts returns a new server.
// You must call Close on it after you are done using it.
func NewServerWithOpts(opts ...OpenFGAServiceV1Option) (*Server, error) {
	s := &Server{
		logger:                           logger.NewNoopLogger(),
		encoder:                          encoder.NewBase64Encoder(),
		transport:                        gateway.NewNoopTransport(),
		changelogHorizonOffset:           serverconfig.DefaultChangelogHorizonOffset,
		resolveNodeLimit:                 serverconfig.DefaultResolveNodeLimit,
		resolveNodeBreadthLimit:          serverconfig.DefaultResolveNodeBreadthLimit,
		listObjectsDeadline:              serverconfig.DefaultListObjectsDeadline,
		listObjectsMaxResults:            serverconfig.DefaultListObjectsMaxResults,
		maxConcurrentReadsForCheck:       serverconfig.DefaultMaxConcurrentReadsForCheck,
		maxConcurrentReadsForListObjects: serverconfig.DefaultMaxConcurrentReadsForListObjects,
		maxAuthorizationModelSizeInBytes: serverconfig.DefaultMaxAuthorizationModelSizeInBytes,
		experimentals:                    make([]ExperimentalFeatureFlag, 0, 10),

		checkQueryCacheEnabled: serverconfig.DefaultCheckQueryCacheEnable,
		checkQueryCacheLimit:   serverconfig.DefaultCheckQueryCacheLimit,
		checkQueryCacheTTL:     serverconfig.DefaultCheckQueryCacheTTL,
		checkResolver:          nil,

		requestDurationByQueryHistogramBuckets:         []uint{50, 200},
		requestDurationByDispatchCountHistogramBuckets: []uint{50, 200},
		serviceName: openfgav1.OpenFGAService_ServiceDesc.ServiceName,

		dispatchThrottlingCheckResolverEnabled:   serverconfig.DefaultCheckQueryCacheEnable,
		dispatchThrottlingCheckResolverFrequency: serverconfig.DefaultDispatchThrottlingFrequency,
		dispatchThrottlingThreshold:              serverconfig.DefaultDispatchThrottlingThreshold,
	}

	for _, opt := range opts {
		opt(s)
	}

	cycleDetectionCheckResolver := graph.NewCycleDetectionCheckResolver()
	s.checkResolver = cycleDetectionCheckResolver

	localChecker := graph.NewLocalChecker(
		graph.WithResolveNodeBreadthLimit(s.resolveNodeBreadthLimit),
	)

	cycleDetectionCheckResolver.SetDelegate(localChecker)
	localChecker.SetDelegate(cycleDetectionCheckResolver)

	if s.dispatchThrottlingCheckResolverEnabled {
		dispatchThrottlingConfig := graph.DispatchThrottlingCheckResolverConfig{
			Frequency: s.dispatchThrottlingCheckResolverFrequency,
			Threshold: s.dispatchThrottlingThreshold,
		}

		s.logger.Info("Enabling dispatch throttling",
			zap.Duration("Frequency", s.dispatchThrottlingCheckResolverFrequency),
			zap.Uint32("Threshold", s.dispatchThrottlingThreshold),
		)

		dispatchThrottlingCheckResolver := graph.NewDispatchThrottlingCheckResolver(dispatchThrottlingConfig)
		dispatchThrottlingCheckResolver.SetDelegate(localChecker)
		s.dispatchThrottlingCheckResolver = dispatchThrottlingCheckResolver

		cycleDetectionCheckResolver.SetDelegate(dispatchThrottlingCheckResolver)
	}

	if s.checkQueryCacheEnabled {
		s.logger.Info("Check query cache is enabled and may lead to stale query results up to the configured query cache TTL",
			zap.Duration("CheckQueryCacheTTL", s.checkQueryCacheTTL),
			zap.Uint32("CheckQueryCacheLimit", s.checkQueryCacheLimit))

		cachedCheckResolver := graph.NewCachedCheckResolver(
			graph.WithMaxCacheSize(int64(s.checkQueryCacheLimit)),
			graph.WithLogger(s.logger),
			graph.WithCacheTTL(s.checkQueryCacheTTL),
		)
		s.cachedCheckResolver = cachedCheckResolver

		cachedCheckResolver.SetDelegate(localChecker)
		if s.dispatchThrottlingCheckResolver != nil {
			s.dispatchThrottlingCheckResolver.SetDelegate(cachedCheckResolver)
		} else {
			cycleDetectionCheckResolver.SetDelegate(cachedCheckResolver)
		}
	}

	if s.datastore == nil {
		return nil, fmt.Errorf("a datastore option must be provided")
	}

	if len(s.requestDurationByQueryHistogramBuckets) == 0 {
		return nil, fmt.Errorf("request duration datastore count buckets must not be empty")
	}

	if len(s.requestDurationByDispatchCountHistogramBuckets) == 0 {
		return nil, fmt.Errorf("request duration by dispatch count buckets must not be empty")
	}

	s.typesystemResolver, s.typesystemResolverStop = typesystem.MemoizedTypesystemResolverFunc(s.datastore)

	return s, nil
}

// Close releases the server resources.
func (s *Server) Close() {
	if s.dispatchThrottlingCheckResolver != nil {
		s.dispatchThrottlingCheckResolver.Close()
	}

	if s.cachedCheckResolver != nil {
		s.cachedCheckResolver.Close()
	}

	if s.checkResolver != nil {
		s.checkResolver.Close()
	}

	s.typesystemResolverStop()
}

func (s *Server) ListObjects(ctx context.Context, req *openfgav1.ListObjectsRequest) (*openfgav1.ListObjectsResponse, error) {
	start := time.Now()

	targetObjectType := req.GetType()

	ctx, span := tracer.Start(ctx, "ListObjects", trace.WithAttributes(
		attribute.String("object_type", targetObjectType),
		attribute.String("relation", req.GetRelation()),
		attribute.String("user", req.GetUser()),
	))
	defer span.End()

	if !validator.RequestIsValidatedFromContext(ctx) {
		if err := req.Validate(); err != nil {
			return nil, status.Error(codes.InvalidArgument, err.Error())
		}
	}

	const methodName = "listobjects"

	ctx = telemetry.ContextWithRPCInfo(ctx, telemetry.RPCInfo{
		Service: s.serviceName,
		Method:  methodName,
	})

	storeID := req.GetStoreId()

	typesys, err := s.resolveTypesystem(ctx, storeID, req.GetAuthorizationModelId())
	if err != nil {
		return nil, err
	}

	q, err := commands.NewListObjectsQuery(
		s.datastore,
		s.checkResolver,
		commands.WithLogger(s.logger),
		commands.WithListObjectsDeadline(s.listObjectsDeadline),
		commands.WithListObjectsMaxResults(s.listObjectsMaxResults),
		commands.WithResolveNodeLimit(s.resolveNodeLimit),
		commands.WithResolveNodeBreadthLimit(s.resolveNodeBreadthLimit),
		commands.WithMaxConcurrentReads(s.maxConcurrentReadsForListObjects),
	)
	if err != nil {
		return nil, serverErrors.NewInternalError("", err)
	}

	result, err := q.Execute(
		typesystem.ContextWithTypesystem(ctx, typesys),
		&openfgav1.ListObjectsRequest{
			StoreId:              storeID,
			ContextualTuples:     req.GetContextualTuples(),
			AuthorizationModelId: typesys.GetAuthorizationModelID(), // the resolved model id
			Type:                 targetObjectType,
			Relation:             req.GetRelation(),
			User:                 req.GetUser(),
			Context:              req.GetContext(),
		},
	)
	if err != nil {
		telemetry.TraceError(span, err)
		if errors.Is(err, condition.ErrEvaluationFailed) {
			return nil, serverErrors.ValidationError(err)
		}

		return nil, err
	}
	datastoreQueryCount := float64(*result.ResolutionMetadata.DatastoreQueryCount)

	grpc_ctxtags.Extract(ctx).Set(datastoreQueryCountHistogramName, datastoreQueryCount)
	span.SetAttributes(attribute.Float64(datastoreQueryCountHistogramName, datastoreQueryCount))
	datastoreQueryCountHistogram.WithLabelValues(
		s.serviceName,
		methodName,
	).Observe(datastoreQueryCount)

	dispatchCount := float64(*result.ResolutionMetadata.DispatchCount)

	grpc_ctxtags.Extract(ctx).Set(dispatchCountHistogramName, dispatchCount)
	span.SetAttributes(attribute.Float64(dispatchCountHistogramName, dispatchCount))
	dispatchCountHistogram.WithLabelValues(
		s.serviceName,
		methodName,
	).Observe(dispatchCount)

	requestDurationByQueryAndDispatchHistogram.WithLabelValues(
		s.serviceName,
		methodName,
		utils.Bucketize(uint(*result.ResolutionMetadata.DatastoreQueryCount), s.requestDurationByQueryHistogramBuckets),
		utils.Bucketize(uint(*result.ResolutionMetadata.DispatchCount), s.requestDurationByDispatchCountHistogramBuckets),
	).Observe(float64(time.Since(start).Milliseconds()))

	requestDurationHistogram.WithLabelValues(
		s.serviceName,
		methodName,
		utils.Bucketize(uint(*result.ResolutionMetadata.DatastoreQueryCount), s.requestDurationByQueryHistogramBuckets),
		utils.Bucketize(uint(*result.ResolutionMetadata.DispatchCount), s.requestDurationByDispatchCountHistogramBuckets),
	).Observe(float64(time.Since(start).Milliseconds()))

	return &openfgav1.ListObjectsResponse{
		Objects: result.Objects,
	}, nil
}

func (s *Server) StreamedListObjects(req *openfgav1.StreamedListObjectsRequest, srv openfgav1.OpenFGAService_StreamedListObjectsServer) error {
	start := time.Now()

	ctx := srv.Context()
	ctx, span := tracer.Start(ctx, "StreamedListObjects", trace.WithAttributes(
		attribute.String("object_type", req.GetType()),
		attribute.String("relation", req.GetRelation()),
		attribute.String("user", req.GetUser()),
	))
	defer span.End()

	if !validator.RequestIsValidatedFromContext(ctx) {
		if err := req.Validate(); err != nil {
			return status.Error(codes.InvalidArgument, err.Error())
		}
	}

	const methodName = "streamedlistobjects"

	ctx = telemetry.ContextWithRPCInfo(ctx, telemetry.RPCInfo{
		Service: s.serviceName,
		Method:  methodName,
	})

	storeID := req.GetStoreId()

	typesys, err := s.resolveTypesystem(ctx, storeID, req.GetAuthorizationModelId())
	if err != nil {
		return err
	}

	q, err := commands.NewListObjectsQuery(
		s.datastore,
		s.checkResolver,
		commands.WithLogger(s.logger),
		commands.WithListObjectsDeadline(s.listObjectsDeadline),
		commands.WithListObjectsMaxResults(s.listObjectsMaxResults),
		commands.WithResolveNodeLimit(s.resolveNodeLimit),
		commands.WithResolveNodeBreadthLimit(s.resolveNodeBreadthLimit),
		commands.WithMaxConcurrentReads(s.maxConcurrentReadsForListObjects),
	)
	if err != nil {
		return serverErrors.NewInternalError("", err)
	}

	req.AuthorizationModelId = typesys.GetAuthorizationModelID() // the resolved model id

	resolutionMetadata, err := q.ExecuteStreamed(
		typesystem.ContextWithTypesystem(ctx, typesys),
		req,
		srv,
	)
	if err != nil {
		telemetry.TraceError(span, err)
		return err
	}
	datastoreQueryCount := float64(*resolutionMetadata.DatastoreQueryCount)

	grpc_ctxtags.Extract(ctx).Set(datastoreQueryCountHistogramName, datastoreQueryCount)
	span.SetAttributes(attribute.Float64(datastoreQueryCountHistogramName, datastoreQueryCount))
	datastoreQueryCountHistogram.WithLabelValues(
		s.serviceName,
		methodName,
	).Observe(datastoreQueryCount)

	dispatchCount := float64(*resolutionMetadata.DispatchCount)

	grpc_ctxtags.Extract(ctx).Set(dispatchCountHistogramName, dispatchCount)
	span.SetAttributes(attribute.Float64(dispatchCountHistogramName, dispatchCount))
	dispatchCountHistogram.WithLabelValues(
		s.serviceName,
		methodName,
	).Observe(dispatchCount)

	requestDurationByQueryAndDispatchHistogram.WithLabelValues(
		s.serviceName,
		methodName,
		utils.Bucketize(uint(*resolutionMetadata.DatastoreQueryCount), s.requestDurationByQueryHistogramBuckets),
		utils.Bucketize(uint(*resolutionMetadata.DispatchCount), s.requestDurationByDispatchCountHistogramBuckets),
	).Observe(float64(time.Since(start).Milliseconds()))

	requestDurationHistogram.WithLabelValues(
		s.serviceName,
		methodName,
		utils.Bucketize(uint(*resolutionMetadata.DatastoreQueryCount), s.requestDurationByQueryHistogramBuckets),
		utils.Bucketize(uint(*resolutionMetadata.DispatchCount), s.requestDurationByDispatchCountHistogramBuckets),
	).Observe(float64(time.Since(start).Milliseconds()))

	return nil
}

func (s *Server) Read(ctx context.Context, req *openfgav1.ReadRequest) (*openfgav1.ReadResponse, error) {
	tk := req.GetTupleKey()
	ctx, span := tracer.Start(ctx, "Read", trace.WithAttributes(
		attribute.KeyValue{Key: "object", Value: attribute.StringValue(tk.GetObject())},
		attribute.KeyValue{Key: "relation", Value: attribute.StringValue(tk.GetRelation())},
		attribute.KeyValue{Key: "user", Value: attribute.StringValue(tk.GetUser())},
	))
	defer span.End()

	if !validator.RequestIsValidatedFromContext(ctx) {
		if err := req.Validate(); err != nil {
			return nil, status.Error(codes.InvalidArgument, err.Error())
		}
	}

	ctx = telemetry.ContextWithRPCInfo(ctx, telemetry.RPCInfo{
		Service: s.serviceName,
		Method:  "Read",
	})

	q := commands.NewReadQuery(s.datastore,
		commands.WithReadQueryLogger(s.logger),
		commands.WithReadQueryEncoder(s.encoder),
	)
	return q.Execute(ctx, &openfgav1.ReadRequest{
		StoreId:           req.GetStoreId(),
		TupleKey:          tk,
		PageSize:          req.GetPageSize(),
		ContinuationToken: req.GetContinuationToken(),
	})
}

func (s *Server) Write(ctx context.Context, req *openfgav1.WriteRequest) (*openfgav1.WriteResponse, error) {
	ctx, span := tracer.Start(ctx, "Write")
	defer span.End()

	if !validator.RequestIsValidatedFromContext(ctx) {
		if err := req.Validate(); err != nil {
			return nil, status.Error(codes.InvalidArgument, err.Error())
		}
	}

	ctx = telemetry.ContextWithRPCInfo(ctx, telemetry.RPCInfo{
		Service: s.serviceName,
		Method:  "Write",
	})

	storeID := req.GetStoreId()

	typesys, err := s.resolveTypesystem(ctx, storeID, req.GetAuthorizationModelId())
	if err != nil {
		return nil, err
	}

	cmd := commands.NewWriteCommand(
		s.datastore,
		commands.WithWriteCmdLogger(s.logger),
	)
	return cmd.Execute(ctx, &openfgav1.WriteRequest{
		StoreId:              storeID,
		AuthorizationModelId: typesys.GetAuthorizationModelID(), // the resolved model id
		Writes:               req.GetWrites(),
		Deletes:              req.GetDeletes(),
	})
}

func (s *Server) Check(ctx context.Context, req *openfgav1.CheckRequest) (*openfgav1.CheckResponse, error) {
	start := time.Now()

	tk := req.GetTupleKey()
	ctx, span := tracer.Start(ctx, "Check", trace.WithAttributes(
		attribute.KeyValue{Key: "object", Value: attribute.StringValue(tk.GetObject())},
		attribute.KeyValue{Key: "relation", Value: attribute.StringValue(tk.GetRelation())},
		attribute.KeyValue{Key: "user", Value: attribute.StringValue(tk.GetUser())},
	))
	defer span.End()

	if !validator.RequestIsValidatedFromContext(ctx) {
		if err := req.Validate(); err != nil {
			return nil, status.Error(codes.InvalidArgument, err.Error())
		}
	}

	ctx = telemetry.ContextWithRPCInfo(ctx, telemetry.RPCInfo{
		Service: s.serviceName,
		Method:  "Check",
	})

	storeID := req.GetStoreId()

	typesys, err := s.resolveTypesystem(ctx, storeID, req.GetAuthorizationModelId())
	if err != nil {
		return nil, err
	}

	if err := validation.ValidateUserObjectRelation(typesys, tuple.ConvertCheckRequestTupleKeyToTupleKey(tk)); err != nil {
		return nil, serverErrors.ValidationError(err)
	}

	for _, ctxTuple := range req.GetContextualTuples().GetTupleKeys() {
		if err := validation.ValidateTuple(typesys, ctxTuple); err != nil {
			return nil, serverErrors.HandleTupleValidateError(err)
		}
	}

	ctx = typesystem.ContextWithTypesystem(ctx, typesys)
	ctx = storage.ContextWithRelationshipTupleReader(ctx,
		storagewrappers.NewBoundedConcurrencyTupleReader(
			storagewrappers.NewCombinedTupleReader(
				s.datastore,
				req.GetContextualTuples().GetTupleKeys(),
			),
			s.maxConcurrentReadsForCheck,
		),
	)

	resp, err := s.checkResolver.ResolveCheck(ctx, &graph.ResolveCheckRequest{
		StoreID:              req.GetStoreId(),
		AuthorizationModelID: typesys.GetAuthorizationModelID(), // the resolved model id
		TupleKey:             tuple.ConvertCheckRequestTupleKeyToTupleKey(req.GetTupleKey()),
		ContextualTuples:     req.GetContextualTuples().GetTupleKeys(),
		Context:              req.GetContext(),
<<<<<<< HEAD
		ResolutionMetadata: &graph.ResolutionMetadata{
			Depth:               s.resolveNodeLimit,
			DatastoreQueryCount: 0,
		},
		DispatchCounter: &atomic.Uint32{},
=======
		RequestMetadata:      graph.NewCheckRequestMetadata(s.resolveNodeLimit),
>>>>>>> 343adc79
	})
	if err != nil {
		telemetry.TraceError(span, err)
		if errors.Is(err, graph.ErrResolutionDepthExceeded) || errors.Is(err, graph.ErrCycleDetected) {
			return nil, serverErrors.AuthorizationModelResolutionTooComplex
		}

		if errors.Is(err, condition.ErrEvaluationFailed) {
			return nil, serverErrors.ValidationError(err)
		}

		return nil, serverErrors.HandleError("", err)
	}

	queryCount := float64(resp.GetResolutionMetadata().DatastoreQueryCount)
	const methodName = "check"

	grpc_ctxtags.Extract(ctx).Set(datastoreQueryCountHistogramName, queryCount)
	span.SetAttributes(attribute.Float64(datastoreQueryCountHistogramName, queryCount))
	datastoreQueryCountHistogram.WithLabelValues(
		s.serviceName,
		methodName,
	).Observe(queryCount)

	dispatchCount := float64(resp.GetResolutionMetadata().DispatchCount)

	grpc_ctxtags.Extract(ctx).Set(dispatchCountHistogramName, dispatchCount)
	span.SetAttributes(attribute.Float64(dispatchCountHistogramName, dispatchCount))
	dispatchCountHistogram.WithLabelValues(
		s.serviceName,
		methodName,
	).Observe(dispatchCount)

	res := &openfgav1.CheckResponse{
		Allowed: resp.Allowed,
	}

	span.SetAttributes(attribute.KeyValue{Key: "allowed", Value: attribute.BoolValue(res.GetAllowed())})
	requestDurationByQueryAndDispatchHistogram.WithLabelValues(
		s.serviceName,
		methodName,
		utils.Bucketize(uint(resp.GetResolutionMetadata().DatastoreQueryCount), s.requestDurationByQueryHistogramBuckets),
		utils.Bucketize(uint(resp.GetResolutionMetadata().DispatchCount), s.requestDurationByDispatchCountHistogramBuckets),
	).Observe(float64(time.Since(start).Milliseconds()))

	requestDurationHistogram.WithLabelValues(
		s.serviceName,
		methodName,
		utils.Bucketize(uint(resp.GetResolutionMetadata().DatastoreQueryCount), s.requestDurationByQueryHistogramBuckets),
		utils.Bucketize(uint(resp.GetResolutionMetadata().DispatchCount), s.requestDurationByDispatchCountHistogramBuckets),
	).Observe(float64(time.Since(start).Milliseconds()))

	return res, nil
}

func (s *Server) Expand(ctx context.Context, req *openfgav1.ExpandRequest) (*openfgav1.ExpandResponse, error) {
	tk := req.GetTupleKey()
	ctx, span := tracer.Start(ctx, "Expand", trace.WithAttributes(
		attribute.KeyValue{Key: "object", Value: attribute.StringValue(tk.GetObject())},
		attribute.KeyValue{Key: "relation", Value: attribute.StringValue(tk.GetRelation())},
	))
	defer span.End()

	if !validator.RequestIsValidatedFromContext(ctx) {
		if err := req.Validate(); err != nil {
			return nil, status.Error(codes.InvalidArgument, err.Error())
		}
	}

	ctx = telemetry.ContextWithRPCInfo(ctx, telemetry.RPCInfo{
		Service: s.serviceName,
		Method:  "Expand",
	})

	storeID := req.GetStoreId()

	typesys, err := s.resolveTypesystem(ctx, storeID, req.GetAuthorizationModelId())
	if err != nil {
		return nil, err
	}

	q := commands.NewExpandQuery(s.datastore, commands.WithExpandQueryLogger(s.logger))
	return q.Execute(ctx, &openfgav1.ExpandRequest{
		StoreId:              storeID,
		AuthorizationModelId: typesys.GetAuthorizationModelID(), // the resolved model id
		TupleKey:             tk,
	})
}

func (s *Server) ReadAuthorizationModel(ctx context.Context, req *openfgav1.ReadAuthorizationModelRequest) (*openfgav1.ReadAuthorizationModelResponse, error) {
	ctx, span := tracer.Start(ctx, "ReadAuthorizationModel", trace.WithAttributes(
		attribute.KeyValue{Key: authorizationModelIDKey, Value: attribute.StringValue(req.GetId())},
	))
	defer span.End()

	if !validator.RequestIsValidatedFromContext(ctx) {
		if err := req.Validate(); err != nil {
			return nil, status.Error(codes.InvalidArgument, err.Error())
		}
	}

	ctx = telemetry.ContextWithRPCInfo(ctx, telemetry.RPCInfo{
		Service: s.serviceName,
		Method:  "ReadAuthorizationModels",
	})

	q := commands.NewReadAuthorizationModelQuery(s.datastore, commands.WithReadAuthModelQueryLogger(s.logger))
	return q.Execute(ctx, req)
}

func (s *Server) WriteAuthorizationModel(ctx context.Context, req *openfgav1.WriteAuthorizationModelRequest) (*openfgav1.WriteAuthorizationModelResponse, error) {
	ctx, span := tracer.Start(ctx, "WriteAuthorizationModel")
	defer span.End()

	if !validator.RequestIsValidatedFromContext(ctx) {
		if err := req.Validate(); err != nil {
			return nil, status.Error(codes.InvalidArgument, err.Error())
		}
	}

	ctx = telemetry.ContextWithRPCInfo(ctx, telemetry.RPCInfo{
		Service: s.serviceName,
		Method:  "WriteAuthorizationModel",
	})

	c := commands.NewWriteAuthorizationModelCommand(s.datastore,
		commands.WithWriteAuthModelLogger(s.logger),
		commands.WithWriteAuthModelMaxSizeInBytes(s.maxAuthorizationModelSizeInBytes),
	)
	res, err := c.Execute(ctx, req)
	if err != nil {
		return nil, err
	}

	s.transport.SetHeader(ctx, httpmiddleware.XHttpCode, strconv.Itoa(http.StatusCreated))

	return res, nil
}

func (s *Server) ReadAuthorizationModels(ctx context.Context, req *openfgav1.ReadAuthorizationModelsRequest) (*openfgav1.ReadAuthorizationModelsResponse, error) {
	ctx, span := tracer.Start(ctx, "ReadAuthorizationModels")
	defer span.End()

	if !validator.RequestIsValidatedFromContext(ctx) {
		if err := req.Validate(); err != nil {
			return nil, status.Error(codes.InvalidArgument, err.Error())
		}
	}

	ctx = telemetry.ContextWithRPCInfo(ctx, telemetry.RPCInfo{
		Service: s.serviceName,
		Method:  "ReadAuthorizationModels",
	})

	c := commands.NewReadAuthorizationModelsQuery(s.datastore,
		commands.WithReadAuthModelsQueryLogger(s.logger),
		commands.WithReadAuthModelsQueryEncoder(s.encoder),
	)
	return c.Execute(ctx, req)
}

func (s *Server) WriteAssertions(ctx context.Context, req *openfgav1.WriteAssertionsRequest) (*openfgav1.WriteAssertionsResponse, error) {
	ctx, span := tracer.Start(ctx, "WriteAssertions")
	defer span.End()

	if !validator.RequestIsValidatedFromContext(ctx) {
		if err := req.Validate(); err != nil {
			return nil, status.Error(codes.InvalidArgument, err.Error())
		}
	}

	ctx = telemetry.ContextWithRPCInfo(ctx, telemetry.RPCInfo{
		Service: s.serviceName,
		Method:  "WriteAssertions",
	})

	storeID := req.GetStoreId()

	typesys, err := s.resolveTypesystem(ctx, storeID, req.GetAuthorizationModelId())
	if err != nil {
		return nil, err
	}

	c := commands.NewWriteAssertionsCommand(s.datastore, commands.WithWriteAssertCmdLogger(s.logger))
	res, err := c.Execute(ctx, &openfgav1.WriteAssertionsRequest{
		StoreId:              storeID,
		AuthorizationModelId: typesys.GetAuthorizationModelID(), // the resolved model id
		Assertions:           req.GetAssertions(),
	})
	if err != nil {
		return nil, err
	}

	s.transport.SetHeader(ctx, httpmiddleware.XHttpCode, strconv.Itoa(http.StatusNoContent))

	return res, nil
}

func (s *Server) ReadAssertions(ctx context.Context, req *openfgav1.ReadAssertionsRequest) (*openfgav1.ReadAssertionsResponse, error) {
	ctx, span := tracer.Start(ctx, "ReadAssertions")
	defer span.End()

	if !validator.RequestIsValidatedFromContext(ctx) {
		if err := req.Validate(); err != nil {
			return nil, status.Error(codes.InvalidArgument, err.Error())
		}
	}

	ctx = telemetry.ContextWithRPCInfo(ctx, telemetry.RPCInfo{
		Service: s.serviceName,
		Method:  "ReadAssertions",
	})

	typesys, err := s.resolveTypesystem(ctx, req.GetStoreId(), req.GetAuthorizationModelId())
	if err != nil {
		return nil, err
	}

	q := commands.NewReadAssertionsQuery(s.datastore, commands.WithReadAssertionsQueryLogger(s.logger))
	return q.Execute(ctx, req.GetStoreId(), typesys.GetAuthorizationModelID())
}

func (s *Server) ReadChanges(ctx context.Context, req *openfgav1.ReadChangesRequest) (*openfgav1.ReadChangesResponse, error) {
	ctx, span := tracer.Start(ctx, "ReadChangesQuery", trace.WithAttributes(
		attribute.KeyValue{Key: "type", Value: attribute.StringValue(req.GetType())},
	))
	defer span.End()

	if !validator.RequestIsValidatedFromContext(ctx) {
		if err := req.Validate(); err != nil {
			return nil, status.Error(codes.InvalidArgument, err.Error())
		}
	}

	ctx = telemetry.ContextWithRPCInfo(ctx, telemetry.RPCInfo{
		Service: s.serviceName,
		Method:  "ReadChanges",
	})

	q := commands.NewReadChangesQuery(s.datastore,
		commands.WithReadChangesQueryLogger(s.logger),
		commands.WithReadChangesQueryEncoder(s.encoder),
		commands.WithReadChangeQueryHorizonOffset(s.changelogHorizonOffset),
	)
	return q.Execute(ctx, req)
}

func (s *Server) CreateStore(ctx context.Context, req *openfgav1.CreateStoreRequest) (*openfgav1.CreateStoreResponse, error) {
	ctx, span := tracer.Start(ctx, "CreateStore")
	defer span.End()

	if !validator.RequestIsValidatedFromContext(ctx) {
		if err := req.Validate(); err != nil {
			return nil, status.Error(codes.InvalidArgument, err.Error())
		}
	}

	ctx = telemetry.ContextWithRPCInfo(ctx, telemetry.RPCInfo{
		Service: s.serviceName,
		Method:  "CreateStore",
	})

	c := commands.NewCreateStoreCommand(s.datastore, commands.WithCreateStoreCmdLogger(s.logger))
	res, err := c.Execute(ctx, req)
	if err != nil {
		return nil, err
	}

	s.transport.SetHeader(ctx, httpmiddleware.XHttpCode, strconv.Itoa(http.StatusCreated))

	return res, nil
}

func (s *Server) DeleteStore(ctx context.Context, req *openfgav1.DeleteStoreRequest) (*openfgav1.DeleteStoreResponse, error) {
	ctx, span := tracer.Start(ctx, "DeleteStore")
	defer span.End()

	if !validator.RequestIsValidatedFromContext(ctx) {
		if err := req.Validate(); err != nil {
			return nil, status.Error(codes.InvalidArgument, err.Error())
		}
	}

	ctx = telemetry.ContextWithRPCInfo(ctx, telemetry.RPCInfo{
		Service: s.serviceName,
		Method:  "DeleteStore",
	})

	cmd := commands.NewDeleteStoreCommand(s.datastore, commands.WithDeleteStoreCmdLogger(s.logger))
	res, err := cmd.Execute(ctx, req)
	if err != nil {
		return nil, err
	}

	s.transport.SetHeader(ctx, httpmiddleware.XHttpCode, strconv.Itoa(http.StatusNoContent))

	return res, nil
}

func (s *Server) GetStore(ctx context.Context, req *openfgav1.GetStoreRequest) (*openfgav1.GetStoreResponse, error) {
	ctx, span := tracer.Start(ctx, "GetStore")
	defer span.End()

	if !validator.RequestIsValidatedFromContext(ctx) {
		if err := req.Validate(); err != nil {
			return nil, status.Error(codes.InvalidArgument, err.Error())
		}
	}

	ctx = telemetry.ContextWithRPCInfo(ctx, telemetry.RPCInfo{
		Service: s.serviceName,
		Method:  "GetStore",
	})

	q := commands.NewGetStoreQuery(s.datastore, commands.WithGetStoreQueryLogger(s.logger))
	return q.Execute(ctx, req)
}

func (s *Server) ListStores(ctx context.Context, req *openfgav1.ListStoresRequest) (*openfgav1.ListStoresResponse, error) {
	ctx, span := tracer.Start(ctx, "ListStores")
	defer span.End()

	if !validator.RequestIsValidatedFromContext(ctx) {
		if err := req.Validate(); err != nil {
			return nil, status.Error(codes.InvalidArgument, err.Error())
		}
	}

	ctx = telemetry.ContextWithRPCInfo(ctx, telemetry.RPCInfo{
		Service: s.serviceName,
		Method:  "ListStores",
	})

	q := commands.NewListStoresQuery(s.datastore,
		commands.WithListStoresQueryLogger(s.logger),
		commands.WithListStoresQueryEncoder(s.encoder),
	)
	return q.Execute(ctx, req)
}

// IsReady reports whether the datastore is ready. Please see the implementation of [[storage.OpenFGADatastore.IsReady]]
// for your datastore.
func (s *Server) IsReady(ctx context.Context) (bool, error) {
	// for now we only depend on the datastore being ready, but in the future
	// server readiness may also depend on other criteria in addition to the
	// datastore being ready.

	status, err := s.datastore.IsReady(ctx)
	if err != nil {
		return false, err
	}

	if status.IsReady {
		return true, nil
	}

	s.logger.WarnWithContext(ctx, "datastore is not ready", zap.Any("status", status.Message))
	return false, nil
}

// resolveTypesystem resolves the underlying TypeSystem given the storeID and modelID and
// it sets some response metadata based on the model resolution.
func (s *Server) resolveTypesystem(ctx context.Context, storeID, modelID string) (*typesystem.TypeSystem, error) {
	ctx, span := tracer.Start(ctx, "resolveTypesystem")
	defer span.End()

	typesys, err := s.typesystemResolver(ctx, storeID, modelID)
	if err != nil {
		if errors.Is(err, typesystem.ErrModelNotFound) {
			if modelID == "" {
				return nil, serverErrors.LatestAuthorizationModelNotFound(storeID)
			}

			return nil, serverErrors.AuthorizationModelNotFound(modelID)
		}

		if errors.Is(err, typesystem.ErrInvalidModel) {
			return nil, serverErrors.ValidationError(err)
		}

		return nil, serverErrors.HandleError("", err)
	}

	resolvedModelID := typesys.GetAuthorizationModelID()

	span.SetAttributes(attribute.KeyValue{Key: authorizationModelIDKey, Value: attribute.StringValue(resolvedModelID)})
	grpc_ctxtags.Extract(ctx).Set(authorizationModelIDKey, resolvedModelID)
	s.transport.SetHeader(ctx, AuthorizationModelIDHeader, resolvedModelID)

	return typesys, nil
}<|MERGE_RESOLUTION|>--- conflicted
+++ resolved
@@ -8,7 +8,6 @@
 	"net/http"
 	"sort"
 	"strconv"
-	"sync/atomic"
 	"time"
 
 	grpc_ctxtags "github.com/grpc-ecosystem/go-grpc-middleware/tags"
@@ -769,15 +768,7 @@
 		TupleKey:             tuple.ConvertCheckRequestTupleKeyToTupleKey(req.GetTupleKey()),
 		ContextualTuples:     req.GetContextualTuples().GetTupleKeys(),
 		Context:              req.GetContext(),
-<<<<<<< HEAD
-		ResolutionMetadata: &graph.ResolutionMetadata{
-			Depth:               s.resolveNodeLimit,
-			DatastoreQueryCount: 0,
-		},
-		DispatchCounter: &atomic.Uint32{},
-=======
 		RequestMetadata:      graph.NewCheckRequestMetadata(s.resolveNodeLimit),
->>>>>>> 343adc79
 	})
 	if err != nil {
 		telemetry.TraceError(span, err)
