// Package server contains the endpoint handlers.
package server

import (
	"context"
	"errors"
	"fmt"
	"math"
	"net/http"
	"slices"
	"sort"
	"strconv"
	"time"

	grpc_ctxtags "github.com/grpc-ecosystem/go-grpc-middleware/tags"
	"github.com/karlseguin/ccache/v3"
	openfgav1 "github.com/openfga/api/proto/openfga/v1"
	"github.com/openfga/openfga/internal/gateway"
	"github.com/openfga/openfga/internal/graph"
	"github.com/openfga/openfga/internal/utils"
	"github.com/openfga/openfga/internal/validation"
	"github.com/openfga/openfga/pkg/encoder"
	"github.com/openfga/openfga/pkg/logger"
	httpmiddleware "github.com/openfga/openfga/pkg/middleware/http"
	"github.com/openfga/openfga/pkg/server/commands"
	serverErrors "github.com/openfga/openfga/pkg/server/errors"
	"github.com/openfga/openfga/pkg/storage"
	"github.com/openfga/openfga/pkg/storage/storagewrappers"
	"github.com/openfga/openfga/pkg/telemetry"
	"github.com/openfga/openfga/pkg/typesystem"
	"github.com/prometheus/client_golang/prometheus"
	"github.com/prometheus/client_golang/prometheus/promauto"
	"go.opentelemetry.io/otel"
	"go.opentelemetry.io/otel/attribute"
	"go.opentelemetry.io/otel/trace"
	"go.uber.org/zap"
	"google.golang.org/grpc"
	"google.golang.org/grpc/codes"
	"google.golang.org/grpc/metadata"
	"google.golang.org/grpc/status"
)

type ExperimentalFeatureFlag string

const (
	AuthorizationModelIDHeader                          = "openfga-authorization-model-id"
	authorizationModelIDKey                             = "authorization_model_id"
	ExperimentalCheckQueryCache ExperimentalFeatureFlag = "check-query-cache"

	// same values as run.DefaultConfig() (TODO break the import cycle, remove these hardcoded values and import those constants here)
	defaultChangelogHorizonOffset           = 0
	defaultResolveNodeLimit                 = 25
	defaultResolveNodeBreadthLimit          = 100
	defaultListObjectsDeadline              = 3 * time.Second
	defaultListObjectsMaxResults            = 1000
	defaultMaxConcurrentReadsForCheck       = math.MaxUint32
	defaultMaxConcurrentReadsForListObjects = math.MaxUint32
	defaultCheckQueryCacheLimit             = 10000
	defaultCheckQueryCacheTTL               = 10 * time.Second
	defaultCheckQueryCacheEnable            = false
)

var tracer = otel.Tracer("openfga/pkg/server")

var (
	datastoreQueryCountHistogramName = "datastore_query_count"

	datastoreQueryCountHistogram = promauto.NewHistogramVec(prometheus.HistogramOpts{
		Name:                            datastoreQueryCountHistogramName,
		Help:                            "The number of database queries required to resolve a query (e.g. Check or ListObjects).",
		Buckets:                         []float64{1, 5, 20, 50, 100, 150, 225, 400, 500, 750, 1000},
		NativeHistogramBucketFactor:     1.1,
		NativeHistogramMaxBucketNumber:  100,
		NativeHistogramMinResetDuration: time.Hour,
	}, []string{"grpc_service", "grpc_method"})

	requestDurationByQueryHistogramName = "request_duration_by_query_count_ms"

	requestDurationByQueryHistogram = promauto.NewHistogramVec(prometheus.HistogramOpts{
		Name:                            requestDurationByQueryHistogramName,
		Help:                            "The request duration (in ms) labeled by method and buckets of datastore query counts. This allows for reporting percentiles based on the number of datastore queries required to resolve the request.",
		Buckets:                         []float64{1, 5, 10, 25, 50, 80, 100, 150, 200, 300, 1000, 2000, 5000},
		NativeHistogramBucketFactor:     1.1,
		NativeHistogramMaxBucketNumber:  100,
		NativeHistogramMinResetDuration: time.Hour,
	}, []string{"grpc_service", "grpc_method", "datastore_query_count"})
)

// A Server implements the OpenFGA service backend as both
// a GRPC and HTTP server.
type Server struct {
	openfgav1.UnimplementedOpenFGAServiceServer

	logger                           logger.Logger
	datastore                        storage.OpenFGADatastore
	encoder                          encoder.Encoder
	transport                        gateway.Transport
	resolveNodeLimit                 uint32
	resolveNodeBreadthLimit          uint32
	changelogHorizonOffset           int
	listObjectsDeadline              time.Duration
	listObjectsMaxResults            uint32
	maxConcurrentReadsForListObjects uint32
	maxConcurrentReadsForCheck       uint32
	experimentals                    []ExperimentalFeatureFlag

	typesystemResolver typesystem.TypesystemResolverFunc

	checkOptions           []graph.LocalCheckerOption
	checkQueryCacheEnabled bool
	checkQueryCacheLimit   uint32
	checkQueryCacheTTL     time.Duration
	checkCache             *ccache.Cache[*graph.CachedResolveCheckResponse] // checkCache has to be shared across requests

	requestDurationByQueryHistogramBuckets []uint
}

type OpenFGAServiceV1Option func(s *Server)

func WithDatastore(ds storage.OpenFGADatastore) OpenFGAServiceV1Option {
	return func(s *Server) {
		s.datastore = ds
	}
}

func WithLogger(l logger.Logger) OpenFGAServiceV1Option {
	return func(s *Server) {
		s.logger = l
	}
}

func WithTokenEncoder(encoder encoder.Encoder) OpenFGAServiceV1Option {
	return func(s *Server) {
		s.encoder = encoder
	}
}

func WithTransport(t gateway.Transport) OpenFGAServiceV1Option {
	return func(s *Server) {
		s.transport = t
	}
}

// WithResolveNodeLimit sets a limit on the number of recursive calls that one Check or ListObjects call will allow.
// Thinking of a request as a tree of evaluations, this option controls
// how many levels we will evaluate before throwing an error that the authorization model is too complex.
func WithResolveNodeLimit(limit uint32) OpenFGAServiceV1Option {
	return func(s *Server) {
		s.resolveNodeLimit = limit
	}
}

// WithResolveNodeBreadthLimit sets a limit on the number of goroutines that can be created
// when evaluating a subtree of a Check or ListObjects call.
// Thinking of a Check request as a tree of evaluations, this option controls,
// on a given level of the tree, the maximum number of nodes that can be evaluated concurrently (the breadth).
// If your authorization models are very complex (e.g. one relation is a union of many relations, or one relation
// is deeply nested), or if you have lots of users for (object, relation) pairs,
// you should set this option to be a low number (e.g. 1000)
func WithResolveNodeBreadthLimit(limit uint32) OpenFGAServiceV1Option {
	return func(s *Server) {
		s.resolveNodeBreadthLimit = limit
	}
}

func WithChangelogHorizonOffset(offset int) OpenFGAServiceV1Option {
	return func(s *Server) {
		s.changelogHorizonOffset = offset
	}
}

func WithListObjectsDeadline(deadline time.Duration) OpenFGAServiceV1Option {
	return func(s *Server) {
		s.listObjectsDeadline = deadline
	}
}

func WithListObjectsMaxResults(limit uint32) OpenFGAServiceV1Option {
	return func(s *Server) {
		s.listObjectsMaxResults = limit
	}
}

// WithMaxConcurrentReadsForListObjects sets a limit on the number of datastore reads that can be in flight for a given ListObjects call.
// This number should be set depending on the RPS expected for Check and ListObjects APIs, the number of OpenFGA replicas running,
// and the number of connections the datastore allows.
// E.g. if Datastore.MaxOpenConns = 100 and assuming that each ListObjects call takes 1 second and no traffic to Check API:
// - One OpenFGA replica and expected traffic of 100 RPS => set it to 1.
// - One OpenFGA replica and expected traffic of 1 RPS => set it to 100.
// - Two OpenFGA replicas and expected traffic of 1 RPS => set it to 50.
func WithMaxConcurrentReadsForListObjects(max uint32) OpenFGAServiceV1Option {
	return func(s *Server) {
		s.maxConcurrentReadsForListObjects = max
	}
}

// WithMaxConcurrentReadsForCheck sets a limit on the number of datastore reads that can be in flight for a given Check call.
// This number should be set depending on the RPS expected for Check and ListObjects APIs, the number of OpenFGA replicas running,
// and the number of connections the datastore allows.
// E.g. if Datastore.MaxOpenConns = 100 and assuming that each Check call takes 1 second and no traffic to ListObjects API:
// - One OpenFGA replica and expected traffic of 100 RPS => set it to 1.
// - One OpenFGA replica and expected traffic of 1 RPS => set it to 100.
// - Two OpenFGA replicas and expected traffic of 1 RPS => set it to 50.
func WithMaxConcurrentReadsForCheck(max uint32) OpenFGAServiceV1Option {
	return func(s *Server) {
		s.maxConcurrentReadsForCheck = max
	}
}

func WithExperimentals(experimentals ...ExperimentalFeatureFlag) OpenFGAServiceV1Option {
	return func(s *Server) {
		s.experimentals = experimentals
	}
}

// WithCheckQueryCacheEnabled enables/disables caching of check and list objects partial results.
func WithCheckQueryCacheEnabled(enabled bool) OpenFGAServiceV1Option {
	return func(s *Server) {
		s.checkQueryCacheEnabled = enabled
	}
}

// WithCheckQueryCacheLimit sets the cache size limit (in items)
func WithCheckQueryCacheLimit(limit uint32) OpenFGAServiceV1Option {
	return func(s *Server) {
		s.checkQueryCacheLimit = limit
	}
}

// WithCheckQueryCacheTTL sets the TTL of cached checks and list objects partial results
func WithCheckQueryCacheTTL(ttl time.Duration) OpenFGAServiceV1Option {
	return func(s *Server) {
		s.checkQueryCacheTTL = ttl
	}
}

// WithRequestDurationByQueryHistogramBuckets sets the buckets used in labelling the requestDurationByQueryHistogram
func WithRequestDurationByQueryHistogramBuckets(buckets []uint) OpenFGAServiceV1Option {
	return func(s *Server) {
		sort.Slice(buckets, func(i, j int) bool { return buckets[i] < buckets[j] })
		s.requestDurationByQueryHistogramBuckets = buckets
	}
}

func MustNewServerWithOpts(opts ...OpenFGAServiceV1Option) *Server {
	s, err := NewServerWithOpts(opts...)
	if err != nil {
		panic(fmt.Errorf("failed to construct the OpenFGA server: %w", err))
	}

	return s
}

func NewServerWithOpts(opts ...OpenFGAServiceV1Option) (*Server, error) {

	s := &Server{
		logger:                           logger.NewNoopLogger(),
		encoder:                          encoder.NewBase64Encoder(),
		transport:                        gateway.NewNoopTransport(),
		changelogHorizonOffset:           defaultChangelogHorizonOffset,
		resolveNodeLimit:                 defaultResolveNodeLimit,
		resolveNodeBreadthLimit:          defaultResolveNodeBreadthLimit,
		listObjectsDeadline:              defaultListObjectsDeadline,
		listObjectsMaxResults:            defaultListObjectsMaxResults,
		maxConcurrentReadsForCheck:       defaultMaxConcurrentReadsForCheck,
		maxConcurrentReadsForListObjects: defaultMaxConcurrentReadsForListObjects,
		experimentals:                    make([]ExperimentalFeatureFlag, 0, 10),

		checkQueryCacheEnabled: defaultCheckQueryCacheEnable,
		checkQueryCacheLimit:   defaultCheckQueryCacheLimit,
		checkQueryCacheTTL:     defaultCheckQueryCacheTTL,
		checkCache:             nil,

		requestDurationByQueryHistogramBuckets: []uint{50, 200},
	}

	for _, opt := range opts {
		opt(s)
	}

	s.checkOptions = []graph.LocalCheckerOption{
		graph.WithResolveNodeBreadthLimit(s.resolveNodeBreadthLimit),
		graph.WithMaxConcurrentReads(s.maxConcurrentReadsForCheck),
	}

	if slices.Contains(s.experimentals, ExperimentalCheckQueryCache) && s.checkQueryCacheEnabled {
		s.logger.Info("Check query cache is enabled and may lead to stale query results up to the configured query cache TTL",
			zap.Duration("CheckQueryCacheTTL", s.checkQueryCacheTTL),
			zap.Uint32("CheckQueryCacheLimit", s.checkQueryCacheLimit))
		s.checkCache = ccache.New(
			ccache.Configure[*graph.CachedResolveCheckResponse]().MaxSize(int64(s.checkQueryCacheLimit)),
		)
		s.checkOptions = append(s.checkOptions, graph.WithCachedResolver(
			graph.WithExistingCache(s.checkCache),
			graph.WithCacheTTL(s.checkQueryCacheTTL),
		))
	}

	if s.datastore == nil {
		return nil, fmt.Errorf("a datastore option must be provided")
	}

	if len(s.requestDurationByQueryHistogramBuckets) == 0 {
		return nil, fmt.Errorf("request duration datastore count buckets must not be empty")
	}

	s.typesystemResolver = typesystem.MemoizedTypesystemResolverFunc(s.datastore)

	return s, nil
}

func (s *Server) ListObjects(ctx context.Context, req *openfgav1.ListObjectsRequest) (*openfgav1.ListObjectsResponse, error) {

	targetObjectType := req.GetType()

	ctx, span := tracer.Start(ctx, "ListObjects", trace.WithAttributes(
		attribute.String("object_type", targetObjectType),
		attribute.String("relation", req.GetRelation()),
		attribute.String("user", req.GetUser()),
	))
	defer span.End()

<<<<<<< HEAD
	const methodName = "listObjects"
=======
	if err := req.Validate(); err != nil {
		return nil, status.Error(codes.InvalidArgument, err.Error())
	}
>>>>>>> f8d36b92

	ctx = telemetry.ContextWithRPCInfo(ctx, telemetry.RPCInfo{
		Service: openfgav1.OpenFGAService_ServiceDesc.ServiceName,
		Method:  methodName,
	})

	storeID := req.GetStoreId()

	typesys, err := s.resolveTypesystem(ctx, storeID, req.GetAuthorizationModelId())
	if err != nil {
		return nil, err
	}

	checkOptions := []graph.LocalCheckerOption{
		graph.WithResolveNodeBreadthLimit(s.resolveNodeBreadthLimit),
		graph.WithMaxConcurrentReads(s.maxConcurrentReadsForListObjects),
	}
	if s.checkCache != nil {
		checkOptions = append(checkOptions, graph.WithCachedResolver(
			graph.WithExistingCache(s.checkCache),
			graph.WithCacheTTL(s.checkQueryCacheTTL),
		))
	}

	q := commands.NewListObjectsQuery(s.datastore,
		commands.WithLogger(s.logger),
		commands.WithListObjectsDeadline(s.listObjectsDeadline),
		commands.WithListObjectsMaxResults(s.listObjectsMaxResults),
		commands.WithResolveNodeLimit(s.resolveNodeLimit),
		commands.WithResolveNodeBreadthLimit(s.resolveNodeBreadthLimit),
		commands.WithCheckOptions(checkOptions),
		commands.WithMaxConcurrentReads(s.maxConcurrentReadsForListObjects),
	)

	result, err := q.Execute(
		typesystem.ContextWithTypesystem(ctx, typesys),
		&openfgav1.ListObjectsRequest{
			StoreId:              storeID,
			ContextualTuples:     req.GetContextualTuples(),
			AuthorizationModelId: typesys.GetAuthorizationModelID(), // the resolved model id
			Type:                 targetObjectType,
			Relation:             req.Relation,
			User:                 req.User,
		},
	)
	if err == nil {
		queryCount := float64(*result.ResolutionMetadata.QueryCount)

		grpc_ctxtags.Extract(ctx).Set(datastoreQueryCountHistogramName, queryCount)
		span.SetAttributes(attribute.Float64(datastoreQueryCountHistogramName, queryCount))
		datastoreQueryCountHistogram.WithLabelValues(
			openfgav1.OpenFGAService_ServiceDesc.ServiceName,
			methodName,
		).Observe(queryCount)

		return &openfgav1.ListObjectsResponse{
			Objects: result.Objects,
		}, err
	}
	return nil, err
}

func (s *Server) StreamedListObjects(req *openfgav1.StreamedListObjectsRequest, srv openfgav1.OpenFGAService_StreamedListObjectsServer) error {
	ctx := srv.Context()
	ctx, span := tracer.Start(ctx, "StreamedListObjects", trace.WithAttributes(
		attribute.String("object_type", req.GetType()),
		attribute.String("relation", req.GetRelation()),
		attribute.String("user", req.GetUser()),
	))
	defer span.End()

<<<<<<< HEAD
	const methodName = "streamedListObjects"
=======
	if err := req.Validate(); err != nil {
		return status.Error(codes.InvalidArgument, err.Error())
	}
>>>>>>> f8d36b92

	ctx = telemetry.ContextWithRPCInfo(ctx, telemetry.RPCInfo{
		Service: openfgav1.OpenFGAService_ServiceDesc.ServiceName,
		Method:  methodName,
	})

	storeID := req.GetStoreId()

	typesys, err := s.resolveTypesystem(ctx, storeID, req.GetAuthorizationModelId())
	if err != nil {
		return err
	}

	checkOptions := []graph.LocalCheckerOption{
		graph.WithResolveNodeBreadthLimit(s.resolveNodeBreadthLimit),
		graph.WithMaxConcurrentReads(s.maxConcurrentReadsForListObjects),
	}
	if s.checkCache != nil {
		checkOptions = append(checkOptions, graph.WithCachedResolver(
			graph.WithExistingCache(s.checkCache),
			graph.WithCacheTTL(s.checkQueryCacheTTL),
		))
	}

	q := commands.NewListObjectsQuery(s.datastore,
		commands.WithLogger(s.logger),
		commands.WithListObjectsDeadline(s.listObjectsDeadline),
		commands.WithListObjectsMaxResults(s.listObjectsMaxResults),
		commands.WithResolveNodeLimit(s.resolveNodeLimit),
		commands.WithResolveNodeBreadthLimit(s.resolveNodeBreadthLimit),
		commands.WithCheckOptions(checkOptions),
		commands.WithMaxConcurrentReads(s.maxConcurrentReadsForListObjects),
	)

	req.AuthorizationModelId = typesys.GetAuthorizationModelID() // the resolved model id

	resolutionMetadata, err := q.ExecuteStreamed(
		typesystem.ContextWithTypesystem(ctx, typesys),
		req,
		srv,
	)
	if err == nil {
		queryCount := float64(*resolutionMetadata.QueryCount)

		grpc_ctxtags.Extract(ctx).Set(datastoreQueryCountHistogramName, queryCount)
		span.SetAttributes(attribute.Float64(datastoreQueryCountHistogramName, queryCount))
		datastoreQueryCountHistogram.WithLabelValues(
			openfgav1.OpenFGAService_ServiceDesc.ServiceName,
			methodName,
		).Observe(queryCount)
	}

	return err
}

func (s *Server) Read(ctx context.Context, req *openfgav1.ReadRequest) (*openfgav1.ReadResponse, error) {

	tk := req.GetTupleKey()
	ctx, span := tracer.Start(ctx, "Read", trace.WithAttributes(
		attribute.KeyValue{Key: "object", Value: attribute.StringValue(tk.GetObject())},
		attribute.KeyValue{Key: "relation", Value: attribute.StringValue(tk.GetRelation())},
		attribute.KeyValue{Key: "user", Value: attribute.StringValue(tk.GetUser())},
	))
	defer span.End()

	if err := req.Validate(); err != nil {
		return nil, status.Error(codes.InvalidArgument, err.Error())
	}

	ctx = telemetry.ContextWithRPCInfo(ctx, telemetry.RPCInfo{
		Service: openfgav1.OpenFGAService_ServiceDesc.ServiceName,
		Method:  "Read",
	})

	q := commands.NewReadQuery(s.datastore, s.logger, s.encoder)
	return q.Execute(ctx, &openfgav1.ReadRequest{
		StoreId:           req.GetStoreId(),
		TupleKey:          tk,
		PageSize:          req.GetPageSize(),
		ContinuationToken: req.GetContinuationToken(),
	})
}

func (s *Server) Write(ctx context.Context, req *openfgav1.WriteRequest) (*openfgav1.WriteResponse, error) {
	ctx, span := tracer.Start(ctx, "Write")
	defer span.End()

	if err := req.Validate(); err != nil {
		return nil, status.Error(codes.InvalidArgument, err.Error())
	}

	ctx = telemetry.ContextWithRPCInfo(ctx, telemetry.RPCInfo{
		Service: openfgav1.OpenFGAService_ServiceDesc.ServiceName,
		Method:  "Write",
	})

	storeID := req.GetStoreId()

	typesys, err := s.resolveTypesystem(ctx, storeID, req.AuthorizationModelId)
	if err != nil {
		return nil, err
	}

	cmd := commands.NewWriteCommand(s.datastore, s.logger)
	return cmd.Execute(ctx, &openfgav1.WriteRequest{
		StoreId:              storeID,
		AuthorizationModelId: typesys.GetAuthorizationModelID(), // the resolved model id
		Writes:               req.GetWrites(),
		Deletes:              req.GetDeletes(),
	})
}

func (s *Server) Check(ctx context.Context, req *openfgav1.CheckRequest) (*openfgav1.CheckResponse, error) {
	start := time.Now()

	tk := req.GetTupleKey()
	ctx, span := tracer.Start(ctx, "Check", trace.WithAttributes(
		attribute.KeyValue{Key: "object", Value: attribute.StringValue(tk.GetObject())},
		attribute.KeyValue{Key: "relation", Value: attribute.StringValue(tk.GetRelation())},
		attribute.KeyValue{Key: "user", Value: attribute.StringValue(tk.GetUser())},
	))
	defer span.End()

	if err := req.Validate(); err != nil {
		return nil, status.Error(codes.InvalidArgument, err.Error())
	}

	ctx = telemetry.ContextWithRPCInfo(ctx, telemetry.RPCInfo{
		Service: openfgav1.OpenFGAService_ServiceDesc.ServiceName,
		Method:  "Check",
	})

	if tk.GetUser() == "" || tk.GetRelation() == "" || tk.GetObject() == "" {
		return nil, serverErrors.InvalidCheckInput
	}

	storeID := req.GetStoreId()

	typesys, err := s.resolveTypesystem(ctx, storeID, req.GetAuthorizationModelId())
	if err != nil {
		return nil, err
	}

	if err := validation.ValidateUserObjectRelation(typesys, tk); err != nil {
		return nil, serverErrors.ValidationError(err)
	}

	for _, ctxTuple := range req.GetContextualTuples().GetTupleKeys() {
		if err := validation.ValidateTuple(typesys, ctxTuple); err != nil {
			return nil, serverErrors.HandleTupleValidateError(err)
		}
	}

	ctx = typesystem.ContextWithTypesystem(ctx, typesys)

	checkResolver := graph.NewLocalChecker(
		storagewrappers.NewCombinedTupleReader(s.datastore, req.ContextualTuples.GetTupleKeys()),
		s.checkOptions...,
	)
	defer checkResolver.Close()

	resp, err := checkResolver.ResolveCheck(ctx, &graph.ResolveCheckRequest{
		StoreID:              req.GetStoreId(),
		AuthorizationModelID: typesys.GetAuthorizationModelID(), // the resolved model id
		TupleKey:             req.GetTupleKey(),
		ContextualTuples:     req.ContextualTuples.GetTupleKeys(),
		ResolutionMetadata: &graph.ResolutionMetadata{
			Depth:               s.resolveNodeLimit,
			DatastoreQueryCount: 0,
		},
	})
	if err != nil {
		if errors.Is(err, graph.ErrResolutionDepthExceeded) {
			return nil, serverErrors.AuthorizationModelResolutionTooComplex
		}

		return nil, serverErrors.HandleError("", err)
	}

	queryCount := float64(resp.GetResolutionMetadata().DatastoreQueryCount)
	const methodName = "check"

	grpc_ctxtags.Extract(ctx).Set(datastoreQueryCountHistogramName, queryCount)
	span.SetAttributes(attribute.Float64(datastoreQueryCountHistogramName, queryCount))
	datastoreQueryCountHistogram.WithLabelValues(
		openfgav1.OpenFGAService_ServiceDesc.ServiceName,
		methodName,
	).Observe(queryCount)

	res := &openfgav1.CheckResponse{
		Allowed: resp.Allowed,
	}

	span.SetAttributes(attribute.KeyValue{Key: "allowed", Value: attribute.BoolValue(res.GetAllowed())})
	requestDurationByQueryHistogram.WithLabelValues(
		openfgav1.OpenFGAService_ServiceDesc.ServiceName,
		methodName,
		utils.Bucketize(uint(resp.GetResolutionMetadata().DatastoreQueryCount), s.requestDurationByQueryHistogramBuckets),
	).Observe(float64(time.Since(start).Milliseconds()))

	return res, nil
}

func (s *Server) Expand(ctx context.Context, req *openfgav1.ExpandRequest) (*openfgav1.ExpandResponse, error) {
	tk := req.GetTupleKey()
	ctx, span := tracer.Start(ctx, "Expand", trace.WithAttributes(
		attribute.KeyValue{Key: "object", Value: attribute.StringValue(tk.GetObject())},
		attribute.KeyValue{Key: "relation", Value: attribute.StringValue(tk.GetRelation())},
		attribute.KeyValue{Key: "user", Value: attribute.StringValue(tk.GetUser())},
	))
	defer span.End()

	if err := req.Validate(); err != nil {
		return nil, status.Error(codes.InvalidArgument, err.Error())
	}

	ctx = telemetry.ContextWithRPCInfo(ctx, telemetry.RPCInfo{
		Service: openfgav1.OpenFGAService_ServiceDesc.ServiceName,
		Method:  "Expand",
	})

	storeID := req.GetStoreId()

	typesys, err := s.resolveTypesystem(ctx, storeID, req.GetAuthorizationModelId())
	if err != nil {
		return nil, err
	}

	q := commands.NewExpandQuery(s.datastore, s.logger)
	return q.Execute(ctx, &openfgav1.ExpandRequest{
		StoreId:              storeID,
		AuthorizationModelId: typesys.GetAuthorizationModelID(), // the resolved model id
		TupleKey:             tk,
	})
}

func (s *Server) ReadAuthorizationModel(ctx context.Context, req *openfgav1.ReadAuthorizationModelRequest) (*openfgav1.ReadAuthorizationModelResponse, error) {
	ctx, span := tracer.Start(ctx, "ReadAuthorizationModel", trace.WithAttributes(
		attribute.KeyValue{Key: authorizationModelIDKey, Value: attribute.StringValue(req.GetId())},
	))
	defer span.End()

	if err := req.Validate(); err != nil {
		return nil, status.Error(codes.InvalidArgument, err.Error())
	}

	ctx = telemetry.ContextWithRPCInfo(ctx, telemetry.RPCInfo{
		Service: openfgav1.OpenFGAService_ServiceDesc.ServiceName,
		Method:  "ReadAuthorizationModels",
	})

	q := commands.NewReadAuthorizationModelQuery(s.datastore, s.logger)
	return q.Execute(ctx, req)
}

func (s *Server) WriteAuthorizationModel(ctx context.Context, req *openfgav1.WriteAuthorizationModelRequest) (*openfgav1.WriteAuthorizationModelResponse, error) {
	ctx, span := tracer.Start(ctx, "WriteAuthorizationModel")
	defer span.End()

	if err := req.Validate(); err != nil {
		return nil, status.Error(codes.InvalidArgument, err.Error())
	}

	ctx = telemetry.ContextWithRPCInfo(ctx, telemetry.RPCInfo{
		Service: openfgav1.OpenFGAService_ServiceDesc.ServiceName,
		Method:  "WriteAuthorizationModel",
	})

	c := commands.NewWriteAuthorizationModelCommand(s.datastore, s.logger)
	res, err := c.Execute(ctx, req)
	if err != nil {
		return nil, err
	}

	s.transport.SetHeader(ctx, httpmiddleware.XHttpCode, strconv.Itoa(http.StatusCreated))

	return res, nil
}

func (s *Server) ReadAuthorizationModels(ctx context.Context, req *openfgav1.ReadAuthorizationModelsRequest) (*openfgav1.ReadAuthorizationModelsResponse, error) {
	ctx, span := tracer.Start(ctx, "ReadAuthorizationModels")
	defer span.End()

	if err := req.Validate(); err != nil {
		return nil, status.Error(codes.InvalidArgument, err.Error())
	}

	ctx = telemetry.ContextWithRPCInfo(ctx, telemetry.RPCInfo{
		Service: openfgav1.OpenFGAService_ServiceDesc.ServiceName,
		Method:  "ReadAuthorizationModels",
	})

	c := commands.NewReadAuthorizationModelsQuery(s.datastore, s.logger, s.encoder)
	return c.Execute(ctx, req)
}

func (s *Server) WriteAssertions(ctx context.Context, req *openfgav1.WriteAssertionsRequest) (*openfgav1.WriteAssertionsResponse, error) {
	ctx, span := tracer.Start(ctx, "WriteAssertions")
	defer span.End()

	if err := req.Validate(); err != nil {
		return nil, status.Error(codes.InvalidArgument, err.Error())
	}

	ctx = telemetry.ContextWithRPCInfo(ctx, telemetry.RPCInfo{
		Service: openfgav1.OpenFGAService_ServiceDesc.ServiceName,
		Method:  "WriteAssertions",
	})

	storeID := req.GetStoreId()

	typesys, err := s.resolveTypesystem(ctx, storeID, req.GetAuthorizationModelId())
	if err != nil {
		return nil, err
	}

	c := commands.NewWriteAssertionsCommand(s.datastore, s.logger)
	res, err := c.Execute(ctx, &openfgav1.WriteAssertionsRequest{
		StoreId:              storeID,
		AuthorizationModelId: typesys.GetAuthorizationModelID(), // the resolved model id
		Assertions:           req.GetAssertions(),
	})
	if err != nil {
		return nil, err
	}

	s.transport.SetHeader(ctx, httpmiddleware.XHttpCode, strconv.Itoa(http.StatusNoContent))

	return res, nil
}

func (s *Server) ReadAssertions(ctx context.Context, req *openfgav1.ReadAssertionsRequest) (*openfgav1.ReadAssertionsResponse, error) {
	ctx, span := tracer.Start(ctx, "ReadAssertions")
	defer span.End()

	if err := req.Validate(); err != nil {
		return nil, status.Error(codes.InvalidArgument, err.Error())
	}

	ctx = telemetry.ContextWithRPCInfo(ctx, telemetry.RPCInfo{
		Service: openfgav1.OpenFGAService_ServiceDesc.ServiceName,
		Method:  "ReadAssertions",
	})

	typesys, err := s.resolveTypesystem(ctx, req.GetStoreId(), req.GetAuthorizationModelId())
	if err != nil {
		return nil, err
	}

	q := commands.NewReadAssertionsQuery(s.datastore, s.logger)
	return q.Execute(ctx, req.GetStoreId(), typesys.GetAuthorizationModelID())
}

func (s *Server) ReadChanges(ctx context.Context, req *openfgav1.ReadChangesRequest) (*openfgav1.ReadChangesResponse, error) {
	ctx, span := tracer.Start(ctx, "ReadChangesQuery", trace.WithAttributes(
		attribute.KeyValue{Key: "type", Value: attribute.StringValue(req.GetType())},
	))
	defer span.End()

	if err := req.Validate(); err != nil {
		return nil, status.Error(codes.InvalidArgument, err.Error())
	}

	ctx = telemetry.ContextWithRPCInfo(ctx, telemetry.RPCInfo{
		Service: openfgav1.OpenFGAService_ServiceDesc.ServiceName,
		Method:  "ReadChanges",
	})

	q := commands.NewReadChangesQuery(s.datastore, s.logger, s.encoder, s.changelogHorizonOffset)
	return q.Execute(ctx, req)
}

func (s *Server) CreateStore(ctx context.Context, req *openfgav1.CreateStoreRequest) (*openfgav1.CreateStoreResponse, error) {
	ctx, span := tracer.Start(ctx, "CreateStore")
	defer span.End()

	if err := req.Validate(); err != nil {
		return nil, status.Error(codes.InvalidArgument, err.Error())
	}

	ctx = telemetry.ContextWithRPCInfo(ctx, telemetry.RPCInfo{
		Service: openfgav1.OpenFGAService_ServiceDesc.ServiceName,
		Method:  "CreateStore",
	})

	c := commands.NewCreateStoreCommand(s.datastore, s.logger)
	res, err := c.Execute(ctx, req)
	if err != nil {
		return nil, err
	}

	s.transport.SetHeader(ctx, httpmiddleware.XHttpCode, strconv.Itoa(http.StatusCreated))

	return res, nil
}

func (s *Server) DeleteStore(ctx context.Context, req *openfgav1.DeleteStoreRequest) (*openfgav1.DeleteStoreResponse, error) {
	ctx, span := tracer.Start(ctx, "DeleteStore")
	defer span.End()

	if err := req.Validate(); err != nil {
		return nil, status.Error(codes.InvalidArgument, err.Error())
	}

	ctx = telemetry.ContextWithRPCInfo(ctx, telemetry.RPCInfo{
		Service: openfgav1.OpenFGAService_ServiceDesc.ServiceName,
		Method:  "DeleteStore",
	})

	cmd := commands.NewDeleteStoreCommand(s.datastore, s.logger)
	res, err := cmd.Execute(ctx, req)
	if err != nil {
		return nil, err
	}

	s.transport.SetHeader(ctx, httpmiddleware.XHttpCode, strconv.Itoa(http.StatusNoContent))

	return res, nil
}

func (s *Server) GetStore(ctx context.Context, req *openfgav1.GetStoreRequest) (*openfgav1.GetStoreResponse, error) {
	ctx, span := tracer.Start(ctx, "GetStore")
	defer span.End()

	if err := req.Validate(); err != nil {
		return nil, status.Error(codes.InvalidArgument, err.Error())
	}

	ctx = telemetry.ContextWithRPCInfo(ctx, telemetry.RPCInfo{
		Service: openfgav1.OpenFGAService_ServiceDesc.ServiceName,
		Method:  "GetStore",
	})

	q := commands.NewGetStoreQuery(s.datastore, s.logger)
	return q.Execute(ctx, req)
}

func (s *Server) ListStores(ctx context.Context, req *openfgav1.ListStoresRequest) (*openfgav1.ListStoresResponse, error) {
	ctx, span := tracer.Start(ctx, "ListStores")
	defer span.End()

	if err := req.Validate(); err != nil {
		return nil, status.Error(codes.InvalidArgument, err.Error())
	}

	ctx = telemetry.ContextWithRPCInfo(ctx, telemetry.RPCInfo{
		Service: openfgav1.OpenFGAService_ServiceDesc.ServiceName,
		Method:  "ListStores",
	})

	q := commands.NewListStoresQuery(s.datastore, s.logger, s.encoder)
	return q.Execute(ctx, req)
}

// IsReady reports whether this OpenFGA server instance is ready to accept
// traffic.
func (s *Server) IsReady(ctx context.Context) (bool, error) {

	// for now we only depend on the datastore being ready, but in the future
	// server readiness may also depend on other criteria in addition to the
	// datastore being ready.
	return s.datastore.IsReady(ctx)
}

// resolveTypesystem resolves the underlying TypeSystem given the storeID and modelID and
// it sets some response metadata based on the model resolution.
func (s *Server) resolveTypesystem(ctx context.Context, storeID, modelID string) (*typesystem.TypeSystem, error) {
	ctx, span := tracer.Start(ctx, "resolveTypesystem")
	defer span.End()

	typesys, err := s.typesystemResolver(ctx, storeID, modelID)
	if err != nil {
		if errors.Is(err, typesystem.ErrModelNotFound) {
			if modelID == "" {
				return nil, serverErrors.LatestAuthorizationModelNotFound(storeID)
			}

			return nil, serverErrors.AuthorizationModelNotFound(modelID)
		}

		if errors.Is(err, typesystem.ErrInvalidModel) {
			return nil, serverErrors.ValidationError(err)
		}

		return nil, serverErrors.HandleError("", err)
	}

	resolvedModelID := typesys.GetAuthorizationModelID()

	span.SetAttributes(attribute.KeyValue{Key: authorizationModelIDKey, Value: attribute.StringValue(resolvedModelID)})
	grpc_ctxtags.Extract(ctx).Set(authorizationModelIDKey, resolvedModelID)
	_ = grpc.SetHeader(ctx, metadata.Pairs(AuthorizationModelIDHeader, resolvedModelID))

	return typesys, nil
}<|MERGE_RESOLUTION|>--- conflicted
+++ resolved
@@ -320,13 +320,11 @@
 	))
 	defer span.End()
 
-<<<<<<< HEAD
+	if err := req.Validate(); err != nil {
+		return nil, status.Error(codes.InvalidArgument, err.Error())
+	}
+
 	const methodName = "listObjects"
-=======
-	if err := req.Validate(); err != nil {
-		return nil, status.Error(codes.InvalidArgument, err.Error())
-	}
->>>>>>> f8d36b92
 
 	ctx = telemetry.ContextWithRPCInfo(ctx, telemetry.RPCInfo{
 		Service: openfgav1.OpenFGAService_ServiceDesc.ServiceName,
@@ -398,13 +396,11 @@
 	))
 	defer span.End()
 
-<<<<<<< HEAD
+	if err := req.Validate(); err != nil {
+		return status.Error(codes.InvalidArgument, err.Error())
+	}
+
 	const methodName = "streamedListObjects"
-=======
-	if err := req.Validate(); err != nil {
-		return status.Error(codes.InvalidArgument, err.Error())
-	}
->>>>>>> f8d36b92
 
 	ctx = telemetry.ContextWithRPCInfo(ctx, telemetry.RPCInfo{
 		Service: openfgav1.OpenFGAService_ServiceDesc.ServiceName,
