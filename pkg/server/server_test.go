--- conflicted
+++ resolved
@@ -856,27 +856,17 @@
 		)
 	})
 	b.Run("BenchmarkPostgresDatastore", func(b *testing.B) {
-<<<<<<< HEAD
 		for _, imageVersion := range testutils.PostgresImageVersions {
 			b.Run(imageVersion, func(b *testing.B) {
 				testDatastore := storagefixtures.RunDatastoreTestContainer(b, "postgres", imageVersion)
 
 				uri := testDatastore.GetConnectionURI(true)
-				ds, err := postgres.New(uri, sqlcommon.NewConfig())
+				ds, err := postgres.New(uri, sqlcommon.NewConfig(sqlcommon.WithMaxOpenConns(10)))
 				require.NoError(b, err)
 				b.Cleanup(ds.Close)
 				test.RunAllBenchmarks(b, ds)
 			})
 		}
-=======
-		testDatastore := storagefixtures.RunDatastoreTestContainer(b, "postgres")
-
-		uri := testDatastore.GetConnectionURI(true)
-		ds, err := postgres.New(uri, sqlcommon.NewConfig(sqlcommon.WithMaxOpenConns(10)))
-		require.NoError(b, err)
-		b.Cleanup(ds.Close)
-		test.RunAllBenchmarks(b, ds)
->>>>>>> 7fe66ad4
 	})
 
 	b.Run("BenchmarkMemoryDatastore", func(b *testing.B) {
