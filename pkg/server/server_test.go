package server

import (
	"context"
	"errors"
	"fmt"
	"math"
	"os"
	"path"
	"runtime"
	"strconv"
	"sync"
	"testing"
	"time"

	"github.com/oklog/ulid/v2"
	openfgav1 "github.com/openfga/api/proto/openfga/v1"
	language "github.com/openfga/language/pkg/go/transformer"
	"github.com/stretchr/testify/require"
	"go.uber.org/goleak"
	"go.uber.org/mock/gomock"
	"google.golang.org/grpc"
	"google.golang.org/grpc/codes"
	"google.golang.org/grpc/status"

	"github.com/openfga/openfga/cmd/migrate"
	"github.com/openfga/openfga/cmd/util"
	"github.com/openfga/openfga/internal/build"
	"github.com/openfga/openfga/internal/graph"
	mockstorage "github.com/openfga/openfga/internal/mocks"
	"github.com/openfga/openfga/pkg/logger"
	"github.com/openfga/openfga/pkg/server/commands"
	serverconfig "github.com/openfga/openfga/pkg/server/config"
	serverErrors "github.com/openfga/openfga/pkg/server/errors"
	"github.com/openfga/openfga/pkg/server/test"
	"github.com/openfga/openfga/pkg/storage"
	"github.com/openfga/openfga/pkg/storage/memory"
	"github.com/openfga/openfga/pkg/storage/mysql"
	"github.com/openfga/openfga/pkg/storage/postgres"
	"github.com/openfga/openfga/pkg/storage/sqlcommon"
	"github.com/openfga/openfga/pkg/storage/storagewrappers"
	storageTest "github.com/openfga/openfga/pkg/storage/test"
	storagefixtures "github.com/openfga/openfga/pkg/testfixtures/storage"
	"github.com/openfga/openfga/pkg/testutils"
	"github.com/openfga/openfga/pkg/tuple"
	"github.com/openfga/openfga/pkg/typesystem"
)

func init() {
	_, filename, _, _ := runtime.Caller(0)
	dir := path.Join(path.Dir(filename), "..", "..")
	err := os.Chdir(dir)
	if err != nil {
		panic(err)
	}
}

func ExampleNewServerWithOpts() {
	datastore := memory.New() // other supported datastores include Postgres and MySQL
	defer datastore.Close()

	openfga, err := NewServerWithOpts(WithDatastore(datastore),
		WithCheckQueryCacheEnabled(true),
		// more options available
	)
	if err != nil {
		panic(err)
	}
	defer openfga.Close()

	// create store
	store, err := openfga.CreateStore(context.Background(),
		&openfgav1.CreateStoreRequest{Name: "demo"})
	if err != nil {
		panic(err)
	}

	model := language.MustTransformDSLToProto(`
	model
		schema 1.1

	type user

	type document
		relations
			define reader: [user]`)

	// write the model to the store
	authorizationModel, err := openfga.WriteAuthorizationModel(context.Background(), &openfgav1.WriteAuthorizationModelRequest{
		StoreId:         store.GetId(),
		TypeDefinitions: model.GetTypeDefinitions(),
		Conditions:      model.GetConditions(),
		SchemaVersion:   model.GetSchemaVersion(),
	})
	if err != nil {
		panic(err)
	}

	// write tuples to the store
	_, err = openfga.Write(context.Background(), &openfgav1.WriteRequest{
		StoreId: store.GetId(),
		Writes: &openfgav1.WriteRequestWrites{
			TupleKeys: []*openfgav1.TupleKey{
				{Object: "document:budget", Relation: "reader", User: "user:anne"},
			},
		},
		Deletes: nil,
	})
	if err != nil {
		panic(err)
	}

	// make an authorization check
	checkResponse, err := openfga.Check(context.Background(), &openfgav1.CheckRequest{
		StoreId:              store.GetId(),
		AuthorizationModelId: authorizationModel.GetAuthorizationModelId(), // optional, but recommended for speed
		TupleKey: &openfgav1.CheckRequestTupleKey{
			User:     "user:anne",
			Relation: "reader",
			Object:   "document:budget",
		},
	})
	if err != nil {
		panic(err)
	}
	fmt.Println(checkResponse.GetAllowed())
	// Output: true
}

func TestServerPanicIfValidationsFail(t *testing.T) {
	t.Cleanup(func() {
		goleak.VerifyNone(t)
	})

	t.Run("no_datastore", func(t *testing.T) {
		require.PanicsWithError(t, "failed to construct the OpenFGA server: a datastore option must be provided", func() {
			_ = MustNewServerWithOpts()
		})
	})
	t.Run("no_datastore_and_check_query_cache_enabled", func(t *testing.T) {
		require.PanicsWithError(t, "failed to construct the OpenFGA server: a datastore option must be provided", func() {
			_ = MustNewServerWithOpts(
				WithCheckQueryCacheEnabled(true))
		})
	})

	t.Run("no_request_duration_by_query_histogram_buckets", func(t *testing.T) {
		require.PanicsWithError(t, "failed to construct the OpenFGA server: request duration datastore count buckets must not be empty", func() {
			mockController := gomock.NewController(t)
			defer mockController.Finish()
			mockDatastore := mockstorage.NewMockOpenFGADatastore(mockController)
			s := MustNewServerWithOpts(
				WithDatastore(mockDatastore),
				WithRequestDurationByQueryHistogramBuckets([]uint{}),
			)
			defer s.Close()
		})
	})
	t.Run("no_request_duration_by_dispatch_count_histogram_buckets", func(t *testing.T) {
		require.PanicsWithError(t, "failed to construct the OpenFGA server: request duration by dispatch count buckets must not be empty", func() {
			mockController := gomock.NewController(t)
			defer mockController.Finish()
			mockDatastore := mockstorage.NewMockOpenFGADatastore(mockController)
			_ = MustNewServerWithOpts(
				WithDatastore(mockDatastore),
				WithRequestDurationByDispatchCountHistogramBuckets([]uint{}),
			)
		})
	})

	t.Run("invalid_dispatch_throttle_threshold", func(t *testing.T) {
		require.PanicsWithError(t, "failed to construct the OpenFGA server: check default dispatch throttling threshold must be equal or smaller than max dispatch threshold for Check", func() {
			mockController := gomock.NewController(t)
			defer mockController.Finish()
			mockDatastore := mockstorage.NewMockOpenFGADatastore(mockController)
			_ = MustNewServerWithOpts(
				WithDatastore(mockDatastore),
				WithDispatchThrottlingCheckResolverEnabled(true),
				WithDispatchThrottlingCheckResolverThreshold(100),
				WithDispatchThrottlingCheckResolverMaxThreshold(80),
			)
		})
	})

	t.Run("invalid_access_control_setup", func(t *testing.T) {
		require.PanicsWithError(t, "failed to construct the OpenFGA server: access control parameters are not enabled. They can be enabled for experimental use by passing the `--experimentals enable-access-control` configuration option when running OpenFGA server. Additionally, the `--access-control-store-id` and `--access-control-model-id` parameters must not be empty", func() {
			mockController := gomock.NewController(t)
			defer mockController.Finish()
			mockDatastore := mockstorage.NewMockOpenFGADatastore(mockController)
			_ = MustNewServerWithOpts(
				WithDatastore(mockDatastore),
				WithExperimentals(ExperimentalAccessControlParams),
				WithAccessControlParams(serverconfig.AccessControlConfig{Enabled: true}),
			)
		})
	})

	t.Run("errors_when_access_control_store_id_is_not_a_valid_ulid", func(t *testing.T) {
		require.PanicsWithError(t, "failed to construct the OpenFGA server: config '--access-control-store-id' must be a valid ULID", func() {
			mockController := gomock.NewController(t)
			defer mockController.Finish()
			mockDatastore := mockstorage.NewMockOpenFGADatastore(mockController)
			_ = MustNewServerWithOpts(
				WithDatastore(mockDatastore),
				WithExperimentals(ExperimentalAccessControlParams),
				WithAccessControlParams(serverconfig.AccessControlConfig{Enabled: true, StoreID: "not-a-valid-ulid", ModelID: ulid.Make().String()}),
			)
		})
	})

	t.Run("errors_when_access_control_model_id_is_not_a_valid_ulid", func(t *testing.T) {
		require.PanicsWithError(t, "failed to construct the OpenFGA server: config '--access-control-model-id' must be a valid ULID", func() {
			mockController := gomock.NewController(t)
			defer mockController.Finish()
			mockDatastore := mockstorage.NewMockOpenFGADatastore(mockController)
			_ = MustNewServerWithOpts(
				WithDatastore(mockDatastore),
				WithExperimentals(ExperimentalAccessControlParams),
				WithAccessControlParams(serverconfig.AccessControlConfig{Enabled: true, StoreID: ulid.Make().String(), ModelID: "not-a-valid-ulid"}),
			)
		})
	})
}

func TestServerNotReadyDueToDatastoreRevision(t *testing.T) {
	engines := []string{"postgres", "mysql"}

	for _, engine := range engines {
		t.Run(engine, func(t *testing.T) {
			_, ds, uri := util.MustBootstrapDatastore(t, engine)

			targetVersion := build.MinimumSupportedDatastoreSchemaRevision - 1

			migrateCommand := migrate.NewMigrateCommand()

			migrateCommand.SetArgs([]string{"--datastore-engine", engine, "--datastore-uri", uri, "--version", strconv.Itoa(int(targetVersion))})

			err := migrateCommand.Execute()
			require.NoError(t, err)

			status, _ := ds.IsReady(context.Background())
			require.Contains(t, status.Message, fmt.Sprintf("datastore requires migrations: at revision '%d', but requires '%d'.", targetVersion, build.MinimumSupportedDatastoreSchemaRevision))
			require.False(t, status.IsReady)
		})
	}
}

func TestServerPanicIfEmptyRequestDurationDatastoreCountBuckets(t *testing.T) {
	require.PanicsWithError(t, "failed to construct the OpenFGA server: request duration datastore count buckets must not be empty", func() {
		mockController := gomock.NewController(t)
		defer mockController.Finish()
		mockDatastore := mockstorage.NewMockOpenFGADatastore(mockController)
		_ = MustNewServerWithOpts(
			WithDatastore(mockDatastore),
			WithRequestDurationByQueryHistogramBuckets([]uint{}),
		)
	})
}

func TestServerPanicIfEmptyRequestDurationDispatchCountBuckets(t *testing.T) {
	require.PanicsWithError(t, "failed to construct the OpenFGA server: request duration by dispatch count buckets must not be empty", func() {
		mockController := gomock.NewController(t)
		defer mockController.Finish()
		mockDatastore := mockstorage.NewMockOpenFGADatastore(mockController)
		_ = MustNewServerWithOpts(
			WithDatastore(mockDatastore),
			WithRequestDurationByDispatchCountHistogramBuckets([]uint{}),
		)
	})
}

func TestServerPanicIfDefaultDispatchThresholdGreaterThanMaxDispatchThreshold(t *testing.T) {
	require.PanicsWithError(t, "failed to construct the OpenFGA server: check default dispatch throttling threshold must be equal or smaller than max dispatch threshold for Check", func() {
		mockController := gomock.NewController(t)
		defer mockController.Finish()
		mockDatastore := mockstorage.NewMockOpenFGADatastore(mockController)
		_ = MustNewServerWithOpts(
			WithDatastore(mockDatastore),
			WithDispatchThrottlingCheckResolverEnabled(true),
			WithDispatchThrottlingCheckResolverThreshold(100),
			WithDispatchThrottlingCheckResolverMaxThreshold(80),
		)
	})
}

func TestServerPanicIfDefaultListObjectsThresholdGreaterThanMaxDispatchThreshold(t *testing.T) {
	require.PanicsWithError(t, "failed to construct the OpenFGA server: ListObjects default dispatch throttling threshold must be equal or smaller than max dispatch threshold for ListObjects", func() {
		mockController := gomock.NewController(t)
		defer mockController.Finish()
		mockDatastore := mockstorage.NewMockOpenFGADatastore(mockController)
		_ = MustNewServerWithOpts(
			WithDatastore(mockDatastore),
			WithListObjectsDispatchThrottlingEnabled(true),
			WithListObjectsDispatchThrottlingThreshold(100),
			WithListObjectsDispatchThrottlingMaxThreshold(80),
		)
	})
}

func TestServerPanicIfDefaultListUsersThresholdGreaterThanMaxDispatchThreshold(t *testing.T) {
	require.PanicsWithError(t, "failed to construct the OpenFGA server: ListUsers default dispatch throttling threshold must be equal or smaller than max dispatch threshold for ListUsers", func() {
		mockController := gomock.NewController(t)
		defer mockController.Finish()
		mockDatastore := mockstorage.NewMockOpenFGADatastore(mockController)
		_ = MustNewServerWithOpts(
			WithDatastore(mockDatastore),
			WithListUsersDispatchThrottlingEnabled(true),
			WithListUsersDispatchThrottlingThreshold(100),
			WithListUsersDispatchThrottlingMaxThreshold(80),
		)
	})
}

func TestServerWithPostgresDatastore(t *testing.T) {
	t.Cleanup(func() {
		goleak.VerifyNone(t)
	})
	_, ds, _ := util.MustBootstrapDatastore(t, "postgres")

	test.RunAllTests(t, ds)
}

func TestServerWithPostgresDatastoreAndExplicitCredentials(t *testing.T) {
	t.Cleanup(func() {
		goleak.VerifyNone(t)
	})
	testDatastore := storagefixtures.RunDatastoreTestContainer(t, "postgres")

	uri := testDatastore.GetConnectionURI(false)
	ds, err := postgres.New(
		uri,
		sqlcommon.NewConfig(
			sqlcommon.WithUsername(testDatastore.GetUsername()),
			sqlcommon.WithPassword(testDatastore.GetPassword()),
		),
	)
	require.NoError(t, err)
	defer ds.Close()

	test.RunAllTests(t, ds)
}

func TestServerWithMemoryDatastore(t *testing.T) {
	t.Cleanup(func() {
		goleak.VerifyNone(t)
	})
	_, ds, _ := util.MustBootstrapDatastore(t, "memory")

	test.RunAllTests(t, ds)
}

func TestServerWithMySQLDatastore(t *testing.T) {
	t.Cleanup(func() {
		goleak.VerifyNone(t)
	})
	_, ds, _ := util.MustBootstrapDatastore(t, "mysql")

	test.RunAllTests(t, ds)
}

func TestServerWithMySQLDatastoreAndExplicitCredentials(t *testing.T) {
	t.Cleanup(func() {
		goleak.VerifyNone(t)
	})
	testDatastore := storagefixtures.RunDatastoreTestContainer(t, "mysql")

	uri := testDatastore.GetConnectionURI(false)
	ds, err := mysql.New(
		uri,
		sqlcommon.NewConfig(
			sqlcommon.WithUsername(testDatastore.GetUsername()),
			sqlcommon.WithPassword(testDatastore.GetPassword()),
		),
	)
	require.NoError(t, err)
	defer ds.Close()

	test.RunAllTests(t, ds)
}

func TestAvoidDeadlockAcrossCheckRequests(t *testing.T) {
	t.Cleanup(func() {
		goleak.VerifyNone(t)
	})

	_, ds, _ := util.MustBootstrapDatastore(t, "memory")

	s := MustNewServerWithOpts(
		WithDatastore(ds),
	)
	t.Cleanup(s.Close)

	createStoreResp, err := s.CreateStore(context.Background(), &openfgav1.CreateStoreRequest{
		Name: "openfga-test",
	})
	require.NoError(t, err)

	storeID := createStoreResp.GetId()

	model := testutils.MustTransformDSLToProtoWithID(`
		model
			schema 1.1

		type user

		type document
			relations
				define viewer: [user, document#viewer] or editor
				define editor: [user, document#viewer]`)

	writeAuthModelResp, err := s.WriteAuthorizationModel(context.Background(), &openfgav1.WriteAuthorizationModelRequest{
		StoreId:         storeID,
		SchemaVersion:   model.GetSchemaVersion(),
		TypeDefinitions: model.GetTypeDefinitions(),
	})
	require.NoError(t, err)

	modelID := writeAuthModelResp.GetAuthorizationModelId()

	_, err = s.Write(context.Background(), &openfgav1.WriteRequest{
		StoreId: storeID,
		Writes: &openfgav1.WriteRequestWrites{
			TupleKeys: []*openfgav1.TupleKey{
				tuple.NewTupleKey("document:1", "editor", "document:1#viewer"),
				tuple.NewTupleKey("document:1", "editor", "user:andres"),
			},
		},
	})
	require.NoError(t, err)

	var wg sync.WaitGroup

	wg.Add(3)

	var resp1 *openfgav1.CheckResponse
	var err1 error
	go func() {
		defer wg.Done()

		resp1, err1 = s.Check(context.Background(), &openfgav1.CheckRequest{
			StoreId:              storeID,
			AuthorizationModelId: modelID,
			TupleKey:             tuple.NewCheckRequestTupleKey("document:1", "editor", "user:jon"),
		})
	}()

	var resp2 *openfgav1.CheckResponse
	var err2 error
	go func() {
		defer wg.Done()

		resp2, err2 = s.Check(context.Background(), &openfgav1.CheckRequest{
			StoreId:              storeID,
			AuthorizationModelId: modelID,
			TupleKey:             tuple.NewCheckRequestTupleKey("document:1", "viewer", "user:jon"),
		})
	}()

	var resp3 *openfgav1.CheckResponse
	var err3 error
	go func() {
		defer wg.Done()

		resp3, err3 = s.Check(context.Background(), &openfgav1.CheckRequest{
			StoreId:              storeID,
			AuthorizationModelId: modelID,
			TupleKey:             tuple.NewCheckRequestTupleKey("document:1", "viewer", "user:andres"),
		})
	}()

	wg.Wait()

	require.NoError(t, err1)
	require.NotNil(t, resp1)
	require.False(t, resp1.GetAllowed())

	require.NoError(t, err2)
	require.NotNil(t, resp2)

	require.NoError(t, err3)
	require.NotNil(t, resp3)
	require.True(t, resp3.GetAllowed())
}

func TestAvoidDeadlockWithinSingleCheckRequest(t *testing.T) {
	t.Cleanup(func() {
		goleak.VerifyNone(t)
	})

	_, ds, _ := util.MustBootstrapDatastore(t, "memory")

	s := MustNewServerWithOpts(
		WithDatastore(ds),
	)
	t.Cleanup(s.Close)

	createStoreResp, err := s.CreateStore(context.Background(), &openfgav1.CreateStoreRequest{
		Name: "openfga-test",
	})
	require.NoError(t, err)

	storeID := createStoreResp.GetId()

	model := testutils.MustTransformDSLToProtoWithID(`
		model
			schema 1.1

		type user

		type document
			relations
				define editor1: [user, document#viewer1]

				define viewer2: [document#viewer1] or editor1
				define viewer1: [user] or viewer2
				define can_view: viewer1 or editor1`)

	writeAuthModelResp, err := s.WriteAuthorizationModel(context.Background(), &openfgav1.WriteAuthorizationModelRequest{
		StoreId:         storeID,
		SchemaVersion:   model.GetSchemaVersion(),
		TypeDefinitions: model.GetTypeDefinitions(),
	})
	require.NoError(t, err)

	modelID := writeAuthModelResp.GetAuthorizationModelId()

	_, err = s.Write(context.Background(), &openfgav1.WriteRequest{
		StoreId: storeID,
		Writes: &openfgav1.WriteRequestWrites{
			TupleKeys: []*openfgav1.TupleKey{
				tuple.NewTupleKey("document:1", "editor1", "document:1#viewer1"),
			},
		},
	})
	require.NoError(t, err)

	resp, err := s.Check(context.Background(), &openfgav1.CheckRequest{
		StoreId:              storeID,
		AuthorizationModelId: modelID,
		TupleKey:             tuple.NewCheckRequestTupleKey("document:1", "can_view", "user:jon"),
	})

	require.NoError(t, err)
	require.NotNil(t, resp)
	require.False(t, resp.GetAllowed())
}

func TestThreeProngThroughVariousLayers(t *testing.T) {
	t.Cleanup(func() {
		goleak.VerifyNone(t)
	})

	_, ds, _ := util.MustBootstrapDatastore(t, "memory")

	s := MustNewServerWithOpts(
		WithDatastore(ds),
	)
	t.Cleanup(func() {
		s.Close()
	})

	createStoreResp, err := s.CreateStore(context.Background(), &openfgav1.CreateStoreRequest{
		Name: "openfga-test",
	})
	require.NoError(t, err)

	storeID := createStoreResp.GetId()

	model := testutils.MustTransformDSLToProtoWithID(`
		model
			schema 1.1

		type user
		type module
			relations
				define owner: [user] or owner from parent
				define parent: [document, module]
				define viewer: [user] or owner or viewer from parent
		type folder
			relations
				define owner: [user] or owner from parent
				define parent: [module, folder]
				define viewer: [user] or owner or viewer from parent
		type document
			relations
				define owner: [user] or owner from parent
				define parent: [folder, document]
				define viewer: [user] or owner or viewer from parent`)

	writeAuthModelResp, err := s.WriteAuthorizationModel(context.Background(), &openfgav1.WriteAuthorizationModelRequest{
		StoreId:         storeID,
		SchemaVersion:   model.GetSchemaVersion(),
		TypeDefinitions: model.GetTypeDefinitions(),
	})
	require.NoError(t, err)

	modelID := writeAuthModelResp.GetAuthorizationModelId()

	_, err = s.Write(context.Background(), &openfgav1.WriteRequest{
		StoreId: storeID,
		Writes: &openfgav1.WriteRequestWrites{
			TupleKeys: []*openfgav1.TupleKey{
				tuple.NewTupleKey("module:a", "owner", "user:anne"),
				tuple.NewTupleKey("folder:a", "parent", "module:a"),
				tuple.NewTupleKey("document:a", "parent", "folder:a"),
				tuple.NewTupleKey("module:b", "parent", "document:a"),
				tuple.NewTupleKey("folder:b", "parent", "module:b"),
				tuple.NewTupleKey("document:b", "parent", "folder:b"),
				tuple.NewTupleKey("module:a", "parent", "document:b"),
			},
		},
	})
	require.NoError(t, err)

	for i := 0; i < 100; i++ {
		t.Run(fmt.Sprintf("%d", i), func(t *testing.T) {
			tupleKeys := []*openfgav1.CheckRequestTupleKey{
				tuple.NewCheckRequestTupleKey("module:a", "viewer", "user:anne"),
				tuple.NewCheckRequestTupleKey("module:b", "viewer", "user:anne"),
				tuple.NewCheckRequestTupleKey("folder:a", "viewer", "user:anne"),
				tuple.NewCheckRequestTupleKey("folder:b", "viewer", "user:anne"),
				tuple.NewCheckRequestTupleKey("document:a", "viewer", "user:anne"),
				tuple.NewCheckRequestTupleKey("document:b", "viewer", "user:anne"),
			}

			for _, tupleKey := range tupleKeys {
				resp, err := s.Check(context.Background(), &openfgav1.CheckRequest{
					StoreId:              storeID,
					AuthorizationModelId: modelID,
					TupleKey:             tupleKey,
				})
				require.NoError(t, err)
				require.True(t, resp.GetAllowed())
			}
		})
	}
}

func TestCheckDispatchThrottledTimeout(t *testing.T) {
	t.Cleanup(func() {
		goleak.VerifyNone(t)
	})

	const dispatchFrequency = 5 * time.Millisecond
	const dispatchThreshold = 5

	_, ds, _ := util.MustBootstrapDatastore(t, "memory")
	s := MustNewServerWithOpts(
		WithDatastore(ds),
		WithDispatchThrottlingCheckResolverFrequency(dispatchFrequency),
		WithDispatchThrottlingCheckResolverEnabled(true),
		WithDispatchThrottlingCheckResolverThreshold(dispatchThreshold),
	)
	t.Cleanup(s.Close)

	createStoreResp, err := s.CreateStore(context.Background(), &openfgav1.CreateStoreRequest{
		Name: "openfga-test",
	})
	require.NoError(t, err)

	storeID := createStoreResp.GetId()

	model := testutils.MustTransformDSLToProtoWithID(`
		model
			schema 1.1

		type user

		type group
			relations
				define member: [user, group#member]
		`)

	writeAuthModelResp, err := s.WriteAuthorizationModel(context.Background(), &openfgav1.WriteAuthorizationModelRequest{
		StoreId:         storeID,
		SchemaVersion:   model.GetSchemaVersion(),
		TypeDefinitions: model.GetTypeDefinitions(),
	})
	require.NoError(t, err)

	modelID := writeAuthModelResp.GetAuthorizationModelId()

	_, err = s.Write(context.Background(), &openfgav1.WriteRequest{
		StoreId: storeID,
		Writes: &openfgav1.WriteRequestWrites{
			TupleKeys: []*openfgav1.TupleKey{
				tuple.NewTupleKey("group:x", "member", "group:1#member"),
				tuple.NewTupleKey("group:x", "member", "group:2#member"),
				tuple.NewTupleKey("group:x", "member", "group:3#member"),
				tuple.NewTupleKey("group:x", "member", "group:4#member"),
				tuple.NewTupleKey("group:x", "member", "group:5#member"),
				tuple.NewTupleKey("group:x", "member", "group:6#member"),
				tuple.NewTupleKey("group:x", "member", "group:7#member"),
				tuple.NewTupleKey("group:x", "member", "group:8#member"),
				tuple.NewTupleKey("group:x", "member", "group:9#member"),
				tuple.NewTupleKey("group:x", "member", "group:10#member"),
			},
		},
	})
	require.NoError(t, err)

	// we know that the above query will take 10 dispatches
	// Since the threshold level is 5 and each dispatch will be throttled by 5ms
	// The request will take at least 25 ms and will be timeout since timeout is 20ms.
	ctx, cancel := context.WithTimeout(context.Background(), 20*time.Millisecond)
	defer cancel()

	_, err = s.Check(ctx, &openfgav1.CheckRequest{
		StoreId:              storeID,
		AuthorizationModelId: modelID,
		TupleKey:             tuple.NewCheckRequestTupleKey("group:x", "member", "user:anne"),
	})
	require.ErrorIs(t, err, serverErrors.ThrottledTimeout)
}

func BenchmarkOpenFGAServer(b *testing.B) {
	b.Cleanup(func() {
		goleak.VerifyNone(b,
			// https://github.com/uber-go/goleak/discussions/89
			goleak.IgnoreTopFunction("testing.(*B).run1"),
			goleak.IgnoreTopFunction("testing.(*B).doBench"),
		)
	})
	b.Run("BenchmarkPostgresDatastore", func(b *testing.B) {
		testDatastore := storagefixtures.RunDatastoreTestContainer(b, "postgres")

		uri := testDatastore.GetConnectionURI(true)
		ds, err := postgres.New(uri, sqlcommon.NewConfig())
		require.NoError(b, err)
		b.Cleanup(ds.Close)
		test.RunAllBenchmarks(b, ds)
	})

	b.Run("BenchmarkMemoryDatastore", func(b *testing.B) {
		ds := memory.New()
		b.Cleanup(ds.Close)
		test.RunAllBenchmarks(b, ds)
	})

	b.Run("BenchmarkMySQLDatastore", func(b *testing.B) {
		testDatastore := storagefixtures.RunDatastoreTestContainer(b, "mysql")

		uri := testDatastore.GetConnectionURI(true)
		ds, err := mysql.New(uri, sqlcommon.NewConfig())
		require.NoError(b, err)
		b.Cleanup(ds.Close)
		test.RunAllBenchmarks(b, ds)
	})
}

func TestCheckDoesNotThrowBecauseDirectTupleWasFound(t *testing.T) {
	t.Cleanup(func() {
		goleak.VerifyNone(t)
	})
	ctx := context.Background()
	storeID := ulid.Make().String()
	modelID := ulid.Make().String()

	typedefs := language.MustTransformDSLToProto(`
		model
			schema 1.1

		type user

		type repo
			relations
				define reader: [user]
		`).GetTypeDefinitions()

	tk := tuple.NewCheckRequestTupleKey("repo:openfga", "reader", "user:anne")
	returnedTuple := &openfgav1.Tuple{Key: tuple.ConvertCheckRequestTupleKeyToTupleKey(tk)}

	mockController := gomock.NewController(t)
	defer mockController.Finish()

	mockDatastore := mockstorage.NewMockOpenFGADatastore(mockController)

	mockDatastore.EXPECT().
		ReadAuthorizationModel(gomock.Any(), storeID, modelID).
		AnyTimes().
		Return(&openfgav1.AuthorizationModel{
			SchemaVersion:   typesystem.SchemaVersion1_1,
			TypeDefinitions: typedefs,
		}, nil)

	// it could happen that one of the following two mocks won't be necessary because the goroutine will be short-circuited
	mockDatastore.EXPECT().
		ReadUserTuple(gomock.Any(), storeID, gomock.Any(), gomock.Any()).
		AnyTimes().
		Return(returnedTuple, nil)

	mockDatastore.EXPECT().
		ReadUsersetTuples(gomock.Any(), storeID, gomock.Any(), gomock.Any()).
		AnyTimes().
		DoAndReturn(
			func(_ context.Context, _ string, _ storage.ReadUsersetTuplesFilter, _ storage.ReadUsersetTuplesOptions) (storage.TupleIterator, error) {
				time.Sleep(50 * time.Millisecond)
				return nil, errors.New("some error")
			})

	s := MustNewServerWithOpts(
		WithDatastore(mockDatastore),
	)
	t.Cleanup(func() {
		mockDatastore.EXPECT().Close().Times(1)
		s.Close()
	})

	checkResponse, err := s.Check(ctx, &openfgav1.CheckRequest{
		StoreId:              storeID,
		TupleKey:             tk,
		AuthorizationModelId: modelID,
	})
	require.NoError(t, err)
	require.True(t, checkResponse.GetAllowed())
}

func TestReleasesConnections(t *testing.T) {
	t.Cleanup(func() {
		goleak.VerifyNone(t)
	})

	testDatastore := storagefixtures.RunDatastoreTestContainer(t, "postgres")

	uri := testDatastore.GetConnectionURI(true)
	ds, err := postgres.New(uri, sqlcommon.NewConfig(
		sqlcommon.WithMaxOpenConns(1),
		sqlcommon.WithMaxTuplesPerWrite(2000),
	))
	require.NoError(t, err)
	defer ds.Close()

	s := MustNewServerWithOpts(
		WithDatastore(storagewrappers.NewContextWrapper(ds)),
	)
	t.Cleanup(s.Close)

	storeID := ulid.Make().String()

	writeAuthzModelResp, err := s.WriteAuthorizationModel(context.Background(), &openfgav1.WriteAuthorizationModelRequest{
		StoreId: storeID,
		TypeDefinitions: language.MustTransformDSLToProto(`
			model
				schema 1.1

			type user

			type document
				relations
					define editor: [user]`).GetTypeDefinitions(),
		SchemaVersion: typesystem.SchemaVersion1_1,
	})
	require.NoError(t, err)

	modelID := writeAuthzModelResp.GetAuthorizationModelId()

	numTuples := 2000

	t.Run("list_objects", func(t *testing.T) {
		tuples := make([]*openfgav1.TupleKey, 0, numTuples)
		for i := 0; i < numTuples; i++ {
			tk := tuple.NewTupleKey(fmt.Sprintf("document:%d", i), "editor", "user:jon")

			tuples = append(tuples, tk)
		}

		_, err = s.Write(context.Background(), &openfgav1.WriteRequest{
			StoreId:              storeID,
			AuthorizationModelId: modelID,
			Writes: &openfgav1.WriteRequestWrites{
				TupleKeys: tuples,
			},
		})
		require.NoError(t, err)

		_, err = s.ListObjects(context.Background(), &openfgav1.ListObjectsRequest{
			StoreId:              storeID,
			AuthorizationModelId: modelID,
			Type:                 "document",
			Relation:             "editor",
			User:                 "user:jon",
		})
		require.NoError(t, err)

		timeoutCtx, timeoutCancel := context.WithTimeout(context.Background(), 3*time.Second)
		defer timeoutCancel()

		// If ListObjects is still hogging the database connection pool even after responding, then this fails.
		// If ListObjects is closing up its connections effectively then this will not fail.
		status, err := ds.IsReady(timeoutCtx)
		require.NoError(t, err)
		require.True(t, status.IsReady)
	})

	t.Run("list_users", func(t *testing.T) {
		tuples := make([]*openfgav1.TupleKey, 0, numTuples)
		for i := 0; i < numTuples; i++ {
			tk := tuple.NewTupleKey("document:1", "editor", fmt.Sprintf("user:%d", i))

			tuples = append(tuples, tk)
		}

		_, err = s.Write(context.Background(), &openfgav1.WriteRequest{
			StoreId:              storeID,
			AuthorizationModelId: modelID,
			Writes: &openfgav1.WriteRequestWrites{
				TupleKeys: tuples,
			},
		})
		require.NoError(t, err)

		_, err = s.ListUsers(context.Background(), &openfgav1.ListUsersRequest{
			StoreId:              storeID,
			AuthorizationModelId: modelID,
			Relation:             "editor",
			Object: &openfgav1.Object{
				Type: "document",
				Id:   "1",
			},
			UserFilters: []*openfgav1.UserTypeFilter{{Type: "user"}},
		})
		require.NoError(t, err)

		timeoutCtx, timeoutCancel := context.WithTimeout(context.Background(), 3*time.Second)
		defer timeoutCancel()

		// If ListUsers is still hogging the database connection pool even after responding, then this fails.
		// If ListUsers is closing up its connections effectively then this will not fail.
		status, err := ds.IsReady(timeoutCtx)
		require.NoError(t, err)
		require.True(t, status.IsReady)
	})
}

func TestOperationsWithInvalidModel(t *testing.T) {
	t.Cleanup(func() {
		goleak.VerifyNone(t)
	})

	ctx := context.Background()
	storeID := ulid.Make().String()
	modelID := ulid.Make().String()

	// The model is invalid
	typedefs := language.MustTransformDSLToProto(`
		model
			schema 1.1

		type user

		type repo
			relations
				define admin: [user]
				define r1: [user] and r2 and r3
				define r2: [user] and r1 and r3
				define r3: [user] and r1 and r2`).GetTypeDefinitions()

	tk := tuple.NewCheckRequestTupleKey("repo:openfga", "r1", "user:anne")
	mockController := gomock.NewController(t)
	defer mockController.Finish()

	mockDatastore := mockstorage.NewMockOpenFGADatastore(mockController)

	mockDatastore.EXPECT().
		ReadAuthorizationModel(gomock.Any(), storeID, modelID).
		AnyTimes().
		Return(&openfgav1.AuthorizationModel{
			Id:              modelID,
			SchemaVersion:   typesystem.SchemaVersion1_1,
			TypeDefinitions: typedefs,
		}, nil)

	// the model is error and err should return

	s := MustNewServerWithOpts(
		WithDatastore(mockDatastore),
	)
	t.Cleanup(func() {
		mockDatastore.EXPECT().Close().Times(1)
		s.Close()
	})

	_, err := s.Check(ctx, &openfgav1.CheckRequest{
		StoreId:              storeID,
		TupleKey:             tk,
		AuthorizationModelId: modelID,
	})
	require.Error(t, err)
	e, ok := status.FromError(err)
	require.True(t, ok)
	require.Equal(t, codes.Code(openfgav1.ErrorCode_validation_error), e.Code())

	_, err = s.ListObjects(ctx, &openfgav1.ListObjectsRequest{
		StoreId:              storeID,
		AuthorizationModelId: modelID,
		Type:                 "repo",
		Relation:             "r1",
		User:                 "user:anne",
	})
	require.Error(t, err)
	e, ok = status.FromError(err)
	require.True(t, ok)
	require.Equal(t, codes.Code(openfgav1.ErrorCode_validation_error), e.Code())

	err = s.StreamedListObjects(&openfgav1.StreamedListObjectsRequest{
		StoreId:              storeID,
		AuthorizationModelId: modelID,
		Type:                 "repo",
		Relation:             "r1",
		User:                 "user:anne",
	}, NewMockStreamServer())
	require.Error(t, err)
	e, ok = status.FromError(err)
	require.True(t, ok)
	require.Equal(t, codes.Code(openfgav1.ErrorCode_validation_error), e.Code())

	_, err = s.ListUsers(ctx, &openfgav1.ListUsersRequest{
		StoreId:              storeID,
		AuthorizationModelId: modelID,
		Relation:             tk.GetRelation(),
		Object:               &openfgav1.Object{Type: "repo", Id: "openfga"},
		UserFilters:          []*openfgav1.UserTypeFilter{{Type: "user"}},
	})
	require.Error(t, err)
	e, ok = status.FromError(err)
	require.True(t, ok)
	require.Equal(t, codes.Code(openfgav1.ErrorCode_validation_error), e.Code())

	_, err = s.Expand(ctx, &openfgav1.ExpandRequest{
		StoreId:              storeID,
		AuthorizationModelId: modelID,
		TupleKey:             tuple.NewExpandRequestTupleKey(tk.GetObject(), tk.GetRelation()),
	})
	require.Error(t, err)
	e, ok = status.FromError(err)
	require.True(t, ok)
	require.Equal(t, codes.Code(openfgav1.ErrorCode_validation_error), e.Code())
}

func TestShortestPathToSolutionWins(t *testing.T) {
	t.Cleanup(func() {
		goleak.VerifyNone(t)
	})

	ctx := context.Background()

	storeID := ulid.Make().String()
	modelID := ulid.Make().String()

	typedefs := language.MustTransformDSLToProto(`
		model
			schema 1.1

		type user

		type repo
			relations
				define reader: [user:*]`).GetTypeDefinitions()

	tk := tuple.NewCheckRequestTupleKey("repo:openfga", "reader", "user:*")
	returnedTuple := &openfgav1.Tuple{Key: tuple.ConvertCheckRequestTupleKeyToTupleKey(tk)}

	mockController := gomock.NewController(t)
	defer mockController.Finish()

	mockDatastore := mockstorage.NewMockOpenFGADatastore(mockController)

	mockDatastore.EXPECT().
		ReadAuthorizationModel(gomock.Any(), storeID, modelID).
		AnyTimes().
		Return(&openfgav1.AuthorizationModel{
			SchemaVersion:   typesystem.SchemaVersion1_1,
			TypeDefinitions: typedefs,
		}, nil)

	// it could happen that one of the following two mocks won't be necessary because the goroutine will be short-circuited
	mockDatastore.EXPECT().
		ReadUserTuple(gomock.Any(), storeID, gomock.Any(), gomock.Any()).
		AnyTimes().
		DoAndReturn(
			func(ctx context.Context, _ string, _ *openfgav1.TupleKey, _ storage.ReadUserTupleOptions) (storage.TupleIterator, error) {
				select {
				case <-ctx.Done():
					return nil, ctx.Err()
				case <-time.After(500 * time.Millisecond):
					return nil, storage.ErrNotFound
				}
			})

	mockDatastore.EXPECT().
		ReadUsersetTuples(gomock.Any(), storeID, gomock.Any(), gomock.Any()).
		AnyTimes().
		DoAndReturn(
			func(_ context.Context, _ string, _ storage.ReadUsersetTuplesFilter, _ storage.ReadUsersetTuplesOptions) (storage.TupleIterator, error) {
				time.Sleep(100 * time.Millisecond)
				return storage.NewStaticTupleIterator([]*openfgav1.Tuple{returnedTuple}), nil
			})

	s := MustNewServerWithOpts(
		WithDatastore(mockDatastore),
	)
	t.Cleanup(func() {
		mockDatastore.EXPECT().Close().Times(1)
		s.Close()
	})

	start := time.Now()
	checkResponse, err := s.Check(ctx, &openfgav1.CheckRequest{
		StoreId:              storeID,
		TupleKey:             tk,
		AuthorizationModelId: modelID,
	})
	end := time.Since(start)

	// we expect the Check call to be short-circuited after ReadUsersetTuples runs
	require.Lessf(t, end, 200*time.Millisecond, "end was "+end.String())
	require.NoError(t, err)
	require.True(t, checkResponse.GetAllowed())
}

func TestCheckWithCachedResolution(t *testing.T) {
	t.Cleanup(func() {
		goleak.VerifyNone(t)
	})

	ctx := context.Background()

	storeID := ulid.Make().String()
	modelID := ulid.Make().String()

	typedefs := language.MustTransformDSLToProto(`
		model
			schema 1.1

		type user

		type repo
			relations
				define reader: [user]`).GetTypeDefinitions()

	tk := tuple.NewCheckRequestTupleKey("repo:openfga", "reader", "user:mike")
	returnedTuple := &openfgav1.Tuple{Key: tuple.ConvertCheckRequestTupleKeyToTupleKey(tk)}

	mockController := gomock.NewController(t)
	defer mockController.Finish()

	mockDatastore := mockstorage.NewMockOpenFGADatastore(mockController)

	mockDatastore.EXPECT().
		ReadAuthorizationModel(gomock.Any(), storeID, modelID).
		AnyTimes().
		Return(&openfgav1.AuthorizationModel{
			SchemaVersion:   typesystem.SchemaVersion1_1,
			TypeDefinitions: typedefs,
		}, nil)

	mockDatastore.EXPECT().
		ReadUserTuple(gomock.Any(), storeID, gomock.Any(), gomock.Any()).
		Times(1).
		Return(returnedTuple, nil)

	s := MustNewServerWithOpts(
		WithDatastore(mockDatastore),
		WithCheckQueryCacheEnabled(true),
		WithCheckQueryCacheLimit(10),
		WithCheckQueryCacheTTL(1*time.Minute),
	)
	t.Cleanup(func() {
		mockDatastore.EXPECT().Close().Times(1)
		s.Close()
	})

	checkResponse, err := s.Check(ctx, &openfgav1.CheckRequest{
		StoreId:              storeID,
		TupleKey:             tk,
		AuthorizationModelId: modelID,
	})

	require.NoError(t, err)
	require.True(t, checkResponse.GetAllowed())

	// If we check for the same request, data should come from cache and number of ReadUserTuple should still be 1
	checkResponse, err = s.Check(ctx, &openfgav1.CheckRequest{
		StoreId:              storeID,
		TupleKey:             tk,
		AuthorizationModelId: modelID,
	})

	require.NoError(t, err)
	require.True(t, checkResponse.GetAllowed())
}

func TestWriteAssertionModelDSError(t *testing.T) {
	t.Cleanup(func() {
		goleak.VerifyNone(t)
	})

	ctx := context.Background()

	storeID := ulid.Make().String()
	modelID := ulid.Make().String()

	typedefs := language.MustTransformDSLToProto(`
		model
			schema 1.1

		type user

		type repo
			relations
				define reader: [user]`).GetTypeDefinitions()

	mockController := gomock.NewController(t)
	defer mockController.Finish()

	mockDSOldSchema := mockstorage.NewMockOpenFGADatastore(mockController)

	mockDSOldSchema.EXPECT().
		ReadAuthorizationModel(gomock.Any(), storeID, modelID).
		AnyTimes().
		Return(&openfgav1.AuthorizationModel{
			SchemaVersion:   typesystem.SchemaVersion1_0,
			TypeDefinitions: typedefs,
		}, nil)

	mockDSBadReadAuthModel := mockstorage.NewMockOpenFGADatastore(mockController)

	mockDSBadReadAuthModel.EXPECT().
		ReadAuthorizationModel(gomock.Any(), storeID, modelID).
		AnyTimes().
		Return(nil, fmt.Errorf("unable to read"))

	mockDSBadWriteAssertions := mockstorage.NewMockOpenFGADatastore(mockController)
	mockDSBadWriteAssertions.EXPECT().
		ReadAuthorizationModel(gomock.Any(), storeID, modelID).
		AnyTimes().
		Return(&openfgav1.AuthorizationModel{
			SchemaVersion:   typesystem.SchemaVersion1_1,
			TypeDefinitions: typedefs,
		}, nil)
	mockDSBadWriteAssertions.EXPECT().
		WriteAssertions(gomock.Any(), storeID, modelID, gomock.Any()).
		AnyTimes().
		Return(fmt.Errorf("unable to write"))

	tests := []struct {
		name          string
		assertions    []*openfgav1.Assertion
		mockDatastore *mockstorage.MockOpenFGADatastore
		expectedError error
	}{
		{
			name:          "unsupported_schema",
			assertions:    []*openfgav1.Assertion{},
			mockDatastore: mockDSOldSchema,
			expectedError: serverErrors.ValidationError(
				fmt.Errorf("invalid schema version"),
			),
		},
		{
			name:          "failed_to_read",
			assertions:    []*openfgav1.Assertion{},
			mockDatastore: mockDSBadReadAuthModel,
			expectedError: serverErrors.NewInternalError(
				"", fmt.Errorf("unable to read"),
			),
		},
		{
			name:          "failed_to_write",
			assertions:    []*openfgav1.Assertion{},
			mockDatastore: mockDSBadWriteAssertions,
			expectedError: serverErrors.NewInternalError(
				"", fmt.Errorf("unable to write"),
			),
		},
	}

	for _, curTest := range tests {
		t.Run(curTest.name, func(t *testing.T) {
			request := &openfgav1.WriteAssertionsRequest{
				StoreId:              storeID,
				Assertions:           curTest.assertions,
				AuthorizationModelId: modelID,
			}

			writeAssertionCmd := commands.NewWriteAssertionsCommand(curTest.mockDatastore)
			_, err := writeAssertionCmd.Execute(ctx, request)
			require.EqualError(t, err, curTest.expectedError.Error())
		})
	}
}

func TestReadAssertionModelDSError(t *testing.T) {
	t.Cleanup(func() {
		goleak.VerifyNone(t)
	})

	ctx := context.Background()

	storeID := ulid.Make().String()
	modelID := ulid.Make().String()

	mockController := gomock.NewController(t)
	defer mockController.Finish()

	mockDSBadReadAssertions := mockstorage.NewMockOpenFGADatastore(mockController)
	mockDSBadReadAssertions.EXPECT().
		ReadAssertions(gomock.Any(), storeID, modelID).
		AnyTimes().
		Return(nil, fmt.Errorf("unable to read"))

	readAssertionQuery := commands.NewReadAssertionsQuery(mockDSBadReadAssertions)
	_, err := readAssertionQuery.Execute(ctx, storeID, modelID)
	expectedError := serverErrors.NewInternalError(
		"", fmt.Errorf("unable to read"),
	)
	require.EqualError(t, err, expectedError.Error())
}

func TestResolveAuthorizationModel(t *testing.T) {
	t.Cleanup(func() {
		goleak.VerifyNone(t)
	})

	ctx := context.Background()

	t.Run("no_latest_authorization_model_id_found", func(t *testing.T) {
		store := ulid.Make().String()

		mockController := gomock.NewController(t)
		defer mockController.Finish()

		mockDatastore := mockstorage.NewMockOpenFGADatastore(mockController)
		mockDatastore.EXPECT().FindLatestAuthorizationModel(gomock.Any(), store).Return(nil, storage.ErrNotFound)

		s := MustNewServerWithOpts(
			WithDatastore(mockDatastore),
		)
		t.Cleanup(func() {
			mockDatastore.EXPECT().Close().Times(1)
			s.Close()
		})

		expectedError := serverErrors.LatestAuthorizationModelNotFound(store)

		_, err := s.resolveTypesystem(ctx, store, "")
		require.ErrorIs(t, err, expectedError)
	})

	t.Run("read_existing_authorization_model", func(t *testing.T) {
		store := ulid.Make().String()
		modelID := ulid.Make().String()

		mockController := gomock.NewController(t)
		defer mockController.Finish()

		mockDatastore := mockstorage.NewMockOpenFGADatastore(mockController)
		mockDatastore.EXPECT().FindLatestAuthorizationModel(gomock.Any(), store).Return(
			&openfgav1.AuthorizationModel{
				Id:            modelID,
				SchemaVersion: typesystem.SchemaVersion1_1,
			},
			nil,
		)

		s := MustNewServerWithOpts(
			WithDatastore(mockDatastore),
		)
		t.Cleanup(func() {
			mockDatastore.EXPECT().Close().Times(1)
			s.Close()
		})

		typesys, err := s.resolveTypesystem(ctx, store, "")
		require.NoError(t, err)
		require.Equal(t, modelID, typesys.GetAuthorizationModelID())
	})

	t.Run("non-valid_modelID_returns_error", func(t *testing.T) {
		store := ulid.Make().String()
		modelID := "foo"
		want := serverErrors.AuthorizationModelNotFound(modelID)

		mockController := gomock.NewController(t)
		defer mockController.Finish()

		mockDatastore := mockstorage.NewMockOpenFGADatastore(mockController)

		s := MustNewServerWithOpts(
			WithDatastore(mockDatastore),
		)
		t.Cleanup(func() {
			mockDatastore.EXPECT().Close().Times(1)
			s.Close()
		})

		_, err := s.resolveTypesystem(ctx, store, modelID)
		require.Equal(t, want, err)
	})
}

type mockStreamServer struct {
	grpc.ServerStream
}

func NewMockStreamServer() *mockStreamServer {
	return &mockStreamServer{}
}

func (m *mockStreamServer) Context() context.Context {
	return context.Background()
}

func (m *mockStreamServer) Send(*openfgav1.StreamedListObjectsResponse) error {
	return nil
}

// This runs ListObjects and StreamedListObjects many times over to ensure no race conditions (see https://github.com/openfga/openfga/pull/762)
func BenchmarkListObjectsNoRaceCondition(b *testing.B) {
	b.Cleanup(func() {
		goleak.VerifyNone(b,
			// https://github.com/uber-go/goleak/discussions/89
			goleak.IgnoreTopFunction("testing.(*B).run1"),
			goleak.IgnoreTopFunction("testing.(*B).doBench"),
		)
	})
	ctx := context.Background()
	store := ulid.Make().String()
	modelID := ulid.Make().String()

	mockController := gomock.NewController(b)
	defer mockController.Finish()

	typedefs := language.MustTransformDSLToProto(`
		model
			schema 1.1

		type user

		type repo
			relations
				define allowed: [user]
				define viewer: [user] and allowed`).GetTypeDefinitions()

	mockDatastore := mockstorage.NewMockOpenFGADatastore(mockController)

	mockDatastore.EXPECT().ReadAuthorizationModel(gomock.Any(), store, modelID).AnyTimes().Return(&openfgav1.AuthorizationModel{
		SchemaVersion:   typesystem.SchemaVersion1_1,
		TypeDefinitions: typedefs,
	}, nil)
	mockDatastore.EXPECT().ReadStartingWithUser(gomock.Any(), store, gomock.Any(), gomock.Any()).AnyTimes().Return(nil, errors.New("error reading from storage"))

	s := MustNewServerWithOpts(
		WithDatastore(mockDatastore),
	)
	b.Cleanup(func() {
		mockDatastore.EXPECT().Close().Times(1)
		s.Close()
	})

	b.ResetTimer()
	for i := 0; i < b.N; i++ {
		_, err := s.ListObjects(ctx, &openfgav1.ListObjectsRequest{
			StoreId:              store,
			AuthorizationModelId: modelID,
			Type:                 "repo",
			Relation:             "viewer",
			User:                 "user:bob",
		})

		require.EqualError(b, err, serverErrors.NewInternalError("", errors.New("error reading from storage")).Error())

		err = s.StreamedListObjects(&openfgav1.StreamedListObjectsRequest{
			StoreId:              store,
			AuthorizationModelId: modelID,
			Type:                 "repo",
			Relation:             "viewer",
			User:                 "user:bob",
		}, NewMockStreamServer())

		require.EqualError(b, err, serverErrors.NewInternalError("", errors.New("error reading from storage")).Error())
	}
}

func TestListObjects_ErrorCases(t *testing.T) {
	t.Cleanup(func() {
		goleak.VerifyNone(t)
	})

	ctx := context.Background()
	store := ulid.Make().String()

	mockController := gomock.NewController(t)
	defer mockController.Finish()

	t.Run("database_errors", func(t *testing.T) {
		mockDatastore := mockstorage.NewMockOpenFGADatastore(mockController)

		s := MustNewServerWithOpts(
			WithDatastore(mockDatastore),
		)
		t.Cleanup(func() {
			mockDatastore.EXPECT().Close().Times(1)
			s.Close()
		})

		modelID := ulid.Make().String()

		mockDatastore.EXPECT().ReadAuthorizationModel(gomock.Any(), store, modelID).AnyTimes().Return(&openfgav1.AuthorizationModel{
			SchemaVersion: typesystem.SchemaVersion1_1,
			TypeDefinitions: language.MustTransformDSLToProto(`
				model
					schema 1.1

				type user

				type document
					relations
						define viewer: [user, user:*]`).GetTypeDefinitions(),
		}, nil)

		mockDatastore.EXPECT().ReadStartingWithUser(gomock.Any(), store, storage.ReadStartingWithUserFilter{
			ObjectType: "document",
			Relation:   "viewer",
			UserFilter: []*openfgav1.ObjectRelation{
				{Object: "user:*"},
				{Object: "user:bob"},
			}}, gomock.Any()).AnyTimes().Return(nil, errors.New("error reading from storage"))

		t.Run("error_listing_objects_from_storage_in_non-streaming_version", func(t *testing.T) {
			res, err := s.ListObjects(ctx, &openfgav1.ListObjectsRequest{
				StoreId:              store,
				AuthorizationModelId: modelID,
				Type:                 "document",
				Relation:             "viewer",
				User:                 "user:bob",
			})

			require.Nil(t, res)
			require.EqualError(t, err, serverErrors.NewInternalError("", errors.New("error reading from storage")).Error())
		})

		t.Run("error_listing_objects_from_storage_in_streaming_version", func(t *testing.T) {
			err := s.StreamedListObjects(&openfgav1.StreamedListObjectsRequest{
				StoreId:              store,
				AuthorizationModelId: modelID,
				Type:                 "document",
				Relation:             "viewer",
				User:                 "user:bob",
			}, NewMockStreamServer())

			require.EqualError(t, err, serverErrors.NewInternalError("", errors.New("error reading from storage")).Error())
		})
	})

	t.Run("graph_resolution_errors", func(t *testing.T) {
		s := MustNewServerWithOpts(
			WithDatastore(memory.New()),
			WithResolveNodeLimit(2),
		)
		t.Cleanup(s.Close)

		writeModelResp, err := s.WriteAuthorizationModel(ctx, &openfgav1.WriteAuthorizationModelRequest{
			StoreId:       store,
			SchemaVersion: typesystem.SchemaVersion1_1,
			TypeDefinitions: language.MustTransformDSLToProto(`
				model
					schema 1.1

				type user

				type group
					relations
						define member: [user, group#member]

				type document
					relations
						define viewer: [group#member]`).GetTypeDefinitions(),
		})
		require.NoError(t, err)

		_, err = s.Write(ctx, &openfgav1.WriteRequest{
			StoreId: store,
			Writes: &openfgav1.WriteRequestWrites{
				TupleKeys: []*openfgav1.TupleKey{
					tuple.NewTupleKey("document:1", "viewer", "group:1#member"),
					tuple.NewTupleKey("group:1", "member", "group:2#member"),
					tuple.NewTupleKey("group:2", "member", "group:3#member"),
					tuple.NewTupleKey("group:3", "member", "user:jon"),
				},
			},
		})
		require.NoError(t, err)

		t.Run("resolution_depth_exceeded_error_unary", func(t *testing.T) {
			res, err := s.ListObjects(ctx, &openfgav1.ListObjectsRequest{
				StoreId:              store,
				AuthorizationModelId: writeModelResp.GetAuthorizationModelId(),
				Type:                 "document",
				Relation:             "viewer",
				User:                 "user:jon",
			})

			require.Nil(t, res)
			require.ErrorIs(t, err, serverErrors.AuthorizationModelResolutionTooComplex)
		})

		t.Run("resolution_depth_exceeded_error_streaming", func(t *testing.T) {
			err := s.StreamedListObjects(&openfgav1.StreamedListObjectsRequest{
				StoreId:              store,
				AuthorizationModelId: writeModelResp.GetAuthorizationModelId(),
				Type:                 "document",
				Relation:             "viewer",
				User:                 "user:jon",
			}, NewMockStreamServer())

			require.ErrorIs(t, err, serverErrors.AuthorizationModelResolutionTooComplex)
		})
	})
}

func TestAuthorizationModelInvalidSchemaVersion(t *testing.T) {
	t.Cleanup(func() {
		goleak.VerifyNone(t)
	})

	ctx := context.Background()
	store := ulid.Make().String()
	modelID := ulid.Make().String()

	mockController := gomock.NewController(t)
	defer mockController.Finish()

	mockDatastore := mockstorage.NewMockOpenFGADatastore(mockController)

	mockDatastore.EXPECT().ReadAuthorizationModel(gomock.Any(), store, modelID).AnyTimes().Return(&openfgav1.AuthorizationModel{
		SchemaVersion: typesystem.SchemaVersion1_0,
		TypeDefinitions: []*openfgav1.TypeDefinition{
			{
				Type: "user",
			},
			{
				Type: "team",
				Relations: map[string]*openfgav1.Userset{
					"member": typesystem.This(),
				},
			},
		},
	}, nil)

	s := MustNewServerWithOpts(
		WithDatastore(mockDatastore),
	)
	t.Cleanup(func() {
		mockDatastore.EXPECT().Close().Times(1)
		s.Close()
	})

	t.Run("invalid_schema_error_in_check", func(t *testing.T) {
		_, err := s.Check(ctx, &openfgav1.CheckRequest{
			StoreId:              store,
			AuthorizationModelId: modelID,
			TupleKey: tuple.NewCheckRequestTupleKey(
				"team:abc",
				"member",
				"user:anne"),
		})
		require.Error(t, err)
		e, ok := status.FromError(err)
		require.True(t, ok)
		require.Equal(t, codes.Code(openfgav1.ErrorCode_validation_error), e.Code())
	})

	t.Run("invalid_schema_error_in_list_objects", func(t *testing.T) {
		_, err := s.ListObjects(ctx, &openfgav1.ListObjectsRequest{
			StoreId:              store,
			AuthorizationModelId: modelID,
			Type:                 "team",
			Relation:             "member",
			User:                 "user:anne",
		})
		require.Error(t, err)
		e, ok := status.FromError(err)
		require.True(t, ok)
		require.Equal(t, codes.Code(openfgav1.ErrorCode_validation_error), e.Code())
	})

	t.Run("invalid_schema_error_in_streamed_list_objects", func(t *testing.T) {
		err := s.StreamedListObjects(&openfgav1.StreamedListObjectsRequest{
			StoreId:              store,
			AuthorizationModelId: modelID,
			Type:                 "team",
			Relation:             "member",
			User:                 "user:anne",
		}, NewMockStreamServer())
		require.Error(t, err)
		e, ok := status.FromError(err)
		require.True(t, ok)
		require.Equal(t, codes.Code(openfgav1.ErrorCode_validation_error), e.Code())
	})

	t.Run("invalid_schema_error_in_write", func(t *testing.T) {
		_, err := s.Write(ctx, &openfgav1.WriteRequest{
			StoreId:              store,
			AuthorizationModelId: modelID,
			Writes: &openfgav1.WriteRequestWrites{
				TupleKeys: []*openfgav1.TupleKey{
					{
						Object:   "repo:openfga/openfga",
						Relation: "reader",
						User:     "user:anne",
					},
				},
			},
		})
		require.Error(t, err)
		e, ok := status.FromError(err)
		require.True(t, ok)
		require.Equal(t, codes.Code(openfgav1.ErrorCode_validation_error), e.Code())
	})

	t.Run("invalid_schema_error_in_write_model", func(t *testing.T) {
		mockDatastore.EXPECT().MaxTypesPerAuthorizationModel().Return(100)

		_, err := s.WriteAuthorizationModel(ctx, &openfgav1.WriteAuthorizationModelRequest{
			StoreId:       store,
			SchemaVersion: typesystem.SchemaVersion1_0,
			TypeDefinitions: language.MustTransformDSLToProto(`
				model
					schema 1.1

				type repo
				`).GetTypeDefinitions(),
		})
		require.Error(t, err)
		e, ok := status.FromError(err)
		require.True(t, ok)
		require.Equal(t, codes.Code(openfgav1.ErrorCode_invalid_authorization_model), e.Code(), err)
	})

	t.Run("invalid_schema_error_in_write_assertion", func(t *testing.T) {
		_, err := s.WriteAssertions(ctx, &openfgav1.WriteAssertionsRequest{
			StoreId:              store,
			AuthorizationModelId: modelID,
			Assertions: []*openfgav1.Assertion{{
				TupleKey:    tuple.NewAssertionTupleKey("repo:test", "reader", "user:elbuo"),
				Expectation: false,
			}},
		})
		require.Error(t, err)
		e, ok := status.FromError(err)
		require.True(t, ok)
		require.Equal(t, codes.Code(openfgav1.ErrorCode_validation_error), e.Code())
	})
}

func TestDefaultMaxConcurrentReadSettings(t *testing.T) {
	t.Cleanup(func() {
		goleak.VerifyNone(t)
	})

	cfg := serverconfig.DefaultConfig()
	require.EqualValues(t, math.MaxUint32, cfg.MaxConcurrentReadsForCheck)
	require.EqualValues(t, math.MaxUint32, cfg.MaxConcurrentReadsForListObjects)
	require.EqualValues(t, math.MaxUint32, cfg.MaxConcurrentReadsForListUsers)

	s := MustNewServerWithOpts(
		WithDatastore(memory.New()),
	)
	t.Cleanup(s.Close)
	require.EqualValues(t, math.MaxUint32, s.maxConcurrentReadsForCheck)
	require.EqualValues(t, math.MaxUint32, s.maxConcurrentReadsForListObjects)
	require.EqualValues(t, math.MaxUint32, s.maxConcurrentReadsForListUsers)
}

func TestDelegateCheckResolver(t *testing.T) {
	t.Cleanup(func() {
		goleak.VerifyNone(t)
	})
	t.Run("default_check_resolver_alone", func(t *testing.T) {
		cfg := serverconfig.DefaultConfig()
		require.False(t, cfg.CheckDispatchThrottling.Enabled)
		require.False(t, cfg.DispatchThrottling.Enabled)
		require.False(t, cfg.ListObjectsDispatchThrottling.Enabled)
		require.False(t, cfg.ListUsersDispatchThrottling.Enabled)
		require.False(t, cfg.CheckQueryCache.Enabled)

		ds := memory.New()
		t.Cleanup(ds.Close)
		s := MustNewServerWithOpts(
			WithDatastore(ds),
		)
		t.Cleanup(s.Close)
		require.False(t, s.checkDispatchThrottlingEnabled)

		require.False(t, s.checkQueryCacheEnabled)

		require.NotNil(t, s.checkResolver)

		localCheckResolver, ok := s.checkResolver.GetDelegate().(*graph.LocalChecker)
		require.True(t, ok)

		_, ok = localCheckResolver.GetDelegate().(*graph.LocalChecker)
		require.True(t, ok)
	})

	t.Run("tracker_check_resolver", func(t *testing.T) {
		ctx, cancel := context.WithCancel(context.Background())
		defer cancel()

		cfg := serverconfig.DefaultConfig()
		cfg.CheckTrackerEnabled = true

		require.False(t, cfg.CheckDispatchThrottling.Enabled)
		require.False(t, cfg.DispatchThrottling.Enabled)
		require.False(t, cfg.ListObjectsDispatchThrottling.Enabled)
		require.True(t, cfg.CheckTrackerEnabled)

		ds := memory.New()
		t.Cleanup(ds.Close)
		s := MustNewServerWithOpts(
			WithDatastore(ds),
			WithCheckTrackerEnabled(true),
			WithContext(ctx),
			WithLogger(logger.NewNoopLogger()),
		)
		t.Cleanup(s.Close)
		require.False(t, s.checkDispatchThrottlingEnabled)
		require.False(t, s.checkQueryCacheEnabled)

		require.NotNil(t, s.checkResolver)

		trackCheckResolver, ok := s.checkResolver.(*graph.TrackerCheckResolver)
		require.True(t, ok)

		localCheckResolver, ok := trackCheckResolver.GetDelegate().(*graph.LocalChecker)
		require.True(t, ok)

		_, ok = localCheckResolver.GetDelegate().(*graph.TrackerCheckResolver)
		require.True(t, ok)
	})
	t.Run("dispatch_throttling_check_resolver_enabled", func(t *testing.T) {
		ds := memory.New()
		t.Cleanup(ds.Close)
		const dispatchThreshold = 50
		s := MustNewServerWithOpts(
			WithDatastore(ds),
			WithDispatchThrottlingCheckResolverEnabled(true),
			WithDispatchThrottlingCheckResolverThreshold(dispatchThreshold),
		)
		t.Cleanup(s.Close)

		require.False(t, s.checkQueryCacheEnabled)

		require.True(t, s.checkDispatchThrottlingEnabled)
		require.EqualValues(t, dispatchThreshold, s.checkDispatchThrottlingDefaultThreshold)
		require.EqualValues(t, 0, s.checkDispatchThrottlingMaxThreshold)
		require.NotNil(t, s.checkResolver)

		dispatchThrottlingResolver, ok := s.checkResolver.(*graph.DispatchThrottlingCheckResolver)
		require.True(t, ok)

		localChecker, ok := dispatchThrottlingResolver.GetDelegate().(*graph.LocalChecker)
		require.True(t, ok)

		_, ok = localChecker.GetDelegate().(*graph.DispatchThrottlingCheckResolver)
		require.True(t, ok)
	})

	t.Run("dispatch_throttling_check_resolver_enabled_zero_max_threshold", func(t *testing.T) {
		ds := memory.New()
		t.Cleanup(ds.Close)
		const dispatchThreshold = 50
		s := MustNewServerWithOpts(
			WithDatastore(ds),
			WithDispatchThrottlingCheckResolverEnabled(true),
			WithDispatchThrottlingCheckResolverThreshold(dispatchThreshold),
			WithDispatchThrottlingCheckResolverMaxThreshold(0),
		)
		t.Cleanup(s.Close)

		require.False(t, s.checkQueryCacheEnabled)

		require.True(t, s.checkDispatchThrottlingEnabled)
		require.EqualValues(t, dispatchThreshold, s.checkDispatchThrottlingDefaultThreshold)
		require.EqualValues(t, 0, s.checkDispatchThrottlingMaxThreshold)
		require.NotNil(t, s.checkResolver)

		dispatchThrottlingResolver, ok := s.checkResolver.(*graph.DispatchThrottlingCheckResolver)
		require.True(t, ok)

		localChecker, ok := dispatchThrottlingResolver.GetDelegate().(*graph.LocalChecker)
		require.True(t, ok)

		_, ok = localChecker.GetDelegate().(*graph.DispatchThrottlingCheckResolver)
		require.True(t, ok)
	})

	t.Run("dispatch_throttling_check_resolver_enabled_non_zero_max_threshold", func(t *testing.T) {
		ds := memory.New()
		t.Cleanup(ds.Close)
		const dispatchThreshold = 50
		const maxDispatchThreshold = 60

		s := MustNewServerWithOpts(
			WithDatastore(ds),
			WithDispatchThrottlingCheckResolverEnabled(true),
			WithDispatchThrottlingCheckResolverThreshold(dispatchThreshold),
			WithDispatchThrottlingCheckResolverMaxThreshold(maxDispatchThreshold),
		)
		t.Cleanup(s.Close)

		require.False(t, s.checkQueryCacheEnabled)

		require.True(t, s.checkDispatchThrottlingEnabled)
		require.EqualValues(t, dispatchThreshold, s.checkDispatchThrottlingDefaultThreshold)
		require.EqualValues(t, maxDispatchThreshold, s.checkDispatchThrottlingMaxThreshold)
		require.NotNil(t, s.checkResolver)
		dispatchThrottlingResolver, ok := s.checkResolver.(*graph.DispatchThrottlingCheckResolver)
		require.True(t, ok)

		localChecker, ok := dispatchThrottlingResolver.GetDelegate().(*graph.LocalChecker)
		require.True(t, ok)

		_, ok = localChecker.GetDelegate().(*graph.DispatchThrottlingCheckResolver)
		require.True(t, ok)
	})

	t.Run("cache_check_resolver_enabled", func(t *testing.T) {
		ds := memory.New()
		t.Cleanup(ds.Close)
		s := MustNewServerWithOpts(
			WithDatastore(ds),
			WithCheckQueryCacheEnabled(true),
		)
		t.Cleanup(s.Close)

		require.False(t, s.checkDispatchThrottlingEnabled)

		require.True(t, s.checkQueryCacheEnabled)
		require.NotNil(t, s.checkResolver)

		cachedCheckResolver, ok := s.checkResolver.(*graph.CachedCheckResolver)
		require.True(t, ok)

		localChecker, ok := cachedCheckResolver.GetDelegate().(*graph.LocalChecker)
		require.True(t, ok)

		_, ok = localChecker.GetDelegate().(*graph.CachedCheckResolver)
		require.True(t, ok)
	})

	t.Run("both_dispatch_throttling_and_cache_check_resolver_enabled", func(t *testing.T) {
		ds := memory.New()
		t.Cleanup(ds.Close)
		s := MustNewServerWithOpts(
			WithDatastore(ds),
			WithCheckQueryCacheEnabled(true),
			WithDispatchThrottlingCheckResolverEnabled(true),
			WithDispatchThrottlingCheckResolverThreshold(50),
			WithDispatchThrottlingCheckResolverMaxThreshold(100),
		)
		t.Cleanup(s.Close)

		require.True(t, s.checkDispatchThrottlingEnabled)
		require.EqualValues(t, 50, s.checkDispatchThrottlingDefaultThreshold)
		require.EqualValues(t, 100, s.checkDispatchThrottlingMaxThreshold)
		require.NotNil(t, s.checkResolver)

		cachedCheckResolver, ok := s.checkResolver.(*graph.CachedCheckResolver)
		require.True(t, ok)
		require.True(t, s.checkQueryCacheEnabled)

		dispatchThrottlingResolver, ok := cachedCheckResolver.GetDelegate().(*graph.DispatchThrottlingCheckResolver)
		require.True(t, ok)

		localChecker, ok := dispatchThrottlingResolver.GetDelegate().(*graph.LocalChecker)
		require.True(t, ok)

		_, ok = localChecker.GetDelegate().(*graph.CachedCheckResolver)
		require.True(t, ok)
	})
}

func TestWriteAuthorizationModelWithSchema12(t *testing.T) {
	t.Cleanup(func() {
		goleak.VerifyNone(t)
	})
	ctx := context.Background()
	storeID := ulid.Make().String()

	mockController := gomock.NewController(t)
	defer mockController.Finish()

	mockDatastore := mockstorage.NewMockOpenFGADatastore(mockController)

	t.Run("accepts_request_with_schema_version_1.2", func(t *testing.T) {
		s := MustNewServerWithOpts(
			WithDatastore(mockDatastore),
		)
		t.Cleanup(func() {
			mockDatastore.EXPECT().Close().Times(1)
			s.Close()
		})

		mockDatastore.EXPECT().MaxTypesPerAuthorizationModel().Return(100)
		mockDatastore.EXPECT().WriteAuthorizationModel(gomock.Any(), storeID, gomock.Any()).Return(nil)

		_, err := s.WriteAuthorizationModel(ctx, &openfgav1.WriteAuthorizationModelRequest{
			StoreId:       storeID,
			SchemaVersion: typesystem.SchemaVersion1_2,
			TypeDefinitions: []*openfgav1.TypeDefinition{
				{
					Type: "user",
					Metadata: &openfgav1.Metadata{
						Relations:  nil,
						Module:     "usermanagement",
						SourceInfo: nil,
					},
				},
			},
		})

		require.NoError(t, err)
	})
}

func TestIsExperimentallyEnabled(t *testing.T) {
	t.Cleanup(func() {
		goleak.VerifyNone(t)
	})
	ds := memory.New() // Datastore required for server instantiation
	someExperimentalFlag := ExperimentalFeatureFlag("some-experimental-feature-to-enable")
	t.Cleanup(ds.Close)

	t.Run("returns_false_if_experimentals_is_empty", func(t *testing.T) {
		s := MustNewServerWithOpts(WithDatastore(ds))
		t.Cleanup(s.Close)
		require.False(t, s.IsExperimentallyEnabled(someExperimentalFlag))
	})

	t.Run("returns_true_if_experimentals_has_matching_element", func(t *testing.T) {
		s := MustNewServerWithOpts(
			WithDatastore(ds),
			WithExperimentals(someExperimentalFlag),
		)
		t.Cleanup(s.Close)
		require.True(t, s.IsExperimentallyEnabled(someExperimentalFlag))
	})

	t.Run("returns_true_if_experimentals_has_matching_element_and_other_matching_element", func(t *testing.T) {
		s := MustNewServerWithOpts(
			WithDatastore(ds),
			WithExperimentals(someExperimentalFlag, ExperimentalFeatureFlag("some-other-feature")),
		)
		t.Cleanup(s.Close)
		require.True(t, s.IsExperimentallyEnabled(someExperimentalFlag))
	})

	t.Run("returns_false_if_experimentals_has_no_matching_element", func(t *testing.T) {
		s := MustNewServerWithOpts(
			WithDatastore(ds),
			WithExperimentals(ExperimentalFeatureFlag("some-other-feature")),
		)
		t.Cleanup(s.Close)
		require.False(t, s.IsExperimentallyEnabled(someExperimentalFlag))
	})
}

<<<<<<< HEAD
func TestIsAccessControlEnabled(t *testing.T) {
	t.Cleanup(func() {
		goleak.VerifyNone(t)
	})
	ds := memory.New() // Datastore required for server instantiation
	t.Cleanup(ds.Close)

	t.Run("returns_false_if_experimentals_does_not_have_access_control", func(t *testing.T) {
		s := MustNewServerWithOpts(
			WithDatastore(ds),
			WithExperimentals(ExperimentalFeatureFlag("some-other-feature")),
			WithAccessControlParams(serverconfig.AccessControlConfig{Enabled: true, ModelID: "some-model-id", StoreID: "some-store-id"}),
		)
		t.Cleanup(s.Close)
		require.False(t, s.IsAccessControlEnabled())
	})

	t.Run("returns_false_if_access_control_is_disabled", func(t *testing.T) {
		s := MustNewServerWithOpts(
			WithDatastore(ds),
			WithExperimentals(ExperimentalAccessControlParams),
			WithAccessControlParams(serverconfig.AccessControlConfig{Enabled: false, ModelID: "some-model-id", StoreID: "some-store-id"}),
		)
		t.Cleanup(s.Close)
		require.False(t, s.IsAccessControlEnabled())
	})

	t.Run("returns_true_if_access_control_is_enabled", func(t *testing.T) {
		s := MustNewServerWithOpts(
			WithDatastore(ds),
			WithExperimentals(ExperimentalAccessControlParams),
			WithAccessControlParams(serverconfig.AccessControlConfig{Enabled: true, ModelID: ulid.Make().String(), StoreID: ulid.Make().String()}),
		)
		t.Cleanup(s.Close)
		require.True(t, s.IsAccessControlEnabled())
	})
}

func TestErrorThrownIfConsistencyRequestedWithoutFlagEnabled(t *testing.T) {
	t.Cleanup(func() {
		goleak.VerifyNone(t)
	})
=======
func TestServer_ThrottleUntilDeadline(t *testing.T) {
>>>>>>> 3f4b9831
	ds := memory.New()
	t.Cleanup(ds.Close)

	modelStr := `
		model
			schema 1.1
		type user

		type group
		relations
			define member: [user, group#member]

		type document
		relations
			define viewer: [user, group#member]`

	tuples := []string{
		"document:1#viewer@user:jon", // Observed before first dispatch
		"document:1#viewer@group:eng#member",
		"group:eng#member@group:backend#member",
		"group:backend#member@user:tyler", // Requires two dispatches, gets throttled

		"document:2#viewer@user:tyler",
	}

	storeID, model := storageTest.BootstrapFGAStore(t, ds, modelStr, tuples)
	t.Cleanup(ds.Close)

	deadline := 50 * time.Millisecond

	s := MustNewServerWithOpts(
		WithDatastore(ds),

		WithDispatchThrottlingCheckResolverEnabled(true),
		WithDispatchThrottlingCheckResolverFrequency(3*deadline), // Forces time-out when throttling occurs
		WithDispatchThrottlingCheckResolverThreshold(1),          // Applies throttling after first dispatch

		WithListObjectsDeadline(deadline),
		WithListObjectsDispatchThrottlingEnabled(true),
		WithListObjectsDispatchThrottlingThreshold(1),          // Applies throttling after first dispatch
		WithListObjectsDispatchThrottlingFrequency(3*deadline), // Forces time-out when throttling occurs

		WithListUsersDeadline(deadline),
		WithListUsersDispatchThrottlingEnabled(true),
		WithListUsersDispatchThrottlingThreshold(1),          // Applies throttling after first dispatch
		WithListUsersDispatchThrottlingFrequency(2*deadline), // Forces time-out when throttling occurs
	)
	t.Cleanup(s.Close)

	ctx := context.Background()

	t.Run("list_users_return_no_error_and_partial_results", func(t *testing.T) {
		resp, err := s.ListUsers(ctx, &openfgav1.ListUsersRequest{
			StoreId:              storeID,
			AuthorizationModelId: model.GetId(),
			Object: &openfgav1.Object{
				Type: "document",
				Id:   "1",
			},
			Relation: "viewer",
			UserFilters: []*openfgav1.UserTypeFilter{
				{Type: "user"},
			},
		})

		require.NoError(t, err)
		require.NotNil(t, resp)
		require.Len(t, resp.GetUsers(), 1)
	})

	t.Run("list_objects_return_no_error_and_partial_results", func(t *testing.T) {
		resp, err := s.ListObjects(ctx, &openfgav1.ListObjectsRequest{
			StoreId:              storeID,
			AuthorizationModelId: model.GetId(),
			User:                 "user:tyler",
			Relation:             "viewer",
			Type:                 "document",
		})

		require.NoError(t, err)
		require.NotNil(t, resp)
		require.Len(t, resp.GetObjects(), 1)
	})
}<|MERGE_RESOLUTION|>--- conflicted
+++ resolved
@@ -2067,7 +2067,6 @@
 	})
 }
 
-<<<<<<< HEAD
 func TestIsAccessControlEnabled(t *testing.T) {
 	t.Cleanup(func() {
 		goleak.VerifyNone(t)
@@ -2106,13 +2105,10 @@
 	})
 }
 
-func TestErrorThrownIfConsistencyRequestedWithoutFlagEnabled(t *testing.T) {
-	t.Cleanup(func() {
-		goleak.VerifyNone(t)
-	})
-=======
 func TestServer_ThrottleUntilDeadline(t *testing.T) {
->>>>>>> 3f4b9831
+	t.Cleanup(func() {
+		goleak.VerifyNone(t)
+	})
 	ds := memory.New()
 	t.Cleanup(ds.Close)
 
