package server

import (
	"context"
	"errors"
	"fmt"
	"os"
	"path"
	"runtime"
	"testing"
	"time"

	parser "github.com/craigpastro/openfga-dsl-parser/v2"
	"github.com/golang/mock/gomock"
	"github.com/oklog/ulid/v2"
	"github.com/openfga/openfga/internal/gateway"
	"github.com/openfga/openfga/pkg/logger"
	serverErrors "github.com/openfga/openfga/pkg/server/errors"
	"github.com/openfga/openfga/pkg/server/test"
	"github.com/openfga/openfga/pkg/storage"
	"github.com/openfga/openfga/pkg/storage/memory"
	mockstorage "github.com/openfga/openfga/pkg/storage/mocks"
	"github.com/openfga/openfga/pkg/storage/mysql"
	"github.com/openfga/openfga/pkg/storage/postgres"
	"github.com/openfga/openfga/pkg/storage/sqlcommon"
	storagefixtures "github.com/openfga/openfga/pkg/testfixtures/storage"
	"github.com/openfga/openfga/pkg/tuple"
	"github.com/openfga/openfga/pkg/typesystem"
	"github.com/stretchr/testify/require"
	openfgapb "go.buf.build/openfga/go/openfga/api/openfga/v1"
	"google.golang.org/grpc"
	"google.golang.org/grpc/codes"
	"google.golang.org/grpc/status"
)

func init() {
	_, filename, _, _ := runtime.Caller(0)
	dir := path.Join(path.Dir(filename), "..", "..")
	err := os.Chdir(dir)
	if err != nil {
		panic(err)
	}
}

func TestServerWithPostgresDatastore(t *testing.T) {
	ds := MustBootstrapDatastore(t, "postgres")
	defer ds.Close()

	test.RunAllTests(t, ds)
}

func TestServerWithPostgresDatastoreAndExplicitCredentials(t *testing.T) {
	testDatastore := storagefixtures.RunDatastoreTestContainer(t, "postgres")

	uri := testDatastore.GetConnectionURI(false)
	ds, err := postgres.New(
		uri,
		sqlcommon.NewConfig(
			sqlcommon.WithUsername(testDatastore.GetUsername()),
			sqlcommon.WithPassword(testDatastore.GetPassword()),
		),
	)
	require.NoError(t, err)
	defer ds.Close()

	test.RunAllTests(t, ds)
}

func TestServerWithMemoryDatastore(t *testing.T) {
	ds := MustBootstrapDatastore(t, "memory")
	defer ds.Close()

	test.RunAllTests(t, ds)
}

func TestServerWithMySQLDatastore(t *testing.T) {
	ds := MustBootstrapDatastore(t, "mysql")
	defer ds.Close()

	test.RunAllTests(t, ds)
}

func TestServerWithMySQLDatastoreAndExplicitCredentials(t *testing.T) {
	testDatastore := storagefixtures.RunDatastoreTestContainer(t, "mysql")

	uri := testDatastore.GetConnectionURI(false)
	ds, err := mysql.New(
		uri,
		sqlcommon.NewConfig(
			sqlcommon.WithUsername(testDatastore.GetUsername()),
			sqlcommon.WithPassword(testDatastore.GetPassword()),
		),
	)
	require.NoError(t, err)
	defer ds.Close()

	test.RunAllTests(t, ds)
}

func BenchmarkOpenFGAServer(b *testing.B) {

	b.Run("BenchmarkPostgresDatastore", func(b *testing.B) {
		testDatastore := storagefixtures.RunDatastoreTestContainer(b, "postgres")

		uri := testDatastore.GetConnectionURI(true)
		ds, err := postgres.New(uri, sqlcommon.NewConfig())
		require.NoError(b, err)
		defer ds.Close()
		test.RunAllBenchmarks(b, ds)
	})

	b.Run("BenchmarkMemoryDatastore", func(b *testing.B) {
		ds := memory.New()
		defer ds.Close()
		test.RunAllBenchmarks(b, ds)
	})

	b.Run("BenchmarkMySQLDatastore", func(b *testing.B) {
		testDatastore := storagefixtures.RunDatastoreTestContainer(b, "mysql")

		uri := testDatastore.GetConnectionURI(true)
		ds, err := mysql.New(uri, sqlcommon.NewConfig())
		require.NoError(b, err)
		defer ds.Close()
		test.RunAllBenchmarks(b, ds)
	})
}

func TestCheckDoesNotThrowBecauseDirectTupleWasFound(t *testing.T) {
	ctx := context.Background()
	storeID := ulid.Make().String()
	modelID := ulid.Make().String()

	typedefs := parser.MustParse(`
	type user

	type repo
	  relations
	    define reader: [user] as self
	`)

	tk := tuple.NewTupleKey("repo:openfga", "reader", "user:anne")
	tuple := &openfgapb.Tuple{Key: tk}

	mockController := gomock.NewController(t)
	defer mockController.Finish()

	mockDatastore := mockstorage.NewMockOpenFGADatastore(mockController)

	mockDatastore.EXPECT().
		ReadAuthorizationModel(gomock.Any(), storeID, modelID).
		AnyTimes().
		Return(&openfgapb.AuthorizationModel{
			SchemaVersion:   typesystem.SchemaVersion1_1,
			TypeDefinitions: typedefs,
		}, nil)

	// it could happen that one of the following two mocks won't be necessary because the goroutine will be short-circuited
	mockDatastore.EXPECT().
		ReadUserTuple(gomock.Any(), storeID, gomock.Any()).
		AnyTimes().
		Return(tuple, nil)

	mockDatastore.EXPECT().
		ReadUsersetTuples(gomock.Any(), storeID, gomock.Any()).
		AnyTimes().
		DoAndReturn(
			func(_ context.Context, _ string, _ storage.ReadUsersetTuplesFilter) (storage.TupleIterator, error) {
				time.Sleep(50 * time.Millisecond)
				return nil, errors.New("some error")
			})

	s := New(&Dependencies{
		Datastore: mockDatastore,
		Logger:    logger.NewNoopLogger(),
		Transport: gateway.NewNoopTransport(),
	}, &Config{
		ResolveNodeLimit: test.DefaultResolveNodeLimit,
	})

	checkResponse, err := s.Check(ctx, &openfgapb.CheckRequest{
		StoreId:              storeID,
		TupleKey:             tk,
		AuthorizationModelId: modelID,
	})
	require.NoError(t, err)
	require.Equal(t, true, checkResponse.Allowed)
}

func TestOperationsWithInvalidModel(t *testing.T) {
	ctx := context.Background()
	storeID := ulid.Make().String()
	modelID := ulid.Make().String()

	// The model is invalid
	typedefs := parser.MustParse(`
	type user

	type repo
	  relations
        define admin: [user] as self
	    define r1: [user] as self and r2 and r3
	    define r2: [user] as self and r1 and r3
	    define r3: [user] as self and r1 and r2
	`)

	tk := tuple.NewTupleKey("repo:openfga", "r1", "user:anne")
	mockController := gomock.NewController(t)
	defer mockController.Finish()

	mockDatastore := mockstorage.NewMockOpenFGADatastore(mockController)

	mockDatastore.EXPECT().
		ReadAuthorizationModel(gomock.Any(), storeID, modelID).
		AnyTimes().
		Return(&openfgapb.AuthorizationModel{
			Id:              modelID,
			SchemaVersion:   typesystem.SchemaVersion1_1,
			TypeDefinitions: typedefs,
		}, nil)

	// the model is error and err should return

	s := New(&Dependencies{
		Datastore: mockDatastore,
		Logger:    logger.NewNoopLogger(),
		Transport: gateway.NewNoopTransport(),
	}, &Config{
		ResolveNodeLimit: test.DefaultResolveNodeLimit,
	})

	_, err := s.Check(ctx, &openfgapb.CheckRequest{
		StoreId:              storeID,
		TupleKey:             tk,
		AuthorizationModelId: modelID,
	})
	require.Error(t, err)
	e, ok := status.FromError(err)
	require.True(t, ok)
	require.Equal(t, codes.Code(openfgapb.ErrorCode_validation_error), e.Code())

	_, err = s.ListObjects(ctx, &openfgapb.ListObjectsRequest{
		StoreId:              storeID,
		AuthorizationModelId: modelID,
		Type:                 "repo",
		Relation:             "r1",
		User:                 "user:anne",
	})
	require.Error(t, err)
	e, ok = status.FromError(err)
	require.True(t, ok)
	require.Equal(t, codes.Code(openfgapb.ErrorCode_validation_error), e.Code())

	err = s.StreamedListObjects(&openfgapb.StreamedListObjectsRequest{
		StoreId:              storeID,
		AuthorizationModelId: modelID,
		Type:                 "repo",
		Relation:             "r1",
		User:                 "user:anne",
	}, NewMockStreamServer())
	require.Error(t, err)
	e, ok = status.FromError(err)
	require.True(t, ok)
	require.Equal(t, codes.Code(openfgapb.ErrorCode_validation_error), e.Code())

	_, err = s.Expand(ctx, &openfgapb.ExpandRequest{
		StoreId:              storeID,
		AuthorizationModelId: modelID,
		TupleKey:             tk,
	})
	require.Error(t, err)
	e, ok = status.FromError(err)
	require.True(t, ok)
	require.Equal(t, codes.Code(openfgapb.ErrorCode_validation_error), e.Code())

}

func TestShortestPathToSolutionWins(t *testing.T) {
	ctx := context.Background()

	storeID := ulid.Make().String()
	modelID := ulid.Make().String()

	typedefs := parser.MustParse(`
	type user

	type repo
	  relations
	    define reader: [user:*] as self
	`)

	tk := tuple.NewTupleKey("repo:openfga", "reader", "user:*")
	tuple := &openfgapb.Tuple{Key: tk}

	mockController := gomock.NewController(t)
	defer mockController.Finish()

	mockDatastore := mockstorage.NewMockOpenFGADatastore(mockController)

	mockDatastore.EXPECT().
		ReadAuthorizationModel(gomock.Any(), storeID, modelID).
		AnyTimes().
		Return(&openfgapb.AuthorizationModel{
			SchemaVersion:   typesystem.SchemaVersion1_1,
			TypeDefinitions: typedefs,
		}, nil)

	// it could happen that one of the following two mocks won't be necessary because the goroutine will be short-circuited
	mockDatastore.EXPECT().
		ReadUserTuple(gomock.Any(), storeID, gomock.Any()).
		AnyTimes().
		DoAndReturn(
			func(ctx context.Context, _ string, _ *openfgapb.TupleKey) (storage.TupleIterator, error) {
				select {
				case <-ctx.Done():
					return nil, ctx.Err()
				case <-time.After(500 * time.Millisecond):
					return nil, storage.ErrNotFound
				}
			})

	mockDatastore.EXPECT().
		ReadUsersetTuples(gomock.Any(), storeID, gomock.Any()).
		AnyTimes().
		DoAndReturn(
			func(_ context.Context, _ string, _ storage.ReadUsersetTuplesFilter) (storage.TupleIterator, error) {
				time.Sleep(100 * time.Millisecond)
				return storage.NewStaticTupleIterator([]*openfgapb.Tuple{tuple}), nil
			})

	s := New(&Dependencies{
		Datastore: mockDatastore,
		Logger:    logger.NewNoopLogger(),
		Transport: gateway.NewNoopTransport(),
	}, &Config{
		ResolveNodeLimit: test.DefaultResolveNodeLimit,
	})

	start := time.Now()
	checkResponse, err := s.Check(ctx, &openfgapb.CheckRequest{
		StoreId:              storeID,
		TupleKey:             tk,
		AuthorizationModelId: modelID,
	})
	end := time.Since(start)

	// we expect the Check call to be short-circuited after ReadUsersetTuples runs
	require.Truef(t, end < 200*time.Millisecond, fmt.Sprintf("end was %s", end))
	require.NoError(t, err)
	require.Equal(t, true, checkResponse.Allowed)
}

func TestResolveAuthorizationModel(t *testing.T) {
	ctx := context.Background()
	logger := logger.NewNoopLogger()
	transport := gateway.NewNoopTransport()

	t.Run("no_latest_authorization_model_id_found", func(t *testing.T) {

		store := ulid.Make().String()

		mockController := gomock.NewController(t)
		defer mockController.Finish()

		mockDatastore := mockstorage.NewMockOpenFGADatastore(mockController)
		mockDatastore.EXPECT().FindLatestAuthorizationModelID(gomock.Any(), store).Return("", storage.ErrNotFound)

		s := New(&Dependencies{
			Datastore: mockDatastore,
			Transport: transport,
			Logger:    logger,
		}, &Config{})

		expectedError := serverErrors.LatestAuthorizationModelNotFound(store)

		_, err := s.resolveTypesystem(ctx, store, "")
		require.ErrorIs(t, err, expectedError)
	})

	t.Run("read_existing_authorization_model", func(t *testing.T) {
		store := ulid.Make().String()
		modelID := ulid.Make().String()

		mockController := gomock.NewController(t)
		defer mockController.Finish()

		mockDatastore := mockstorage.NewMockOpenFGADatastore(mockController)
		mockDatastore.EXPECT().FindLatestAuthorizationModelID(gomock.Any(), store).Return(modelID, nil)
		mockDatastore.EXPECT().ReadAuthorizationModel(gomock.Any(), store, modelID).Return(
			&openfgapb.AuthorizationModel{
				Id:            modelID,
				SchemaVersion: typesystem.SchemaVersion1_1,
			},
			nil,
		)

		s := New(&Dependencies{
			Datastore: mockDatastore,
			Transport: transport,
			Logger:    logger,
		}, &Config{})

		typesys, err := s.resolveTypesystem(ctx, store, "")
		require.NoError(t, err)
		require.Equal(t, modelID, typesys.GetAuthorizationModelID())
	})

	t.Run("non-valid_modelID_returns_error", func(t *testing.T) {
		store := ulid.Make().String()
		modelID := "foo"
		want := serverErrors.AuthorizationModelNotFound(modelID)

		mockController := gomock.NewController(t)
		defer mockController.Finish()

		mockDatastore := mockstorage.NewMockOpenFGADatastore(mockController)

		s := New(&Dependencies{
			Datastore: mockDatastore,
			Transport: transport,
			Logger:    logger,
		}, &Config{})

		_, err := s.resolveTypesystem(ctx, store, modelID)
		require.Equal(t, want, err)
	})
}

type mockStreamServer struct {
	grpc.ServerStream
}

func NewMockStreamServer() *mockStreamServer {
	return &mockStreamServer{}
}

func (m *mockStreamServer) Context() context.Context {
	return context.Background()
}

func (m *mockStreamServer) Send(*openfgapb.StreamedListObjectsResponse) error {
	return nil
}

// This runs ListObjects and StreamedListObjects many times over to ensure no race conditions (see https://github.com/openfga/openfga/pull/762)
func BenchmarkListObjectsNoRaceCondition(b *testing.B) {
	ctx := context.Background()
	logger := logger.NewNoopLogger()
	transport := gateway.NewNoopTransport()
	store := ulid.Make().String()
	modelID := ulid.Make().String()

	mockController := gomock.NewController(b)
	defer mockController.Finish()

	typedefs := parser.MustParse(`
	type user

	type repo
	  relations
	    define allowed: [user] as self
	    define viewer: [user] as self and allowed
    `)

	mockDatastore := mockstorage.NewMockOpenFGADatastore(mockController)

	mockDatastore.EXPECT().ReadAuthorizationModel(gomock.Any(), store, modelID).AnyTimes().Return(&openfgapb.AuthorizationModel{
		SchemaVersion:   typesystem.SchemaVersion1_1,
		TypeDefinitions: typedefs,
	}, nil)
	mockDatastore.EXPECT().ReadStartingWithUser(gomock.Any(), store, gomock.Any()).AnyTimes().Return(nil, errors.New("error reading from storage"))

	s := New(&Dependencies{
		Datastore: mockDatastore,
		Transport: transport,
		Logger:    logger,
	}, &Config{
		ResolveNodeLimit:      test.DefaultResolveNodeLimit,
		ListObjectsDeadline:   5 * time.Second,
		ListObjectsMaxResults: 1000,
	})

	b.ResetTimer()
	for i := 0; i < b.N; i++ {
		_, err := s.ListObjects(ctx, &openfgapb.ListObjectsRequest{
			StoreId:              store,
			AuthorizationModelId: modelID,
			Type:                 "repo",
			Relation:             "viewer",
			User:                 "user:bob",
		})

		require.ErrorIs(b, err, serverErrors.NewInternalError("", errors.New("error reading from storage")))

		err = s.StreamedListObjects(&openfgapb.StreamedListObjectsRequest{
			StoreId:              store,
			AuthorizationModelId: modelID,
			Type:                 "repo",
			Relation:             "viewer",
			User:                 "user:bob",
		}, NewMockStreamServer())

		require.ErrorIs(b, err, serverErrors.NewInternalError("", errors.New("error reading from storage")))
	}
}

// This test ensures that when the data storage fails, ListObjects v0 throws an error
func TestListObjects_Unoptimized_UnhappyPaths(t *testing.T) {
	ctx := context.Background()
	logger := logger.NewNoopLogger()
	transport := gateway.NewNoopTransport()
	store := ulid.Make().String()
	modelID := ulid.Make().String()

	mockController := gomock.NewController(t)
	defer mockController.Finish()

	mockDatastore := mockstorage.NewMockOpenFGADatastore(mockController)

	mockDatastore.EXPECT().ReadAuthorizationModel(gomock.Any(), store, modelID).AnyTimes().Return(&openfgapb.AuthorizationModel{
		SchemaVersion: typesystem.SchemaVersion1_1,
		TypeDefinitions: parser.MustParse(`
		type user

		type repo
		  relations
		    define allowed: [user] as self
		    define viewer: [user] as self and allowed
		`),
	}, nil)
	mockDatastore.EXPECT().ReadStartingWithUser(gomock.Any(), store, gomock.Any()).AnyTimes().Return(nil, errors.New("error reading from storage"))

	s := New(&Dependencies{
		Datastore: mockDatastore,
		Transport: transport,
		Logger:    logger,
	}, &Config{
		ResolveNodeLimit:      test.DefaultResolveNodeLimit,
		ListObjectsDeadline:   5 * time.Second,
		ListObjectsMaxResults: 1000,
	})

	t.Run("error_listing_objects_from_storage_in_non-streaming_version", func(t *testing.T) {
		res, err := s.ListObjects(ctx, &openfgapb.ListObjectsRequest{
			StoreId:              store,
			AuthorizationModelId: modelID,
			Type:                 "repo",
			Relation:             "viewer",
			User:                 "user:bob",
		})

		require.Nil(t, res)
		require.ErrorIs(t, err, serverErrors.NewInternalError("", errors.New("error reading from storage")))
	})

	t.Run("error_listing_objects_from_storage_in_streaming_version", func(t *testing.T) {
		err := s.StreamedListObjects(&openfgapb.StreamedListObjectsRequest{
			StoreId:              store,
			AuthorizationModelId: modelID,
			Type:                 "repo",
			Relation:             "viewer",
			User:                 "user:bob",
		}, NewMockStreamServer())

		require.ErrorIs(t, err, serverErrors.NewInternalError("", errors.New("error reading from storage")))
	})
}

// This test ensures that when the data storage fails, ListObjects v1 throws an error
func TestListObjects_UnhappyPaths(t *testing.T) {
	ctx := context.Background()
	logger := logger.NewNoopLogger()
	transport := gateway.NewNoopTransport()
	store := ulid.Make().String()
	modelID := ulid.Make().String()

	mockController := gomock.NewController(t)
	defer mockController.Finish()

	mockDatastore := mockstorage.NewMockOpenFGADatastore(mockController)

	mockDatastore.EXPECT().ReadAuthorizationModel(gomock.Any(), store, modelID).AnyTimes().Return(&openfgapb.AuthorizationModel{
		SchemaVersion: typesystem.SchemaVersion1_1,
		TypeDefinitions: []*openfgapb.TypeDefinition{
			{
				Type: "user",
			},
			{
				Type: "document",
				Relations: map[string]*openfgapb.Userset{
					"viewer": typesystem.This(),
				},
				Metadata: &openfgapb.Metadata{
					Relations: map[string]*openfgapb.RelationMetadata{
						"viewer": {
							DirectlyRelatedUserTypes: []*openfgapb.RelationReference{
								typesystem.DirectRelationReference("user", ""),
								typesystem.WildcardRelationReference("user"),
							},
						},
					},
				},
			},
		},
	}, nil)
	mockDatastore.EXPECT().ReadStartingWithUser(gomock.Any(), store, storage.ReadStartingWithUserFilter{
		ObjectType: "document",
		Relation:   "viewer",
		UserFilter: []*openfgapb.ObjectRelation{
			{Object: "user:*"},
			{Object: "user:bob"},
		}}).AnyTimes().Return(nil, errors.New("error reading from storage"))

	s := New(&Dependencies{
		Datastore: mockDatastore,
		Transport: transport,
		Logger:    logger,
	}, &Config{
		ResolveNodeLimit:      test.DefaultResolveNodeLimit,
		ListObjectsDeadline:   5 * time.Second,
		ListObjectsMaxResults: 1000,
	})

	t.Run("error_listing_objects_from_storage_in_non-streaming_version", func(t *testing.T) {
		res, err := s.ListObjects(ctx, &openfgapb.ListObjectsRequest{
			StoreId:              store,
			AuthorizationModelId: modelID,
			Type:                 "document",
			Relation:             "viewer",
			User:                 "user:bob",
		})

		require.Nil(t, res)
		require.ErrorIs(t, err, serverErrors.NewInternalError("", errors.New("error reading from storage")))
	})

	t.Run("error_listing_objects_from_storage_in_streaming_version", func(t *testing.T) {
		err := s.StreamedListObjects(&openfgapb.StreamedListObjectsRequest{
			StoreId:              store,
			AuthorizationModelId: modelID,
			Type:                 "document",
			Relation:             "viewer",
			User:                 "user:bob",
		}, NewMockStreamServer())

		require.ErrorIs(t, err, serverErrors.NewInternalError("", errors.New("error reading from storage")))
	})
}

func TestAuthorizationModelInvalidSchemaVersion(t *testing.T) {
	ctx := context.Background()
	logger := logger.NewNoopLogger()
	transport := gateway.NewNoopTransport()
	store := ulid.Make().String()
	modelID := ulid.Make().String()

	mockController := gomock.NewController(t)
	defer mockController.Finish()

	mockDatastore := mockstorage.NewMockOpenFGADatastore(mockController)

	mockDatastore.EXPECT().ReadAuthorizationModel(gomock.Any(), store, modelID).AnyTimes().Return(&openfgapb.AuthorizationModel{
		SchemaVersion: typesystem.SchemaVersion1_0,
		TypeDefinitions: []*openfgapb.TypeDefinition{
			{
				Type: "user",
			},
			{
				Type: "team",
				Relations: map[string]*openfgapb.Userset{
					"member": typesystem.This(),
				},
			},
		},
	}, nil)

<<<<<<< HEAD
	s := New(&Dependencies{
		Datastore: mockDatastore,
		Transport: transport,
		Logger:    logger,
	}, &Config{
		ResolveNodeLimit:      test.DefaultResolveNodeLimit,
		ListObjectsDeadline:   5 * time.Second,
		ListObjectsMaxResults: 1000,
		Experimentals:         []ExperimentalFeatureFlag{optimizedListObjects},
	})
=======
	s := Server{
		datastore: mockDatastore,
		transport: transport,
		logger:    logger,
		config: &Config{
			ResolveNodeLimit:      test.DefaultResolveNodeLimit,
			ListObjectsDeadline:   5 * time.Second,
			ListObjectsMaxResults: 1000,
		},
	}
>>>>>>> 2af1584a

	t.Run("invalid_schema_error_in_check", func(t *testing.T) {
		_, err := s.Check(ctx, &openfgapb.CheckRequest{
			StoreId:              store,
			AuthorizationModelId: modelID,
			TupleKey: tuple.NewTupleKey(
				"team:abc",
				"member",
				"user:anne"),
		})
		require.Error(t, err)
		e, ok := status.FromError(err)
		require.True(t, ok)
		require.Equal(t, codes.Code(openfgapb.ErrorCode_validation_error), e.Code())
	})

	t.Run("invalid_schema_error_in_list_objects", func(t *testing.T) {
		_, err := s.ListObjects(ctx, &openfgapb.ListObjectsRequest{
			StoreId:              store,
			AuthorizationModelId: modelID,
			Type:                 "team",
			Relation:             "member",
			User:                 "user:anne",
		})
		require.Error(t, err)
		e, ok := status.FromError(err)
		require.True(t, ok)
		require.Equal(t, codes.Code(openfgapb.ErrorCode_validation_error), e.Code())
	})

	t.Run("invalid_schema_error_in_streamed_list_objects", func(t *testing.T) {
		err := s.StreamedListObjects(&openfgapb.StreamedListObjectsRequest{
			StoreId:              store,
			AuthorizationModelId: modelID,
			Type:                 "team",
			Relation:             "member",
			User:                 "user:anne",
		}, NewMockStreamServer())
		require.Error(t, err)
		e, ok := status.FromError(err)
		require.True(t, ok)
		require.Equal(t, codes.Code(openfgapb.ErrorCode_validation_error), e.Code())
	})

	t.Run("invalid_schema_error_in_expand", func(t *testing.T) {
		_, err := s.Expand(ctx, &openfgapb.ExpandRequest{
			StoreId:              store,
			AuthorizationModelId: modelID,
			TupleKey: tuple.NewTupleKey("repo:openfga",
				"reader",
				"user:anne"),
		})
		require.Error(t, err)
		e, ok := status.FromError(err)
		require.True(t, ok)
		require.Equal(t, codes.Code(openfgapb.ErrorCode_validation_error), e.Code())
	})

	t.Run("invalid_schema_error_in_write", func(t *testing.T) {
		_, err := s.Write(ctx, &openfgapb.WriteRequest{
			StoreId:              store,
			AuthorizationModelId: modelID,
			Writes: &openfgapb.TupleKeys{TupleKeys: []*openfgapb.TupleKey{
				tuple.NewTupleKey("repo:openfga/openfga",
					"reader",
					"user:anne"),
			}},
		})
		require.Error(t, err)
		e, ok := status.FromError(err)
		require.True(t, ok)
		require.Equal(t, codes.Code(openfgapb.ErrorCode_validation_error), e.Code())
	})

	t.Run("invalid_schema_error_in_write_model", func(t *testing.T) {
		mockDatastore.EXPECT().MaxTypesPerAuthorizationModel().Return(100)

		_, err := s.WriteAuthorizationModel(ctx, &openfgapb.WriteAuthorizationModelRequest{
			StoreId:         store,
			SchemaVersion:   typesystem.SchemaVersion1_0,
			TypeDefinitions: parser.MustParse(`type repo`),
		})
		require.Error(t, err)
		e, ok := status.FromError(err)
		require.True(t, ok)
		require.Equal(t, codes.Code(openfgapb.ErrorCode_invalid_authorization_model), e.Code(), err)
	})

	t.Run("invalid_schema_error_in_write_assertion", func(t *testing.T) {
		_, err := s.WriteAssertions(ctx, &openfgapb.WriteAssertionsRequest{
			StoreId:              store,
			AuthorizationModelId: modelID,
			Assertions: []*openfgapb.Assertion{{
				TupleKey:    tuple.NewTupleKey("repo:test", "reader", "user:elbuo"),
				Expectation: false,
			}},
		})
		require.Error(t, err)
		e, ok := status.FromError(err)
		require.True(t, ok)
		require.Equal(t, codes.Code(openfgapb.ErrorCode_validation_error), e.Code())
	})
}

func MustBootstrapDatastore(t testing.TB, engine string) storage.OpenFGADatastore {
	testDatastore := storagefixtures.RunDatastoreTestContainer(t, engine)

	uri := testDatastore.GetConnectionURI(true)

	var ds storage.OpenFGADatastore
	var err error

	switch engine {
	case "memory":
		ds = memory.New()
	case "postgres":
		ds, err = postgres.New(uri, sqlcommon.NewConfig())
	case "mysql":
		ds, err = mysql.New(uri, sqlcommon.NewConfig())
	default:
		t.Fatalf("'%s' is not a supported datastore engine", engine)
	}
	require.NoError(t, err)

	return ds
}<|MERGE_RESOLUTION|>--- conflicted
+++ resolved
@@ -674,7 +674,6 @@
 		},
 	}, nil)
 
-<<<<<<< HEAD
 	s := New(&Dependencies{
 		Datastore: mockDatastore,
 		Transport: transport,
@@ -683,20 +682,8 @@
 		ResolveNodeLimit:      test.DefaultResolveNodeLimit,
 		ListObjectsDeadline:   5 * time.Second,
 		ListObjectsMaxResults: 1000,
-		Experimentals:         []ExperimentalFeatureFlag{optimizedListObjects},
-	})
-=======
-	s := Server{
-		datastore: mockDatastore,
-		transport: transport,
-		logger:    logger,
-		config: &Config{
-			ResolveNodeLimit:      test.DefaultResolveNodeLimit,
-			ListObjectsDeadline:   5 * time.Second,
-			ListObjectsMaxResults: 1000,
-		},
-	}
->>>>>>> 2af1584a
+		Experimentals:         []ExperimentalFeatureFlag{},
+	})
 
 	t.Run("invalid_schema_error_in_check", func(t *testing.T) {
 		_, err := s.Check(ctx, &openfgapb.CheckRequest{
