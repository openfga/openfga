--- conflicted
+++ resolved
@@ -99,18 +99,12 @@
 	// Moving forward, all experimental flags should follow the naming convention below:
 	// 1. Avoid using enable/disable prefixes.
 	// 2. Flag names should have only numbers, letters and underscores.
-<<<<<<< HEAD
 	ExperimentalShadowCheck              = "shadow_check"
 	ExperimentalShadowListObjects        = "shadow_list_objects"
 	ExperimentalDatastoreThrottling      = "datastore_throttling"
+	ExperimentalPipelineListObjects = "pipeline_list_objects"
 	ExperimentalShadowWeightedGraphCheck = "shadow_weighted_graph_check"
 	ExperimentalWeightedGraphCheck       = "weighted_graph_check"
-=======
-	ExperimentalShadowCheck         = "shadow_check"
-	ExperimentalShadowListObjects   = "shadow_list_objects"
-	ExperimentalDatastoreThrottling = "datastore_throttling"
-	ExperimentalPipelineListObjects = "pipeline_list_objects"
->>>>>>> f375f50c
 )
 
 type DatastoreMetricsConfig struct {
