package test

import (
	"context"
	"fmt"
	"testing"

	"github.com/oklog/ulid/v2"
	"github.com/stretchr/testify/require"
	"google.golang.org/protobuf/types/known/structpb"

	openfgav1 "github.com/openfga/api/proto/openfga/v1"

	"github.com/openfga/openfga/internal/graph"
	"github.com/openfga/openfga/pkg/server/commands"
	"github.com/openfga/openfga/pkg/server/config"
	"github.com/openfga/openfga/pkg/storage"
	"github.com/openfga/openfga/pkg/testutils"
	"github.com/openfga/openfga/pkg/tuple"
	"github.com/openfga/openfga/pkg/typesystem"
)

// to prevent overwhelming server on expensive queries.
const maxConcurrentReads = 50

// Some of the benchmark tests require context blocks to be built
// but many do not. This noop method is a placeholder for the non-context test cases.
func noopContextGenerator() *structpb.Struct {
	return &structpb.Struct{}
}

func BenchmarkCheck(b *testing.B, ds storage.OpenFGADatastore) {
	benchmarkScenarios := map[string]struct {
		inputModel       string
		tupleGenerator   func() []*openfgav1.TupleKey
		tupleKeyToCheck  *openfgav1.CheckRequestTupleKey
		contextGenerator func() *structpb.Struct
		expected         bool
	}{
		`race_between_direct_and_userset`: {
			inputModel: `
				model
					schema 1.1
				type user
				type team
					relations
						define member: [user,team#member]
				type repo
					relations
						define admin: [user,team#member] or member from owner
						define owner: [organization]
				type organization
					relations
						define member: [user]`,
			tupleGenerator: func() []*openfgav1.TupleKey {
				var tuples []*openfgav1.TupleKey
				for i := 0; i < 1000; i++ { // add user:anne to many teams
					tuples = append(tuples, &openfgav1.TupleKey{
						Object:   fmt.Sprintf("team:%d", i),
						Relation: "member",
						User:     "user:anne",
					})
				}

				// Now give anne direct admin and also give one of the teams admin
				tuples = append(tuples, []*openfgav1.TupleKey{
					{Object: "repo:openfga", Relation: "admin", User: "user:anne"},
					{Object: "repo:openfga", Relation: "admin", User: "team:123#member"},
				}...)
				return tuples
			},
			contextGenerator: noopContextGenerator,
			tupleKeyToCheck: &openfgav1.CheckRequestTupleKey{
				Object:   "repo:openfga",
				Relation: "admin",
				User:     "user:anne",
			},
			expected: true,
		},
		`userset_check_only`: {
			inputModel: `
				model
					schema 1.1
				type user
				type team
					relations
						define member: [user,team#member]
				type repo
					relations
						define admin: [user,team#member] or member from owner
						define owner: [organization]
				type organization
					relations
						define member: [user]`,
			tupleGenerator: func() []*openfgav1.TupleKey {
				var tuples []*openfgav1.TupleKey
				for i := 0; i < 1000; i++ { // add user:anne to many teams
					tuples = append(tuples, &openfgav1.TupleKey{
						Object:   fmt.Sprintf("team:%d", i),
						Relation: "member",
						User:     "user:anne",
					})
				}
				// Now give a team direct access
				tuples = append(tuples, &openfgav1.TupleKey{Object: "repo:openfga", Relation: "admin", User: "team:123#member"})
				return tuples
			},
			contextGenerator: noopContextGenerator,

			// user:bob has no direct access, so we must check if he's a member of a team
			tupleKeyToCheck: &openfgav1.CheckRequestTupleKey{
				Object:   "repo:openfga",
				Relation: "admin",
				User:     "user:bob",
			},
			expected: false,
		}, `with_intersection`: {
			inputModel: `
				model
					schema 1.1
				type user
				type group
					relations
						define a: [user]
						define b: [user]
						define intersect: a and b
						define exclude: a but not b
			`,
			tupleGenerator: func() []*openfgav1.TupleKey {
				return []*openfgav1.TupleKey{
					{Object: "group:1", Relation: "a", User: "user:anne"},
					{Object: "group:1", Relation: "b", User: "user:anne"},
				}
			},
			tupleKeyToCheck: &openfgav1.CheckRequestTupleKey{
				Object: "group:1", Relation: "intersect", User: "user:anne",
			},
			contextGenerator: noopContextGenerator,
			expected:         true,
		}, `with_exclusion`: {
			inputModel: `
				model
					schema 1.1
				type user
				type group
					relations
						define a: [user]
						define b: [user]
						define intersect: a and b
						define exclude: a but not b
			`,
			tupleGenerator: func() []*openfgav1.TupleKey {
				return []*openfgav1.TupleKey{
					{Object: "group:1", Relation: "a", User: "user:anne"},
					{Object: "group:1", Relation: "b", User: "user:anne"},
				}
			},
			contextGenerator: noopContextGenerator,
			tupleKeyToCheck: &openfgav1.CheckRequestTupleKey{
				Object: "group:1", Relation: "exclude", User: "user:anne",
			},
			expected: false,
		}, `with_computed`: {
			inputModel: `
				model
					schema 1.1
				type user
				type group
					relations
						define member: [user]
						define computed_member: member
			`,
			tupleGenerator: func() []*openfgav1.TupleKey {
				return []*openfgav1.TupleKey{{Object: "group:x", Relation: "member", User: "user:anne"}}
			},
			contextGenerator: noopContextGenerator,
			tupleKeyToCheck:  &openfgav1.CheckRequestTupleKey{Object: "group:x", Relation: "computed_member", User: "user:anne"},
			expected:         true,
		}, `with_userset`: {
			inputModel: `
				model
					schema 1.1
				type user
				type user2
				type team
					relations
						define member: [user, user2]
				type document
					relations
						define viewer: [team#member]
			`,
			tupleGenerator: func() []*openfgav1.TupleKey {
				return []*openfgav1.TupleKey{
					{Object: "document:x", Relation: "viewer", User: "team:fga#member"},
					{Object: "team:fga", Relation: "member", User: "user:anne"},
				}
			},
			tupleKeyToCheck:  &openfgav1.CheckRequestTupleKey{Object: "document:x", Relation: "viewer", User: "user:anne"},
			contextGenerator: noopContextGenerator,
			expected:         true,
		}, `with_nested_usersets`: {
			inputModel: `
					model
						schema 1.1
					type user
					type team
						relations
							define member: [user,team#member]
				`,
			tupleGenerator: func() []*openfgav1.TupleKey {
				tuples := []*openfgav1.TupleKey{{Object: "team:24", Relation: "member", User: "user:maria"}}
				for i := 1; i < config.DefaultResolveNodeLimit; i++ {
					tuples = append(tuples, &openfgav1.TupleKey{
						Object:   fmt.Sprintf("team:%d", i),
						Relation: "member",
						User:     fmt.Sprintf("team:%d#member", i+1),
					})
				}
				return tuples
			},
			tupleKeyToCheck:  &openfgav1.CheckRequestTupleKey{Object: "team:1", Relation: "member", User: "user:maria"},
			contextGenerator: noopContextGenerator,
			expected:         true,
		}, `with_simple_ttu`: {
			inputModel: `
			model
				schema 1.1
			type user
			type group
				relations
					define member: [user]
					define member_complex: [user, group#member_complex]
			type folder
				relations
					define parent: [group]
					define viewer: member from parent
					define viewer_complex: member_complex from parent
			`,
			tupleGenerator: func() []*openfgav1.TupleKey {
				tuplesToWrite := []*openfgav1.TupleKey{
					tuple.NewTupleKey("group:999", "member", "user:maria"),
					tuple.NewTupleKey("group:999", "member_complex", "user:maria"),
				}
				for i := 1; i < 1_000; i++ {
					tuplesToWrite = append(tuplesToWrite, tuple.NewTupleKey(
						"folder:x",
						"parent",
						fmt.Sprintf("group:%d", i)))
				}
				return tuplesToWrite
			},
			tupleKeyToCheck:  &openfgav1.CheckRequestTupleKey{Object: "folder:x", Relation: "viewer", User: "user:maria"},
			contextGenerator: noopContextGenerator,
			expected:         true,
		}, `with_complex_ttu`: {
			inputModel: `
			model
				schema 1.1
			type user
			type group
				relations
					define member: [user]
					define member_complex: [user, group#member_complex]
			type folder
				relations
					define parent: [group]
					define viewer: member from parent
					define viewer_complex: member_complex from parent
			`,
			tupleGenerator: func() []*openfgav1.TupleKey {
				tuplesToWrite := []*openfgav1.TupleKey{
					tuple.NewTupleKey("group:999", "member", "user:maria"),
					tuple.NewTupleKey("group:999", "member_complex", "user:maria"),
				}
				for i := 1; i < 1_000; i++ {
					tuplesToWrite = append(tuplesToWrite, tuple.NewTupleKey(
						"folder:x",
						"parent",
						fmt.Sprintf("group:%d", i)))
				}
				return tuplesToWrite
			},
			tupleKeyToCheck:  &openfgav1.CheckRequestTupleKey{Object: "folder:x", Relation: "viewer_complex", User: "user:maria"},
			contextGenerator: noopContextGenerator,
			expected:         true,
		},
		`with_one_condition`: {
			inputModel: `
				model
					schema 1.1
				type user
				type doc
					relations
						define viewer: [user with password]
				condition password(p: string) {
					p == "secret"
				}
			`,
			tupleGenerator: func() []*openfgav1.TupleKey {
				return []*openfgav1.TupleKey{
					tuple.NewTupleKeyWithCondition(
						"doc:x", "viewer", "user:maria", "password", nil,
					),
				}
			},
			tupleKeyToCheck: &openfgav1.CheckRequestTupleKey{
				Object: "doc:x", Relation: "viewer", User: "user:maria",
			},
			contextGenerator: func() *structpb.Struct {
				s, err := structpb.NewStruct(map[string]interface{}{
					"p": "secret",
				})
				if err != nil {
					panic(err)
				}
				return s
			},
			expected: true,
		},
		`with_one_condition_with_many_parameters`: {
			inputModel: `
				model
					schema 1.1
				type user
				type doc
					relations
						define viewer: [user with complex]
				condition complex(b: bool, s:string, i: int, u: uint, d: double, du: duration, t:timestamp, ip:ipaddress) {
					b == true && s == "s" && i == 1 && u == uint(1) && d == 0.1 && du == duration("1h") && t == timestamp("1972-01-01T10:00:20.021Z") && ip == ipaddress("127.0.0.1")
				}
			`,
			tupleGenerator: func() []*openfgav1.TupleKey {
				return []*openfgav1.TupleKey{
					tuple.NewTupleKeyWithCondition(
						"doc:x", "viewer", "user:maria", "complex", nil,
					),
				}
			},
			contextGenerator: func() *structpb.Struct {
				s, err := structpb.NewStruct(map[string]interface{}{
					"b":  true,
					"s":  "s",
					"i":  1,
					"u":  1,
					"d":  0.1,
					"du": "1h",
					"t":  "1972-01-01T10:00:20.021Z",
					"ip": "127.0.0.1",
				})
				if err != nil {
					panic(err)
				}
				return s
			},
			tupleKeyToCheck: &openfgav1.CheckRequestTupleKey{
				Object: "doc:x", Relation: "viewer", User: "user:maria",
			},
			expected: true,
		},
	}

	for name, bm := range benchmarkScenarios {
		ctx := context.Background()
		storeID := ulid.Make().String()
		model := testutils.MustTransformDSLToProtoWithID(bm.inputModel)
		typeSystem, err := typesystem.NewAndValidate(context.Background(), model)
		require.NoError(b, err)

		err = ds.WriteAuthorizationModel(context.Background(), storeID, model)
		require.NoError(b, err)

		// create and write necessary tuples in deterministic order (to make runs comparable)
		tuples := bm.tupleGenerator()
		for i := 0; i < len(tuples); {
			var tuplesToWrite []*openfgav1.TupleKey
			for j := 0; j < ds.MaxTuplesPerWrite(); j++ {
				if i == len(tuples) {
					break
				}
				tuplesToWrite = append(tuplesToWrite, tuples[i])
				i++
			}
			err := ds.Write(context.Background(), storeID, nil, tuplesToWrite)
			require.NoError(b, err)
		}

<<<<<<< HEAD
		checkCfg := commands.NewCheckCommandSettings(
			commands.NewCheckCommandConfig(ds,
				graph.NewLocalChecker(graph.WithOptimizations(true)),
				commands.WithCheckCommandMaxConcurrentReads(maxConcurrentReads),
			),
=======
		checkQuery := commands.NewCheckCommand(
			ds,
			graph.NewLocalChecker(),
			typeSystem,
			commands.WithCheckCommandMaxConcurrentReads(maxConcurrentReads),
			commands.WithCheckOptimizationsEnabled(true),
>>>>>>> 65e92243
		)
		checkQuery := commands.NewCheckCommand(checkCfg)

		b.Run(name, func(b *testing.B) {
			for i := 0; i < b.N; i++ {
				response, _, err := checkQuery.Execute(ctx, &commands.CheckCommandParams{
					StoreID:  storeID,
					TupleKey: bm.tupleKeyToCheck,
					Context:  bm.contextGenerator(),
					Typesys:  typeSystem,
				})

				require.NoError(b, err)
				require.Equal(b, bm.expected, response.GetAllowed())
			}
		})
	}

	// Now run the one benchmark that doesn't fit the table pattern
	benchmarkCheckWithBypassUsersetReads(b, ds)
}

// This benchmark test creates multiple authorization models so it doesn't fit into
// the table pattern above.
func benchmarkCheckWithBypassUsersetReads(b *testing.B, ds storage.OpenFGADatastore) {
	schemaOne := `
		model
			schema 1.1
		type user
		type group
			relations
				define member: [user]
		type document
			relations
				define viewer: [user:*, group#member]
	`
	storeID := ulid.Make().String()
	modelOne := testutils.MustTransformDSLToProtoWithID(schemaOne)

	err := ds.WriteAuthorizationModel(context.Background(), storeID, modelOne)
	require.NoError(b, err)

	// add user to many usersets according to model A
	var tuples []*openfgav1.TupleKey
	for i := 0; i < 1000; i++ {
		tuples = append(tuples, &openfgav1.TupleKey{
			Object:   fmt.Sprintf("group:%d", i),
			Relation: "member",
			User:     "user:anne",
		})
	}

	// one userset gets access to document:budget
	tuples = append(tuples, &openfgav1.TupleKey{Object: "document:budget", Relation: "viewer", User: "group:999#member"})

	// now actually write the tuples
	for i := 0; i < len(tuples); {
		var tuplesToWrite []*openfgav1.TupleKey
		for j := 0; j < ds.MaxTuplesPerWrite(); j++ {
			if i == len(tuples) {
				break
			}
			tuplesToWrite = append(tuplesToWrite, tuples[i])
			i++
		}
		err := ds.Write(context.Background(), storeID, nil, tuplesToWrite)
		require.NoError(b, err)
	}

	schemaTwo := `
		model
			schema 1.1
		type user
		type user2
		type group
			relations
				define member: [user2]
		type document
			relations
				define viewer: [user:*, group#member]
	`
	modelTwo := testutils.MustTransformDSLToProtoWithID(schemaTwo)
	typeSystemTwo, err := typesystem.NewAndValidate(context.Background(), modelTwo)
	require.NoError(b, err)

	// all the usersets added above are now invalid and should be skipped!
	err = ds.WriteAuthorizationModel(context.Background(), storeID, modelTwo)
	require.NoError(b, err)

<<<<<<< HEAD
	checkCfg := commands.NewCheckCommandSettings(
		commands.NewCheckCommandConfig(
			ds,
			graph.NewLocalChecker(graph.WithOptimizations(true)),
			commands.WithCheckCommandMaxConcurrentReads(maxConcurrentReads),
		),
=======
	checkQuery := commands.NewCheckCommand(
		ds,
		graph.NewLocalChecker(),
		typeSystemTwo,
		commands.WithCheckCommandMaxConcurrentReads(maxConcurrentReads),
		commands.WithCheckOptimizationsEnabled(true),
>>>>>>> 65e92243
	)

	checkQuery := commands.NewCheckCommand(checkCfg)

	b.Run("benchmark_with_bypass_userset_read", func(b *testing.B) {
		for i := 0; i < b.N; i++ {
			response, _, err := checkQuery.Execute(context.Background(), &commands.CheckCommandParams{
				StoreID:  storeID,
				TupleKey: tuple.NewCheckRequestTupleKey("document:budget", "viewer", "user:anne"),
				Typesys:  typeSystemTwo,
			})

			require.NoError(b, err)
			require.False(b, response.GetAllowed())
		}
	})
}<|MERGE_RESOLUTION|>--- conflicted
+++ resolved
@@ -384,20 +384,12 @@
 			require.NoError(b, err)
 		}
 
-<<<<<<< HEAD
 		checkCfg := commands.NewCheckCommandSettings(
 			commands.NewCheckCommandConfig(ds,
-				graph.NewLocalChecker(graph.WithOptimizations(true)),
+				graph.NewLocalChecker(),
 				commands.WithCheckCommandMaxConcurrentReads(maxConcurrentReads),
+				commands.WithCheckOptimizationsEnabled(true),
 			),
-=======
-		checkQuery := commands.NewCheckCommand(
-			ds,
-			graph.NewLocalChecker(),
-			typeSystem,
-			commands.WithCheckCommandMaxConcurrentReads(maxConcurrentReads),
-			commands.WithCheckOptimizationsEnabled(true),
->>>>>>> 65e92243
 		)
 		checkQuery := commands.NewCheckCommand(checkCfg)
 
@@ -487,21 +479,13 @@
 	err = ds.WriteAuthorizationModel(context.Background(), storeID, modelTwo)
 	require.NoError(b, err)
 
-<<<<<<< HEAD
 	checkCfg := commands.NewCheckCommandSettings(
 		commands.NewCheckCommandConfig(
 			ds,
-			graph.NewLocalChecker(graph.WithOptimizations(true)),
+			graph.NewLocalChecker(),
 			commands.WithCheckCommandMaxConcurrentReads(maxConcurrentReads),
+			commands.WithCheckOptimizationsEnabled(true),
 		),
-=======
-	checkQuery := commands.NewCheckCommand(
-		ds,
-		graph.NewLocalChecker(),
-		typeSystemTwo,
-		commands.WithCheckCommandMaxConcurrentReads(maxConcurrentReads),
-		commands.WithCheckOptimizationsEnabled(true),
->>>>>>> 65e92243
 	)
 
 	checkQuery := commands.NewCheckCommand(checkCfg)
