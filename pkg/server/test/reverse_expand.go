--- conflicted
+++ resolved
@@ -415,30 +415,23 @@
 					},
 				},
 			},
-<<<<<<< HEAD
 			model: `
+			model
+			  schema 1.1
 			type group
 			  relations
-			    define member: [group#member] as self
+			    define member: [group#member]
 			`,
-			tuples: []*openfgav1.TupleKey{},
-=======
-			model: `model
-	schema 1.1
-type group
-  relations
-	define member: [group#member]`,
 			tuples: []*openfgav1.TupleKey{
 				tuple.NewTupleKey("group:iam", "member", "group:iam#member"),
 			},
->>>>>>> 1fd71eb9
 			expectedResult: []*reverseexpand.ReverseExpandResult{
 				{
 					Object:       "group:iam",
 					ResultStatus: reverseexpand.NoFurtherEvalStatus,
 				},
 			},
-			expectedDSQueryCount: 1,
+			expectedDSQueryCount: 2,
 		},
 		{
 			name: "objects_connected_through_a_computed_userset_1",
