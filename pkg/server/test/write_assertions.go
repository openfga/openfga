--- conflicted
+++ resolved
@@ -5,11 +5,7 @@
 	"fmt"
 	"testing"
 
-<<<<<<< HEAD
-=======
-	parser "github.com/craigpastro/openfga-dsl-parser/v2"
 	"github.com/google/go-cmp/cmp"
->>>>>>> f211089a
 	openfgav1 "github.com/openfga/api/proto/openfga/v1"
 	parser "github.com/openfga/language/pkg/go/transformer"
 	serverconfig "github.com/openfga/openfga/internal/server/config"
@@ -153,14 +149,14 @@
 
 	githubModelReq := &openfgav1.WriteAuthorizationModelRequest{
 		StoreId: store,
-		TypeDefinitions: parser.MustParse(`
-		type user
-
-		type repo
-		  relations
-		    define reader: [user] as self
-		    define can_read as reader
-		`),
+		TypeDefinitions: parser.MustTransformDSLToProto(`model
+	schema 1.1
+type user
+
+type repo
+  relations
+	define reader: [user]
+	define can_read: reader`).TypeDefinitions,
 		SchemaVersion: typesystem.SchemaVersion1_1,
 	}
 	ctx := context.Background()
