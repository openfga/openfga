package test

import (
	"context"
	"fmt"
	"testing"

	"github.com/google/go-cmp/cmp"
	openfgav1 "github.com/openfga/api/proto/openfga/v1"
	parser "github.com/openfga/language/pkg/go/transformer"
	"github.com/openfga/openfga/pkg/server/commands"
	serverErrors "github.com/openfga/openfga/pkg/server/errors"
	"github.com/openfga/openfga/pkg/storage"
	"github.com/openfga/openfga/pkg/testutils"
	"github.com/openfga/openfga/pkg/tuple"
	"github.com/openfga/openfga/pkg/typesystem"
	"github.com/stretchr/testify/require"
	"google.golang.org/protobuf/testing/protocmp"
)

func TestWriteAndReadAssertions(t *testing.T, datastore storage.OpenFGADatastore) {
	rejectConditions := false

	type writeAssertionsTestSettings struct {
		_name      string
		assertions []*openfgav1.Assertion
	}

	store := testutils.CreateRandomString(10)

	githubModelReq := &openfgav1.WriteAuthorizationModelRequest{
		StoreId: store,
		TypeDefinitions: parser.MustTransformDSLToProto(`model
  schema 1.1
type user

type repo
  relations
	define reader: [user]
	define can_read: reader`).TypeDefinitions,
		SchemaVersion: typesystem.SchemaVersion1_1,
	}

	var tests = []writeAssertionsTestSettings{
		{
			_name: "writing_assertions_succeeds",
			assertions: []*openfgav1.Assertion{{
				TupleKey:    tuple.NewCheckRequestTupleKey("repo:test", "reader", "user:elbuo"),
				Expectation: false,
			}},
		},
		{
			_name: "writing_assertions_succeeds_when_it_is_not_directly_assignable",
			assertions: []*openfgav1.Assertion{{
				TupleKey:    tuple.NewCheckRequestTupleKey("repo:test", "can_read", "user:elbuo"),
				Expectation: false,
			}},
		},
		{
			_name: "writing_multiple_assertions_succeeds",
			assertions: []*openfgav1.Assertion{
				{
					TupleKey:    tuple.NewCheckRequestTupleKey("repo:test", "reader", "user:elbuo"),
					Expectation: false,
				},
				{
					TupleKey:    tuple.NewCheckRequestTupleKey("repo:test", "reader", "user:maria"),
					Expectation: true,
				},
				{
					TupleKey:    tuple.NewCheckRequestTupleKey("repo:test", "reader", "user:jon"),
					Expectation: false,
				},
				{
					TupleKey:    tuple.NewCheckRequestTupleKey("repo:test", "reader", "user:jose"),
					Expectation: true,
				},
			},
		},
		{
			_name: "writing_multiple_assertions_succeeds_when_it_is_not_directly_assignable",
			assertions: []*openfgav1.Assertion{
				{
					TupleKey:    tuple.NewCheckRequestTupleKey("repo:test", "can_read", "user:elbuo"),
					Expectation: false,
				},
				{
					TupleKey:    tuple.NewCheckRequestTupleKey("repo:test", "can_read", "user:maria"),
					Expectation: false,
				},
				{
					TupleKey:    tuple.NewCheckRequestTupleKey("repo:test", "can_read", "user:jon"),
					Expectation: true,
				},
			},
		},
		{
			_name:      "writing_empty_assertions_succeeds",
			assertions: []*openfgav1.Assertion{},
		},
	}

	ctx := context.Background()

	for _, test := range tests {
		t.Run(test._name, func(t *testing.T) {
			model := githubModelReq

<<<<<<< HEAD
			writeAuthzModelCmd := commands.NewWriteAuthorizationModelCommand(
				datastore, logger, serverconfig.DefaultMaxAuthorizationModelSizeInBytes, rejectConditions,
			)
=======
			writeAuthzModelCmd := commands.NewWriteAuthorizationModelCommand(datastore)
>>>>>>> bf856699

			modelID, err := writeAuthzModelCmd.Execute(ctx, model)
			require.NoError(t, err)
			request := &openfgav1.WriteAssertionsRequest{
				StoreId:              store,
				Assertions:           test.assertions,
				AuthorizationModelId: modelID.AuthorizationModelId,
			}

			writeAssertionCmd := commands.NewWriteAssertionsCommand(datastore)
			_, err = writeAssertionCmd.Execute(ctx, request)
			require.NoError(t, err)
			query := commands.NewReadAssertionsQuery(datastore)
			actualResponse, actualError := query.Execute(ctx, store, modelID.AuthorizationModelId)
			require.NoError(t, actualError)

			expectedResponse := &openfgav1.ReadAssertionsResponse{
				AuthorizationModelId: modelID.AuthorizationModelId,
				Assertions:           test.assertions,
			}
			if diff := cmp.Diff(expectedResponse, actualResponse, protocmp.Transform()); diff != "" {
				t.Errorf("store mismatch (-want +got):\n%s", diff)
			}
		})
	}
}

func TestWriteAssertionsFailure(t *testing.T, datastore storage.OpenFGADatastore) {
	rejectConditions := false

	type writeAssertionsTestSettings struct {
		_name      string
		assertions []*openfgav1.Assertion
		modelID    string
		err        error
	}

	store := testutils.CreateRandomString(10)

	githubModelReq := &openfgav1.WriteAuthorizationModelRequest{
		StoreId: store,
		TypeDefinitions: parser.MustTransformDSLToProto(`model
	schema 1.1
type user

type repo
  relations
	define reader: [user]
	define can_read: reader`).TypeDefinitions,
		SchemaVersion: typesystem.SchemaVersion1_1,
	}
	ctx := context.Background()

<<<<<<< HEAD
	writeAuthzModelCmd := commands.NewWriteAuthorizationModelCommand(
		datastore, logger, serverconfig.DefaultMaxAuthorizationModelSizeInBytes, rejectConditions,
	)
=======
	writeAuthzModelCmd := commands.NewWriteAuthorizationModelCommand(datastore)
>>>>>>> bf856699
	modelID, err := writeAuthzModelCmd.Execute(ctx, githubModelReq)
	require.NoError(t, err)

	var tests = []writeAssertionsTestSettings{
		{
			_name: "writing_assertion_with_invalid_relation_fails",
			assertions: []*openfgav1.Assertion{
				{
					TupleKey: tuple.NewCheckRequestTupleKey(
						"repo:test",
						"invalidrelation",
						"user:elbuo",
					),
					Expectation: false,
				},
			},
			modelID: modelID.AuthorizationModelId,
			err: serverErrors.ValidationError(
				fmt.Errorf("relation 'repo#invalidrelation' not found"),
			),
		},
		{
			_name: "writing_assertion_with_not_found_id",
			assertions: []*openfgav1.Assertion{
				{
					TupleKey:    tuple.NewCheckRequestTupleKey("repo:test", "can_read", "user:elbuo"),
					Expectation: false,
				},
			},
			modelID: "not_valid_id",
			err: serverErrors.AuthorizationModelNotFound(
				"not_valid_id",
			),
		},
	}

	for _, test := range tests {
		t.Run(test._name, func(t *testing.T) {
			request := &openfgav1.WriteAssertionsRequest{
				StoreId:              store,
				Assertions:           test.assertions,
				AuthorizationModelId: test.modelID,
			}

			writeAssertionCmd := commands.NewWriteAssertionsCommand(datastore)
			_, err = writeAssertionCmd.Execute(ctx, request)
			require.ErrorIs(t, test.err, err)
		})
	}
}<|MERGE_RESOLUTION|>--- conflicted
+++ resolved
@@ -19,8 +19,6 @@
 )
 
 func TestWriteAndReadAssertions(t *testing.T, datastore storage.OpenFGADatastore) {
-	rejectConditions := false
-
 	type writeAssertionsTestSettings struct {
 		_name      string
 		assertions []*openfgav1.Assertion
@@ -106,13 +104,7 @@
 		t.Run(test._name, func(t *testing.T) {
 			model := githubModelReq
 
-<<<<<<< HEAD
-			writeAuthzModelCmd := commands.NewWriteAuthorizationModelCommand(
-				datastore, logger, serverconfig.DefaultMaxAuthorizationModelSizeInBytes, rejectConditions,
-			)
-=======
 			writeAuthzModelCmd := commands.NewWriteAuthorizationModelCommand(datastore)
->>>>>>> bf856699
 
 			modelID, err := writeAuthzModelCmd.Execute(ctx, model)
 			require.NoError(t, err)
@@ -141,8 +133,6 @@
 }
 
 func TestWriteAssertionsFailure(t *testing.T, datastore storage.OpenFGADatastore) {
-	rejectConditions := false
-
 	type writeAssertionsTestSettings struct {
 		_name      string
 		assertions []*openfgav1.Assertion
@@ -166,13 +156,7 @@
 	}
 	ctx := context.Background()
 
-<<<<<<< HEAD
-	writeAuthzModelCmd := commands.NewWriteAuthorizationModelCommand(
-		datastore, logger, serverconfig.DefaultMaxAuthorizationModelSizeInBytes, rejectConditions,
-	)
-=======
 	writeAuthzModelCmd := commands.NewWriteAuthorizationModelCommand(datastore)
->>>>>>> bf856699
 	modelID, err := writeAuthzModelCmd.Execute(ctx, githubModelReq)
 	require.NoError(t, err)
 
