package test

import (
	"context"
	"fmt"
	"math"
	"strconv"
	"testing"
	"time"

	parser "github.com/craigpastro/openfga-dsl-parser/v2"
	"github.com/oklog/ulid/v2"
	"github.com/openfga/openfga/internal/graph"
	"github.com/openfga/openfga/pkg/logger"
	"github.com/openfga/openfga/pkg/server/commands"
	"github.com/openfga/openfga/pkg/storage"
	"github.com/openfga/openfga/pkg/storage/mocks"
	"github.com/openfga/openfga/pkg/tuple"
	"github.com/openfga/openfga/pkg/typesystem"
	"github.com/stretchr/testify/require"
	openfgapb "go.buf.build/openfga/go/openfga/api/openfga/v1"
	"google.golang.org/grpc"
)

type mockStreamServer struct {
	grpc.ServerStream
	channel chan string
}

func (x *mockStreamServer) Send(m *openfgapb.StreamedListObjectsResponse) error {
	x.channel <- m.Object
	return nil
}

type listObjectsTestCase struct {
	name                   string
	schema                 string
	tuples                 []*openfgapb.TupleKey
	model                  string
	objectType             string
	user                   string
	relation               string
	contextualTuples       *openfgapb.ContextualTupleKeys
	allResults             []string //all the results. the server may return less
	maxResults             uint32
	minimumResultsExpected uint32
	listObjectsDeadline    time.Duration // 1 minute if not set
	readTuplesDelay        time.Duration // if set, purposely use a slow storage to slow down read and simulate timeout
}

func TestListObjectsRespectsMaxResults(t *testing.T, ds storage.OpenFGADatastore) {
	testCases := []listObjectsTestCase{
		{
			name:   "respects_when_schema_1_1_and_reverse_expansion_implementation",
			schema: typesystem.SchemaVersion1_1,
			model: `
			type user
			type repo
			  relations
				define admin: [user] as self
			`,
			tuples: []*openfgapb.TupleKey{
				tuple.NewTupleKey("repo:1", "admin", "user:alice"),
				tuple.NewTupleKey("repo:2", "admin", "user:alice"),
			},
			user:       "user:alice",
			objectType: "repo",
			relation:   "admin",
			contextualTuples: &openfgapb.ContextualTupleKeys{
				TupleKeys: []*openfgapb.TupleKey{tuple.NewTupleKey("repo:3", "admin", "user:alice")},
			},
			maxResults:             2,
			minimumResultsExpected: 2,
			allResults:             []string{"repo:1", "repo:2", "repo:3"},
		},
		{
			name:   "respects_when_schema_1_1_and_ttu_in_model_and_reverse_expansion_implementation",
			schema: typesystem.SchemaVersion1_1,
			model: `
			type user
			type folder
			  relations
			    define viewer: [user] as self
			type document
			  relations
			    define parent: [folder] as self
			    define viewer as viewer from parent
			`,
			tuples: []*openfgapb.TupleKey{
				tuple.NewTupleKey("folder:x", "viewer", "user:alice"),
				tuple.NewTupleKey("document:1", "parent", "folder:x"),
				tuple.NewTupleKey("document:2", "parent", "folder:x"),
				tuple.NewTupleKey("document:3", "parent", "folder:x"),
			},
			user:                   "user:alice",
			objectType:             "document",
			relation:               "viewer",
			maxResults:             2,
			minimumResultsExpected: 2,
			allResults:             []string{"document:1", "document:2", "document:3"},
		},
		{
			name:   "respects_when_schema_1_1_and_concurrent_checks_implementation",
			schema: typesystem.SchemaVersion1_1,
			model: `
			type user
			type org
			  relations
				define blocked: [user] as self
				define admin: [user] as self but not blocked
			`,
			tuples: []*openfgapb.TupleKey{
				tuple.NewTupleKey("org:1", "admin", "user:charlie"),
				tuple.NewTupleKey("org:2", "admin", "user:charlie"),
			},
			user:       "user:charlie",
			objectType: "org",
			relation:   "admin",
			contextualTuples: &openfgapb.ContextualTupleKeys{
				TupleKeys: []*openfgapb.TupleKey{tuple.NewTupleKey("org:3", "admin", "user:charlie")},
			},
			maxResults:             2,
			minimumResultsExpected: 2,
			allResults:             []string{"org:1", "org:2", "org:3"},
		},
		{
			name:   "respects_when_schema_1_1_and_maxresults_is_higher_than_actual_result_length",
			schema: typesystem.SchemaVersion1_1,
			model: `
			type user

			type team
			  relations
			    define admin: [user] as self
			`,
			tuples: []*openfgapb.TupleKey{
				tuple.NewTupleKey("team:1", "admin", "user:bob"),
			},
			user:                   "user:bob",
			objectType:             "team",
			relation:               "admin",
			maxResults:             2,
			minimumResultsExpected: 1,
			allResults:             []string{"team:1"},
		},
		{
			name:   "respects_max_results_when_deadline_timeout_and_returns_no_error_and_no_results",
			schema: typesystem.SchemaVersion1_1,
			model: `
			type user
			type repo
			  relations
				define admin: [user] as self
			`,
			tuples: []*openfgapb.TupleKey{
				tuple.NewTupleKey("repo:1", "admin", "user:alice"),
				tuple.NewTupleKey("repo:2", "admin", "user:alice"),
			},
			user:                   "user:alice",
			objectType:             "repo",
			relation:               "admin",
			maxResults:             2,
			minimumResultsExpected: 0,
			// We expect empty array to be returned as list object will timeout due to readTuplesDelay > listObjectsDeadline
			allResults:          []string{},
			listObjectsDeadline: 1 * time.Second,
			readTuplesDelay:     2 * time.Second, // We are mocking the ds to slow down the read call and simulate timeout
		},
	}

	for _, test := range testCases {
		test := test
		t.Run(test.name, func(t *testing.T) {
			t.Parallel()
			ctx := context.Background()
			storeID := ulid.Make().String()

			// arrange: write model
			model := &openfgapb.AuthorizationModel{
				Id:              ulid.Make().String(),
				SchemaVersion:   test.schema,
				TypeDefinitions: parser.MustParse(test.model),
			}
			err := ds.WriteAuthorizationModel(ctx, storeID, model)
			require.NoError(t, err)

			// arrange: write tuples
			err = ds.Write(context.Background(), storeID, nil, test.tuples)
			require.NoError(t, err)

			// act: run ListObjects

			listObjectsDeadline := time.Minute
			if test.listObjectsDeadline > 0 {
				listObjectsDeadline = test.listObjectsDeadline
			}

			datastore := ds
			if test.readTuplesDelay > 0 {
				datastore = mocks.NewMockSlowDataStorage(ds, test.readTuplesDelay)
			}

			typesys := typesystem.New(model)
			ctx = typesystem.ContextWithTypesystem(ctx, typesys)

			ds := storage.NewCombinedTupleReader(datastore, test.contextualTuples.GetTupleKeys())

			connectedObjectsCmd := &commands.ConnectedObjectsCommand{
				Datastore:        ds,
				Typesystem:       typesys,
				ResolveNodeLimit: defaultResolveNodeLimit,
				Limit:            math.MaxUint32,
			}

			listObjectsQuery := &commands.ListObjectsQuery{
				Datastore:             ds,
				Logger:                logger.NewNoopLogger(),
				ListObjectsDeadline:   listObjectsDeadline,
				ListObjectsMaxResults: test.maxResults,
<<<<<<< HEAD
				ResolveNodeLimit:      defaultResolveNodeLimit,
				ConnectedObjects:      connectedObjectsCmd.StreamedConnectedObjects,
				CheckResolver: graph.NewLocalChecker(
					ds,
					100,
				),
				OptimizeIntersectionExclusion: true,
=======
				ResolveNodeLimit:      DefaultResolveNodeLimit,
>>>>>>> 9a221400
			}

			// assertions
			t.Run("streaming_endpoint", func(t *testing.T) {
				server := &mockStreamServer{
					channel: make(chan string, len(test.allResults)),
				}

				done := make(chan struct{})
				var streamedObjectIds []string
				go func() {
					for x := range server.channel {
						streamedObjectIds = append(streamedObjectIds, x)
					}

					done <- struct{}{}
				}()

				err := listObjectsQuery.ExecuteStreamed(ctx, &openfgapb.StreamedListObjectsRequest{
					StoreId:          storeID,
					Type:             test.objectType,
					Relation:         test.relation,
					User:             test.user,
					ContextualTuples: test.contextualTuples,
				}, server)
				close(server.channel)
				<-done

				require.NoError(t, err)
				require.GreaterOrEqual(t, len(streamedObjectIds), int(test.minimumResultsExpected))
				require.ElementsMatch(t, test.allResults, streamedObjectIds)
			})

			t.Run("regular_endpoint", func(t *testing.T) {
				res, err := listObjectsQuery.Execute(ctx, &openfgapb.ListObjectsRequest{
					StoreId:          storeID,
					Type:             test.objectType,
					Relation:         test.relation,
					User:             test.user,
					ContextualTuples: test.contextualTuples,
				})

				require.NotNil(t, res)
				require.NoError(t, err)
				require.LessOrEqual(t, len(res.Objects), int(test.maxResults))
				require.GreaterOrEqual(t, len(res.Objects), int(test.minimumResultsExpected))
				require.Subset(t, test.allResults, res.Objects)
			})
		})
	}
}

// Used to avoid compiler optimizations (see https://dave.cheney.net/2013/06/30/how-to-write-benchmarks-in-go)
var listObjectsResponse *openfgapb.ListObjectsResponse //nolint

func BenchmarkListObjectsWithReverseExpand(b *testing.B, ds storage.OpenFGADatastore) {

	ctx := context.Background()
	store := ulid.Make().String()

	model := &openfgapb.AuthorizationModel{
		Id:            ulid.Make().String(),
		SchemaVersion: typesystem.SchemaVersion1_1,
		TypeDefinitions: []*openfgapb.TypeDefinition{
			{
				Type: "user",
			},
			{
				Type: "document",
				Relations: map[string]*openfgapb.Userset{
					"viewer": typesystem.This(),
				},
				Metadata: &openfgapb.Metadata{
					Relations: map[string]*openfgapb.RelationMetadata{
						"viewer": {
							DirectlyRelatedUserTypes: []*openfgapb.RelationReference{
								typesystem.DirectRelationReference("user", ""),
							},
						},
					},
				},
			},
		},
	}
	err := ds.WriteAuthorizationModel(ctx, store, model)
	require.NoError(b, err)

	n := 0
	for i := 0; i < 100; i++ {
		var tuples []*openfgapb.TupleKey

		for j := 0; j < ds.MaxTuplesPerWrite(); j++ {
			obj := fmt.Sprintf("document:%s", strconv.Itoa(n))
			user := fmt.Sprintf("user:%s", strconv.Itoa(n))

			tuples = append(tuples, tuple.NewTupleKey(obj, "viewer", user))

			n += 1
		}

		err = ds.Write(ctx, store, nil, tuples)
		require.NoError(b, err)
	}

	connectedObjectsCmd := &commands.ConnectedObjectsCommand{
		Datastore:        ds,
		Typesystem:       typesystem.New(model),
		ResolveNodeLimit: defaultResolveNodeLimit,
		Limit:            1000,
	}

	listObjectsQuery := commands.ListObjectsQuery{
		Datastore:        ds,
		Logger:           logger.NewNoopLogger(),
<<<<<<< HEAD
		ResolveNodeLimit: defaultResolveNodeLimit,
		ConnectedObjects: connectedObjectsCmd.StreamedConnectedObjects,
		CheckResolver: graph.NewLocalChecker(
			ds,
			100,
		),
		OptimizeIntersectionExclusion: true,
=======
		ResolveNodeLimit: DefaultResolveNodeLimit,
>>>>>>> 9a221400
	}

	var r *openfgapb.ListObjectsResponse

	ctx = typesystem.ContextWithTypesystem(ctx, typesystem.New(model))

	b.ResetTimer()
	for i := 0; i < b.N; i++ {
		r, _ = listObjectsQuery.Execute(ctx, &openfgapb.ListObjectsRequest{
			StoreId:              store,
			AuthorizationModelId: model.Id,
			Type:                 "document",
			Relation:             "viewer",
			User:                 "user:999",
		})
	}

	listObjectsResponse = r
}

func BenchmarkListObjectsWithConcurrentChecks(b *testing.B, ds storage.OpenFGADatastore) {
	ctx := context.Background()
	store := ulid.Make().String()

	typedefs := parser.MustParse(`
	type user

	type document
	  relations
	    define allowed: [user] as self
	    define viewer: [user] as self and allowed
	`)

	model := &openfgapb.AuthorizationModel{
		Id:              ulid.Make().String(),
		SchemaVersion:   typesystem.SchemaVersion1_1,
		TypeDefinitions: typedefs,
	}
	err := ds.WriteAuthorizationModel(ctx, store, model)
	require.NoError(b, err)

	n := 0
	for i := 0; i < 100; i++ {
		var tuples []*openfgapb.TupleKey

		for j := 0; j < ds.MaxTuplesPerWrite()/2; j++ {
			obj := fmt.Sprintf("document:%s", strconv.Itoa(n))
			user := fmt.Sprintf("user:%s", strconv.Itoa(n))

			tuples = append(
				tuples,
				tuple.NewTupleKey(obj, "viewer", user),
				tuple.NewTupleKey(obj, "allowed", user),
			)

			n += 1
		}

		err = ds.Write(ctx, store, nil, tuples)
		require.NoError(b, err)
	}

	connectedObjectsCmd := &commands.ConnectedObjectsCommand{
		Datastore:        ds,
		Typesystem:       typesystem.New(model),
		ResolveNodeLimit: defaultResolveNodeLimit,
		Limit:            1000,
	}

	listObjectsQuery := commands.ListObjectsQuery{
		Datastore:        ds,
		Logger:           logger.NewNoopLogger(),
<<<<<<< HEAD
		ResolveNodeLimit: defaultResolveNodeLimit,
		ConnectedObjects: connectedObjectsCmd.StreamedConnectedObjects,
		CheckResolver: graph.NewLocalChecker(
			ds,
			100,
		),
		OptimizeIntersectionExclusion: true,
=======
		ResolveNodeLimit: DefaultResolveNodeLimit,
>>>>>>> 9a221400
	}

	var r *openfgapb.ListObjectsResponse

	ctx = typesystem.ContextWithTypesystem(ctx, typesystem.New(model))

	b.ResetTimer()
	for i := 0; i < b.N; i++ {
		r, _ = listObjectsQuery.Execute(ctx, &openfgapb.ListObjectsRequest{
			StoreId:              store,
			AuthorizationModelId: model.Id,
			Type:                 "document",
			Relation:             "viewer",
			User:                 "user:999",
		})
	}

	listObjectsResponse = r
}<|MERGE_RESOLUTION|>--- conflicted
+++ resolved
@@ -208,7 +208,7 @@
 			connectedObjectsCmd := &commands.ConnectedObjectsCommand{
 				Datastore:        ds,
 				Typesystem:       typesys,
-				ResolveNodeLimit: defaultResolveNodeLimit,
+				ResolveNodeLimit: DefaultResolveNodeLimit,
 				Limit:            math.MaxUint32,
 			}
 
@@ -217,17 +217,13 @@
 				Logger:                logger.NewNoopLogger(),
 				ListObjectsDeadline:   listObjectsDeadline,
 				ListObjectsMaxResults: test.maxResults,
-<<<<<<< HEAD
-				ResolveNodeLimit:      defaultResolveNodeLimit,
+				ResolveNodeLimit:      DefaultResolveNodeLimit,
 				ConnectedObjects:      connectedObjectsCmd.StreamedConnectedObjects,
 				CheckResolver: graph.NewLocalChecker(
 					ds,
 					100,
 				),
 				OptimizeIntersectionExclusion: true,
-=======
-				ResolveNodeLimit:      DefaultResolveNodeLimit,
->>>>>>> 9a221400
 			}
 
 			// assertions
@@ -335,24 +331,20 @@
 	connectedObjectsCmd := &commands.ConnectedObjectsCommand{
 		Datastore:        ds,
 		Typesystem:       typesystem.New(model),
-		ResolveNodeLimit: defaultResolveNodeLimit,
+		ResolveNodeLimit: DefaultResolveNodeLimit,
 		Limit:            1000,
 	}
 
 	listObjectsQuery := commands.ListObjectsQuery{
 		Datastore:        ds,
 		Logger:           logger.NewNoopLogger(),
-<<<<<<< HEAD
-		ResolveNodeLimit: defaultResolveNodeLimit,
+		ResolveNodeLimit: DefaultResolveNodeLimit,
 		ConnectedObjects: connectedObjectsCmd.StreamedConnectedObjects,
 		CheckResolver: graph.NewLocalChecker(
 			ds,
 			100,
 		),
 		OptimizeIntersectionExclusion: true,
-=======
-		ResolveNodeLimit: DefaultResolveNodeLimit,
->>>>>>> 9a221400
 	}
 
 	var r *openfgapb.ListObjectsResponse
@@ -418,24 +410,20 @@
 	connectedObjectsCmd := &commands.ConnectedObjectsCommand{
 		Datastore:        ds,
 		Typesystem:       typesystem.New(model),
-		ResolveNodeLimit: defaultResolveNodeLimit,
+		ResolveNodeLimit: DefaultResolveNodeLimit,
 		Limit:            1000,
 	}
 
 	listObjectsQuery := commands.ListObjectsQuery{
 		Datastore:        ds,
 		Logger:           logger.NewNoopLogger(),
-<<<<<<< HEAD
-		ResolveNodeLimit: defaultResolveNodeLimit,
+		ResolveNodeLimit: DefaultResolveNodeLimit,
 		ConnectedObjects: connectedObjectsCmd.StreamedConnectedObjects,
 		CheckResolver: graph.NewLocalChecker(
 			ds,
 			100,
 		),
 		OptimizeIntersectionExclusion: true,
-=======
-		ResolveNodeLimit: DefaultResolveNodeLimit,
->>>>>>> 9a221400
 	}
 
 	var r *openfgapb.ListObjectsResponse
