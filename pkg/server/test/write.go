--- conflicted
+++ resolved
@@ -1242,16 +1242,11 @@
 				require.NoError(err)
 			}
 
-<<<<<<< HEAD
 			cmd := commands.NewWriteCommand(
 				datastore,
 				logger,
 				typesystem.MemoizedTypesystemResolverFunc(datastore),
-				test.allowSchema10,
 			)
-=======
-			cmd := commands.NewWriteCommand(datastore, logger)
->>>>>>> 6c857c0e
 			test.request.StoreId = store
 			if test.request.AuthorizationModelId == "" {
 				test.request.AuthorizationModelId = test.model.Id
