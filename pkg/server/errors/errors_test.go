package errors

import (
	"context"
	"errors"
	"fmt"
	"testing"

	"github.com/stretchr/testify/require"
	"google.golang.org/grpc/codes"
	"google.golang.org/grpc/status"

	openfgav1 "github.com/openfga/api/proto/openfga/v1"

	errors2 "github.com/openfga/openfga/internal/errors"
	"github.com/openfga/openfga/pkg/storage"
	"github.com/openfga/openfga/pkg/tuple"
)

func TestInternalError(t *testing.T) {
	t.Run("no_public_message_set", func(t *testing.T) {
		err := NewInternalError("", errors.New("internal"))
		require.Contains(t, err.Error(), InternalServerErrorMsg)
	})

	t.Run("public_message_set", func(t *testing.T) {
		err := NewInternalError("public", errors.New("internal"))
		require.Contains(t, err.Error(), "public")
	})

	t.Run("grpc_status", func(t *testing.T) {
		err := NewInternalError("", errors2.ErrUnknown)

		st, ok := status.FromError(err)
		require.True(t, ok)
		require.Equal(t, codes.Code(openfgav1.InternalErrorCode_internal_error), st.Code())
		require.Equal(t, "rpc error: code = Code(4000) desc = Internal Server Error", st.String())
	})

	t.Run("error_is", func(t *testing.T) {
		err := NewInternalError("", errors2.ErrUnknown)
		require.ErrorIs(t, err, errors2.ErrUnknown)
		err = NewInternalError("", fmt.Errorf("%w", errors2.ErrUnknown))
		require.ErrorIs(t, err, errors2.ErrUnknown)
	})

	t.Run("unwrap", func(t *testing.T) {
		err := NewInternalError("", errors2.ErrUnknown)

		require.Equal(t, err.Unwrap(), errors2.ErrUnknown)
	})
}

func TestHandleErrors(t *testing.T) {
	tests := map[string]struct {
		storageErr              error
		expectedTranslatedError error
	}{
		`invalid_token`: {
			storageErr:              storage.ErrInvalidContinuationToken,
			expectedTranslatedError: ErrInvalidContinuationToken,
		},
		`context_cancelled`: {
			storageErr:              context.Canceled,
			expectedTranslatedError: ErrRequestCancelled,
		},
		`context_deadline_exceeded`: {
			storageErr:              context.DeadlineExceeded,
			expectedTranslatedError: ErrRequestDeadlineExceeded,
		},
<<<<<<< HEAD
		`passthrough_error`: {
			storageErr:              NewPassthroughError(NewEncodedError(1, "oh no")),
			expectedTranslatedError: ErrPassthrough,
		},
		`throttling_error`: {
			storageErr:              storage.ErrTransactionThrottled,
			expectedTranslatedError: ErrTransactionThrottled,
		},
=======
>>>>>>> ce372872
	}
	for testName, test := range tests {
		t.Run(testName, func(t *testing.T) {
			require.ErrorIs(t, HandleError("", test.storageErr), test.expectedTranslatedError)
		})
	}
}

func TestHandleTupleValidateError(t *testing.T) {
	invalidConditionTupleError := tuple.InvalidConditionalTupleError{
		Cause:    fmt.Errorf("foo"),
		TupleKey: tuple.NewTupleKey("doc:x", "viewer", "user:z"),
	}

	tests := map[string]struct {
		validateError           error
		expectedTranslatedError error
	}{
		`invalid_tuple_error`: {
			validateError: &tuple.InvalidTupleError{
				Cause:    fmt.Errorf("invalid tuple error"),
				TupleKey: tuple.NewCheckRequestTupleKey("object:x", "relation_y", "user:z"),
			},
			expectedTranslatedError: status.Error(
				codes.Code(openfgav1.ErrorCode_invalid_tuple),
				fmt.Sprintf("Invalid tuple '%s'. Reason: %s",
					tuple.NewCheckRequestTupleKey("object:x", "relation_y", "user:z"),
					fmt.Errorf("invalid tuple error")),
			),
		},
		`type_not_found`: {
			validateError: &tuple.TypeNotFoundError{
				TypeName: "doc",
			},
			expectedTranslatedError: TypeNotFound("doc"),
		},
		"relationship_not_found": {
			validateError: &tuple.RelationNotFoundError{
				TypeName: "doc",
				Relation: "viewer",
				TupleKey: tuple.NewTupleKey("doc:x", "viewer", "user:z"),
			},
			expectedTranslatedError: RelationNotFound(
				"viewer",
				"doc",
				tuple.NewTupleKey("doc:x", "viewer", "user:z"),
			),
		},
		"invalid_tuple_condition": {
			validateError: &invalidConditionTupleError,
			expectedTranslatedError: status.Error(
				codes.Code(openfgav1.ErrorCode_validation_error),
				invalidConditionTupleError.Error(),
			),
		},
		"undefined error": {
			validateError:           fmt.Errorf("unknown"),
			expectedTranslatedError: HandleError("", fmt.Errorf("unknown")),
		},
	}
	for testName, test := range tests {
		t.Run(testName, func(t *testing.T) {
			require.EqualError(t, HandleTupleValidateError(test.validateError), test.expectedTranslatedError.Error())
		})
	}
}<|MERGE_RESOLUTION|>--- conflicted
+++ resolved
@@ -68,17 +68,10 @@
 			storageErr:              context.DeadlineExceeded,
 			expectedTranslatedError: ErrRequestDeadlineExceeded,
 		},
-<<<<<<< HEAD
-		`passthrough_error`: {
-			storageErr:              NewPassthroughError(NewEncodedError(1, "oh no")),
-			expectedTranslatedError: ErrPassthrough,
-		},
 		`throttling_error`: {
 			storageErr:              storage.ErrTransactionThrottled,
 			expectedTranslatedError: ErrTransactionThrottled,
 		},
-=======
->>>>>>> ce372872
 	}
 	for testName, test := range tests {
 		t.Run(testName, func(t *testing.T) {
