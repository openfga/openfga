--- conflicted
+++ resolved
@@ -100,23 +100,15 @@
 		httpStatusCode = http.StatusUnauthorized
 		code = openfgav1.AuthErrorCode(errorCode).String()
 		grpcStatusCode = codes.Unauthenticated
-<<<<<<< HEAD
-	} else if errorCode >= cFirstValidationErrorCode && errorCode < cFirstThrottlingErrorCode {
+	case errorCode >= cFirstValidationErrorCode && errorCode < cFirstThrottlingErrorCode:
 		httpStatusCode = http.StatusBadRequest
 		code = openfgav1.ErrorCode(errorCode).String()
 		grpcStatusCode = codes.InvalidArgument
-	} else if errorCode >= cFirstThrottlingErrorCode && errorCode < cFirstInternalErrorCode {
+	case errorCode >= cFirstThrottlingErrorCode && errorCode < cFirstInternalErrorCode:
 		httpStatusCode = http.StatusUnprocessableEntity
 		code = openfgav1.UnprocessableContentErrorCode(errorCode).String()
 		grpcStatusCode = codes.ResourceExhausted
-	} else if errorCode >= cFirstInternalErrorCode && errorCode < cFirstUnknownEndpointErrorCode {
-=======
-	case errorCode >= cFirstValidationErrorCode && errorCode < cFirstInternalErrorCode:
-		httpStatusCode = http.StatusBadRequest
-		code = openfgav1.ErrorCode(errorCode).String()
-		grpcStatusCode = codes.InvalidArgument
 	case errorCode >= cFirstInternalErrorCode && errorCode < cFirstUnknownEndpointErrorCode:
->>>>>>> d50b2fe7
 		httpStatusCode = http.StatusInternalServerError
 		code = openfgav1.InternalErrorCode(errorCode).String()
 		grpcStatusCode = codes.Internal
