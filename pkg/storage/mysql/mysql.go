// Package mysql contains an implementation of the storage interface that works with MySQL.
package mysql

import (
	"context"
	"database/sql"
	"encoding/json"
	"errors"
	"fmt"
	"time"

	sq "github.com/Masterminds/squirrel"
	"github.com/cenkalti/backoff/v4"
	"github.com/go-sql-driver/mysql"
	openfgav1 "github.com/openfga/api/proto/openfga/v1"
	"github.com/openfga/openfga/pkg/logger"
	"github.com/openfga/openfga/pkg/storage"
	"github.com/openfga/openfga/pkg/storage/sqlcommon"
	tupleUtils "github.com/openfga/openfga/pkg/tuple"
	"go.opentelemetry.io/otel"
	"go.uber.org/zap"
	"google.golang.org/protobuf/proto"
	"google.golang.org/protobuf/types/known/timestamppb"
)

var tracer = otel.Tracer("openfga/pkg/storage/mysql")

type MySQL struct {
	stbl                   sq.StatementBuilderType
	db                     *sql.DB
	logger                 logger.Logger
	maxTuplesPerWriteField int
	maxTypesPerModelField  int
}

var _ storage.OpenFGADatastore = (*MySQL)(nil)

func New(uri string, cfg *sqlcommon.Config) (*MySQL, error) {
	if cfg.Username != "" || cfg.Password != "" {
		dsnCfg, err := mysql.ParseDSN(uri)
		if err != nil {
			return nil, fmt.Errorf("failed to parse mysql connection dsn: %w", err)
		}

		if cfg.Username != "" {
			dsnCfg.User = cfg.Username
		}
		if cfg.Password != "" {
			dsnCfg.Passwd = cfg.Password
		}

		uri = dsnCfg.FormatDSN()
	}

	db, err := sql.Open("mysql", uri)
	if err != nil {
		return nil, fmt.Errorf("failed to initialize mysql connection: %w", err)
	}

	if cfg.MaxOpenConns != 0 {
		db.SetMaxOpenConns(cfg.MaxOpenConns)
	}

	if cfg.MaxIdleConns != 0 {
		db.SetMaxIdleConns(cfg.MaxIdleConns)
	}

	if cfg.ConnMaxIdleTime != 0 {
		db.SetConnMaxIdleTime(cfg.ConnMaxIdleTime)
	}

	if cfg.ConnMaxLifetime != 0 {
		db.SetConnMaxLifetime(cfg.ConnMaxLifetime)
	}

	policy := backoff.NewExponentialBackOff()
	policy.MaxElapsedTime = 1 * time.Minute
	attempt := 1
	err = backoff.Retry(func() error {
		err = db.PingContext(context.Background())
		if err != nil {
			cfg.Logger.Info("waiting for mysql", zap.Int("attempt", attempt))
			attempt++
			return err
		}
		return nil
	}, policy)
	if err != nil {
		return nil, fmt.Errorf("failed to initialize mysql connection: %w", err)
	}

	return &MySQL{
		stbl:                   sq.StatementBuilder.RunWith(db),
		db:                     db,
		logger:                 cfg.Logger,
		maxTuplesPerWriteField: cfg.MaxTuplesPerWriteField,
		maxTypesPerModelField:  cfg.MaxTypesPerModelField,
	}, nil
}

// Close closes the datastore and cleans up any residual resources.
func (m *MySQL) Close() {
	m.db.Close()
}

func (m *MySQL) Read(ctx context.Context, store string, tupleKey *openfgav1.TupleKey) (storage.TupleIterator, error) {
	ctx, span := tracer.Start(ctx, "mysql.Read")
	defer span.End()

	return m.read(ctx, store, tupleKey, nil)
}

func (m *MySQL) ReadPage(ctx context.Context, store string, tupleKey *openfgav1.TupleKey, opts storage.PaginationOptions) ([]*openfgav1.Tuple, []byte, error) {
	ctx, span := tracer.Start(ctx, "mysql.ReadPage")
	defer span.End()

	iter, err := m.read(ctx, store, tupleKey, &opts)
	if err != nil {
		return nil, nil, err
	}
	defer iter.Stop()

	return iter.ToArray(opts)
}

func (m *MySQL) read(ctx context.Context, store string, tupleKey *openfgav1.TupleKey, opts *storage.PaginationOptions) (*sqlcommon.SQLTupleIterator, error) {
	ctx, span := tracer.Start(ctx, "mysql.read")
	defer span.End()

	sb := m.stbl.
		Select("store", "object_type", "object_id", "relation", "_user", "user_object_type", "user_object_id", "user_relation", "ulid", "inserted_at").
		From("tuple").
		Where(sq.Eq{"store": store})
	if opts != nil {
		sb = sb.OrderBy("ulid")
	}
	objectType, objectID := tupleUtils.SplitObject(tupleKey.GetObject())
	if objectType != "" {
		sb = sb.Where(sq.Eq{"object_type": objectType})
	}
	if objectID != "" {
		sb = sb.Where(sq.Eq{"object_id": objectID})
	}
	if tupleKey.GetRelation() != "" {
		sb = sb.Where(sq.Eq{"relation": tupleKey.GetRelation()})
	}
	if tupleKey.GetUser() != "" {
		userObjectType, userObjectID, userRelation := tupleUtils.ToUserParts(tupleKey.GetUser())
		sb = sb.Where(sq.Eq{"_user": tupleKey.GetUser()})
		sb = sb.Where(sq.Eq{"user_object_type": userObjectType})
		sb = sb.Where(sq.Eq{"user_object_id": userObjectID})
		sb = sb.Where(sq.Eq{"user_relation": userRelation})
	}
	if opts != nil && opts.From != "" {
		token, err := sqlcommon.UnmarshallContToken(opts.From)
		if err != nil {
			return nil, err
		}
		sb = sb.Where(sq.GtOrEq{"ulid": token.Ulid})
	}
	if opts != nil && opts.PageSize != 0 {
		sb = sb.Limit(uint64(opts.PageSize + 1)) // + 1 is used to determine whether to return a continuation token.
	}

	rows, err := sb.QueryContext(ctx)
	if err != nil {
		return nil, sqlcommon.HandleSQLError(err)
	}

	return sqlcommon.NewSQLTupleIterator(rows), nil
}

func (m *MySQL) Write(ctx context.Context, store string, deletes storage.Deletes, writes storage.Writes) error {
	ctx, span := tracer.Start(ctx, "mysql.Write")
	defer span.End()

	if len(deletes)+len(writes) > m.MaxTuplesPerWrite() {
		return storage.ErrExceededWriteBatchLimit
	}

	now := time.Now().UTC()

	return sqlcommon.Write(ctx, sqlcommon.NewDBInfo(m.db, m.stbl, sq.Expr("NOW()")), store, deletes, writes, now)
}

func (m *MySQL) ReadUserTuple(ctx context.Context, store string, tupleKey *openfgav1.TupleKey) (*openfgav1.Tuple, error) {
	ctx, span := tracer.Start(ctx, "mysql.ReadUserTuple")
	defer span.End()

	objectType, objectID := tupleUtils.SplitObject(tupleKey.GetObject())
	userType := tupleUtils.GetUserTypeFromUser(tupleKey.GetUser())
	userObjectType, userObjectID, userRelation := tupleUtils.ToUserParts(tupleKey.GetUser())

	var record sqlcommon.TupleRecord
	err := m.stbl.
		Select("object_type", "object_id", "relation", "_user", "user_object_type", "user_object_id", "user_relation").
		From("tuple").
		Where(sq.Eq{
			"store":            store,
			"object_type":      objectType,
			"object_id":        objectID,
			"relation":         tupleKey.GetRelation(),
			"_user":            tupleKey.GetUser(),
			"user_type":        userType,
			"user_object_type": userObjectType,
			"user_object_id":   userObjectID,
			"user_relation":    userRelation,
		}).
		QueryRowContext(ctx).
		Scan(&record.ObjectType, &record.ObjectID, &record.Relation, &record.User, &record.UserObjectType, &record.UserObjectID, &record.UserRelation)
	if err != nil {
		return nil, sqlcommon.HandleSQLError(err)
	}

	return record.AsTuple(), nil
}

func (m *MySQL) ReadUsersetTuples(ctx context.Context, store string, filter storage.ReadUsersetTuplesFilter) (storage.TupleIterator, error) {
	ctx, span := tracer.Start(ctx, "mysql.ReadUsersetTuples")
	defer span.End()

	sb := m.stbl.Select("store", "object_type", "object_id", "relation", "_user", "user_object_type", "user_object_id", "user_relation", "ulid", "inserted_at").
		From("tuple").
		Where(sq.Eq{"store": store}).
		Where(sq.Eq{"user_type": tupleUtils.UserSet})

	objectType, objectID := tupleUtils.SplitObject(filter.Object)
	if objectType != "" {
		sb = sb.Where(sq.Eq{"object_type": objectType})
	}
	if objectID != "" {
		sb = sb.Where(sq.Eq{"object_id": objectID})
	}
	if filter.Relation != "" {
		sb = sb.Where(sq.Eq{"relation": filter.Relation})
	}
	if len(filter.AllowedUserTypeRestrictions) > 0 {
		orConditions := sq.Or{}
		for _, userset := range filter.AllowedUserTypeRestrictions {
<<<<<<< HEAD
			if _, ok := userset.RelationOrWildcard.(*openfgapb.RelationReference_Relation); ok {
				orConditions = append(orConditions, sq.And{sq.Eq{"user_object_type": userset.GetType()}, sq.Eq{"user_relation": userset.GetRelation()}})
			}
			if _, ok := userset.RelationOrWildcard.(*openfgapb.RelationReference_Wildcard); ok {
				orConditions = append(orConditions, sq.And{sq.Eq{"user_object_type": userset.GetType()}, sq.Eq{"user_object_id": "*"}})
=======
			if _, ok := userset.RelationOrWildcard.(*openfgav1.RelationReference_Relation); ok {
				orConditions = append(orConditions, sq.Like{"_user": userset.Type + ":%#" + userset.GetRelation()})
			}
			if _, ok := userset.RelationOrWildcard.(*openfgav1.RelationReference_Wildcard); ok {
				orConditions = append(orConditions, sq.Eq{"_user": userset.Type + ":*"})
>>>>>>> 08c879e4
			}
		}
		sb = sb.Where(orConditions)
	}
	rows, err := sb.QueryContext(ctx)
	if err != nil {
		return nil, sqlcommon.HandleSQLError(err)
	}

	return sqlcommon.NewSQLTupleIterator(rows), nil
}

func (m *MySQL) ReadStartingWithUser(ctx context.Context, store string, opts storage.ReadStartingWithUserFilter) (storage.TupleIterator, error) {
	ctx, span := tracer.Start(ctx, "mysql.ReadStartingWithUser")
	defer span.End()

	iterators := make([]storage.TupleIterator, 0, len(opts.UserFilter))
	for _, u := range opts.UserFilter {
		userObjectType, userObjectID, userRelation := tupleUtils.ToUserPartsFromObjectRelation(u)

		rows, err := m.stbl.
			Select("store", "object_type", "object_id", "relation", "_user", "user_object_type", "user_object_id", "user_relation", "ulid", "inserted_at").
			From("tuple").
			Where(sq.Eq{
				"store":            store,
				"object_type":      opts.ObjectType,
				"relation":         opts.Relation,
				"user_object_type": userObjectType,
				"user_object_id":   userObjectID,
				"user_relation":    userRelation,
			}).QueryContext(ctx)
		if err != nil {
			return nil, sqlcommon.HandleSQLError(err)
		}

		iterators = append(iterators, sqlcommon.NewSQLTupleIterator(rows))
	}

	return storage.NewCombinedIterator(iterators...), nil
}

func (m *MySQL) MaxTuplesPerWrite() int {
	return m.maxTuplesPerWriteField
}

func (m *MySQL) ReadAuthorizationModel(ctx context.Context, store string, modelID string) (*openfgav1.AuthorizationModel, error) {
	ctx, span := tracer.Start(ctx, "mysql.ReadAuthorizationModel")
	defer span.End()

	return sqlcommon.ReadAuthorizationModel(ctx, sqlcommon.NewDBInfo(m.db, m.stbl, "NOW()"), store, modelID)
}

func (m *MySQL) ReadAuthorizationModels(ctx context.Context, store string, opts storage.PaginationOptions) ([]*openfgav1.AuthorizationModel, []byte, error) {
	ctx, span := tracer.Start(ctx, "mysql.ReadAuthorizationModels")
	defer span.End()

	sb := m.stbl.Select("authorization_model_id").
		Distinct().
		From("authorization_model").
		Where(sq.Eq{"store": store}).
		OrderBy("authorization_model_id desc")

	if opts.From != "" {
		token, err := sqlcommon.UnmarshallContToken(opts.From)
		if err != nil {
			return nil, nil, err
		}
		sb = sb.Where(sq.LtOrEq{"authorization_model_id": token.Ulid})
	}
	if opts.PageSize > 0 {
		sb = sb.Limit(uint64(opts.PageSize + 1)) // + 1 is used to determine whether to return a continuation token.
	}

	rows, err := sb.QueryContext(ctx)
	if err != nil {
		return nil, nil, sqlcommon.HandleSQLError(err)
	}
	defer rows.Close()

	var modelIDs []string
	var modelID string

	for rows.Next() {
		err = rows.Scan(&modelID)
		if err != nil {
			return nil, nil, sqlcommon.HandleSQLError(err)
		}

		modelIDs = append(modelIDs, modelID)
	}

	if err := rows.Err(); err != nil {
		return nil, nil, sqlcommon.HandleSQLError(err)
	}

	var token []byte
	numModelIDs := len(modelIDs)
	if len(modelIDs) > opts.PageSize {
		numModelIDs = opts.PageSize
		token, err = json.Marshal(sqlcommon.NewContToken(modelID, ""))
		if err != nil {
			return nil, nil, err
		}
	}

	// TODO: make this concurrent with a maximum of 5 goroutines. This may be helpful:
	// https://stackoverflow.com/questions/25306073/always-have-x-number-of-goroutines-running-at-any-time
	models := make([]*openfgav1.AuthorizationModel, 0, numModelIDs)
	// We use numModelIDs here to avoid retrieving possibly one extra model.
	for i := 0; i < numModelIDs; i++ {
		model, err := m.ReadAuthorizationModel(ctx, store, modelIDs[i])
		if err != nil {
			return nil, nil, err
		}
		models = append(models, model)
	}

	return models, token, nil
}

func (m *MySQL) FindLatestAuthorizationModelID(ctx context.Context, store string) (string, error) {
	ctx, span := tracer.Start(ctx, "mysql.FindLatestAuthorizationModelID")
	defer span.End()

	var modelID string
	err := m.stbl.
		Select("authorization_model_id").
		From("authorization_model").
		Where(sq.Eq{"store": store}).
		OrderBy("authorization_model_id desc").
		Limit(1).
		QueryRowContext(ctx).
		Scan(&modelID)
	if err != nil {
		return "", sqlcommon.HandleSQLError(err)
	}

	return modelID, nil
}

func (m *MySQL) MaxTypesPerAuthorizationModel() int {
	return m.maxTypesPerModelField
}

func (m *MySQL) WriteAuthorizationModel(ctx context.Context, store string, model *openfgav1.AuthorizationModel) error {
	ctx, span := tracer.Start(ctx, "mysql.WriteAuthorizationModel")
	defer span.End()

	typeDefinitions := model.GetTypeDefinitions()

	if len(typeDefinitions) > m.MaxTypesPerAuthorizationModel() {
		return storage.ExceededMaxTypeDefinitionsLimitError(m.maxTypesPerModelField)
	}

	return sqlcommon.WriteAuthorizationModel(ctx, sqlcommon.NewDBInfo(m.db, m.stbl, "NOW()"), store, model)
}

// CreateStore is slightly different between Postgres and MySQL
func (m *MySQL) CreateStore(ctx context.Context, store *openfgav1.Store) (*openfgav1.Store, error) {
	ctx, span := tracer.Start(ctx, "mysql.CreateStore")
	defer span.End()

	txn, err := m.db.BeginTx(ctx, &sql.TxOptions{})
	if err != nil {
		return nil, sqlcommon.HandleSQLError(err)
	}
	defer func() {
		_ = txn.Rollback()
	}()

	_, err = m.stbl.
		Insert("store").
		Columns("id", "name", "created_at", "updated_at").
		Values(store.Id, store.Name, sq.Expr("NOW()"), sq.Expr("NOW()")).
		RunWith(txn).
		ExecContext(ctx)
	if err != nil {
		return nil, sqlcommon.HandleSQLError(err)
	}

	var createdAt time.Time
	var id, name string
	err = m.stbl.
		Select("id", "name", "created_at").
		From("store").
		Where(sq.Eq{"id": store.Id}).
		RunWith(txn).
		QueryRowContext(ctx).
		Scan(&id, &name, &createdAt)
	if err != nil {
		return nil, sqlcommon.HandleSQLError(err)
	}

	err = txn.Commit()
	if err != nil {
		return nil, sqlcommon.HandleSQLError(err)
	}

	return &openfgav1.Store{
		Id:        id,
		Name:      name,
		CreatedAt: timestamppb.New(createdAt),
		UpdatedAt: timestamppb.New(createdAt),
	}, nil
}

func (m *MySQL) GetStore(ctx context.Context, id string) (*openfgav1.Store, error) {
	ctx, span := tracer.Start(ctx, "mysql.GetStore")
	defer span.End()

	row := m.stbl.
		Select("id", "name", "created_at", "updated_at").
		From("store").
		Where(sq.Eq{
			"id":         id,
			"deleted_at": nil,
		}).
		QueryRowContext(ctx)

	var storeID, name string
	var createdAt, updatedAt time.Time
	err := row.Scan(&storeID, &name, &createdAt, &updatedAt)
	if err != nil {
		if errors.Is(err, sql.ErrNoRows) {
			return nil, storage.ErrNotFound
		}
		return nil, sqlcommon.HandleSQLError(err)
	}

	return &openfgav1.Store{
		Id:        storeID,
		Name:      name,
		CreatedAt: timestamppb.New(createdAt),
		UpdatedAt: timestamppb.New(updatedAt),
	}, nil
}

func (m *MySQL) ListStores(ctx context.Context, opts storage.PaginationOptions) ([]*openfgav1.Store, []byte, error) {
	ctx, span := tracer.Start(ctx, "mysql.ListStores")
	defer span.End()

	sb := m.stbl.Select("id", "name", "created_at", "updated_at").
		From("store").
		Where(sq.Eq{"deleted_at": nil}).
		OrderBy("id")

	if opts.From != "" {
		token, err := sqlcommon.UnmarshallContToken(opts.From)
		if err != nil {
			return nil, nil, err
		}
		sb = sb.Where(sq.GtOrEq{"id": token.Ulid})
	}
	if opts.PageSize > 0 {
		sb = sb.Limit(uint64(opts.PageSize + 1)) // + 1 is used to determine whether to return a continuation token.
	}

	rows, err := sb.QueryContext(ctx)
	if err != nil {
		return nil, nil, sqlcommon.HandleSQLError(err)
	}
	defer rows.Close()

	var stores []*openfgav1.Store
	var id string
	for rows.Next() {
		var name string
		var createdAt, updatedAt time.Time
		err := rows.Scan(&id, &name, &createdAt, &updatedAt)
		if err != nil {
			return nil, nil, sqlcommon.HandleSQLError(err)
		}

		stores = append(stores, &openfgav1.Store{
			Id:        id,
			Name:      name,
			CreatedAt: timestamppb.New(createdAt),
			UpdatedAt: timestamppb.New(updatedAt),
		})
	}

	if err := rows.Err(); err != nil {
		return nil, nil, sqlcommon.HandleSQLError(err)
	}

	if len(stores) > opts.PageSize {
		contToken, err := json.Marshal(sqlcommon.NewContToken(id, ""))
		if err != nil {
			return nil, nil, err
		}
		return stores[:opts.PageSize], contToken, nil
	}

	return stores, nil, nil
}

func (m *MySQL) DeleteStore(ctx context.Context, id string) error {
	ctx, span := tracer.Start(ctx, "mysql.DeleteStore")
	defer span.End()

	_, err := m.stbl.
		Update("store").
		Set("deleted_at", sq.Expr("NOW()")).
		Where(sq.Eq{"id": id}).
		ExecContext(ctx)
	if err != nil {
		return sqlcommon.HandleSQLError(err)
	}

	return nil
}

// WriteAssertions is slightly different between Postgres and MySQL
func (m *MySQL) WriteAssertions(ctx context.Context, store, modelID string, assertions []*openfgav1.Assertion) error {
	ctx, span := tracer.Start(ctx, "mysql.WriteAssertions")
	defer span.End()

	marshalledAssertions, err := proto.Marshal(&openfgav1.Assertions{Assertions: assertions})
	if err != nil {
		return err
	}

	_, err = m.stbl.
		Insert("assertion").
		Columns("store", "authorization_model_id", "assertions").
		Values(store, modelID, marshalledAssertions).
		Suffix("ON DUPLICATE KEY UPDATE assertions = ?", marshalledAssertions).
		ExecContext(ctx)
	if err != nil {
		return sqlcommon.HandleSQLError(err)
	}

	return nil
}

func (m *MySQL) ReadAssertions(ctx context.Context, store, modelID string) ([]*openfgav1.Assertion, error) {
	ctx, span := tracer.Start(ctx, "mysql.ReadAssertions")
	defer span.End()

	var marshalledAssertions []byte
	err := m.stbl.
		Select("assertions").
		From("assertion").
		Where(sq.Eq{
			"store":                  store,
			"authorization_model_id": modelID,
		}).
		QueryRowContext(ctx).
		Scan(&marshalledAssertions)
	if err != nil {
		if errors.Is(err, sql.ErrNoRows) {
			return []*openfgav1.Assertion{}, nil
		}
		return nil, sqlcommon.HandleSQLError(err)
	}

	var assertions openfgav1.Assertions
	err = proto.Unmarshal(marshalledAssertions, &assertions)
	if err != nil {
		return nil, err
	}

	return assertions.Assertions, nil
}

func (m *MySQL) ReadChanges(
	ctx context.Context,
	store, objectTypeFilter string,
	opts storage.PaginationOptions,
	horizonOffset time.Duration,
) ([]*openfgav1.TupleChange, []byte, error) {
	ctx, span := tracer.Start(ctx, "mysql.ReadChanges")
	defer span.End()

	sb := m.stbl.Select("ulid", "object_type", "object_id", "relation", "user_object_type", "user_object_id", "user_relation", "operation", "inserted_at").
		From("changelog").
		Where(sq.Eq{"store": store}).
		Where(fmt.Sprintf("inserted_at <= NOW() - INTERVAL %d MICROSECOND", horizonOffset.Microseconds())).
		OrderBy("inserted_at asc")

	if objectTypeFilter != "" {
		sb = sb.Where(sq.Eq{"object_type": objectTypeFilter})
	}
	if opts.From != "" {
		token, err := sqlcommon.UnmarshallContToken(opts.From)
		if err != nil {
			return nil, nil, err
		}
		if token.ObjectType != objectTypeFilter {
			return nil, nil, storage.ErrMismatchObjectType
		}

		sb = sb.Where(sq.Gt{"ulid": token.Ulid}) // > as we always return a continuation token
	}
	if opts.PageSize > 0 {
		sb = sb.Limit(uint64(opts.PageSize)) // + 1 is NOT used here as we always return a continuation token
	}

	rows, err := sb.QueryContext(ctx)
	if err != nil {
		return nil, nil, sqlcommon.HandleSQLError(err)
	}
	defer rows.Close()

	var changes []*openfgav1.TupleChange
	var ulid string
	for rows.Next() {
		var objectType, objectID, relation, userObjectType, userObjectID, userRelation string
		var operation int
		var insertedAt time.Time

		err = rows.Scan(&ulid, &objectType, &objectID, &relation, &userObjectType, &userObjectID, &userRelation, &operation, &insertedAt)
		if err != nil {
			return nil, nil, sqlcommon.HandleSQLError(err)
		}

		changes = append(changes, &openfgav1.TupleChange{
			TupleKey: &openfgav1.TupleKey{
				Object:   tupleUtils.BuildObject(objectType, objectID),
				Relation: relation,
				User:     tupleUtils.FromUserParts(userObjectType, userObjectID, userRelation),
			},
			Operation: openfgav1.TupleOperation(operation),
			Timestamp: timestamppb.New(insertedAt.UTC()),
		})
	}

	if len(changes) == 0 {
		return nil, nil, storage.ErrNotFound
	}

	contToken, err := json.Marshal(sqlcommon.NewContToken(ulid, objectTypeFilter))
	if err != nil {
		return nil, nil, err
	}

	return changes, contToken, nil
}

// IsReady reports whether this MySQL datastore instance is ready
// to accept connections.
func (m *MySQL) IsReady(ctx context.Context) (bool, error) {
	return sqlcommon.IsReady(ctx, m.db)
}<|MERGE_RESOLUTION|>--- conflicted
+++ resolved
@@ -237,19 +237,11 @@
 	if len(filter.AllowedUserTypeRestrictions) > 0 {
 		orConditions := sq.Or{}
 		for _, userset := range filter.AllowedUserTypeRestrictions {
-<<<<<<< HEAD
-			if _, ok := userset.RelationOrWildcard.(*openfgapb.RelationReference_Relation); ok {
+			if _, ok := userset.RelationOrWildcard.(*openfgav1.RelationReference_Relation); ok {
 				orConditions = append(orConditions, sq.And{sq.Eq{"user_object_type": userset.GetType()}, sq.Eq{"user_relation": userset.GetRelation()}})
 			}
-			if _, ok := userset.RelationOrWildcard.(*openfgapb.RelationReference_Wildcard); ok {
+			if _, ok := userset.RelationOrWildcard.(*openfgav1.RelationReference_Wildcard); ok {
 				orConditions = append(orConditions, sq.And{sq.Eq{"user_object_type": userset.GetType()}, sq.Eq{"user_object_id": "*"}})
-=======
-			if _, ok := userset.RelationOrWildcard.(*openfgav1.RelationReference_Relation); ok {
-				orConditions = append(orConditions, sq.Like{"_user": userset.Type + ":%#" + userset.GetRelation()})
-			}
-			if _, ok := userset.RelationOrWildcard.(*openfgav1.RelationReference_Wildcard); ok {
-				orConditions = append(orConditions, sq.Eq{"_user": userset.Type + ":*"})
->>>>>>> 08c879e4
 			}
 		}
 		sb = sb.Where(orConditions)
