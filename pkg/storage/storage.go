//go:generate mockgen -source storage.go -destination ../../internal/mocks/mock_storage.go -package mocks OpenFGADatastore

package storage

import (
	"context"
	"time"

	openfgav1 "github.com/openfga/api/proto/openfga/v1"

	"github.com/openfga/openfga/pkg/typesystem"
)

const (
	// DefaultMaxTuplesPerWrite specifies the default maximum number of tuples that can be written
	// in a single write operation. This constant is used to limit the batch size in write operations
	// to maintain performance and avoid overloading the system. The value is set to 100 tuples,
	// which is a balance between efficiency and resource usage.
	DefaultMaxTuplesPerWrite = 100

	// DefaultMaxTypesPerAuthorizationModel defines the default upper limit on the number of distinct
	// types that can be included in a single authorization model. This constraint helps in managing
	// the complexity and ensuring the maintainability of the authorization models. The limit is
	// set to 100 types, providing ample flexibility while keeping the model manageable.
	DefaultMaxTypesPerAuthorizationModel = 100

	// DefaultPageSize sets the default number of items to be returned in a single page when paginating
	// through a set of results. This constant is used to standardize the pagination size across various
	// parts of the system, ensuring a consistent and manageable volume of data per page. The default
	// value is set to 50, balancing detail per page with the overall number of pages.
	DefaultPageSize = 50
)

// PaginationOptions holds the settings for pagination in data retrieval operations. It defines
// the number of items to be included on each page (PageSize) and a marker from where to start
// the page (From).
type PaginationOptions struct {
	PageSize int
	From     string
}

// NewPaginationOptions creates a new [PaginationOptions] instance
// with a specified page size and continuation token.
func NewPaginationOptions(ps int32, contToken string) PaginationOptions {
	pageSize := DefaultPageSize
	if ps != 0 {
		pageSize = int(ps)
	}

	return PaginationOptions{
		PageSize: pageSize,
		From:     contToken,
	}
}

// Writes is a typesafe alias for Write arguments.
type Writes = []*openfgav1.TupleKey

// Deletes is a typesafe alias for Delete arguments.
type Deletes = []*openfgav1.TupleKeyWithoutCondition

// A TupleBackend provides a read/write interface for managing tuples.
type TupleBackend interface {
	RelationshipTupleReader
	RelationshipTupleWriter
}

// RelationshipTupleReader is an interface that defines the set of
// methods required to read relationship tuples from a data store.
type RelationshipTupleReader interface {
	// Read the set of tuples associated with `store` and `tupleKey`, which may be nil or partially filled. If nil,
	// Read will return an iterator over all the tuples in the given `store`. If the `tupleKey` is partially filled,
	// it will return an iterator over those tuples which match the `tupleKey`. Note that at least one of `Object`
	// or `User` (or both), must be specified in this case.
	//
	// The caller must be careful to close the [TupleIterator], either by consuming the entire iterator or by closing it.
	// There is NO guarantee on the order returned on the iterator.
	Read(ctx context.Context, store string, tupleKey *openfgav1.TupleKey) (TupleIterator, error)

	// ReadPage functions similarly to Read but includes support for pagination. It takes additional
	// pagination parameters and returns a slice of tuples along with a continuation token, which may
	// not be empty. This token can be used for retrieving subsequent pages of data.
	// The tuples returned are ordered by ULID (Universally Unique Lexicographically Sortable Identifier).
	ReadPage(
		ctx context.Context,
		store string,
		tupleKey *openfgav1.TupleKey,
		paginationOptions PaginationOptions,
	) ([]*openfgav1.Tuple, []byte, error)

	// ReadUserTuple tries to return one tuple that matches the provided key exactly.
	// If none is found, it must return [ErrNotFound].
	ReadUserTuple(
		ctx context.Context,
		store string,
		tupleKey *openfgav1.TupleKey,
	) (*openfgav1.Tuple, error)

	// ReadUsersetTuples returns all userset tuples for a specified object and relation.
	// For example, given the following relationship tuples:
	//	document:doc1, viewer, user:*
	//	document:doc1, viewer, group:eng#member
	// and the filter
	//	object=document:1, relation=viewer, allowedTypesForUser=[group#member]
	// this method would return the tuple (document:doc1, viewer, group:eng#member)
	// If allowedTypesForUser is empty, both tuples would be returned.
	// There is NO guarantee on the order returned on the iterator.
	ReadUsersetTuples(
		ctx context.Context,
		store string,
		filter ReadUsersetTuplesFilter,
	) (TupleIterator, error)

	// ReadStartingWithUser performs a reverse read of relationship tuples starting at one or
	// more user(s) or userset(s) and filtered by object type and relation.
	//
	// For example, given the following relationship tuples:
	//   document:doc1, viewer, user:jon
	//   document:doc2, viewer, group:eng#member
	//   document:doc3, editor, user:jon
	//
	// ReverseReadTuples for ['user:jon', 'group:eng#member'] filtered by 'document#viewer' would
	// return ['document:doc1#viewer@user:jon', 'document:doc2#viewer@group:eng#member'].
	// There is NO guarantee on the order returned on the iterator.
	ReadStartingWithUser(
		ctx context.Context,
		store string,
		filter ReadStartingWithUserFilter,
	) (TupleIterator, error)
}

// RelationshipTupleWriter is an interface that defines the set of methods
// required for writing relationship tuples in a data store.
type RelationshipTupleWriter interface {
	// Write updates data in the tuple backend, performing all delete operations in
	// `deletes` before adding new values in `writes`, returning the time of the transaction, or an error.
	// If there are more than MaxTuplesPerWrite, it must return ErrExceededWriteBatchLimit.
	// If two requests attempt to write the same tuple at the same time, it must return ErrTransactionalWriteFailed.
	// If the tuple to be written already existed or the tuple to be deleted didn't exist, it must return ErrInvalidWriteInput.
	Write(ctx context.Context, store string, d Deletes, w Writes) error

	// MaxTuplesPerWrite returns the maximum number of items (writes and deletes combined)
	// allowed in a single write transaction.
	MaxTuplesPerWrite() int
}

// ReadStartingWithUserFilter specifies the filter options that will be used
// to constrain the [RelationshipTupleReader.ReadStartingWithUser] query.
type ReadStartingWithUserFilter struct {
	ObjectType string
	Relation   string
	UserFilter []*openfgav1.ObjectRelation
}

// ReadUsersetTuplesFilter specifies the filter options that
// will be used to constrain the ReadUsersetTuples query.
type ReadUsersetTuplesFilter struct {
	Object                      string                         // Required.
	Relation                    string                         // Required.
	AllowedUserTypeRestrictions []*openfgav1.RelationReference // Optional.
}

// AuthorizationModelReadBackend provides a read interface for managing type definitions.
type AuthorizationModelReadBackend interface {
<<<<<<< HEAD
	// ReadAuthorizationModel Read the model corresponding to store and model id
	// If it's not found, it must return ErrNotFound
	ReadAuthorizationModel(ctx context.Context, store string, id string) (*typesystem.TypeSystem, error)
=======
	// ReadAuthorizationModel reads the model corresponding to store and model ID.
	// If it's not found, it must return ErrNotFound.
	ReadAuthorizationModel(ctx context.Context, store string, id string) (*openfgav1.AuthorizationModel, error)
>>>>>>> ad04038a

	// ReadAuthorizationModels reads all models for the supplied store and returns them in descending order of ULID (from newest to oldest).
	ReadAuthorizationModels(ctx context.Context, store string, options PaginationOptions) ([]*openfgav1.AuthorizationModel, []byte, error)

	// FindLatestAuthorizationModelID returns the last model `id` written for a store.
	// If none were ever written, it must return ErrNotFound.
	FindLatestAuthorizationModelID(ctx context.Context, store string) (string, error)
}

// TypeDefinitionWriteBackend provides a write interface for managing typed definition.
type TypeDefinitionWriteBackend interface {
	// MaxTypesPerAuthorizationModel returns the maximum number of type definition rows/items per model.
	MaxTypesPerAuthorizationModel() int

	// WriteAuthorizationModel writes an authorization model for the given store.
	WriteAuthorizationModel(ctx context.Context, store string, model *openfgav1.AuthorizationModel) error
}

// AuthorizationModelBackend provides an read/write interface for managing models and their type definitions.
type AuthorizationModelBackend interface {
	AuthorizationModelReadBackend
	TypeDefinitionWriteBackend
}

// StoresBackend is an interface that defines the set of methods required
// for interacting with and managing different types of storage backends.
type StoresBackend interface {
	CreateStore(ctx context.Context, store *openfgav1.Store) (*openfgav1.Store, error)
	DeleteStore(ctx context.Context, id string) error
	GetStore(ctx context.Context, id string) (*openfgav1.Store, error)
	ListStores(ctx context.Context, paginationOptions PaginationOptions) ([]*openfgav1.Store, []byte, error)
}

// AssertionsBackend is an interface that defines the set of methods for reading and writing assertions.
type AssertionsBackend interface {
	// WriteAssertions overwrites the assertions for a store and modelID.
	WriteAssertions(ctx context.Context, store, modelID string, assertions []*openfgav1.Assertion) error

	// ReadAssertions returns the assertions for a store and modelID.
	// If no assertions were ever written, it must return an empty list.
	ReadAssertions(ctx context.Context, store, modelID string) ([]*openfgav1.Assertion, error)
}

// ChangelogBackend is an interface for interacting with and managing changelogs.
type ChangelogBackend interface {
	// ReadChanges returns the writes and deletes that have occurred for tuples within a store,
	// in the order that they occurred.
	// You can optionally provide a filter to filter out changes for objects of a specific type.
	// The horizonOffset should be specified using a unit no more granular than a millisecond
	// and should be interpreted as a millisecond duration.
	ReadChanges(
		ctx context.Context,
		store,
		objectType string,
		paginationOptions PaginationOptions,
		horizonOffset time.Duration,
	) ([]*openfgav1.TupleChange, []byte, error)
}

<<<<<<< HEAD
type Reader interface {
	RelationshipTupleReader
	AuthorizationModelReadBackend
}

=======
// OpenFGADatastore is an interface that defines a set of methods for interacting
// with and managing data in an OpenFGA (Fine-Grained Authorization) system.
>>>>>>> ad04038a
type OpenFGADatastore interface {
	TupleBackend
	AuthorizationModelBackend
	StoresBackend
	AssertionsBackend
	ChangelogBackend

	// IsReady reports whether the datastore is ready to accept traffic.
	IsReady(ctx context.Context) (ReadinessStatus, error)

	// Close closes the datastore and cleans up any residual resources.
	Close()
}

// ReadinessStatus represents the readiness status of the datastore.
type ReadinessStatus struct {
	// Message is a human-friendly status message for the current datastore status.
	Message string

	IsReady bool
}<|MERGE_RESOLUTION|>--- conflicted
+++ resolved
@@ -162,15 +162,9 @@
 
 // AuthorizationModelReadBackend provides a read interface for managing type definitions.
 type AuthorizationModelReadBackend interface {
-<<<<<<< HEAD
 	// ReadAuthorizationModel Read the model corresponding to store and model id
 	// If it's not found, it must return ErrNotFound
 	ReadAuthorizationModel(ctx context.Context, store string, id string) (*typesystem.TypeSystem, error)
-=======
-	// ReadAuthorizationModel reads the model corresponding to store and model ID.
-	// If it's not found, it must return ErrNotFound.
-	ReadAuthorizationModel(ctx context.Context, store string, id string) (*openfgav1.AuthorizationModel, error)
->>>>>>> ad04038a
 
 	// ReadAuthorizationModels reads all models for the supplied store and returns them in descending order of ULID (from newest to oldest).
 	ReadAuthorizationModels(ctx context.Context, store string, options PaginationOptions) ([]*openfgav1.AuthorizationModel, []byte, error)
@@ -230,16 +224,13 @@
 	) ([]*openfgav1.TupleChange, []byte, error)
 }
 
-<<<<<<< HEAD
 type Reader interface {
 	RelationshipTupleReader
 	AuthorizationModelReadBackend
 }
 
-=======
 // OpenFGADatastore is an interface that defines a set of methods for interacting
 // with and managing data in an OpenFGA (Fine-Grained Authorization) system.
->>>>>>> ad04038a
 type OpenFGADatastore interface {
 	TupleBackend
 	AuthorizationModelBackend
