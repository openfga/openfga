--- conflicted
+++ resolved
@@ -28,8 +28,6 @@
 	mu                sync.Mutex
 }
 
-<<<<<<< HEAD
-=======
 // match returns true if all the fields in *TupleRecord are equal to the same field in the target *TupleKey.
 // If the input Object doesn't specify an ID, only the Object Types are compared.
 // If a field in the input parameter is empty, it is ignored in the comparison.
@@ -55,7 +53,6 @@
 	return true
 }
 
->>>>>>> 9ae125be
 func (s *staticIterator) Next() (*openfgav1.Tuple, error) {
 	s.mu.Lock()
 	defer s.mu.Unlock()
@@ -252,16 +249,9 @@
 		matches = make([]*storage.TupleRecord, len(s.tuples[store]))
 		copy(matches, s.tuples[store])
 	} else {
-<<<<<<< HEAD
-		for _, tr := range s.tuples[store] {
-			t := tr.AsTuple()
-			if match(tk, t.Key) {
-				matches = append(matches, tr)
-=======
 		for _, t := range s.tuples[store] {
 			if match(t, tk) {
 				matches = append(matches, t)
->>>>>>> 9ae125be
 			}
 		}
 	}
@@ -308,8 +298,7 @@
 		t := tr.AsTuple()
 		tk := t.GetKey()
 		for _, k := range deletes {
-<<<<<<< HEAD
-			if match(k, tk) {
+			if match(tr, tupleUtils.TupleKeyWithoutConditionToTupleKey(k)) {
 				s.changes[store] = append(
 					s.changes[store],
 					&openfgav1.TupleChange{
@@ -322,31 +311,16 @@
 			}
 		}
 		records = append(records, tr)
-=======
-			if match(t, k) {
-				s.changes[store] = append(s.changes[store], &openfgav1.TupleChange{TupleKey: t.AsTuple().Key, Operation: openfgav1.TupleOperation_TUPLE_OPERATION_DELETE, Timestamp: now})
-				continue Delete
-			}
-		}
-		records = append(records, t)
->>>>>>> 9ae125be
 	}
 
 Write:
 	for _, t := range writes {
-<<<<<<< HEAD
-		for _, tr := range records {
-			trt := tr.AsTuple()
-			if match(t, trt.Key) {
-=======
 		for _, et := range records {
 			if match(et, t) {
->>>>>>> 9ae125be
 				continue Write
 			}
 		}
 
-<<<<<<< HEAD
 		var conditionName string
 		var conditionContext *structpb.Struct
 		if condition := t.GetCondition(); condition != nil {
@@ -366,18 +340,6 @@
 			ConditionContext: conditionContext,
 			Ulid:             ulid.MustNew(ulid.Timestamp(now.AsTime()), ulid.DefaultEntropy()).String(),
 			InsertedAt:       now.AsTime(),
-=======
-		objectType, objectID := tupleUtils.SplitObject(t.Object)
-
-		records = append(records, &storage.TupleRecord{
-			Store:      store,
-			ObjectType: objectType,
-			ObjectID:   objectID,
-			Relation:   t.Relation,
-			User:       t.User,
-			Ulid:       ulid.MustNew(ulid.Timestamp(now.AsTime()), ulid.DefaultEntropy()).String(),
-			InsertedAt: now.AsTime(),
->>>>>>> 9ae125be
 		})
 
 		s.changes[store] = append(s.changes[store], &openfgav1.TupleChange{TupleKey: t, Operation: openfgav1.TupleOperation_TUPLE_OPERATION_WRITE, Timestamp: now})
@@ -386,17 +348,13 @@
 	return nil
 }
 
-<<<<<<< HEAD
 func validateTuples(
 	records []*storage.TupleRecord,
 	deletes []*openfgav1.TupleKeyWithoutCondition,
 	writes []*openfgav1.TupleKey,
 ) error {
-=======
-func validateTuples(records []*storage.TupleRecord, deletes, writes []*openfgav1.TupleKey) error {
->>>>>>> 9ae125be
 	for _, tk := range deletes {
-		if !find(records, tk) {
+		if !find(records, tupleUtils.TupleKeyWithoutConditionToTupleKey(tk)) {
 			return storage.InvalidWriteInputError(tk, openfgav1.TupleOperation_TUPLE_OPERATION_DELETE)
 		}
 	}
@@ -408,39 +366,10 @@
 	return nil
 }
 
-<<<<<<< HEAD
-func match(key tupleUtils.TupleWithoutCondition, target tupleUtils.TupleWithoutCondition) bool {
-	if key.GetObject() != "" {
-		td, objectid := tupleUtils.SplitObject(key.GetObject())
-		if objectid == "" {
-			if td != tupleUtils.GetType(target.GetObject()) {
-				return false
-			}
-		} else {
-			if key.GetObject() != target.GetObject() {
-				return false
-			}
-		}
-	}
-	if key.GetRelation() != "" && key.GetRelation() != target.GetRelation() {
-		return false
-	}
-	if key.GetUser() != "" && key.GetUser() != target.GetUser() {
-		return false
-	}
-	return true
-}
-
-func find(records []*storage.TupleRecord, tupleKey tupleUtils.TupleWithoutCondition) bool {
-	for _, tr := range records {
-		t := tr.AsTuple()
-		if match(t.Key, tupleKey) {
-=======
 // find returns true if there is any *TupleRecord for which storage.match returns true
 func find(records []*storage.TupleRecord, tupleKey *openfgav1.TupleKey) bool {
 	for _, tr := range records {
 		if match(tr, tupleKey) {
->>>>>>> 9ae125be
 			return true
 		}
 	}
@@ -455,16 +384,9 @@
 	s.mu.Lock()
 	defer s.mu.Unlock()
 
-<<<<<<< HEAD
-	for _, tr := range s.tuples[store] {
-		t := tr.AsTuple()
-		if match(key, t.Key) {
-			return t, nil
-=======
 	for _, t := range s.tuples[store] {
 		if match(t, key) {
 			return t.AsTuple(), nil
->>>>>>> 9ae125be
 		}
 	}
 
@@ -481,19 +403,13 @@
 	defer s.mu.Unlock()
 
 	var matches []*storage.TupleRecord
-<<<<<<< HEAD
-	for _, tr := range s.tuples[store] {
-		t := tr.AsTuple()
-		if match(&openfgav1.TupleKey{
-=======
 	for _, t := range s.tuples[store] {
 		if match(t, &openfgav1.TupleKey{
->>>>>>> 9ae125be
 			Object:   filter.Object,
 			Relation: filter.Relation,
 		}) && tupleUtils.GetUserTypeFromUser(t.User) == tupleUtils.UserSet {
 			if len(filter.AllowedUserTypeRestrictions) == 0 { // 1.0 model
-				matches = append(matches, tr)
+				matches = append(matches, t)
 				continue
 			}
 
@@ -502,7 +418,7 @@
 			_, userRelation := tupleUtils.SplitObjectRelation(t.User)
 			for _, allowedType := range filter.AllowedUserTypeRestrictions {
 				if allowedType.Type == userType && allowedType.GetRelation() == userRelation {
-					matches = append(matches, tr)
+					matches = append(matches, t)
 					continue
 				}
 			}
@@ -524,14 +440,8 @@
 	defer s.mu.Unlock()
 
 	var matches []*storage.TupleRecord
-<<<<<<< HEAD
-	for _, tr := range s.tuples[store] {
-		t := tr.AsTuple()
-		if tupleUtils.GetType(t.Key.GetObject()) != filter.ObjectType {
-=======
 	for _, t := range s.tuples[store] {
 		if t.ObjectType != filter.ObjectType {
->>>>>>> 9ae125be
 			continue
 		}
 
@@ -545,13 +455,8 @@
 				targetUser = tupleUtils.GetObjectRelationAsString(userFilter)
 			}
 
-<<<<<<< HEAD
-			if targetUser == t.Key.GetUser() {
-				matches = append(matches, tr)
-=======
 			if targetUser == t.User {
 				matches = append(matches, t)
->>>>>>> 9ae125be
 			}
 		}
 	}
