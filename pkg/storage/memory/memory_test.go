package memory

import (
	"context"
	"testing"
	"time"

	"github.com/oklog/ulid/v2"
	openfgav1 "github.com/openfga/api/proto/openfga/v1"
	"github.com/openfga/openfga/pkg/storage"
	"github.com/openfga/openfga/pkg/storage/test"
	"github.com/openfga/openfga/pkg/tuple"
	"github.com/stretchr/testify/require"
	"google.golang.org/protobuf/types/known/timestamppb"
)

func TestMemdbStorage(t *testing.T) {
	ds := New()
	test.RunAllTests(t, ds)
}

func TestStaticTupleIteratorNoRace(t *testing.T) {
	now := timestamppb.Now()

	iter := &staticIterator{
		records: []*storage.TupleRecord{
			{
				Store:      "store",
				ObjectType: "document",
				ObjectID:   "1",
				Relation:   "viewer",
				User:       "user:jon",
				Ulid:       ulid.MustNew(ulid.Timestamp(now.AsTime()), ulid.DefaultEntropy()).String(),
				InsertedAt: now.AsTime(),
			},
			{
				Store:      "store",
				ObjectType: "document",
				ObjectID:   "1",
				Relation:   "viewer",
				User:       "user:jon",
				Ulid:       ulid.MustNew(ulid.Timestamp(now.AsTime()), ulid.DefaultEntropy()).String(),
				InsertedAt: now.AsTime(),
			},
		},
	}
	defer iter.Stop()

	go func() {
		_, err := iter.Next(context.Background())
		require.NoError(t, err)
	}()

	go func() {
		_, err := iter.Next(context.Background())
		require.NoError(t, err)
	}()
}

<<<<<<< HEAD
func TestStaticTupleIteratorContextCanceled(t *testing.T) {
	iter := &staticIterator{
		tuples: []*openfgav1.Tuple{
			{
				Key: tuple.NewTupleKey("document:1", "viewer", "user:jon"),
			},
		},
	}
	defer iter.Stop()

	ctx, cancel := context.WithCancel(context.Background())

	_, err := iter.Next(ctx)
	require.NoError(t, err)

	cancel()

	_, err = iter.Next(ctx)
	require.ErrorIs(t, err, context.Canceled)
}

func TestStaticTupleIteratorContextDeadlineExceeded(t *testing.T) {
	iter := &staticIterator{
		tuples: []*openfgav1.Tuple{
			{
				Key: tuple.NewTupleKey("document:1", "viewer", "user:jon"),
			},
		},
	}
	defer iter.Stop()

	deadlineCtx, cancel := context.WithTimeout(context.Background(), 1*time.Second)
	defer cancel()

	_, err := iter.Next(deadlineCtx)
	require.NoError(t, err)

	time.Sleep(2 * time.Second)

	_, err = iter.Next(deadlineCtx)
	require.ErrorIs(t, err, context.DeadlineExceeded)
=======
func TestTupleRecordMatchTupleKey(t *testing.T) {
	var testCases = map[string]struct {
		target *openfgav1.TupleKey
		source *storage.TupleRecord
		match  bool
	}{
		`no_match_in_user`: {
			target: tuple.NewTupleKey("document:x", "viewer", "user:1"),
			source: &storage.TupleRecord{
				ObjectType: "document",
				ObjectID:   "x",
				Relation:   "viewer",
				User:       "user:2",
			},
			match: false,
		},
		`no_match_in_relation`: {
			target: tuple.NewTupleKey("document:x", "viewer", "user:1"),
			source: &storage.TupleRecord{
				ObjectType: "document",
				ObjectID:   "x",
				Relation:   "writer",
				User:       "user:1",
			},
			match: false,
		},
		`no_match_in_object_type`: {
			target: tuple.NewTupleKey("document", "viewer", "user:1"),
			source: &storage.TupleRecord{
				ObjectType: "group",
				ObjectID:   "x",
				Relation:   "viewer",
				User:       "user:1",
			},
			match: false,
		},
		`no_match_in_object_id`: {
			target: tuple.NewTupleKey("document:x", "viewer", "user:1"),
			source: &storage.TupleRecord{
				ObjectType: "document",
				ObjectID:   "z",
				Relation:   "viewer",
				User:       "user:1",
			},
			match: false,
		},
		`match`: {
			target: tuple.NewTupleKey("document:x", "viewer", "user:1"),
			source: &storage.TupleRecord{
				ObjectType: "document",
				ObjectID:   "x",
				Relation:   "viewer",
				User:       "user:1",
			},
			match: true,
		},
	}
	for name, test := range testCases {
		t.Run(name, func(t *testing.T) {
			require.Equal(t, test.match, match(test.source, test.target))
		})
	}
}

func TestFindTupleKey(t *testing.T) {
	var testCases = map[string]struct {
		records  []*storage.TupleRecord
		tupleKey *openfgav1.TupleKey
		found    bool
	}{
		`not_find`: {
			tupleKey: tuple.NewTupleKey("document:x", "viewer", "user:1"),
			records: []*storage.TupleRecord{{
				ObjectType: "document",
				ObjectID:   "x",
				Relation:   "viewer",
				User:       "user:2",
			}},
			found: false,
		},
		`find`: {
			tupleKey: tuple.NewTupleKey("document:x", "viewer", "user:1"),
			records: []*storage.TupleRecord{{
				ObjectType: "document",
				ObjectID:   "x",
				Relation:   "viewer",
				User:       "user:1",
			}},
			found: true,
		},
	}
	for name, test := range testCases {
		t.Run(name, func(t *testing.T) {
			require.Equal(t, test.found, find(test.records, test.tupleKey))
		})
	}
>>>>>>> 9ae125be
}<|MERGE_RESOLUTION|>--- conflicted
+++ resolved
@@ -57,12 +57,14 @@
 	}()
 }
 
-<<<<<<< HEAD
 func TestStaticTupleIteratorContextCanceled(t *testing.T) {
 	iter := &staticIterator{
-		tuples: []*openfgav1.Tuple{
-			{
-				Key: tuple.NewTupleKey("document:1", "viewer", "user:jon"),
+		records: []*storage.TupleRecord{
+			{
+				ObjectType: "document",
+				ObjectID:   "1",
+				Relation:   "viewer",
+				User:       "user:jon",
 			},
 		},
 	}
@@ -81,9 +83,12 @@
 
 func TestStaticTupleIteratorContextDeadlineExceeded(t *testing.T) {
 	iter := &staticIterator{
-		tuples: []*openfgav1.Tuple{
-			{
-				Key: tuple.NewTupleKey("document:1", "viewer", "user:jon"),
+		records: []*storage.TupleRecord{
+			{
+				ObjectType: "document",
+				ObjectID:   "1",
+				Relation:   "viewer",
+				User:       "user:jon",
 			},
 		},
 	}
@@ -99,7 +104,8 @@
 
 	_, err = iter.Next(deadlineCtx)
 	require.ErrorIs(t, err, context.DeadlineExceeded)
-=======
+}
+
 func TestTupleRecordMatchTupleKey(t *testing.T) {
 	var testCases = map[string]struct {
 		target *openfgav1.TupleKey
@@ -196,5 +202,4 @@
 			require.Equal(t, test.found, find(test.records, test.tupleKey))
 		})
 	}
->>>>>>> 9ae125be
 }