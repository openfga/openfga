--- conflicted
+++ resolved
@@ -4,17 +4,12 @@
 	"testing"
 
 	"github.com/oklog/ulid/v2"
-<<<<<<< HEAD
-=======
 	openfgav1 "github.com/openfga/api/proto/openfga/v1"
->>>>>>> 9ae125be
 	"github.com/openfga/openfga/pkg/storage"
 	"github.com/openfga/openfga/pkg/storage/test"
+	"github.com/openfga/openfga/pkg/tuple"
 	"github.com/stretchr/testify/require"
-<<<<<<< HEAD
 	"google.golang.org/protobuf/types/known/structpb"
-=======
->>>>>>> 9ae125be
 	"google.golang.org/protobuf/types/known/timestamppb"
 )
 
@@ -38,7 +33,6 @@
 				InsertedAt: now.AsTime(),
 			},
 			{
-<<<<<<< HEAD
 				Store:            "store",
 				ObjectType:       "document",
 				ObjectID:         "1",
@@ -48,15 +42,6 @@
 				ConditionContext: &structpb.Struct{},
 				Ulid:             ulid.MustNew(ulid.Timestamp(now.AsTime()), ulid.DefaultEntropy()).String(),
 				InsertedAt:       now.AsTime(),
-=======
-				Store:      "store",
-				ObjectType: "document",
-				ObjectID:   "1",
-				Relation:   "viewer",
-				User:       "user:jon",
-				Ulid:       ulid.MustNew(ulid.Timestamp(now.AsTime()), ulid.DefaultEntropy()).String(),
-				InsertedAt: now.AsTime(),
->>>>>>> 9ae125be
 			},
 		},
 	}
