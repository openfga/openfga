--- conflicted
+++ resolved
@@ -786,13 +786,8 @@
 	require.NoError(t, err)
 	require.Equal(t, tk, userTuple.GetKey())
 
-<<<<<<< HEAD
-	tk2 := tuple.NewTupleKey("folder:2022-budget", "viewer", "user:anne")
+	tk2 := tupleUtils.NewTupleKey("folder:2022-budget", "viewer", "user:anne")
 	_, err = ds.primaryDB.Exec(
-=======
-	tk2 := tupleUtils.NewTupleKey("folder:2022-budget", "viewer", "user:anne")
-	_, err = ds.primaryDB.ExecContext(
->>>>>>> 5a896e40
 		ctx, stmt, "store", "folder", "2022-budget", "viewer", "user:anne", "userset",
 		ulid.Make().String(), nil, nil,
 	)
