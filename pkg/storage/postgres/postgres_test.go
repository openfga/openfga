--- conflicted
+++ resolved
@@ -246,7 +246,6 @@
 
 // TestReadPageEnsureNoOrder asserts that the read page is ordered by ulid.
 func TestReadPageEnsureOrder(t *testing.T) {
-<<<<<<< HEAD
 	for _, imageVersion := range testutils.PostgresImageVersions {
 		t.Run("postgres "+imageVersion, func(t *testing.T) {
 			testDatastore := storagefixtures.RunDatastoreTestContainer(t, "postgres", imageVersion)
@@ -263,7 +262,7 @@
 			secondTuple := tuple.NewTupleKey("doc:object_id_2", "relation", "user:user_2")
 
 			err = sqlcommon.Write(ctx,
-				sqlcommon.NewDBInfo(ds.db, ds.stbl, HandleSQLError, "postgres"),
+				sqlcommon.NewDBInfo(ds.db, ds.stbl, sqlcommon.HandleSQLError, "postgres"),
 				store,
 				[]*openfgav1.TupleKeyWithoutCondition{},
 				[]*openfgav1.TupleKey{firstTuple},
@@ -272,7 +271,7 @@
 
 			// Tweak time so that ULID is smaller.
 			err = sqlcommon.Write(ctx,
-				sqlcommon.NewDBInfo(ds.db, ds.stbl, HandleSQLError, "postgres"),
+				sqlcommon.NewDBInfo(ds.db, ds.stbl, sqlcommon.HandleSQLError, "postgres"),
 				store,
 				[]*openfgav1.TupleKeyWithoutCondition{},
 				[]*openfgav1.TupleKey{secondTuple},
@@ -293,40 +292,6 @@
 			require.Equal(t, secondTuple, tuples[0].GetKey())
 			require.Equal(t, firstTuple, tuples[1].GetKey())
 		})
-=======
-	testDatastore := storagefixtures.RunDatastoreTestContainer(t, "postgres")
-
-	uri := testDatastore.GetConnectionURI(true)
-	ds, err := New(uri, sqlcommon.NewConfig())
-	require.NoError(t, err)
-	defer ds.Close()
-
-	ctx := context.Background()
-
-	store := "store"
-	firstTuple := tuple.NewTupleKey("doc:object_id_1", "relation", "user:user_1")
-	secondTuple := tuple.NewTupleKey("doc:object_id_2", "relation", "user:user_2")
-
-	err = sqlcommon.Write(ctx,
-		sqlcommon.NewDBInfo(ds.db, ds.stbl, sqlcommon.HandleSQLError, "postgres"),
-		store,
-		[]*openfgav1.TupleKeyWithoutCondition{},
-		[]*openfgav1.TupleKey{firstTuple},
-		time.Now())
-	require.NoError(t, err)
-
-	// Tweak time so that ULID is smaller.
-	err = sqlcommon.Write(ctx,
-		sqlcommon.NewDBInfo(ds.db, ds.stbl, sqlcommon.HandleSQLError, "postgres"),
-		store,
-		[]*openfgav1.TupleKeyWithoutCondition{},
-		[]*openfgav1.TupleKey{secondTuple},
-		time.Now().Add(time.Minute*-1))
-	require.NoError(t, err)
-
-	opts := storage.ReadPageOptions{
-		Pagination: storage.NewPaginationOptions(storage.DefaultPageSize, ""),
->>>>>>> 7fe66ad4
 	}
 }
 
