--- conflicted
+++ resolved
@@ -580,7 +580,6 @@
 	ctx, span := startTrace(ctx, "ListStores")
 	defer span.End()
 
-<<<<<<< HEAD
 	var whereClause sq.Sqlizer
 	if len(options.IDs) > 0 {
 		whereClause = sq.And{
@@ -591,10 +590,7 @@
 		whereClause = sq.Eq{"deleted_at": nil}
 	}
 
-	sb := p.stbl.
-=======
 	sb := s.stbl.
->>>>>>> ae467800
 		Select("id", "name", "created_at", "updated_at").
 		From("store").
 		Where(whereClause).
