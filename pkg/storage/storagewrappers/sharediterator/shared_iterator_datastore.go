package sharediterator

import (
	"context"
	"strconv"
	"sync"
	"sync/atomic"
	"time"

	"github.com/prometheus/client_golang/prometheus"
	"github.com/prometheus/client_golang/prometheus/promauto"
	"go.opentelemetry.io/otel"
	"go.opentelemetry.io/otel/attribute"

	openfgav1 "github.com/openfga/api/proto/openfga/v1"

	"github.com/openfga/openfga/internal/build"
	"github.com/openfga/openfga/pkg/logger"
	"github.com/openfga/openfga/pkg/server/config"
	"github.com/openfga/openfga/pkg/storage"
	"github.com/openfga/openfga/pkg/storage/storagewrappers/storagewrappersutil"
	"github.com/openfga/openfga/pkg/telemetry"
)

var (
	tracer = otel.Tracer("openfga/pkg/storagewrappers/sharediterator")

	_ storage.RelationshipTupleReader = (*IteratorDatastore)(nil)
	_ storage.TupleIterator           = (*sharedIterator)(nil)

	sharedIteratorQueryHistogram = promauto.NewHistogramVec(prometheus.HistogramOpts{
		Namespace:                       build.ProjectName,
		Name:                            "shared_iterator_query_ms",
		Help:                            "The duration (in ms) of a shared iterator query labeled by operation and shared.",
		Buckets:                         []float64{1, 5, 10, 25, 50, 100, 200, 300, 1000},
		NativeHistogramBucketFactor:     1.1,
		NativeHistogramMaxBucketNumber:  100,
		NativeHistogramMinResetDuration: time.Hour,
	}, []string{"operation", "method", "shared"})

	sharedIteratorBypassed = promauto.NewCounterVec(prometheus.CounterOpts{
		Namespace: build.ProjectName,
		Name:      "shared_iterator_bypassed",
		Help:      "Total number of iterators bypassed by the shared iterator layer because the internal map size exceed specified limit OR max admission time has passed.",
	}, []string{"operation"})

	sharedIteratorCount = promauto.NewGauge(prometheus.GaugeOpts{
		Namespace: build.ProjectName,
		Name:      "shared_iterator_count",
		Help:      "The current number of items of shared iterator.",
	})
)

const (
	defaultSharedIteratorLimit = 1000000
	defaultIteratorTargetSize  = 1000
)

// Storage is a simple in-memory storage for shared iterators.
// It uses a sync.Map to store iterators and an atomic counter to keep track of the number of items.
// The limit is set to defaultSharedIteratorLimit, which can be overridden by the user.
// The storage is used to share iterators across multiple requests, allowing for efficient reuse of iterators.
type Storage struct {
	// read stores shared iterators for the Read operation.
	read sync.Map

	// rswu stores shared iterators for the ReadWithUser operation.
	rswu sync.Map

	// rut stores shared iterators for the ReadUserTuples operation.
	rut sync.Map

	// limit is the maximum number of items that can be stored in the storage.
	// If the number of items exceeds this limit, new iterators will not be created and the request will be bypassed.
	// This is to prevent memory exhaustion and ensure that the storage does not grow indefinitely.
	limit int64

	// ctr is an atomic counter that keeps track of the number of items in the storage.
	// It is incremented when a new iterator is created and decremented when an iterator is removed.
	// This counter is used to determine if the storage is full and if new iterators should be bypassed.
	// It is also used to monitor the number of active iterators in the system.
	ctr atomic.Int64
}

// storageItem is a wrapper around a shared iterator that provides thread-safe access to the iterator.
// The unwrap method is used to get a clone of the iterator, and if the iterator is not yet created,
// it will call the producer function to create a new iterator.
type storageItem struct {
	// iter is the shared iterator that is being wrapped.
	// It is set to nil when the iterator is not yet created, and will be created by the producer function.
	iter *sharedIterator

	// err is an error that is set when the iterator creation fails.
	err error

	// producer is a function that creates a new shared iterator.
	// It is called when the iterator is not yet created, and it should return a new shared iterator or an error.
	// This allows the storageItem to lazily create the iterator when it is first accessed.
	// This is useful for cases where the iterator creation is expensive or requires context.
	producer func() (*sharedIterator, error)

	// once is a sync.Once to ensure that the producer function is only called once.
	once sync.Once
}

// unwrap returns a clone of the shared iterator.
// If a new iterator is created, it will return true to indicate that the iterator was created.
// If the iterator is not yet created, it will call the producer function to create a new iterator.
// If the iterator is already created, it will return a clone of the existing iterator.
// If there is an error while creating the iterator, it will return nil and the error.
func (s *storageItem) unwrap() (*sharedIterator, bool, error) {
	var created bool

	s.once.Do(func() {
		s.iter, s.err = s.producer()
		created = true
	})

	if s.err != nil {
		return nil, false, s.err
	}
	clone := s.iter.clone()

	if created {
		// Stop the original iterator since we are returning a clone.
		// This is important so that the original iterator does not continue to hold a reference count.
		// By cloning the iterator, the reference count is incremented to 2. After stopping the original iterator,
		// the reference count will be decremented to 1, allowing the clone to clean up properly when it is stopped.
		s.iter.Stop()
	}

	return clone, created, s.err
}

type DatastoreStorageOpt func(*Storage)

// WithSharedIteratorDatastoreStorageLimit sets the limit on the number of items in SF iterator iters.
func WithSharedIteratorDatastoreStorageLimit(limit int) DatastoreStorageOpt {
	return func(b *Storage) {
		b.limit = int64(limit)
	}
}

func NewSharedIteratorDatastoreStorage(opts ...DatastoreStorageOpt) *Storage {
	newStorage := &Storage{
		limit: defaultSharedIteratorLimit,
	}
	for _, opt := range opts {
		opt(newStorage)
	}
	return newStorage
}

type IteratorDatastoreOpt func(*IteratorDatastore)

// WithSharedIteratorDatastoreLogger sets the logger for the IteratorDatastore.
func WithSharedIteratorDatastoreLogger(logger logger.Logger) IteratorDatastoreOpt {
	return func(b *IteratorDatastore) {
		b.logger = logger
	}
}

// WithMaxAdmissionTime sets the maximum duration for which shared iterator allows clone.
// After this period, clone will fail and fall back to non-shared iterator. This is done
// to prevent stale data if there are very long-running requests.
func WithMaxAdmissionTime(maxAdmissionTime time.Duration) IteratorDatastoreOpt {
	return func(b *IteratorDatastore) {
		b.maxAdmissionTime = maxAdmissionTime
	}
}

// WithMethod specifies whether the shared iterator is for check or list objects for metrics.
func WithMethod(method string) IteratorDatastoreOpt {
	return func(b *IteratorDatastore) {
		b.method = method
	}
}

// IteratorDatastore is a wrapper around a storage.RelationshipTupleReader that provides shared iterators.
// It uses an internal storage to manage shared iterators and provides methods to read tuples starting with a user,
// read userset tuples, and read tuples by key.
// The shared iterators are created lazily and are shared across multiple requests to improve performance.
type IteratorDatastore struct {
	// RelationshipTupleReader is the inner datastore that provides the actual implementation of reading tuples.
	storage.RelationshipTupleReader

	// logger is used for logging messages related to the shared iterator operations.
	logger logger.Logger

	// method is used to specify the type of operation being performed (e.g., "check" or "list objects").
	method string

	// internalStorage is used to store shared iterators and manage their lifecycle.
	internalStorage *Storage

	// maxAdmissionTime is the maximum duration for which shared iterator allows clone.
	maxAdmissionTime time.Duration
}

// NewSharedIteratorDatastore creates a new IteratorDatastore with the given inner RelationshipTupleReader and internal storage.
// It also accepts optional configuration options to customize the behavior of the datastore.
// The datastore will use shared iterators to improve performance by reusing iterators across multiple requests.
// If the number of active iterators exceeds the specified limit, new requests will be bypassed and handled by the inner reader.
func NewSharedIteratorDatastore(inner storage.RelationshipTupleReader, internalStorage *Storage, opts ...IteratorDatastoreOpt) *IteratorDatastore {
	sf := &IteratorDatastore{
		RelationshipTupleReader: inner,
		logger:                  logger.NewNoopLogger(),
		internalStorage:         internalStorage,
		method:                  "",
		maxAdmissionTime:        config.DefaultSharedIteratorMaxAdmissionTime,
	}

	for _, opt := range opts {
		opt(sf)
	}

	return sf
}

// ReadStartingWithUser reads tuples starting with a user using shared iterators.
// If the request is for higher consistency, it will fall back to the inner RelationshipTupleReader.
func (sf *IteratorDatastore) ReadStartingWithUser(
	ctx context.Context,
	store string,
	filter storage.ReadStartingWithUserFilter,
	options storage.ReadStartingWithUserOptions,
) (storage.TupleIterator, error) {
	ctx, span := tracer.Start(
		ctx,
		"sharedIterator.ReadStartingWithUser",
	)
	defer span.End()
	span.SetAttributes(
		attribute.String("consistency_preference", options.Consistency.Preference.String()),
		attribute.String("bypassed", "false"),
	)

	if options.Consistency.Preference == openfgav1.ConsistencyPreference_HIGHER_CONSISTENCY {
		// for now, we will skip shared iterator since there is a possibility that the request
		// may be slightly stale. In the future, consider whether we should have shared iterator
		// for higher consistency request. This may mean having separate cache.
		return sf.RelationshipTupleReader.ReadStartingWithUser(ctx, store, filter, options)
	}
	start := time.Now()

	cacheKey, err := storagewrappersutil.ReadStartingWithUserKey(store, filter)
	if err != nil {
		// should never happen
		telemetry.TraceError(span, err)
		return nil, err
	}
	span.SetAttributes(attribute.String("cache_key", cacheKey))

	// If the limit is zero, we will not use the shared iterator.
	full := sf.internalStorage.limit == 0 || sf.internalStorage.ctr.Load() >= sf.internalStorage.limit

	if full {
		span.SetAttributes(attribute.String("bypassed", "true"))
		sharedIteratorBypassed.WithLabelValues(storagewrappersutil.OperationReadStartingWithUser).Inc()
		return sf.RelationshipTupleReader.ReadStartingWithUser(ctx, store, filter, options)
	}

	// Create a new storage item to hold the shared iterator.
	// This item will be stored in the internal storage map and will be used to share the iterator across requests.
	newStorageItem := new(storageItem)

	// The producer function is called to create a new shared iterator when it is first accessed.
	newStorageItem.producer = func() (*sharedIterator, error) {
		it, err := sf.RelationshipTupleReader.ReadStartingWithUser(ctx, store, filter, options)
		if err != nil {
			return nil, err
		}

		// Set a timer to remove the item from the internal storage if it is not used within the max admission time.
		// This is to prevent clones from being created indefinitely and to ensure that the storage does not grow indefinitely.
		timer := time.AfterFunc(sf.maxAdmissionTime, func() {
			if sf.internalStorage.rswu.CompareAndDelete(cacheKey, newStorageItem) {
				sf.internalStorage.ctr.Add(-1)
				sharedIteratorCount.Dec()
			}
		})

		// Create a new shared iterator from the original iterator.
		// This allows the iterator to be shared across multiple requests.
		// The cleanup function will be called when the shared iterator is stopped, which will remove it from the internal storage.
		// This ensures that the internal storage does not grow indefinitely and that the iterator is cleaned up properly.
		// The cleanup function will also stop the timer, ensuring that the item is removed from the internal storage immediately.
		newIterator := newSharedIterator(it, func() {
			timer.Stop()
			if sf.internalStorage.rswu.CompareAndDelete(cacheKey, newStorageItem) {
				sf.internalStorage.ctr.Add(-1)
				sharedIteratorCount.Dec()
			}
		})

		sharedIteratorCount.Inc()

		return newIterator, nil
	}

	// Load or store the new storage item in the internal storage map.
	// If the item is not already present, it will be added to the map and the counter will be incremented.
	value, loaded := sf.internalStorage.rswu.LoadOrStore(cacheKey, newStorageItem)
	if !loaded {
		sf.internalStorage.ctr.Add(1)
	}
	item, _ := value.(*storageItem)

	// Unwrap the storage item to get the shared iterator.
	// If there is an error while unwrapping, we will remove the item from the internal storage and return the error.
	// If this is the first time the iterator is accessed, it will call the producer function to create a new iterator.
	it, created, err := item.unwrap()
	if err != nil {
		sf.internalStorage.rswu.CompareAndDelete(cacheKey, newStorageItem)
		return nil, err
	}

	// If the iterator is nil, we will fall back to the inner RelationshipTupleReader.
	// This can happen if the cloned shared iterator is already stopped and all references have been cleaned up.
	if it == nil {
		span.SetAttributes(attribute.String("bypassed", "true"))
		sharedIteratorBypassed.WithLabelValues(storagewrappersutil.OperationReadStartingWithUser).Inc()
		return sf.RelationshipTupleReader.ReadStartingWithUser(ctx, store, filter, options)
	}

	span.SetAttributes(attribute.Bool("found", !created))

	sharedIteratorQueryHistogram.WithLabelValues(
		storagewrappersutil.OperationReadStartingWithUser, sf.method, strconv.FormatBool(!created),
	).Observe(float64(time.Since(start).Milliseconds()))

	return it, nil
}

// ReadUsersetTuples reads userset tuples using shared iterators.
// If the request is for higher consistency, it will fall back to the inner RelationshipTupleReader.
func (sf *IteratorDatastore) ReadUsersetTuples(
	ctx context.Context,
	store string,
	filter storage.ReadUsersetTuplesFilter,
	options storage.ReadUsersetTuplesOptions,
) (storage.TupleIterator, error) {
	ctx, span := tracer.Start(
		ctx,
		"sharedIterator.ReadUsersetTuples",
	)
	defer span.End()
	span.SetAttributes(
		attribute.String("consistency_preference", options.Consistency.Preference.String()),
		attribute.String("bypassed", "false"),
	)

	if options.Consistency.Preference == openfgav1.ConsistencyPreference_HIGHER_CONSISTENCY {
		return sf.RelationshipTupleReader.ReadUsersetTuples(ctx, store, filter, options)
	}
	start := time.Now()

	cacheKey := storagewrappersutil.ReadUsersetTuplesKey(store, filter)
	span.SetAttributes(attribute.String("cache_key", cacheKey))

	// If the limit is zero, we will not use the shared iterator.
	full := sf.internalStorage.limit == 0 || sf.internalStorage.ctr.Load() >= sf.internalStorage.limit

	if full {
		span.SetAttributes(attribute.String("bypassed", "true"))
		sharedIteratorBypassed.WithLabelValues(storagewrappersutil.OperationReadUsersetTuples).Inc()
		return sf.RelationshipTupleReader.ReadUsersetTuples(ctx, store, filter, options)
	}

	// Create a new storage item to hold the shared iterator.
	// This item will be stored in the internal storage map and will be used to share the iterator across requests.
	newStorageItem := new(storageItem)

	// The producer function is called to create a new shared iterator when it is first accessed.
	newStorageItem.producer = func() (*sharedIterator, error) {
		it, err := sf.RelationshipTupleReader.ReadUsersetTuples(ctx, store, filter, options)
		if err != nil {
			return nil, err
		}

		// Set a timer to remove the item from the internal storage if it is not used within the max admission time.
		// This is to prevent clones from being created indefinitely and to ensure that the storage does not grow indefinitely.
		timer := time.AfterFunc(sf.maxAdmissionTime, func() {
			if sf.internalStorage.rut.CompareAndDelete(cacheKey, newStorageItem) {
				sf.internalStorage.ctr.Add(-1)
				sharedIteratorCount.Dec()
			}
		})

		// Create a new shared iterator from the original iterator.
		// This allows the iterator to be shared across multiple requests.
		// The cleanup function will be called when the shared iterator is stopped, which will remove it from the internal storage.
		// This ensures that the internal storage does not grow indefinitely and that the iterator is cleaned up properly.
		// The cleanup function will also stop the timer, ensuring that the item is removed from the internal storage.
		newIterator := newSharedIterator(it, func() {
			timer.Stop()
			if sf.internalStorage.rut.CompareAndDelete(cacheKey, newStorageItem) {
				sf.internalStorage.ctr.Add(-1)
				sharedIteratorCount.Dec()
			}
		})

		sharedIteratorCount.Inc()

		return newIterator, nil
	}

	// Load or store the new storage item in the internal storage map.
	// If the item is not already present, it will be added to the map and the counter will be incremented.
	value, loaded := sf.internalStorage.rut.LoadOrStore(cacheKey, newStorageItem)
	if !loaded {
		sf.internalStorage.ctr.Add(1)
	}
	item, _ := value.(*storageItem)

	// Unwrap the storage item to get the shared iterator.
	// If there is an error while unwrapping, we will remove the item from the internal storage and return the error.
	// If this is the first time the iterator is accessed, it will call the producer function to create a new iterator.
	it, created, err := item.unwrap()
	if err != nil {
		sf.internalStorage.rut.CompareAndDelete(cacheKey, newStorageItem)
		return nil, err
	}

	// If the iterator is nil, we will fall back to the inner RelationshipTupleReader.
	// This can happen if the cloned shared iterator is already stopped and all references have been cleaned up.
	if it == nil {
		span.SetAttributes(attribute.String("bypassed", "true"))
		sharedIteratorBypassed.WithLabelValues(storagewrappersutil.OperationReadUsersetTuples).Inc()
		return sf.RelationshipTupleReader.ReadUsersetTuples(ctx, store, filter, options)
	}

	span.SetAttributes(attribute.Bool("found", !created))

	sharedIteratorQueryHistogram.WithLabelValues(
		storagewrappersutil.OperationReadUsersetTuples, sf.method, strconv.FormatBool(!created),
	).Observe(float64(time.Since(start).Milliseconds()))

	return it, nil
}

// Read reads tuples by key using shared iterators.
// If the request is for higher consistency, it will fall back to the inner RelationshipTupleReader.
func (sf *IteratorDatastore) Read(
	ctx context.Context,
	store string,
	tupleKey *openfgav1.TupleKey,
	options storage.ReadOptions) (storage.TupleIterator, error) {
	ctx, span := tracer.Start(
		ctx,
		"sharedIterator.Read",
	)
	defer span.End()
	span.SetAttributes(
		attribute.String("consistency_preference", options.Consistency.Preference.String()),
		attribute.String("bypassed", "false"),
	)

	if options.Consistency.Preference == openfgav1.ConsistencyPreference_HIGHER_CONSISTENCY {
		return sf.RelationshipTupleReader.Read(ctx, store, tupleKey, options)
	}
	start := time.Now()

	cacheKey := storagewrappersutil.ReadKey(store, tupleKey)
	span.SetAttributes(attribute.String("cache_key", cacheKey))

	// If the limit is zero, we will not use the shared iterator.
	full := sf.internalStorage.limit == 0 || sf.internalStorage.ctr.Load() >= sf.internalStorage.limit

	if full {
		span.SetAttributes(attribute.String("bypassed", "true"))
		sharedIteratorBypassed.WithLabelValues(storagewrappersutil.OperationRead).Inc()
		return sf.RelationshipTupleReader.Read(ctx, store, tupleKey, options)
	}

	// Create a new storage item to hold the shared iterator.
	// This item will be stored in the internal storage map and will be used to share the iterator across requests.
	newStorageItem := new(storageItem)

	// The producer function is called to create a new shared iterator when it is first accessed.
	newStorageItem.producer = func() (*sharedIterator, error) {
		it, err := sf.RelationshipTupleReader.Read(ctx, store, tupleKey, options)
		if err != nil {
			return nil, err
		}

		// Set a timer to remove the item from the internal storage if it is not used within the max admission time.
		// This is to prevent clones from being created indefinitely and to ensure that the storage does not grow indefinitely.
		timer := time.AfterFunc(sf.maxAdmissionTime, func() {
			if sf.internalStorage.read.CompareAndDelete(cacheKey, newStorageItem) {
				sf.internalStorage.ctr.Add(-1)
				sharedIteratorCount.Dec()
			}
		})

		// Create a new shared iterator from the original iterator.
		// This allows the iterator to be shared across multiple requests.
		// The cleanup function will be called when the shared iterator is stopped, which will remove it from the internal storage.
		// This ensures that the internal storage does not grow indefinitely and that the iterator is cleaned up properly.
		// The cleanup function will also stop the timer, ensuring that the item is removed from the internal storage.
		newIterator := newSharedIterator(it, func() {
			timer.Stop()
			if sf.internalStorage.read.CompareAndDelete(cacheKey, newStorageItem) {
				sf.internalStorage.ctr.Add(-1)
				sharedIteratorCount.Dec()
			}
		})

		sharedIteratorCount.Inc()

		return newIterator, nil
	}

	// Load or store the new storage item in the internal storage map.
	// If the item is not already present, it will be added to the map and the counter will be incremented.
	value, loaded := sf.internalStorage.read.LoadOrStore(cacheKey, newStorageItem)
	if !loaded {
		sf.internalStorage.ctr.Add(1)
	}
	item, _ := value.(*storageItem)

	// Unwrap the storage item to get the shared iterator.
	// If there is an error while unwrapping, we will remove the item from the internal storage and return the error.
	// If this is the first time the iterator is accessed, it will call the producer function to create a new iterator.
	it, created, err := item.unwrap()
	if err != nil {
		sf.internalStorage.read.CompareAndDelete(cacheKey, newStorageItem)
		return nil, err
	}

	// If the iterator is nil, we will fall back to the inner RelationshipTupleReader.
	// This can happen if the cloned shared iterator is already stopped and all references have been cleaned up.
	if it == nil {
		span.SetAttributes(attribute.String("bypassed", "true"))
		sharedIteratorBypassed.WithLabelValues(storagewrappersutil.OperationRead).Inc()
		return sf.RelationshipTupleReader.Read(ctx, store, tupleKey, options)
	}

	span.SetAttributes(attribute.Bool("found", !created))

	sharedIteratorQueryHistogram.WithLabelValues(
		storagewrappersutil.OperationRead, sf.method, strconv.FormatBool(!created),
	).Observe(float64(time.Since(start).Milliseconds()))

	return it, nil
}

// bufferSize is the number of items to fetch at a time when reading from the shared iterator.
const bufferSize = 100

// await is an object that executes an action exactly once at a time.
//
// The singleflight.Group type was used as a comparison to the await type, but was found to be ~59% slower than await
// in concurrent stress test benchmarks.
type await struct {
	active atomic.Bool
	mu     sync.Mutex
}

// Do executes the provided function fn if it is not already being executed.
// The channel returned will be closed once the execution has completed.
func (a *await) Do(fn func()) {
	ex := a.active.Swap(true)
	a.mu.Lock()

	if !ex {
		fn()
		a.mu.Unlock()
		a.active.Store(false)
	} else {
		a.mu.Unlock()
	}
}

// iteratorReader is a wrapper around a storage.Iterator that implements the reader interface.
type iteratorReader[T any] struct {
	storage.Iterator[T]
}

// Read reads items from the iterator into the provided buffer.
// The method will read up to the length of the buffer, and if there are fewer items available,
// it will return the number of items read and an error if any occurred.
func (ir *iteratorReader[T]) Read(ctx context.Context, buf []T) (int, error) {
	for i := range buf {
		t, err := ir.Next(ctx)
		if err != nil {
			return i, err
		}
		buf[i] = t
	}
	return len(buf), nil
}

// iteratorState holds the state of the shared iterator.
// It contains a slice of items that have been fetched and any error encountered during the iteration.
// This state is shared between all clones of the iterator and is updated atomically to ensure thread-safety.
type iteratorState struct {
	items []*openfgav1.Tuple
	err   error
}

// sharedIterator is a thread-safe iterator that allows multiple goroutines to share the same iterator.
// It uses a mutex to ensure that only one goroutine can access an individual iterator instance at a time.
// Atomic variables are used to manage data shared between clones.
type sharedIterator struct {
	// mu is a mutex to ensure that only one goroutine can access the current iterator instance at a time.
	// mu is a value type because it is not shared between iterator instances.
	mu sync.Mutex

	// cleanup is a function that will be called when all shared iterator instances have stopped.
	cleanup func()

	// head is the index of the next item to be returned by the current iterator instance.
	// It is incremented each time an item is returned by the iterator in a call to Next.
	// head is a value type because it is not shared between iterator instances.
	head int

	// stopped is an atomic boolean that indicates whether the current iterator instance has been stopped.
	// stopped is a value type because it is not shared between iterator instances.
	stopped atomic.Bool

	// await ensures that only one goroutine can fetch items at a time.
	// It is used to block until new items are available or the context is done.
	await *await

	// ir is the underlying iterator reader that provides the actual implementation of reading tuples.
	ir *iteratorReader[*openfgav1.Tuple]

	// state is a shared atomic pointer to the iterator state, which contains the items and any error encountered during iteration.
	state *atomic.Pointer[iteratorState]

	// refs is a shared atomic counter that keeps track of the number of shared instances of the iterator.
	refs *atomic.Int64

	// closed indicates whether the shared iterator's internal iterator has been stopped.
	// It is used to prevent future clones from being created if the iterator has already been closed.
	// This is a pointer value because it is shared between all clones of the iterator.
	closed *atomic.Bool
}

// newSharedIterator creates a new shared iterator from the given storage.TupleIterator.
// It initializes the shared context, cancellation function, and other necessary fields.
func newSharedIterator(it storage.TupleIterator, cleanup func()) *sharedIterator {
	var aw await

<<<<<<< HEAD
=======
	var closed atomic.Bool

	// Initialize the channel that will be used to signal when new items are available.
	ch := make(chan struct{})
	var pch atomic.Pointer[chan struct{}]
	pch.Store(&ch)

>>>>>>> 791b0f8f
	// Initialize the reference counter to 1, indicating that there is one active instance of the iterator.
	var refs atomic.Int64
	refs.Store(1)

	ir := &iteratorReader[*openfgav1.Tuple]{
		Iterator: it,
	}

	// Initialize the iterator state with an empty slice of items and no error.
	var state iteratorState
	var pstate atomic.Pointer[iteratorState]
	pstate.Store(&state)

	return &sharedIterator{
		await:   &aw,
		cleanup: cleanup,
		ir:      ir,
		state:   &pstate,
		refs:    &refs,
		closed:  &closed,
	}
}

// clone creates a new shared iterator that shares the same context, cancellation function, and other fields.
// It increments the reference count and returns a new instance of the shared iterator.
// If the reference count reaches zero, it returns nil, indicating that the iterator has been stopped.
// This allows multiple goroutines to share the same iterator instance without interfering with each other.
// The clone method is thread-safe and ensures that the reference count is incremented atomically.
func (s *sharedIterator) clone() *sharedIterator {
	s.refs.Add(1)

	if s.closed.Load() {
		// if the shared iterator's internal iterator has been stopped,
		// we return nil to indicate that the iterator is no longer available.
		s.refs.Add(-1)
		return nil
	}

	return &sharedIterator{
		await:   s.await,
		cleanup: s.cleanup,
		ir:      s.ir,
		state:   s.state,
		refs:    s.refs,
		closed:  s.closed,
	}
}

// fetchMore is a method that fetches more items from the underlying storage.TupleIterator.
// It reads a fixed number of items (bufferSize) from the iterator and appends them
// to the shared items slice in the iterator state.
// If an error occurs during the read operation, it updates the error in the iterator state.
func (s *sharedIterator) fetchMore() {
	var buf [bufferSize]*openfgav1.Tuple
	read, e := s.ir.Read(context.Background(), buf[:])

	// Load the current items from the shared items pointer and append the newly fetched items to it.
	state := s.state.Load()

	newState := &iteratorState{
		items: make([]*openfgav1.Tuple, len(state.items)+read),
		err:   state.err,
	}

	copy(newState.items, state.items)
	copy(newState.items[len(state.items):], buf[:read])

	if e != nil {
		newState.err = e
	}

	s.state.Store(newState)
}

// fetchAndWait is a method that fetches items from the underlying storage.TupleIterator and waits for new items to be available.
// It blocks until new items are fetched or an error occurs.
// The items and err pointers are updated with the fetched items and any error encountered.
func (s *sharedIterator) fetchAndWait(items *[]*openfgav1.Tuple, err *error) {
	state := s.state.Load()

	if s.head < len(state.items) || state.err != nil {
		*items = state.items
		*err = state.err
		return
	}

	s.await.Do(s.fetchMore)

	state = s.state.Load()
	*items = state.items
	*err = state.err
}

// Current returns the current item in the shared iterator without advancing the iterator.
// It is used to peek at the next item without consuming it.
// If the iterator is stopped or there are no items available, it returns an error.
// It also handles fetching new items if the current head is beyond the available items.
func (s *sharedIterator) current(ctx context.Context) (*openfgav1.Tuple, error) {
	if ctx.Err() != nil {
		return nil, ctx.Err()
	}

	if s.stopped.Load() {
		return nil, storage.ErrIteratorDone
	}

	var items []*openfgav1.Tuple
	var err error

	s.fetchAndWait(&items, &err)

	if ctx.Err() != nil {
		return nil, ctx.Err()
	}

	if s.head >= len(items) {
		if err != nil {
			return nil, err
		}
		// This is a guard clause to ensure we do not access out of bounds.
		// If we reach here, it means there is a bug in the underlying iterator.
		return nil, storage.ErrIteratorDone
	}

	return items[s.head], nil
}

// Head returns the first item in the shared iterator without advancing the iterator.
// It is used to peek at the next item without consuming it.
// If the iterator is stopped or there are no items available, it returns an error.
// It also handles fetching new items if the current head is beyond the available items.
func (s *sharedIterator) Head(ctx context.Context) (*openfgav1.Tuple, error) {
	s.mu.Lock()
	defer s.mu.Unlock()

	return s.current(ctx)
}

// Next returns the next item in the shared iterator and advances the iterator.
// It is used to consume the next item in the iterator.
// If the iterator is stopped or there are no items available, it returns an error.
// It also handles fetching new items if the current head is beyond the available items.
func (s *sharedIterator) Next(ctx context.Context) (*openfgav1.Tuple, error) {
	s.mu.Lock()
	defer s.mu.Unlock()

	result, err := s.current(ctx)
	if err != nil {
		return nil, err
	}
	s.head++
	return result, nil
}

// Stop stops the shared iterator and cleans up resources.
// It decrements the reference count and checks if it should clean up the iterator.
// If the reference count reaches zero, it calls the cleanup function to remove the iterator from the internal storage.
func (s *sharedIterator) Stop() {
	if s.stopped.CompareAndSwap(false, true) && s.refs.Add(-1) == 0 && !s.closed.Swap(true) {
		s.cleanup()
		s.ir.Stop()
	}
}<|MERGE_RESOLUTION|>--- conflicted
+++ resolved
@@ -643,16 +643,8 @@
 func newSharedIterator(it storage.TupleIterator, cleanup func()) *sharedIterator {
 	var aw await
 
-<<<<<<< HEAD
-=======
 	var closed atomic.Bool
 
-	// Initialize the channel that will be used to signal when new items are available.
-	ch := make(chan struct{})
-	var pch atomic.Pointer[chan struct{}]
-	pch.Store(&ch)
-
->>>>>>> 791b0f8f
 	// Initialize the reference counter to 1, indicating that there is one active instance of the iterator.
 	var refs atomic.Int64
 	refs.Store(1)
