--- conflicted
+++ resolved
@@ -392,7 +392,6 @@
 	}
 }
 
-<<<<<<< HEAD
 func TestClientWrite(t *testing.T) {
 	client, datastore, cleanup := setupTestClientServer(t)
 	defer cleanup()
@@ -605,13 +604,14 @@
 	// Verify condition context fields and values
 	fields := tuple.GetKey().GetCondition().GetContext().GetFields()
 	require.Contains(t, fields, "allowed_ips")
-	
+
 	allowedIps := fields["allowed_ips"].GetListValue()
 	require.NotNil(t, allowedIps)
 	require.Len(t, allowedIps.GetValues(), 2)
 	require.Equal(t, "10.0.0.0/8", allowedIps.GetValues()[0].GetStringValue())
 	require.Equal(t, "192.168.0.0/16", allowedIps.GetValues()[1].GetStringValue())
-=======
+}
+
 // mockErrorDatastore is a datastore that returns specific errors for testing error conversion.
 type mockErrorDatastore struct {
 	storage.OpenFGADatastore
@@ -766,5 +766,4 @@
 			})
 		})
 	}
->>>>>>> 98978581
 }