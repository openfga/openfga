package storage

import (
	"context"
<<<<<<< HEAD
=======
	"errors"
	"fmt"
	"io"
>>>>>>> a4491e49
	"strings"
	"testing"
	"time"

	"github.com/oklog/ulid/v2"
	"github.com/stretchr/testify/require"
	"go.uber.org/goleak"
	"google.golang.org/protobuf/types/known/structpb"

	openfgav1 "github.com/openfga/api/proto/openfga/v1"

	"github.com/openfga/openfga/internal/concurrency"
	"github.com/openfga/openfga/pkg/testutils"
	"github.com/openfga/openfga/pkg/tuple"
)

// MustNewStruct returns a new *structpb.Struct or panics
// on error. The new *structpb.Struct value is built from
// the map m.
func MustNewStruct(m map[string]any) *structpb.Struct {
	s, err := structpb.NewStruct(m)
	if err == nil {
		return s
	}
	panic(err)
}

// ResetableStringWriter is an interface that groups the
// io.StringWriter and fmt.Stringer interfaces with a
// Reset method.
type ResetableStringWriter interface {
	io.StringWriter
	fmt.Stringer
	Reset()
}

// ErrWriteString is an error used exclusively for testing
// Write functions.
var ErrWriteString = errors.New("test error")

// An ErrorStringWriter counts the calls made to its WriteString
// method and returns an error when the number of calls is
// greater than or equal to TriggerAt.
type ErrorStringWriter struct {
	TriggerAt int // number of calls to WriteString before returning an error
	current   int // the number of calls to WriteString up to this point
}

// WriteString ignores string s and returns the length of string s
// in bytes with a nil error. When the number of calls to WriteString
// is greater than or equal to TriggerAt WriteString will return
// 0 bytes and an error.
func (e *ErrorStringWriter) WriteString(s string) (int, error) {
	e.current++
	if e.current >= e.TriggerAt {
		return 0, ErrWriteString
	}
	return len([]byte(s)), nil
}

// Reset sets the number of calls made to WriteString up to this
// point, to 0.
func (e *ErrorStringWriter) Reset() {
	e.current = 0
}

// String always returns an empty string value.
func (e *ErrorStringWriter) String() string {
	return ""
}

var validWriter strings.Builder // A global string builder intended for reuse across tests

func TestWriteValue(t *testing.T) {
	var cases = map[string]struct {
		writer ResetableStringWriter
		value  *structpb.Value
		output string
		error  bool
	}{
		"list": {
			writer: &validWriter,
			value: structpb.NewListValue(&structpb.ListValue{
				Values: []*structpb.Value{
					structpb.NewStringValue("A"),
					structpb.NewNullValue(),
					structpb.NewBoolValue(true),
					structpb.NewNumberValue(1111111111),
					structpb.NewStructValue(MustNewStruct(map[string]any{
						"key": "value",
					})),
				},
			}),
			output: "A,null,true,1111111111,'key:'value,",
		},
		"list_write_value_error": {
			writer: &ErrorStringWriter{},
			value: structpb.NewListValue(&structpb.ListValue{
				Values: []*structpb.Value{
					structpb.NewStringValue("A"),
					structpb.NewNullValue(),
					structpb.NewBoolValue(true),
					structpb.NewNumberValue(1111111111),
					structpb.NewStructValue(MustNewStruct(map[string]any{
						"key": "value",
					})),
				},
			}),
			error: true,
		},
		"list_write_comma_error": {
			writer: &ErrorStringWriter{
				TriggerAt: 2,
			},
			value: structpb.NewListValue(&structpb.ListValue{
				Values: []*structpb.Value{
					structpb.NewNullValue(),
					structpb.NewNullValue(),
				},
			}),
			error: true,
		},
		"nil": {
			writer: &validWriter,
			value:  nil,
			error:  true,
		},
	}

	for name, test := range cases {
		t.Run(name, func(t *testing.T) {
			test.writer.Reset()
			err := writeValue(test.writer, test.value)
			if test.error {
				require.Error(t, err)
			} else {
				require.NoError(t, err)
				require.Equal(t, test.output, test.writer.String())
			}
		})
	}
}

func TestWriteStruct(t *testing.T) {
	var cases = map[string]struct {
		writer ResetableStringWriter
		value  *structpb.Struct
		output string
		error  bool
	}{
		"general": {
			writer: &validWriter,
			value: MustNewStruct(map[string]any{
				"keyA": "valueA",
				"keyB": "valueB",
			}),
			output: "'keyA:'valueA,'keyB:'valueB,",
		},
		"fields_write_key_error": {
			writer: &ErrorStringWriter{},
			value: MustNewStruct(map[string]any{
				"keyA": "valueA",
				"keyB": "valueB",
			}),
			error: true,
		},
		"fields_write_value_error": {
			writer: &ErrorStringWriter{
				TriggerAt: 2,
			},
			value: MustNewStruct(map[string]any{
				"keyA": "valueA",
				"keyB": "valueB",
			}),
			error: true,
		},
		"fields_write_comma_error": {
			writer: &ErrorStringWriter{
				TriggerAt: 3,
			},
			value: MustNewStruct(map[string]any{
				"keyA": "valueA",
				"keyB": "valueB",
			}),
			error: true,
		},
		"nil": {
			writer: &validWriter,
			value:  nil,
			output: "",
		},
		"nil_error": {
			writer: &ErrorStringWriter{},
			value:  nil,
			output: "",
		},
	}

	for name, test := range cases {
		t.Run(name, func(t *testing.T) {
			test.writer.Reset()
			err := writeStruct(test.writer, test.value)
			if test.error {
				require.Error(t, err)
			} else {
				require.NoError(t, err)
				require.Equal(t, test.output, test.writer.String())
			}
		})
	}
}

func TestWriteTuples(t *testing.T) {
	var cases = map[string]struct {
		writer ResetableStringWriter
		tuples []*openfgav1.TupleKey
		output string
		error  bool
	}{
		"sans_condition": {
			writer: &validWriter,
			tuples: []*openfgav1.TupleKey{
				tuple.NewTupleKey("document:C", "relationC", "user:C"),
				tuple.NewTupleKey("document:A", "relationA", "user:A"),
				tuple.NewTupleKey("document:B", "relationB", "user:B"),
			},
			output: "/document:A#relationA@user:A,document:B#relationB@user:B,document:C#relationC@user:C",
		},
		"write_forward_slash_error": {
			writer: &ErrorStringWriter{},
			tuples: []*openfgav1.TupleKey{
				tuple.NewTupleKey("document:A", "relationA", "user:A"),
			},
			error: true,
		},
		"write_object_relation_error": {
			writer: &ErrorStringWriter{
				TriggerAt: 2,
			},
			tuples: []*openfgav1.TupleKey{
				tuple.NewTupleKey("document:A", "relationA", "user:A"),
			},
			error: true,
		},
		"write_user_error": {
			writer: &ErrorStringWriter{
				TriggerAt: 3,
			},
			tuples: []*openfgav1.TupleKey{
				tuple.NewTupleKey("document:A", "relationA", "user:A"),
			},
			error: true,
		},
		"write_comma_error": {
			writer: &ErrorStringWriter{
				TriggerAt: 4,
			},
			tuples: []*openfgav1.TupleKey{
				tuple.NewTupleKey("document:A", "relationA", "user:A"),
				tuple.NewTupleKey("document:B", "relationB", "user:B"),
			},
			error: true,
		},
		"with_condition": {
			writer: &validWriter,
			tuples: []*openfgav1.TupleKey{
				tuple.NewTupleKeyWithCondition(
					"document:A",
					"relationA",
					"user:A",
					"B",
					MustNewStruct(map[string]any{
						"key": "value",
					}),
				),
				tuple.NewTupleKeyWithCondition(
					"document:A",
					"relationA",
					"user:A",
					"A",
					MustNewStruct(map[string]any{
						"key": "value",
					}),
				),
			},
			output: "/document:A#relationA with A 'key:'value,@user:A,document:A#relationA with B 'key:'value,@user:A",
		},
		"with_condition_write_with_error": {
			writer: &ErrorStringWriter{
				TriggerAt: 3,
			},
			tuples: []*openfgav1.TupleKey{
				tuple.NewTupleKeyWithCondition(
					"document:A",
					"relationA",
					"user:A",
					"B",
					MustNewStruct(map[string]any{
						"key": "value",
					}),
				),
				tuple.NewTupleKeyWithCondition(
					"document:A",
					"relationA",
					"user:A",
					"A",
					MustNewStruct(map[string]any{
						"key": "value",
					}),
				),
			},
			error: true,
		},
		"with_condition_write_space_error": {
			writer: &ErrorStringWriter{
				TriggerAt: 4,
			},
			tuples: []*openfgav1.TupleKey{
				tuple.NewTupleKeyWithCondition(
					"document:A",
					"relationA",
					"user:A",
					"B",
					MustNewStruct(map[string]any{
						"key": "value",
					}),
				),
				tuple.NewTupleKeyWithCondition(
					"document:A",
					"relationA",
					"user:A",
					"A",
					MustNewStruct(map[string]any{
						"key": "value",
					}),
				),
			},
			error: true,
		},
		"with_condition_write_context_error": {
			writer: &ErrorStringWriter{
				TriggerAt: 5,
			},
			tuples: []*openfgav1.TupleKey{
				tuple.NewTupleKeyWithCondition(
					"document:A",
					"relationA",
					"user:A",
					"B",
					MustNewStruct(map[string]any{
						"key": "value",
					}),
				),
				tuple.NewTupleKeyWithCondition(
					"document:A",
					"relationA",
					"user:A",
					"A",
					MustNewStruct(map[string]any{
						"key": "value",
					}),
				),
			},
			error: true,
		},
	}

	for name, test := range cases {
		t.Run(name, func(t *testing.T) {
			test.writer.Reset()
			err := writeTuples(test.writer, test.tuples...)
			if test.error {
				require.Error(t, err)
			} else {
				require.NoError(t, err)
				require.Equal(t, test.output, test.writer.String())
			}
		})
	}
}

func TestInMemoryCache(t *testing.T) {
	t.Run("set_and_get", func(t *testing.T) {
		cache, err := NewInMemoryLRUCache[string]()
		require.NoError(t, err)
		t.Cleanup(func() {
			goleak.VerifyNone(t)
		})
		defer cache.Stop()
		cache.Set("key", "value", 1*time.Second)
		result := cache.Get("key")
		require.Equal(t, "value", result)
	})

	t.Run("stop_multiple_times", func(t *testing.T) {
		cache, err := NewInMemoryLRUCache[string]()
		require.NoError(t, err)
		t.Cleanup(func() {
			goleak.VerifyNone(t)
		})

		cache.Stop()
		cache.Stop()
	})

	t.Run("stop_concurrently", func(t *testing.T) {
		cache, err := NewInMemoryLRUCache[string]()
		require.NoError(t, err)
		t.Cleanup(func() {
			goleak.VerifyNone(t)
		})

		pool := concurrency.NewPool(context.Background(), 2)
		pool.Go(func(ctx context.Context) error {
			cache.Stop()
			return nil
		})
		pool.Go(func(ctx context.Context) error {
			cache.Stop()
			return nil
		})
		err = pool.Wait()
		require.NoError(t, err)
	})
}
func TestCheckCacheKeyDoNotOverlap(t *testing.T) {
	storeID := ulid.Make().String()
	modelID := ulid.Make().String()

	key1, err := GetCheckCacheKey(&CheckCacheKeyParams{
		StoreID:              storeID,
		AuthorizationModelID: modelID,
		TupleKey:             tuple.NewTupleKey("document:x", "viewer", "user:jon"),
	})
	require.NoError(t, err)

	key2, err := GetCheckCacheKey(&CheckCacheKeyParams{
		StoreID:              storeID,
		AuthorizationModelID: modelID,
		TupleKey:             tuple.NewTupleKey("document:x", "viewer", "user:jon"),
		ContextualTuples: []*openfgav1.TupleKey{
			tuple.NewTupleKey("document:1", "viewer", "user:jon"),
		},
	})
	require.NoError(t, err)

	contextStruct, err := structpb.NewStruct(map[string]interface{}{
		"key1": true,
	})
	require.NoError(t, err)

	key3, err := GetCheckCacheKey(&CheckCacheKeyParams{
		StoreID:              storeID,
		AuthorizationModelID: modelID,
		TupleKey:             tuple.NewTupleKey("document:x", "viewer", "user:jon"),
		Context:              contextStruct,
	})
	require.NoError(t, err)

	// two Check request cache keys should not overlap if contextual tuples are
	// provided in one and not the other and/or if context is provided in one
	// and not the other
	require.NotEqual(t, key1, key2)
	require.NotEqual(t, key2, key3)
	require.NotEqual(t, key1, key3)
}

func TestCheckCacheKeyConsidersContextualTuples(t *testing.T) {
	storeID := ulid.Make().String()
	modelID := ulid.Make().String()

	contextualTuples := []*openfgav1.TupleKey{
		tuple.NewTupleKey("document:1", "viewer", "user:anne"),
	}

	tupleKey := tuple.NewTupleKey("document:x", "viewer", "user:jon")

	// has contextual tuples
	key1, err := GetCheckCacheKey(&CheckCacheKeyParams{
		StoreID:              storeID,
		AuthorizationModelID: modelID,
		TupleKey:             tupleKey,
		ContextualTuples:     contextualTuples,
	})
	require.NoError(t, err)

	// does not have contextual tuples
	key2, err := GetCheckCacheKey(&CheckCacheKeyParams{
		StoreID:              storeID,
		AuthorizationModelID: modelID,
		TupleKey:             tupleKey,
		ContextualTuples:     nil,
	})
	require.NoError(t, err)

	require.NotEqual(t, key1, key2)
}

func TestCheckCacheKeyContextualTuplesOrdering(t *testing.T) {
	storeID := ulid.Make().String()
	modelID := ulid.Make().String()

	tuples1 := []*openfgav1.TupleKey{
		tuple.NewTupleKey("document:1", "viewer", "user:anne"),
		tuple.NewTupleKey("document:2", "admin", "user:jon"),
	}

	tuples2 := []*openfgav1.TupleKey{
		tuple.NewTupleKey("document:2", "admin", "user:jon"),
		tuple.NewTupleKey("document:1", "viewer", "user:anne"),
	}

	tupleKey := tuple.NewTupleKey("document:x", "viewer", "user:jon")

	key1, err := GetCheckCacheKey(&CheckCacheKeyParams{
		StoreID:              storeID,
		AuthorizationModelID: modelID,
		TupleKey:             tupleKey,
		ContextualTuples:     tuples1,
	})
	require.NoError(t, err)

	key2, err := GetCheckCacheKey(&CheckCacheKeyParams{
		StoreID:              storeID,
		AuthorizationModelID: modelID,
		TupleKey:             tupleKey,
		ContextualTuples:     tuples2,
	})
	require.NoError(t, err)

	require.Equal(t, key1, key2)
}

func TestCheckCacheKeyConsidersCondition(t *testing.T) {
	storeID := ulid.Make().String()
	modelID := ulid.Make().String()

	tuples1 := []*openfgav1.TupleKey{
		tuple.NewTupleKeyWithCondition("document:2", "admin", "user:jon", "some_condition", nil),
	}

	tuples2 := []*openfgav1.TupleKey{
		tuple.NewTupleKeyWithCondition("document:2", "admin", "user:jon", "some_other_condition", nil),
	}

	tupleKey := tuple.NewTupleKey("document:x", "viewer", "user:jon")

	key1, err := GetCheckCacheKey(&CheckCacheKeyParams{
		StoreID:              storeID,
		AuthorizationModelID: modelID,
		TupleKey:             tupleKey,
		ContextualTuples:     tuples1,
	})
	require.NoError(t, err)

	key2, err := GetCheckCacheKey(&CheckCacheKeyParams{
		StoreID:              storeID,
		AuthorizationModelID: modelID,
		TupleKey:             tupleKey,
		ContextualTuples:     tuples2,
	})
	require.NoError(t, err)

	require.NotEqual(t, key1, key2)
}

func TestCheckCacheKeyConsidersConditionContext(t *testing.T) {
	storeID := ulid.Make().String()
	modelID := ulid.Make().String()

	struct1, err := structpb.NewStruct(map[string]interface{}{
		"key1": "foo",
		"key2": "bar",
	})
	require.NoError(t, err)

	struct2, err := structpb.NewStruct(map[string]interface{}{
		"key1": "foo",
		"key3": "baz",
	})
	require.NoError(t, err)

	jonContextOne := tuple.NewTupleKeyWithCondition(
		"document:2",
		"admin",
		"user:jon",
		"some_condition",
		struct1,
	)
	jonContextTwo := tuple.NewTupleKeyWithCondition(
		"document:2",
		"admin",
		"user:jon",
		"some_condition",
		struct2,
	)

	tupleKey := tuple.NewTupleKey("document:x", "viewer", "user:jon")

	key1, err := GetCheckCacheKey(&CheckCacheKeyParams{
		StoreID:              storeID,
		AuthorizationModelID: modelID,
		TupleKey:             tupleKey,
		ContextualTuples:     []*openfgav1.TupleKey{jonContextOne},
	})
	require.NoError(t, err)

	key2, err := GetCheckCacheKey(&CheckCacheKeyParams{
		StoreID:              storeID,
		AuthorizationModelID: modelID,
		TupleKey:             tupleKey,
		ContextualTuples:     []*openfgav1.TupleKey{jonContextTwo},
	})
	require.NoError(t, err)

	require.NotEqual(t, key1, key2)
}

func TestCheckCacheKeyConditionContextOrderAgnostic(t *testing.T) {
	storeID := ulid.Make().String()
	modelID := ulid.Make().String()

	struct1, err := structpb.NewStruct(map[string]interface{}{
		"key1": "foo",
		"key2": "bar",
	})
	require.NoError(t, err)

	// same object, keys in different order
	struct2, err := structpb.NewStruct(map[string]interface{}{
		"key2": "bar",
		"key1": "foo",
	})
	require.NoError(t, err)

	jonContextOne := tuple.NewTupleKeyWithCondition(
		"document:2",
		"admin",
		"user:jon",
		"some_condition",
		struct1,
	)
	jonContextTwo := tuple.NewTupleKeyWithCondition(
		"document:2",
		"admin",
		"user:jon",
		"some_condition",
		struct2,
	)

	tupleKey := tuple.NewTupleKey("document:x", "viewer", "user:jon")

	key1, err := GetCheckCacheKey(&CheckCacheKeyParams{
		StoreID:              storeID,
		AuthorizationModelID: modelID,
		TupleKey:             tupleKey,
		ContextualTuples:     []*openfgav1.TupleKey{jonContextOne, jonContextTwo},
	})
	require.NoError(t, err)

	key2, err := GetCheckCacheKey(&CheckCacheKeyParams{
		StoreID:              storeID,
		AuthorizationModelID: modelID,
		TupleKey:             tupleKey,
		ContextualTuples:     []*openfgav1.TupleKey{jonContextTwo, jonContextOne},
	})
	require.NoError(t, err)

	require.Equal(t, key1, key2)
}

func TestCheckCacheKeyContextualTuplesConditionsOrderDoesNotMatter(t *testing.T) {
	storeID := ulid.Make().String()
	modelID := ulid.Make().String()

	anne := tuple.NewTupleKey("document:1", "viewer", "user:anne")
	jonCondOne := tuple.NewTupleKeyWithCondition("document:2", "admin", "user:jon", "some_condition", nil)
	jonCondTwo := tuple.NewTupleKeyWithCondition("document:2", "admin", "user:jon", "some_other_condition", nil)

	tupleKey := tuple.NewTupleKey("document:x", "viewer", "user:jon")

	key1, err := GetCheckCacheKey(&CheckCacheKeyParams{
		StoreID:              storeID,
		AuthorizationModelID: modelID,
		TupleKey:             tupleKey,
		ContextualTuples:     []*openfgav1.TupleKey{anne, jonCondOne, jonCondTwo},
	})
	require.NoError(t, err)

	key2, err := GetCheckCacheKey(&CheckCacheKeyParams{
		StoreID:              storeID,
		AuthorizationModelID: modelID,
		TupleKey:             tupleKey,

		// same tuples, conditions are in different order
		ContextualTuples: []*openfgav1.TupleKey{anne, jonCondTwo, jonCondOne},
	})
	require.NoError(t, err)

	require.Equal(t, key1, key2)
}

func TestCheckCacheKeyWithContext(t *testing.T) {
	storeID := ulid.Make().String()
	modelID := ulid.Make().String()

	struct1, err := structpb.NewStruct(map[string]interface{}{
		"key1": "foo",
		"key2": "bar",
	})
	require.NoError(t, err)

	struct2, err := structpb.NewStruct(map[string]interface{}{
		"key2": "bar",
		"key1": "foo",
	})
	require.NoError(t, err)

	struct3, err := structpb.NewStruct(map[string]interface{}{
		"key2": "x",
		"key1": "foo",
	})
	require.NoError(t, err)

	struct4, err := structpb.NewStruct(map[string]interface{}{
		"key2": "x",
		"key1": true,
	})
	require.NoError(t, err)

	key1, err := GetCheckCacheKey(&CheckCacheKeyParams{
		StoreID:              storeID,
		AuthorizationModelID: modelID,
		TupleKey:             tuple.NewTupleKey("document:1", "viewer", "user:jon"),
		Context:              struct1,
	})
	require.NoError(t, err)

	key2, err := GetCheckCacheKey(&CheckCacheKeyParams{
		StoreID:              storeID,
		AuthorizationModelID: modelID,
		TupleKey:             tuple.NewTupleKey("document:1", "viewer", "user:jon"),
		Context:              struct2,
	})
	require.NoError(t, err)

	key3, err := GetCheckCacheKey(&CheckCacheKeyParams{
		StoreID:              storeID,
		AuthorizationModelID: modelID,
		TupleKey:             tuple.NewTupleKey("document:1", "viewer", "user:jon"),
		Context:              struct3,
	})
	require.NoError(t, err)

	key4, err := GetCheckCacheKey(&CheckCacheKeyParams{
		StoreID:              storeID,
		AuthorizationModelID: modelID,
		TupleKey:             tuple.NewTupleKey("document:1", "viewer", "user:jon"),
		Context:              struct4,
	})
	require.NoError(t, err)

	require.Equal(t, key1, key2)
	require.NotEqual(t, key1, key3)
	require.NotEqual(t, key1, key4)
	require.NotEqual(t, key3, key4)
}

func TestWriteTupleCheckCacheKey(t *testing.T) {
	contextStruct, err := structpb.NewStruct(map[string]interface{}{"key1": true})
	require.NoError(t, err)

	var validWriter strings.Builder
	var cases = map[string]struct {
		writer testutils.ResetableStringWriter
		params *CheckCacheKeyParams
		output string
		error  bool
	}{
		"writes_cache_key": {
			writer: &validWriter,
			params: &CheckCacheKeyParams{
				TupleKey: &openfgav1.TupleKey{
					Object:   "document:1",
					Relation: "can_view",
					User:     "user:anne",
				},
				ContextualTuples: []*openfgav1.TupleKey{
					tuple.NewTupleKeyWithCondition("document:1", "viewer", "user:anne", "condition_name", contextStruct),
				},
			},
			output: "document:1#can_view@user:anne",
			error:  false,
		},
		"writer_error": {
			writer: &testutils.ErrorStringWriter{TriggerAt: 0},
			params: &CheckCacheKeyParams{},
			output: "",
			error:  true,
		},
	}

	for name, test := range cases {
		t.Run(name, func(t *testing.T) {
			err := WriteTupleCheckCacheKey(test.writer, test.params)
			if test.error {
				require.Error(t, err)
			} else {
				require.NoError(t, err)
				require.Equal(t, test.output, test.writer.String())
			}
		})
	}
}

func TestWriteInvariantCheckCacheKey(t *testing.T) {
	contextStruct, err := structpb.NewStruct(map[string]interface{}{"key1": true})
	require.NoError(t, err)

	var validWriter strings.Builder
	var cases = map[string]struct {
		writer testutils.ResetableStringWriter
		params *CheckCacheKeyParams
		output string
		error  bool
	}{
		"writes_cache_key": {
			writer: &validWriter,
			params: &CheckCacheKeyParams{
				AuthorizationModelID: "fake_model_id",
				StoreID:              "fake_store_id",
				TupleKey: &openfgav1.TupleKey{
					Object:   "document:1",
					Relation: "can_view",
					User:     "user:anne",
				},
				ContextualTuples: []*openfgav1.TupleKey{
					tuple.NewTupleKeyWithCondition("document:1", "viewer", "user:anne", "condition_name", contextStruct),
				},
				Context: contextStruct,
			},
			output: " sp.fake_store_id/fake_model_id/document:1#viewer with condition_name 'key1:'true,@user:anne'key1:'true,",
			error:  false,
		},
		"writer_error": {
			writer: &testutils.ErrorStringWriter{TriggerAt: 0},
			params: &CheckCacheKeyParams{},
			output: "",
			error:  true,
		},
	}

	for name, test := range cases {
		t.Run(name, func(t *testing.T) {
			err := WriteInvariantCheckCacheKey(test.writer, test.params)
			if test.error {
				require.Error(t, err)
			} else {
				require.NoError(t, err)
				require.Equal(t, test.output, test.writer.String())
			}
		})
	}
}

func BenchmarkCheckRequestCacheKey(b *testing.B) {
	storeID := ulid.Make().String()
	modelID := ulid.Make().String()

	var err error

	for n := 0; n < b.N; n++ {
		_, err = GetCheckCacheKey(&CheckCacheKeyParams{
			StoreID:              storeID,
			AuthorizationModelID: modelID,
			TupleKey:             tuple.NewTupleKey("document:1", "viewer", "user:jon"),
		})
		require.NoError(b, err)
	}
}

func BenchmarkCheckRequestCacheKeyWithContextualTuples(b *testing.B) {
	storeID := ulid.Make().String()
	modelID := ulid.Make().String()

	var err error

	tuples := []*openfgav1.TupleKey{
		tuple.NewTupleKey("document:x", "viewer", "user:x"),
		tuple.NewTupleKey("document:y", "viewer", "user:y"),
		tuple.NewTupleKey("document:z", "viewer", "user:z"),
	}

	for n := 0; n < b.N; n++ {
		_, err = GetCheckCacheKey(&CheckCacheKeyParams{
			StoreID:              storeID,
			AuthorizationModelID: modelID,
			TupleKey:             tuple.NewTupleKey("document:1", "viewer", "user:jon"),
			ContextualTuples:     tuples,
		})
		require.NoError(b, err)
	}
}

func BenchmarkCheckRequestCacheKeyWithContext(b *testing.B) {
	storeID := ulid.Make().String()
	modelID := ulid.Make().String()

	var err error

	contextStruct, err := structpb.NewStruct(map[string]interface{}{
		"boolKey":   true,
		"stringKey": "hello",
		"numberKey": 1.2,
		"nullKey":   nil,
		"structKey": map[string]interface{}{
			"key1": "value1",
		},
		"listKey": []interface{}{"item1", "item2"},
	})
	require.NoError(b, err)

	for n := 0; n < b.N; n++ {
		_, err = GetCheckCacheKey(&CheckCacheKeyParams{
			StoreID:              storeID,
			AuthorizationModelID: modelID,
			TupleKey:             tuple.NewTupleKey("document:1", "viewer", "user:jon"),
			Context:              contextStruct,
		})
		require.NoError(b, err)
	}
}

func BenchmarkGetInvalidIteratorByUserObjectTypeCacheKeys(b *testing.B) {
	storeID := "abc123"
	objectType := "document"
	users := []string{
		"a",
		"b",
		"c",
		"d",
		"e",
		"f",
		"g",
		"h",
		"i",
		"j",
		"k",
		"l",
		"m",
		"n",
		"o",
		"p",
		"q",
		"r",
		"s",
		"t",
		"u",
		"v",
		"w",
		"x",
		"y",
		"z",
	}

	for n := 0; n < b.N; n++ {
		_ = GetInvalidIteratorByUserObjectTypeCacheKeys(storeID, users, objectType)
	}
}<|MERGE_RESOLUTION|>--- conflicted
+++ resolved
@@ -2,12 +2,9 @@
 
 import (
 	"context"
-<<<<<<< HEAD
-=======
 	"errors"
 	"fmt"
 	"io"
->>>>>>> a4491e49
 	"strings"
 	"testing"
 	"time"
