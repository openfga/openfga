//go:generate mockgen -source cache.go -destination ../../internal/mocks/mock_cache.go -package mocks cache

package storage

import (
<<<<<<< HEAD
	"reflect"
=======
	"fmt"
>>>>>>> a0d01038
	"sync"
	"time"

	openfgav1 "github.com/openfga/api/proto/openfga/v1"

	"github.com/karlseguin/ccache/v3"
)

const (
	SubproblemCachePrefix      = "sp."
	iteratorCachePrefix        = "ic."
	changelogCachePrefix       = "cc."
	invalidIteratorCachePrefix = "iq."
	defaultMaxCacheSize        = 10000
)

// InMemoryCache is a general purpose cache to store things in memory.
type InMemoryCache[T any] interface {

	// Get If the key exists, returns the value. If the key didn't exist, returns nil.
	Get(key string) T
	Set(key string, value T, ttl time.Duration)

	Delete(prefix string)

	// Stop cleans resources.
	Stop()
}

// Specific implementation

type InMemoryLRUCache[T any] struct {
	ccache      *ccache.Cache[T]
	maxElements int64
	closeOnce   *sync.Once
}

type InMemoryLRUCacheOpt[T any] func(i *InMemoryLRUCache[T])

func WithMaxCacheSize[T any](maxElements int64) InMemoryLRUCacheOpt[T] {
	return func(i *InMemoryLRUCache[T]) {
		i.maxElements = maxElements
	}
}

var _ InMemoryCache[any] = (*InMemoryLRUCache[any])(nil)

func NewInMemoryLRUCache[T any](opts ...InMemoryLRUCacheOpt[T]) *InMemoryLRUCache[T] {
	t := &InMemoryLRUCache[T]{
		maxElements: defaultMaxCacheSize,
		closeOnce:   &sync.Once{},
	}

	for _, opt := range opts {
		opt(t)
	}

	t.ccache = ccache.New(ccache.Configure[T]().MaxSize(t.maxElements))
	return t
}

func (i InMemoryLRUCache[T]) Get(key string) T {
	var zero T
	item := i.ccache.Get(key)
	if item == nil {
		return zero
	}

	if value, expired := item.Value(), item.Expired(); !reflect.ValueOf(value).IsZero() && !expired {
		return value
	}

	return zero
}

func (i InMemoryLRUCache[T]) Set(key string, value T, ttl time.Duration) {
	i.ccache.Set(key, value, ttl)
}

func (i InMemoryLRUCache[T]) Delete(key string) {
	i.ccache.Delete(key)
}

func (i InMemoryLRUCache[T]) Stop() {
	i.closeOnce.Do(func() {
		i.ccache.Stop()
	})
}

type ChangelogCacheEntry struct {
	LastModified time.Time
}

func GetChangelogCacheKey(storeID string) string {
	return fmt.Sprintf("%s%s", changelogCachePrefix, storeID)
}

type InvalidEntityCacheEntry struct {
	LastModified time.Time
}

func GetInvalidIteratorCacheKey(storeID string) string {
	return fmt.Sprintf("%s%s", invalidIteratorCachePrefix, storeID)
}

func GetInvalidIteratorByObjectRelationCacheKey(storeID, object, relation string) string {
	return fmt.Sprintf("%s%s/%s#%s", invalidIteratorCachePrefix, storeID, object, relation)
}

type TupleIteratorCacheEntry struct {
	Tuples       []*openfgav1.Tuple
	LastModified time.Time
}

func GetReadUsersetTuplesCacheKeyPrefix(store, object, relation string) string {
	return fmt.Sprintf("%srut/%s/%s#%s", iteratorCachePrefix, store, object, relation)
}

func GetReadCacheKey(store, tuple string) string {
	return fmt.Sprintf("%sr%s/%s", iteratorCachePrefix, store, tuple)
}<|MERGE_RESOLUTION|>--- conflicted
+++ resolved
@@ -3,11 +3,8 @@
 package storage
 
 import (
-<<<<<<< HEAD
+	"fmt"
 	"reflect"
-=======
-	"fmt"
->>>>>>> a0d01038
 	"sync"
 	"time"
 
