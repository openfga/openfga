--- conflicted
+++ resolved
@@ -33,11 +33,7 @@
 // Specific implementation
 
 type InMemoryLRUCache[T any] struct {
-<<<<<<< HEAD
 	client      *theine.Cache[string, T]
-=======
-	cache       *theine.Cache[string, T]
->>>>>>> fa6941d8
 	maxElements int64
 	stopOnce    *sync.Once
 }
@@ -62,39 +58,27 @@
 		opt(t)
 	}
 
-<<<<<<< HEAD
 	var err error
 	t.client, err = theine.NewBuilder[string, T](t.maxElements).Build()
 	if err != nil {
 		panic(err)
 	}
-=======
-	cache, err := theine.NewBuilder[string, T](t.maxElements).Build()
-	if err != nil {
-		panic(err)
-	}
-	t.cache = cache
->>>>>>> fa6941d8
 	return t
 }
 
 func (i InMemoryLRUCache[T]) Get(key string) T {
-<<<<<<< HEAD
 	var zero T
 	item, ok := i.client.Get(key)
 	if !ok {
 		return zero
 	}
 
-=======
-	item, _ := i.cache.Get(key)
->>>>>>> fa6941d8
 	return item
 }
 
 func (i InMemoryLRUCache[T]) Set(key string, value T, ttl time.Duration) {
-<<<<<<< HEAD
-	i.client.SetWithTTL(key, value, 0, ttl)
+	// negative ttl are noop
+	i.client.SetWithTTL(key, value, 1, ttl)
 }
 
 func (i InMemoryLRUCache[T]) Delete(key string) {
@@ -102,21 +86,8 @@
 }
 
 func (i InMemoryLRUCache[T]) Stop() {
-	i.closeOnce.Do(func() {
+	i.stopOnce.Do(func() {
 		i.client.Close()
-=======
-	// negative ttl are noop
-	i.cache.SetWithTTL(key, value, 1, ttl)
-}
-
-func (i InMemoryLRUCache[T]) Delete(key string) {
-	i.cache.Delete(key)
-}
-
-func (i InMemoryLRUCache[T]) Stop() {
-	i.stopOnce.Do(func() {
-		i.cache.Close()
->>>>>>> fa6941d8
 	})
 }
 
