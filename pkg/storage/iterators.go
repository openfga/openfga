package storage

import (
	"context"
	"errors"
	"slices"
	"sync"

	openfgav1 "github.com/openfga/api/proto/openfga/v1"
)

var ErrIteratorDone = errors.New("iterator done")

// Iterator is a generic interface defining methods for
// iterating over a collection of items of type T.
type Iterator[T any] interface {
	// Next will return the next available
	// item or ErrIteratorDone if no more
	// items are available.
	Next(ctx context.Context) (T, error)

	// Stop terminates iteration. Any subsequent calls to Next must return ErrIteratorDone.
	Stop()

	// Head will return the first item or ErrIteratorDone if the iterator is finished or empty.
	// It's possible for this method to advance the iterator internally, but a subsequent call to Next will not miss any results.
	// Calling Head() continuously without calling Next() will yield the same result (the first one) over and over.
	Head(ctx context.Context) (T, error)
}

type TupleIterator = Iterator[*openfgav1.Tuple]

type TupleKeyIterator = Iterator[*openfgav1.TupleKey]

// combinedIterator is a thread-safe iterator that merges multiple iterators.
// Duplicates can be returned.
type combinedIterator[T any] struct {
	mu      *sync.Mutex
	once    *sync.Once
	pending []Iterator[T] // GUARDED_BY(mu)
}

var _ Iterator[any] = (*combinedIterator[any])(nil)

// Next see [Iterator.Next].
func (c *combinedIterator[T]) Next(ctx context.Context) (T, error) {
	c.mu.Lock() // no defer of Unlock because of the recursive call

	if len(c.pending) == 0 {
		// All iterators ended.
		var val T
		c.mu.Unlock()
		return val, ErrIteratorDone
	}

	iter := c.pending[0]
	val, err := iter.Next(ctx)
	if err != nil {
		if errors.Is(err, ErrIteratorDone) {
			c.pending = c.pending[1:]
			iter.Stop() // clean up before dropping the reference
			c.mu.Unlock()
			return c.Next(ctx)
		}
		c.mu.Unlock()
		return val, err
	}

	c.mu.Unlock()
	return val, nil
}

// Stop see [Iterator.Stop].
func (c *combinedIterator[T]) Stop() {
	c.once.Do(func() {
		c.mu.Lock()
		defer c.mu.Unlock()
		for _, iter := range c.pending {
			iter.Stop()
		}
	})
}

// Head see [Iterator.Head].
func (c *combinedIterator[T]) Head(ctx context.Context) (T, error) {
	c.mu.Lock() // no defer of Unlock because of the recursive call

	if len(c.pending) == 0 {
		// All iterators ended.
		var val T
		c.mu.Unlock()
		return val, ErrIteratorDone
	}

	iter := c.pending[0]
	val, err := iter.Head(ctx)
	if err != nil {
		if errors.Is(err, ErrIteratorDone) {
			c.pending = c.pending[1:]
			iter.Stop()
			c.mu.Unlock()
			return c.Head(ctx)
		}
		c.mu.Unlock()
		return val, err
	}
	c.mu.Unlock()
	return val, nil
}

// NewCombinedIterator is a thread-safe iterator that takes generic iterators of a given type T
// and combines them into a single iterator that yields all the
// values from all iterators. Duplicates can be returned.
func NewCombinedIterator[T any](iters ...Iterator[T]) Iterator[T] {
	pending := make([]Iterator[T], 0, len(iters))
	for _, iter := range iters {
		if iter != nil {
			pending = append(pending, iter)
		}
	}
	return &combinedIterator[T]{pending: pending, once: &sync.Once{}, mu: &sync.Mutex{}}
}

// NewStaticTupleIterator returns a [TupleIterator] that iterates over the provided slice.
func NewStaticTupleIterator(tuples []*openfgav1.Tuple) TupleIterator {
	iter := &StaticIterator[*openfgav1.Tuple]{
		items: tuples,
		mu:    &sync.Mutex{},
	}

	return iter
}

// NewStaticTupleKeyIterator returns a [TupleKeyIterator] that iterates over the provided slice.
func NewStaticTupleKeyIterator(tupleKeys []*openfgav1.TupleKey) TupleKeyIterator {
	iter := &StaticIterator[*openfgav1.TupleKey]{
		items: tupleKeys,
		mu:    &sync.Mutex{},
	}

	return iter
}

type tupleKeyIterator struct {
	iter TupleIterator
	once *sync.Once
}

var _ TupleKeyIterator = (*tupleKeyIterator)(nil)

// Next see [Iterator.Next].
func (t *tupleKeyIterator) Next(ctx context.Context) (*openfgav1.TupleKey, error) {
	tuple, err := t.iter.Next(ctx)
	if err != nil {
		return nil, err
	}
	return tuple.GetKey(), nil
}

// Stop see [Iterator.Stop].
func (t *tupleKeyIterator) Stop() {
	t.once.Do(func() {
		t.iter.Stop()
	})
}

// Head see [Iterator.Head].
func (t *tupleKeyIterator) Head(ctx context.Context) (*openfgav1.TupleKey, error) {
	tuple, err := t.iter.Head(ctx)
	if err != nil {
		return nil, err
	}
	return tuple.GetKey(), nil
}

// NewTupleKeyIteratorFromTupleIterator takes a [TupleIterator] and yields
// all the [*openfgav1.TupleKey](s) from it as a [TupleKeyIterator].
func NewTupleKeyIteratorFromTupleIterator(iter TupleIterator) TupleKeyIterator {
	return &tupleKeyIterator{iter, &sync.Once{}}
}

type StaticIterator[T any] struct {
	items []T // GUARDED_BY(mu)
	mu    *sync.Mutex
}

var _ Iterator[any] = (*StaticIterator[any])(nil)

// Next see [Iterator.Next].
func (s *StaticIterator[T]) Next(ctx context.Context) (T, error) {
	var val T

	if ctx.Err() != nil {
		return val, ctx.Err()
	}

	s.mu.Lock()
	defer s.mu.Unlock()

	if len(s.items) == 0 {
		return val, ErrIteratorDone
	}

	next, rest := s.items[0], s.items[1:]
	s.items = rest

	return next, nil
}

// Stop see [Iterator.Stop].
func (s *StaticIterator[T]) Stop() {
<<<<<<< HEAD
=======
	s.mu.Lock()
	defer s.mu.Unlock()
>>>>>>> 5101f146
	s.items = nil
}

// Head see [Iterator.Head].
func (s *StaticIterator[T]) Head(ctx context.Context) (T, error) {
	var val T

	if ctx.Err() != nil {
		return val, ctx.Err()
	}

	s.mu.Lock()
	defer s.mu.Unlock()

	if len(s.items) == 0 {
		return val, ErrIteratorDone
	}

	return s.items[0], nil
}

func NewStaticIterator[T any](items []T) Iterator[T] {
	return &StaticIterator[T]{items: items, mu: &sync.Mutex{}}
}

// TupleKeyFilterFunc is a filter function that is used to filter out
// tuples from a [TupleKeyIterator] that don't meet certain criteria.
// Implementations should return true if the tuple should be returned
// and false if it should be filtered out.
type TupleKeyFilterFunc func(tupleKey *openfgav1.TupleKey) bool

type filteredTupleKeyIterator struct {
	iter   TupleKeyIterator
	filter TupleKeyFilterFunc
	once   *sync.Once
}

var _ TupleKeyIterator = (*filteredTupleKeyIterator)(nil)

// Next returns the next most tuple in the underlying iterator that meets
// the filter function this iterator was constructed with.
func (f *filteredTupleKeyIterator) Next(ctx context.Context) (*openfgav1.TupleKey, error) {
	for {
		tuple, err := f.iter.Next(ctx)
		if err != nil {
			return nil, err
		}

		if f.filter(tuple) {
			return tuple, nil
		}
	}
}

// Stop see [Iterator.Stop].
func (f *filteredTupleKeyIterator) Stop() {
	f.once.Do(func() {
		f.iter.Stop()
	})
}

// Head returns the next most tuple in the underlying iterator that meets
// the filter function this iterator was constructed with.
// Note: the underlying iterator will advance until the filter is satisfied.
func (f *filteredTupleKeyIterator) Head(ctx context.Context) (*openfgav1.TupleKey, error) {
	for {
		tuple, err := f.iter.Head(ctx)
		if err != nil {
			return nil, err
		}

		if f.filter(tuple) {
			return tuple, nil
		}
		_, err = f.iter.Next(ctx)
		if err != nil {
			return nil, err
		}
	}
}

// NewFilteredTupleKeyIterator returns a [TupleKeyIterator] that filters out all
// [*openfgav1.Tuple](s) that don't meet the conditions of the provided [TupleKeyFilterFunc].
func NewFilteredTupleKeyIterator(iter TupleKeyIterator, filter TupleKeyFilterFunc) TupleKeyIterator {
	return &filteredTupleKeyIterator{
		iter,
		filter,
		&sync.Once{},
	}
}

// TupleKeyConditionFilterFunc is a filter function that is used to filter out
// tuples from a [TupleKeyIterator] that don't meet the tuple the conditions provided by the request.
// Implementations should return true if the tuple should be returned
// and false if it should be filtered out.
// Errors will be treated as false. If none of the tuples are valid AND there are errors, Next() will return
// the last error.
type TupleKeyConditionFilterFunc func(tupleKey *openfgav1.TupleKey) (bool, error)

type ConditionsFilteredTupleKeyIterator struct {
	iter      TupleKeyIterator
	filter    TupleKeyConditionFilterFunc
	lastError error
	onceValid bool
	once      *sync.Once
}

var _ TupleKeyIterator = (*ConditionsFilteredTupleKeyIterator)(nil)

// Next returns the next most tuple in the underlying iterator that meets
// the filter function this iterator was constructed with.
// This function is not thread-safe.
func (f *ConditionsFilteredTupleKeyIterator) Next(ctx context.Context) (*openfgav1.TupleKey, error) {
	for {
		tuple, err := f.iter.Next(ctx)
		if err != nil {
			if errors.Is(err, ErrIteratorDone) {
				if f.onceValid || f.lastError == nil {
					return nil, ErrIteratorDone
				}
				lastError := f.lastError
				f.lastError = nil
				return nil, lastError
			}
			return nil, err
		}

		valid, err := f.filter(tuple)
		if err != nil {
			f.lastError = err
			continue
		}
		if !valid {
			continue
		}
		f.onceValid = true
		return tuple, nil
	}
}

// Stop see [Iterator.Stop].
func (f *ConditionsFilteredTupleKeyIterator) Stop() {
	f.once.Do(func() {
		f.iter.Stop()
	})
}

// Head returns the next most tuple in the underlying iterator that meets
// the filter function this iterator was constructed with.
// The underlying iterator may advance but calling consecutive Head will yield consistent result.
// Further, calling Head following by Next will also yield consistent result.
// This function is not thread-safe.
func (f *ConditionsFilteredTupleKeyIterator) Head(ctx context.Context) (*openfgav1.TupleKey, error) {
	for {
		tuple, err := f.iter.Head(ctx)
		if err != nil {
			if errors.Is(err, ErrIteratorDone) {
				if f.onceValid || f.lastError == nil {
					return nil, ErrIteratorDone
				}
				return nil, f.lastError
			}
			return nil, err
		}

		valid, err := f.filter(tuple)
		if err != nil || !valid {
			if err != nil {
				f.lastError = err
			}
			// Note that we don't care about the item returned by Next() as this is already via Head(). We call Next() solely
			// for the purpose of getting rid of the first item.
			_, err = f.iter.Next(ctx)
			if err != nil {
				// This should never happen except if the underlying ds has error. This is because f.iter.Head() had already
				// checked whether we are at the end of list. For example, in a list of [1] (all invalid),
				// Head() will return 1. If it is invalid, Next() will return 1 and move the pointer to end of list.
				// Thus, Head() will return ErrIteratorDone next time being called.
				return nil, err
			}
			continue
		}
		f.onceValid = true
		return tuple, nil
	}
}

// NewConditionsFilteredTupleKeyIterator returns a [TupleKeyIterator] that filters out all
// [*openfgav1.Tuple](s) that don't meet the conditions of the provided [TupleKeyFilterFunc].
func NewConditionsFilteredTupleKeyIterator(iter TupleKeyIterator, filter TupleKeyConditionFilterFunc) TupleKeyIterator {
	return &ConditionsFilteredTupleKeyIterator{
		iter:   iter,
		filter: filter,
		once:   &sync.Once{},
	}
}

// IterIsDoneOrCancelled is true if the error is due to done or cancelled or deadline exceeded.
func IterIsDoneOrCancelled(err error) bool {
	return errors.Is(err, ErrIteratorDone) || errors.Is(err, context.Canceled) || errors.Is(err, context.DeadlineExceeded)
}

type OrderedCombinedIterator struct {
	mu     *sync.Mutex
	once   *sync.Once
	mapper TupleMapper

	// pending holds non-nil, non-ended iterators.
	pending []TupleIterator // GUARDED_BY(mu)
}

var _ TupleIterator = (*OrderedCombinedIterator)(nil)

type TupleMapper func(t *openfgav1.Tuple) string

func UserMapper() TupleMapper {
	return func(t *openfgav1.Tuple) string {
		return t.GetKey().GetUser()
	}
}

func ObjectMapper() TupleMapper {
	return func(t *openfgav1.Tuple) string {
		return t.GetKey().GetObject()
	}
}

// NewOrderedCombinedIterator is a thread-safe iterator that combines a list of iterators into a single ordered iterator.
// All the input iterators must be individually ordered already according to mapper.
// Iterators can yield the same value (as defined by mapper) multiple times, but it will only be returned once.
func NewOrderedCombinedIterator(mapper TupleMapper, sortedIters ...TupleIterator) *OrderedCombinedIterator {
	pending := make([]TupleIterator, 0, len(sortedIters))
	for _, sortedIter := range sortedIters {
		if sortedIter != nil {
			pending = append(pending, sortedIter)
		}
	}
	return &OrderedCombinedIterator{pending: pending, once: &sync.Once{}, mu: &sync.Mutex{}, mapper: mapper}
}

func (c *OrderedCombinedIterator) Next(ctx context.Context) (*openfgav1.Tuple, error) {
	head, iteratorsToMove, err := c.head(ctx)
	if err != nil {
		return nil, err
	}

	c.mu.Lock()
	defer c.mu.Unlock()

	for _, iterIndex := range iteratorsToMove {
		_, _ = c.pending[iterIndex].Next(ctx)
	}

	return head, nil
}

func (c *OrderedCombinedIterator) Head(ctx context.Context) (*openfgav1.Tuple, error) {
	head, _, err := c.head(ctx)
	return head, err
}

// head returns the next tuple without advancing the iterator.
// It also returns the indexes (within the pending array) that have the same head.
// There may be nil elements in pending array after this runs.
func (c *OrderedCombinedIterator) head(ctx context.Context) (*openfgav1.Tuple, []int, error) {
	c.mu.Lock()
	defer c.mu.Unlock()

	c.clearPendingThatAreNil()

	var headMin *openfgav1.Tuple
	heads := make(map[int]*openfgav1.Tuple, len(c.pending))
	for pendingIdx := range c.pending {
		head, err := c.pending[pendingIdx].Head(ctx)
		if err != nil {
			if errors.Is(err, ErrIteratorDone) {
				c.pending[pendingIdx].Stop()
				c.pending[pendingIdx] = nil
				continue
			}
			return nil, []int{}, err
		}
		heads[pendingIdx] = head
		headMin = head
	}

	if len(heads) == 0 {
		return nil, []int{}, ErrIteratorDone
	}

	// Pick the minimum element.
	for pendingIdx, curhead := range heads {
		if c.mapper(headMin) > c.mapper(curhead) {
			headMin = heads[pendingIdx]
		}
	}

	// Gather all iterators that have the same head.
	indexesWithSameHead := make([]int, 0, len(heads))
	for pendingIdx, curhead := range heads {
		if c.mapper(headMin) == c.mapper(curhead) {
			indexesWithSameHead = append(indexesWithSameHead, pendingIdx)
		}
	}

	return headMin, indexesWithSameHead, nil
}

func (c *OrderedCombinedIterator) clearPendingThatAreNil() {
	c.pending = slices.DeleteFunc(c.pending, func(t TupleIterator) bool {
		return t == nil
	})
}

func (c *OrderedCombinedIterator) Stop() {
	c.once.Do(func() {
		c.mu.Lock()
		defer c.mu.Unlock()

		c.clearPendingThatAreNil()
		for _, iter := range c.pending {
			iter.Stop()
		}
	})
}<|MERGE_RESOLUTION|>--- conflicted
+++ resolved
@@ -209,11 +209,8 @@
 
 // Stop see [Iterator.Stop].
 func (s *StaticIterator[T]) Stop() {
-<<<<<<< HEAD
-=======
 	s.mu.Lock()
 	defer s.mu.Unlock()
->>>>>>> 5101f146
 	s.items = nil
 }
 
