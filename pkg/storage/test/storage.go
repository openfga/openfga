package test

import (
	"context"
	"testing"

	"github.com/google/go-cmp/cmp"
	"github.com/oklog/ulid/v2"
	openfgav1 "github.com/openfga/api/proto/openfga/v1"
	"github.com/stretchr/testify/require"
	"google.golang.org/protobuf/protoadapt"
	"google.golang.org/protobuf/testing/protocmp"

	"github.com/openfga/openfga/pkg/tuple"

	"github.com/openfga/openfga/pkg/storage"
	"github.com/openfga/openfga/pkg/testutils"
)

var (
	cmpOpts = []cmp.Option{
		protocmp.IgnoreFields(protoadapt.MessageV2Of(&openfgav1.Tuple{}), "timestamp"),
		protocmp.IgnoreFields(protoadapt.MessageV2Of(&openfgav1.TupleChange{}), "timestamp"),
		testutils.TupleKeyCmpTransformer,
		protocmp.Transform(),
	}
)

func RunAllTests(t *testing.T, ds storage.OpenFGADatastore) {
	t.Run("TestDatastoreIsReady", func(t *testing.T) {
		status, err := ds.IsReady(context.Background())
		require.NoError(t, err)
		require.True(t, status.IsReady)
	})
	// Tuples.
	t.Run("TestTupleWriteAndRead", func(t *testing.T) { TupleWritingAndReadingTest(t, ds) })
	t.Run("TestReadChanges", func(t *testing.T) { ReadChangesTest(t, ds) })
	t.Run("TestReadStartingWithUser", func(t *testing.T) { ReadStartingWithUserTest(t, ds) })

	// TODO I suspect there is overlap in test scenarios. Consolidate them into one
	t.Run("ReadPageTestCorrectnessOfContinuationTokens", func(t *testing.T) { ReadPageTestCorrectnessOfContinuationTokens(t, ds) })
	t.Run("ReadPageTestCorrectnessOfContinuationTokensV2", func(t *testing.T) { ReadPageTestCorrectnessOfContinuationTokensV2(t, ds) })

	// TODO Consolidate them into one, since both Read and ReadPage should respect the same set of filters
	t.Run("ReadTestCorrectnessOfTuples", func(t *testing.T) { ReadTestCorrectnessOfTuples(t, ds) })
	t.Run("ReadPageTestCorrectnessOfTuples", func(t *testing.T) { ReadPageTestCorrectnessOfTuples(t, ds) })

	// Authorization models.
	t.Run("TestWriteAndReadAuthorizationModel", func(t *testing.T) { WriteAndReadAuthorizationModelTest(t, ds) })
	t.Run("TestReadAuthorizationModels", func(t *testing.T) { ReadAuthorizationModelsTest(t, ds) })
	t.Run("TestFindLatestAuthorizationModel", func(t *testing.T) { FindLatestAuthorizationModelTest(t, ds) })

	// Assertions.
	t.Run("TestWriteAndReadAssertions", func(t *testing.T) { AssertionsTest(t, ds) })

	// Stores.
	t.Run("TestStore", func(t *testing.T) { StoreTest(t, ds) })
}

// BootstrapFGAStore is a utility to write an FGA model and relationship tuples to a datastore.
// It doesn't validate the model. It validates the format of the tuples, but not the types within them.
<<<<<<< HEAD
// It returns the (store_id, model_id), respectively.
=======
// It returns the store_id and FGA AuthorizationModel, respectively.
>>>>>>> e4b081d8
func BootstrapFGAStore(
	t require.TestingT,
	ds storage.OpenFGADatastore,
	model string,
	tupleStrs []string,
<<<<<<< HEAD
) (string, string) {
=======
) (string, *openfgav1.AuthorizationModel) {
>>>>>>> e4b081d8
	storeID := ulid.Make().String()

	fgaModel := testutils.MustTransformDSLToProtoWithID(model)
	err := ds.WriteAuthorizationModel(context.Background(), storeID, fgaModel)
	require.NoError(t, err)

	tuples := tuple.MustParseTupleStrings(tupleStrs...)

	batchSize := ds.MaxTuplesPerWrite()
	for batch := 0; batch < len(tuples); batch += batchSize {
		batchEnd := min(batch+batchSize, len(tuples))

		err := ds.Write(context.Background(), storeID, nil, tuples[batch:batchEnd])
		require.NoError(t, err)
	}

<<<<<<< HEAD
	return storeID, fgaModel.GetId()
=======
	return storeID, fgaModel
>>>>>>> e4b081d8
}<|MERGE_RESOLUTION|>--- conflicted
+++ resolved
@@ -59,21 +59,13 @@
 
 // BootstrapFGAStore is a utility to write an FGA model and relationship tuples to a datastore.
 // It doesn't validate the model. It validates the format of the tuples, but not the types within them.
-<<<<<<< HEAD
-// It returns the (store_id, model_id), respectively.
-=======
 // It returns the store_id and FGA AuthorizationModel, respectively.
->>>>>>> e4b081d8
 func BootstrapFGAStore(
 	t require.TestingT,
 	ds storage.OpenFGADatastore,
 	model string,
 	tupleStrs []string,
-<<<<<<< HEAD
-) (string, string) {
-=======
 ) (string, *openfgav1.AuthorizationModel) {
->>>>>>> e4b081d8
 	storeID := ulid.Make().String()
 
 	fgaModel := testutils.MustTransformDSLToProtoWithID(model)
@@ -90,9 +82,5 @@
 		require.NoError(t, err)
 	}
 
-<<<<<<< HEAD
-	return storeID, fgaModel.GetId()
-=======
 	return storeID, fgaModel
->>>>>>> e4b081d8
 }