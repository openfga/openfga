--- conflicted
+++ resolved
@@ -223,12 +223,8 @@
 
 		latestModel, err = datastore.FindLatestAuthorizationModel(ctx, store)
 		require.NoError(t, err)
-<<<<<<< HEAD
-		require.Equal(t, newModel.GetId(), latestID)
-=======
 		if diff := cmp.Diff(newModel, latestModel, cmpOpts...); diff != "" {
 			t.Errorf("mismatch (-want +got):\n%s", diff)
 		}
->>>>>>> 792cd4e1
 	})
 }