package eval

import (
	"errors"
	"fmt"

	openfgav1 "github.com/openfga/api/proto/openfga/v1"
	"github.com/openfga/openfga/pkg/condition"
	"github.com/openfga/openfga/pkg/typesystem"
)

var (
	ErrEvaluatingCondition = errors.New("condition evaluation failed")
)

// TupleConditionMet returns a bool indicating if the provided tupleKey's condition (if any) was met.
func EvaluateTupleCondition(
	tupleKey *openfgav1.TupleKey,
	typesys *typesystem.TypeSystem,
	context map[string]interface{},
) (*condition.EvaluationResult, error) {
	tupleCondition := tupleKey.GetCondition()
	conditionName := tupleCondition.GetName()
	if conditionName != "" {
		evaluableCondition, ok := typesys.GetCondition(conditionName)
		if !ok {
<<<<<<< HEAD
			return nil, fmt.Errorf("failed to evaluate relationship condition: condition '%s' was not found", conditionName)
=======
			return false, &condition.EvaluationError{
				Condition: conditionName,
				Cause:     fmt.Errorf("condition was not found"),
			}
>>>>>>> ce2373cc
		}

		// merge both contexts
		contextSlice := []map[string]interface{}{context}
		tupleContext := tupleCondition.GetContext()
		if tupleContext != nil {
			contextSlice = append(contextSlice, tupleContext.AsMap())
		}

		conditionResult, err := evaluableCondition.Evaluate(contextSlice...)
		if err != nil {
<<<<<<< HEAD
			return nil, fmt.Errorf("failed to evaluate relationship condition: %v", err)
=======
			return false, err
>>>>>>> ce2373cc
		}

		return &conditionResult, nil
	}

	return &condition.EvaluationResult{
		ConditionMet: true,
	}, nil
}<|MERGE_RESOLUTION|>--- conflicted
+++ resolved
@@ -24,14 +24,10 @@
 	if conditionName != "" {
 		evaluableCondition, ok := typesys.GetCondition(conditionName)
 		if !ok {
-<<<<<<< HEAD
-			return nil, fmt.Errorf("failed to evaluate relationship condition: condition '%s' was not found", conditionName)
-=======
-			return false, &condition.EvaluationError{
+			return nil, &condition.EvaluationError{
 				Condition: conditionName,
 				Cause:     fmt.Errorf("condition was not found"),
 			}
->>>>>>> ce2373cc
 		}
 
 		// merge both contexts
@@ -43,11 +39,7 @@
 
 		conditionResult, err := evaluableCondition.Evaluate(contextSlice...)
 		if err != nil {
-<<<<<<< HEAD
-			return nil, fmt.Errorf("failed to evaluate relationship condition: %v", err)
-=======
-			return false, err
->>>>>>> ce2373cc
+			return nil, err
 		}
 
 		return &conditionResult, nil
