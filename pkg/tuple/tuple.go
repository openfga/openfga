// Package tuple contains code to manipulate tuples and errors related to tuples.
package tuple

import (
	"fmt"
	"regexp"
	"strings"

	openfgav1 "github.com/openfga/api/proto/openfga/v1"
)

type UserType string

const (
	User    UserType = "user"
	UserSet UserType = "userset"
)

const Wildcard = "*"

var (
	userIDRegex   = regexp.MustCompile(`^[^:#\s]+$`)
	objectRegex   = regexp.MustCompile(`^[^:#\s]+:[^#:\s]+$`)
	userSetRegex  = regexp.MustCompile(`^[^:#\s]+:[^#\s]+#[^:#\s]+$`)
	relationRegex = regexp.MustCompile(`^[^:#@\s]+$`)
)

func ConvertCheckRequestTupleKeyToTupleKey(tk *openfgav1.CheckRequestTupleKey) *openfgav1.TupleKey {
	return &openfgav1.TupleKey{
		Object:   tk.GetObject(),
		Relation: tk.GetRelation(),
		User:     tk.GetUser(),
	}
}

func ConvertReadRequestTupleKeyToTupleKey(tk *openfgav1.ReadRequestTupleKey) *openfgav1.TupleKey {
	return &openfgav1.TupleKey{
		Object:   tk.GetObject(),
		Relation: tk.GetRelation(),
		User:     tk.GetUser(),
	}
}

func NewTupleKey(object, relation, user string) *openfgav1.TupleKey {
	return &openfgav1.TupleKey{
		Object:   object,
		Relation: relation,
		User:     user,
	}
}

<<<<<<< HEAD
func ConvertTupleKeyToWriteTupleKey(tk *openfgav1.TupleKey) *openfgav1.WriteRequestTupleKey {
	return &openfgav1.WriteRequestTupleKey{
		Object:   tk.GetObject(),
		Relation: tk.GetRelation(),
		User:     tk.GetUser(),
	}
}

func ConvertWriteRequestTupleKeyToTupleKey(tk *openfgav1.WriteRequestTupleKey) *openfgav1.TupleKey {
	return &openfgav1.TupleKey{
		Object:   tk.GetObject(),
		Relation: tk.GetRelation(),
		User:     tk.GetUser(),
	}
}

func ConvertWriteRequestsTupleKeyToTupleKeys(tks []*openfgav1.WriteRequestTupleKey) []*openfgav1.TupleKey {
	result := make([]*openfgav1.TupleKey, 0, len(tks))
	for _, tk := range tks {
		result = append(result, ConvertWriteRequestTupleKeyToTupleKey(tk))
	}
	return result
}

func ConvertTupleKeysToWriteRequestTupleKeys(tks []*openfgav1.TupleKey) []*openfgav1.WriteRequestTupleKey {
	result := make([]*openfgav1.WriteRequestTupleKey, 0, len(tks))
	for _, tk := range tks {
		result = append(result, ConvertTupleKeyToWriteTupleKey(tk))
	}
	return result
}

=======
func NewCheckRequestTupleKey(object, relation, user string) *openfgav1.CheckRequestTupleKey {
	return &openfgav1.CheckRequestTupleKey{
		Object:   object,
		Relation: relation,
		User:     user,
	}
}

func NewExpandRequestTupleKey(object, relation string) *openfgav1.ExpandRequestTupleKey {
	return &openfgav1.ExpandRequestTupleKey{
		Object:   object,
		Relation: relation,
	}
}

>>>>>>> 9341a462
// ObjectKey returns the canonical key for the provided Object. The ObjectKey of an object
// is the string 'objectType:objectId'.
func ObjectKey(obj *openfgav1.Object) string {
	return fmt.Sprintf("%s:%s", obj.Type, obj.Id)
}

// SplitObject splits an object into an objectType and an objectID. If no type is present, it returns the empty string
// and the original object.
func SplitObject(object string) (string, string) {
	switch i := strings.IndexByte(object, ':'); i {
	case -1:
		return "", object
	case len(object) - 1:
		return object[0:i], ""
	default:
		return object[0:i], object[i+1:]
	}
}

func BuildObject(objectType, objectID string) string {
	return fmt.Sprintf("%s:%s", objectType, objectID)
}

// GetObjectRelationAsString returns a string like "object#relation". If there is no relation it returns "object"
func GetObjectRelationAsString(objectRelation *openfgav1.ObjectRelation) string {
	if objectRelation.GetRelation() != "" {
		return fmt.Sprintf("%s#%s", objectRelation.GetObject(), objectRelation.GetRelation())
	}
	return objectRelation.GetObject()
}

// SplitObjectRelation splits an object relation string into an object ID and relation name. If no relation is present,
// it returns the original string and an empty relation.
func SplitObjectRelation(objectRelation string) (string, string) {
	switch i := strings.LastIndexByte(objectRelation, '#'); i {
	case -1:
		return objectRelation, ""
	case len(objectRelation) - 1:
		return objectRelation[0:i], ""
	default:
		return objectRelation[0:i], objectRelation[i+1:]
	}
}

// GetType returns the type from a supplied Object identifier or an empty string if the object id does not contain a
// type.
func GetType(objectID string) string {
	t, _ := SplitObject(objectID)
	return t
}

// GetRelation returns the 'relation' portion of an object relation string (e.g. `object#relation`), which may be empty if the input is malformed
// (or does not contain a relation).
func GetRelation(objectRelation string) string {
	_, relation := SplitObjectRelation(objectRelation)
	return relation
}

// IsObjectRelation returns true if the given string specifies a valid object and relation.
func IsObjectRelation(userset string) bool {
	return GetType(userset) != "" && GetRelation(userset) != ""
}

// ToObjectRelationString formats an object/relation pair as an object#relation string. This is the inverse of
// SplitObjectRelation.
func ToObjectRelationString(object, relation string) string {
	return fmt.Sprintf("%s#%s", object, relation)
}

// GetUserTypeFromUser returns the type of user (userset or user).
func GetUserTypeFromUser(user string) UserType {
	if IsObjectRelation(user) || IsWildcard(user) {
		return UserSet
	}
	return User
}

// TupleKeyToString converts a tuple key into its string representation. It assumes the tupleKey is valid
// (i.e. no forbidden characters)
func TupleKeyToString(tk *openfgav1.TupleKey) string {
	return fmt.Sprintf("%s#%s@%s", tk.GetObject(), tk.GetRelation(), tk.GetUser())
}

// IsValidObject determines if a string s is a valid object. A valid object contains exactly one `:` and no `#` or spaces.
func IsValidObject(s string) bool {
	return objectRegex.MatchString(s)
}

// IsValidRelation determines if a string s is a valid relation. This means it does not contain any `:`, `#`, or spaces.
func IsValidRelation(s string) bool {
	return relationRegex.MatchString(s)
}

// IsValidUser determines if a string is a valid user. A valid user contains at most one `:`, at most one `#` and no spaces.
func IsValidUser(user string) bool {
	if strings.Count(user, ":") > 1 || strings.Count(user, "#") > 1 {
		return false
	}
	if user == "*" || userIDRegex.MatchString(user) || objectRegex.MatchString(user) || userSetRegex.MatchString(user) {
		return true
	}

	return false
}

// IsWildcard returns true if the string 's' could be interpreted as a typed or untyped wildcard (e.g. '*' or 'type:*')
func IsWildcard(s string) bool {
	return s == Wildcard || IsTypedWildcard(s)
}

// IsTypedWildcard returns true if the string 's' is a typed wildcard. A typed wildcard
// has the form 'type:*'.
func IsTypedWildcard(s string) bool {
	if IsValidObject(s) {
		_, id := SplitObject(s)
		if id == Wildcard {
			return true
		}
	}

	return false
}<|MERGE_RESOLUTION|>--- conflicted
+++ resolved
@@ -49,7 +49,6 @@
 	}
 }
 
-<<<<<<< HEAD
 func ConvertTupleKeyToWriteTupleKey(tk *openfgav1.TupleKey) *openfgav1.WriteRequestTupleKey {
 	return &openfgav1.WriteRequestTupleKey{
 		Object:   tk.GetObject(),
@@ -82,7 +81,6 @@
 	return result
 }
 
-=======
 func NewCheckRequestTupleKey(object, relation, user string) *openfgav1.CheckRequestTupleKey {
 	return &openfgav1.CheckRequestTupleKey{
 		Object:   object,
@@ -98,7 +96,6 @@
 	}
 }
 
->>>>>>> 9341a462
 // ObjectKey returns the canonical key for the provided Object. The ObjectKey of an object
 // is the string 'objectType:objectId'.
 func ObjectKey(obj *openfgav1.Object) string {
