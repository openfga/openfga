package tuple

import (
	"testing"

	openfgav1 "github.com/openfga/api/proto/openfga/v1"
	"github.com/stretchr/testify/require"
)

func TestSplitObjectId(t *testing.T) {
	for _, tc := range []struct {
		name         string
		objectID     string
		expectedType string
		expectedOID  string
	}{
		{
			name: "empty",
		},
		{
			name:         "type_only",
			objectID:     "foo:",
			expectedType: "foo",
		},
		{
			name:        "no_separator",
			objectID:    "foo",
			expectedOID: "foo",
		},
		{
			name:         "missing_type",
			objectID:     ":foo",
			expectedType: "",
			expectedOID:  "foo",
		},
		{
			name:         "valid_input",
			objectID:     "foo:bar",
			expectedType: "foo",
			expectedOID:  "bar",
		},
		{
			name:         "separator_in_OID",
			objectID:     "url:https://bar/baz",
			expectedType: "url",
			expectedOID:  "https://bar/baz",
		},
	} {
		tc := tc
		t.Run(tc.name, func(t *testing.T) {
			td, oid := SplitObject(tc.objectID)

			require.Equal(t, tc.expectedType, td)
			require.Equal(t, tc.expectedOID, oid)
		})
	}
}

func TestObjectKey(t *testing.T) {
	key := ObjectKey(&openfgav1.Object{
		Type: "document",
		Id:   "1",
	})
	require.Equal(t, "document:1", key)
}

func TestSplitObjectRelation(t *testing.T) {
	for _, tc := range []struct {
		name             string
		objectRelation   string
		expectedObject   string
		expectedRelation string
	}{
		{
			name: "empty",
		},
		{
			name:           "userset_with_no_separator",
			objectRelation: "github|foo@bar.com",
			expectedObject: "github|foo@bar.com",
		},
		{
			name:             "valid_input",
			objectRelation:   "foo:bar#baz",
			expectedObject:   "foo:bar",
			expectedRelation: "baz",
		},
		{
			name:           "trailing_separator",
			objectRelation: "foo:bar#",
			expectedObject: "foo:bar",
		},
		{
			name:             "#_in_objectid",
			objectRelation:   "foo:bar#baz#reader",
			expectedObject:   "foo:bar#baz",
			expectedRelation: "reader",
		},
	} {
		t.Run(tc.name, func(t *testing.T) {
			obj, rel := SplitObjectRelation(tc.objectRelation)

			require.Equal(t, tc.expectedObject, obj)
			require.Equal(t, tc.expectedRelation, rel)
		})
	}
}

func TestIsObjectRelation(t *testing.T) {
	for _, tc := range []struct {
		name           string
		objectRelation string
		expected       bool
	}{
		{
			name:     "empty",
			expected: false,
		},
		{
			name:           "invalid_object_(missing_type)",
			objectRelation: "foo#bar",
			expected:       false,
		},
		{
			name:           "user_literal",
			objectRelation: "github|foo@bar.com",
			expected:       false,
		},
		{
			name:           "valid",
			objectRelation: "foo:bar#baz",
			expected:       true,
		},
	} {
		t.Run(tc.name, func(t *testing.T) {
			got := IsObjectRelation(tc.objectRelation)
			require.Equal(t, tc.expected, got)
		})
	}
}

func TestIsValidObject(t *testing.T) {
	for _, tc := range []struct {
		name  string
		valid bool
	}{
		{
			name:  "repo:sandcastle",
			valid: true,
		},
		{
			name:  "group:group:group",
			valid: false,
		},
		{
			name:  "github:org-iam#member",
			valid: false,
		},
		{
			name:  "repo:sand castle", // empty space
			valid: false,
		},
		{
			name:  "fga",
			valid: false,
		},
		{
			name:  "group#group1:member",
			valid: false,
		},
	} {
		t.Run(tc.name, func(t *testing.T) {
			got := IsValidObject(tc.name)
			require.Equal(t, tc.valid, got)
		})
	}
}

func TestIsValidRelation(t *testing.T) {
	for _, tc := range []struct {
		name  string
		valid bool
	}{
		{
			name:  "repo:sandcastle",
			valid: false,
		},
		{
			name:  "group#group",
			valid: false,
		},
		{
			name:  "git hub",
			valid: false,
		},
		{
			name:  "imavalidrelation",
			valid: true,
		},
	} {
		t.Run(tc.name, func(t *testing.T) {
			got := IsValidRelation(tc.name)
			require.Equal(t, tc.valid, got)
		})
	}
}

func TestBuildObject(t *testing.T) {
	require.Equal(t, "document:1", BuildObject("document", "1"))
	require.Equal(t, ":", BuildObject("", ""))
}

func TestGetType(t *testing.T) {
	require.Equal(t, "document", GetType("document:1"))
	require.Equal(t, "", GetType("doc"))
	require.Equal(t, "", GetType(":"))
	require.Equal(t, "", GetType(""))
}

func TestToObjectRelationString(t *testing.T) {
	require.Equal(t, "document:1#viewer", ToObjectRelationString("document:1", "viewer"))
	require.Equal(t, "#viewer", ToObjectRelationString("", "viewer"))
	require.Equal(t, "#", ToObjectRelationString("", ""))
}

func TestTupleKeyToString(t *testing.T) {
	require.Equal(t, "document:1#viewer@jon", TupleKeyToString(NewTupleKey("document:1", "viewer", "jon")))
	require.Equal(t, "document:1#viewer@user:bob", TupleKeyToString(NewTupleKey("document:1", "viewer", "user:bob")))
	require.Equal(t, "document:1#viewer@", TupleKeyToString(NewTupleKey("document:1", "viewer", "")))
	require.Equal(t, "document:1#@jon", TupleKeyToString(NewTupleKey("document:1", "", "jon")))
	require.Equal(t, "#viewer@jon", TupleKeyToString(NewTupleKey("", "viewer", "jon")))
	require.Equal(t, "#@", TupleKeyToString(NewTupleKey("", "", "")))
}

func TestIsWildcard(t *testing.T) {
	require.True(t, IsWildcard("*"))
	require.True(t, IsWildcard("user:*"))
	require.False(t, IsWildcard("user:jon"))
	require.False(t, IsWildcard("jon"))
}

func TestIsTypedWildcard(t *testing.T) {
	require.False(t, IsTypedWildcard("*"))
	require.True(t, IsTypedWildcard("user:*"))
	require.False(t, IsTypedWildcard("user:jon"))
	require.False(t, IsTypedWildcard("jon"))
}

func TestIsValidUser(t *testing.T) {
	for _, tc := range []struct {
		name  string
		valid bool
	}{
		{
			name:  "anne@openfga",
			valid: true,
		},
		{
			name:  "*",
			valid: true,
		},
		{
			name:  "user:*",
			valid: true,
		},
		{
			name:  "user:10",
			valid: true,
		},
		{
			name:  "github:org-iam#member",
			valid: true,
		},
		{
			name:  "john:albert:doe",
			valid: false,
		},
		{
			name:  "john#albert#doe",
			valid: false,
		},
		{
			name:  "invalid#test:go",
			valid: false,
		},
		{
			name:  "anne@openfga .com", // empty space
			valid: false,
		},
	} {
		t.Run(tc.name, func(t *testing.T) {
			got := IsValidUser(tc.name)
			require.Equal(t, tc.valid, got)
		})
	}
}

func TestGetUsertypeFromUser(t *testing.T) {
	for _, tc := range []struct {
		name string
		want UserType
	}{
		{
			name: "anne@openfga",
			want: User,
		},
		{
			name: "user:10",
			want: User,
		},
		{
			name: "*",
			want: UserSet,
		},
		{
			name: "user:*",
			want: UserSet,
		},
		{
			name: "github:org-iam#member",
			want: UserSet,
		},
		{
			name: "github|jon.allie@openfga",
			want: User,
		},
	} {
		t.Run(tc.name, func(t *testing.T) {
			got := GetUserTypeFromUser(tc.name)
			require.Equal(t, tc.want, got)
		})
	}
}

func TestGetObjectRelationAsString(t *testing.T) {
	for _, tc := range []struct {
		name  string
		input *openfgav1.ObjectRelation
		want  string
	}{
		{
			name: "object_and_relation",
			input: &openfgav1.ObjectRelation{
				Object:   "team:fga",
				Relation: "member",
			},
			want: "team:fga#member",
		},
		{
			name: "just_object",
			input: &openfgav1.ObjectRelation{
				Object: "team:fga",
			},
			want: "team:fga",
		},
	} {
		t.Run(tc.name, func(t *testing.T) {
			got := GetObjectRelationAsString(tc.input)
			require.Equal(t, tc.want, got)
		})
	}
}

<<<<<<< HEAD
func TestFromUserProto(t *testing.T) {
	for _, tc := range []struct {
		name     string
		input    *openfgav1.User
		expected string
	}{
		{
			name: "user_with_id",
			input: &openfgav1.User{
				User: &openfgav1.User_Object{
					Object: &openfgav1.Object{
						Type: "user",
						Id:   "id-123",
					},
				},
			},
			expected: "user:id-123",
		},
		{
			name: "user_with_id_and_relation",
			input: &openfgav1.User{
				User: &openfgav1.User_Userset{
					Userset: &openfgav1.UsersetUser{
						Type:     "user",
						Id:       "id-123",
						Relation: "member",
					},
				},
			},
			expected: "user:id-123#member",
		},
		{
			name: "user_with_wildcard",
			input: &openfgav1.User{
				User: &openfgav1.User_Wildcard{
					Wildcard: &openfgav1.TypedWildcard{
						Type:     "user",
						Wildcard: &openfgav1.Wildcard{},
					},
				},
			},
			expected: "user:*",
		},
	} {
		tc := tc
		t.Run(tc.name, func(t *testing.T) {
			actual := UserProtoToString(tc.input)
			require.Equal(t, tc.expected, actual)
		})
	}
}

func TestToUserProto(t *testing.T) {
	for _, tc := range []struct {
		name     string
		input    string
		expected *openfgav1.User
	}{
		{
			name:  "user_with_id",
			input: "user:id-123",
			expected: &openfgav1.User{
				User: &openfgav1.User_Object{
					Object: &openfgav1.Object{
						Type: "user",
						Id:   "id-123",
					},
				},
			},
		},
		{
			name:  "user_with_id_and_relation",
			input: "user:id-123#member",
			expected: &openfgav1.User{
				User: &openfgav1.User_Userset{
					Userset: &openfgav1.UsersetUser{
						Type:     "user",
						Id:       "id-123",
						Relation: "member",
					},
				},
			},
		},
		{
			name:  "user_with_wildcard",
			input: "user:*",
			expected: &openfgav1.User{
				User: &openfgav1.User_Wildcard{
					Wildcard: &openfgav1.TypedWildcard{
						Type:     "user",
						Wildcard: &openfgav1.Wildcard{},
					},
				},
			},
		},
	} {
		tc := tc
		t.Run(tc.name, func(t *testing.T) {
			actual := StringToUserProto(tc.input)
			require.Equal(t, tc.expected, actual)
		})
	}
=======
func TestTypedPublicWildcard(t *testing.T) {
	require.Equal(t, "user:*", TypedPublicWildcard("user"))
	require.Equal(t, "group:*", TypedPublicWildcard("group"))
	require.Equal(t, ":*", TypedPublicWildcard("")) // Does not panic
>>>>>>> 2a0d873b
}<|MERGE_RESOLUTION|>--- conflicted
+++ resolved
@@ -361,7 +361,6 @@
 	}
 }
 
-<<<<<<< HEAD
 func TestFromUserProto(t *testing.T) {
 	for _, tc := range []struct {
 		name     string
@@ -464,10 +463,10 @@
 			require.Equal(t, tc.expected, actual)
 		})
 	}
-=======
+}
+
 func TestTypedPublicWildcard(t *testing.T) {
 	require.Equal(t, "user:*", TypedPublicWildcard("user"))
 	require.Equal(t, "group:*", TypedPublicWildcard("group"))
 	require.Equal(t, ":*", TypedPublicWildcard("")) // Does not panic
->>>>>>> 2a0d873b
 }