--- conflicted
+++ resolved
@@ -487,14 +487,11 @@
 			tuple: NewTupleKey("document:1", "viewer", "group:eng#member"),
 		},
 		{
-<<<<<<< HEAD
-=======
 			name:  "well_formed_user_wildcard",
 			str:   "document:1#viewer@user:*",
 			tuple: NewTupleKey("document:1", "viewer", "user:*"),
 		},
 		{
->>>>>>> e4b081d8
 			name:        "missing_user_field",
 			str:         "document:1#viewer",
 			expectedErr: true,
