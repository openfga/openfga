package tuple

import (
	"fmt"

	openfgapb "go.buf.build/openfga/go/openfga/api/openfga/v1"
)

// This file provides validation utility that are shared across different commands

// InvalidTupleError is returned if the tuple is invalid
type InvalidTupleError struct {
	Reason   string
	TupleKey *openfgapb.TupleKey
}

func (i *InvalidTupleError) Error() string {
	return fmt.Sprintf("Invalid tuple '%s'. Reason: %s", i.TupleKey, i.Reason)
}

// InvalidObjectFormatError is returned if the object is invalid
type InvalidObjectFormatError struct {
	TupleKey *openfgapb.TupleKey
}

func (i *InvalidObjectFormatError) Error() string {
	return fmt.Sprintf("Invalid object format '%s'.", i.TupleKey.String())
}

// TypeNotFoundError is returned if type is not found
type TypeNotFoundError struct {
	TypeName string
}

func (i *TypeNotFoundError) Error() string {
	return fmt.Sprintf("Type not found for %s", i.TypeName)
}

// RelationNotFoundError is returned if the relation is not found
type RelationNotFoundError struct {
	TupleKey *openfgapb.TupleKey
	Relation string
	TypeName string
}

func (i *RelationNotFoundError) Error() string {
	return fmt.Sprintf("Relation '%s' not found in type definition '%s' for tuple (%s)", i.Relation, i.TypeName, i.TupleKey.String())
}

<<<<<<< HEAD
// ValidateUser returns whether the user of the provided TupleKey is well formed. If not, return error
func ValidateUser(tk *openfgapb.TupleKey) error {
	if !IsValidUser(tk.GetUser()) {
		return &InvalidTupleError{Reason: "the 'user' field must be a non-empty string", TupleKey: tk}
	}
	return nil
}

// ValidateTuple returns whether a *openfgapb.TupleKey is well formed and references defined
// types and relations on those types.
func ValidateTuple(ctx context.Context, backend storage.TypeDefinitionReadBackend, store, authorizationModelID string, tk *openfgapb.TupleKey, dbCallsCounter utils.DBCallCounter) (*openfgapb.Userset, error) {
	if err := ValidateUser(tk); err != nil {
		return nil, err
	}

	return ValidateObjectsRelations(ctx, backend, store, authorizationModelID, tk, dbCallsCounter)
}

// ValidateObjectsRelations returns whether a tuple's object and relations are valid
func ValidateObjectsRelations(ctx context.Context, backend storage.TypeDefinitionReadBackend, store, modelID string, t *openfgapb.TupleKey, dbCallsCounter utils.DBCallCounter) (*openfgapb.Userset, error) {
	if !IsValidRelation(t.GetRelation()) {
		return nil, &InvalidTupleError{Reason: "invalid relation", TupleKey: t}
	}

	if !IsValidObject(t.GetObject()) {
		return nil, &InvalidObjectFormatError{TupleKey: t}
	}

	objectType, objectID := SplitObject(t.GetObject())
	if objectType == "" || objectID == "" {
		return nil, &InvalidObjectFormatError{TupleKey: t}
	}

	dbCallsCounter.AddReadCall()
	ns, err := backend.ReadTypeDefinition(ctx, store, modelID, objectType)
	if err != nil {
		if errors.Is(err, storage.ErrNotFound) {
			return nil, &TypeNotFoundError{TypeName: objectType}
		}
		return nil, err
	}

	userset, ok := ns.Relations[t.Relation]
	if !ok {
		return nil, &RelationNotFoundError{Relation: t.GetRelation(), TypeName: ns.GetType(), TupleKey: t}
	}

	// if the user is a userset, validate the type and relation on it as well
	user := t.GetUser()
	if IsObjectRelation(user) {
		object, relation := SplitObjectRelation(user)
		objectType, _ := SplitObject(object)

		dbCallsCounter.AddReadCall()
		ns, err := backend.ReadTypeDefinition(ctx, store, modelID, objectType)
		if err != nil {
			if errors.Is(err, storage.ErrNotFound) {
				return nil, &TypeNotFoundError{TypeName: objectType}
			}

			return nil, err
		}

		_, ok := ns.Relations[relation]
		if !ok {
			return nil, &RelationNotFoundError{Relation: relation, TypeName: objectType, TupleKey: t}
		}
	}

	return userset, nil
=======
// IndirectWriteError is used to categorize errors specific to write check logic
type IndirectWriteError struct {
	Reason   string
	TupleKey *openfgapb.TupleKey
}

func (i *IndirectWriteError) Error() string {
	return fmt.Sprintf("Cannot write tuple '%s'. Reason: %s", i.TupleKey, i.Reason)
}

func ValidateUser(tk *openfgapb.TupleKey) error {
	if !IsValidUser(tk.GetUser()) {
		return &InvalidTupleError{Reason: "the 'user' field is invalid", TupleKey: tk}
	}
	return nil
>>>>>>> cc1cd021
}<|MERGE_RESOLUTION|>--- conflicted
+++ resolved
@@ -47,78 +47,6 @@
 	return fmt.Sprintf("Relation '%s' not found in type definition '%s' for tuple (%s)", i.Relation, i.TypeName, i.TupleKey.String())
 }
 
-<<<<<<< HEAD
-// ValidateUser returns whether the user of the provided TupleKey is well formed. If not, return error
-func ValidateUser(tk *openfgapb.TupleKey) error {
-	if !IsValidUser(tk.GetUser()) {
-		return &InvalidTupleError{Reason: "the 'user' field must be a non-empty string", TupleKey: tk}
-	}
-	return nil
-}
-
-// ValidateTuple returns whether a *openfgapb.TupleKey is well formed and references defined
-// types and relations on those types.
-func ValidateTuple(ctx context.Context, backend storage.TypeDefinitionReadBackend, store, authorizationModelID string, tk *openfgapb.TupleKey, dbCallsCounter utils.DBCallCounter) (*openfgapb.Userset, error) {
-	if err := ValidateUser(tk); err != nil {
-		return nil, err
-	}
-
-	return ValidateObjectsRelations(ctx, backend, store, authorizationModelID, tk, dbCallsCounter)
-}
-
-// ValidateObjectsRelations returns whether a tuple's object and relations are valid
-func ValidateObjectsRelations(ctx context.Context, backend storage.TypeDefinitionReadBackend, store, modelID string, t *openfgapb.TupleKey, dbCallsCounter utils.DBCallCounter) (*openfgapb.Userset, error) {
-	if !IsValidRelation(t.GetRelation()) {
-		return nil, &InvalidTupleError{Reason: "invalid relation", TupleKey: t}
-	}
-
-	if !IsValidObject(t.GetObject()) {
-		return nil, &InvalidObjectFormatError{TupleKey: t}
-	}
-
-	objectType, objectID := SplitObject(t.GetObject())
-	if objectType == "" || objectID == "" {
-		return nil, &InvalidObjectFormatError{TupleKey: t}
-	}
-
-	dbCallsCounter.AddReadCall()
-	ns, err := backend.ReadTypeDefinition(ctx, store, modelID, objectType)
-	if err != nil {
-		if errors.Is(err, storage.ErrNotFound) {
-			return nil, &TypeNotFoundError{TypeName: objectType}
-		}
-		return nil, err
-	}
-
-	userset, ok := ns.Relations[t.Relation]
-	if !ok {
-		return nil, &RelationNotFoundError{Relation: t.GetRelation(), TypeName: ns.GetType(), TupleKey: t}
-	}
-
-	// if the user is a userset, validate the type and relation on it as well
-	user := t.GetUser()
-	if IsObjectRelation(user) {
-		object, relation := SplitObjectRelation(user)
-		objectType, _ := SplitObject(object)
-
-		dbCallsCounter.AddReadCall()
-		ns, err := backend.ReadTypeDefinition(ctx, store, modelID, objectType)
-		if err != nil {
-			if errors.Is(err, storage.ErrNotFound) {
-				return nil, &TypeNotFoundError{TypeName: objectType}
-			}
-
-			return nil, err
-		}
-
-		_, ok := ns.Relations[relation]
-		if !ok {
-			return nil, &RelationNotFoundError{Relation: relation, TypeName: objectType, TupleKey: t}
-		}
-	}
-
-	return userset, nil
-=======
 // IndirectWriteError is used to categorize errors specific to write check logic
 type IndirectWriteError struct {
 	Reason   string
@@ -129,10 +57,10 @@
 	return fmt.Sprintf("Cannot write tuple '%s'. Reason: %s", i.TupleKey, i.Reason)
 }
 
+// ValidateUser returns whether the user of the provided TupleKey is well-formed. If not, return error
 func ValidateUser(tk *openfgapb.TupleKey) error {
 	if !IsValidUser(tk.GetUser()) {
 		return &InvalidTupleError{Reason: "the 'user' field is invalid", TupleKey: tk}
 	}
 	return nil
->>>>>>> cc1cd021
 }