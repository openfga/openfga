package storage

import (
	"context"
	"database/sql"
	"fmt"
	"io"
	"testing"
	"time"

	"github.com/cenkalti/backoff/v4"
	"github.com/docker/docker/api/types"
	"github.com/docker/docker/api/types/container"
	"github.com/docker/docker/client"
	"github.com/docker/go-connections/nat"
	"github.com/jackc/pgx/v4"
	_ "github.com/jackc/pgx/v4/stdlib"
	"github.com/openfga/openfga/assets"
	"github.com/openfga/openfga/pkg/id"
	"github.com/pressly/goose/v3"
	"github.com/stretchr/testify/require"
)

const (
	postgresImage = "postgres:14"
)

var (
	expireTimeout = 60 * time.Second
)

type postgresTestContainer struct {
	conn  *pgx.Conn
	addr  string
	creds string
}

// NewPostgresTestContainer returns an implementation of the DatastoreTestContainer interface
// for Postgres.
func NewPostgresTestContainer() *postgresTestContainer {
	return &postgresTestContainer{}
}

// RunPostgresTestContainer runs a Postgres container, connects to it, and returns a
// bootstrapped implementation of the DatastoreTestContainer interface wired up for the
// Postgres datastore engine.
func (p *postgresTestContainer) RunPostgresTestContainer(t testing.TB) DatastoreTestContainer {
	dockerClient, err := client.NewClientWithOpts(client.FromEnv)
	require.NoError(t, err)

	reader, err := dockerClient.ImagePull(context.Background(), postgresImage, types.ImagePullOptions{})
	require.NoError(t, err)

	_, err = io.Copy(io.Discard, reader) // consume the image pull output to make sure it's done
	require.NoError(t, err)

	containerCfg := container.Config{
		Env: []string{
			"POSTGRES_DB=defaultdb",
			"POSTGRES_PASSWORD=secret",
		},
		ExposedPorts: nat.PortSet{
			nat.Port("5432/tcp"): {},
		},
		Image: postgresImage,
	}

	hostCfg := container.HostConfig{
		AutoRemove:      true,
		PublishAllPorts: true,
		PortBindings: nat.PortMap{
			"5432/tcp": []nat.PortBinding{},
		},
	}

	ulid, err := id.NewString()
	require.NoError(t, err)

	name := fmt.Sprintf("postgres-%s", ulid)

	cont, err := dockerClient.ContainerCreate(context.Background(), &containerCfg, &hostCfg, nil, nil, name)
	require.NoError(t, err, "failed to create postgres docker container")

	stopContainer := func() {

		timeout := 5 * time.Second

		err := dockerClient.ContainerStop(context.Background(), cont.ID, &timeout)
		if err != nil && !client.IsErrNotFound(err) {
			t.Fatalf("failed to stop postgres container: %v", err)
		}
	}

	err = dockerClient.ContainerStart(context.Background(), cont.ID, types.ContainerStartOptions{})
	if err != nil {
		stopContainer()
		t.Fatalf("failed to start postgres container: %v", err)
	}

	containerJSON, err := dockerClient.ContainerInspect(context.Background(), cont.ID)
	require.NoError(t, err)

	m, ok := containerJSON.NetworkSettings.Ports["5432/tcp"]
	if !ok || len(m) == 0 {
		t.Fatalf("failed to get host port mapping from postgres container")
	}

	// spin up a goroutine to survive any test panics to expire/stop the running container
	go func() {
		time.Sleep(expireTimeout)

		err := dockerClient.ContainerStop(context.Background(), cont.ID, nil)
		if err != nil && !client.IsErrNotFound(err) {
			t.Fatalf("failed to expire postgres container: %v", err)
		}
	}()

	t.Cleanup(func() {
		stopContainer()
	})

	pgTestContainer := &postgresTestContainer{
		addr:  fmt.Sprintf("localhost:%s", m[0].HostPort),
		creds: "postgres:secret",
	}

	uri := fmt.Sprintf("postgres://%s@%s/defaultdb?sslmode=disable", pgTestContainer.creds, pgTestContainer.addr)

	backoffPolicy := backoff.NewExponentialBackOff()
	backoffPolicy.MaxElapsedTime = 30 * time.Second

	err = backoff.Retry(
		func() error {
			var err error

			timeoutCtx, cancel := context.WithTimeout(context.Background(), 2*time.Second)
			defer cancel()

			pgTestContainer.conn, err = pgx.Connect(timeoutCtx, uri)
			if err != nil {
				return err
			}

			return nil
		},
		backoffPolicy,
	)
	if err != nil {
		stopContainer()
		t.Fatalf("failed to connect to postgres container: %v", err)
	}

<<<<<<< HEAD
	for _, stmt := range createTableStmts {
		_, err := pgTestContainer.conn.Exec(context.Background(), stmt)
		require.NoError(t, err)
	}
=======
	return builder
}

func (p *postgresTester[T]) NewDatabase(_ testing.TB) string {

	dbName := "defaultdb"

	return fmt.Sprintf(
		"postgres://%s@%s:%s/%s?sslmode=disable",
		p.creds,
		p.hostname,
		p.port,
		dbName,
	)
}

func (p *postgresTester[T]) NewDatastore(t testing.TB, initFunc InitFunc[T]) T {
	connectStr := p.NewDatabase(t)

	db, err := sql.Open("pgx", connectStr)
	require.NoError(t, err)

	goose.SetLogger(goose.NopLogger())

	err = goose.SetDialect("postgres")
	require.NoError(t, err)

	goose.SetBaseFS(assets.EmbedMigrations)

	err = goose.Up(db, assets.PostgresMigrationDir)
	require.NoError(t, err)
>>>>>>> b7d987f1

	return pgTestContainer
}

// GetConnectionURI returns the postgres connection uri for the running postgres test container.
func (p *postgresTestContainer) GetConnectionURI() string {
	return fmt.Sprintf(
		"postgres://%s@%s/%s?sslmode=disable",
		p.creds,
		p.addr,
		"defaultdb",
	)
}<|MERGE_RESOLUTION|>--- conflicted
+++ resolved
@@ -150,32 +150,7 @@
 		t.Fatalf("failed to connect to postgres container: %v", err)
 	}
 
-<<<<<<< HEAD
-	for _, stmt := range createTableStmts {
-		_, err := pgTestContainer.conn.Exec(context.Background(), stmt)
-		require.NoError(t, err)
-	}
-=======
-	return builder
-}
-
-func (p *postgresTester[T]) NewDatabase(_ testing.TB) string {
-
-	dbName := "defaultdb"
-
-	return fmt.Sprintf(
-		"postgres://%s@%s:%s/%s?sslmode=disable",
-		p.creds,
-		p.hostname,
-		p.port,
-		dbName,
-	)
-}
-
-func (p *postgresTester[T]) NewDatastore(t testing.TB, initFunc InitFunc[T]) T {
-	connectStr := p.NewDatabase(t)
-
-	db, err := sql.Open("pgx", connectStr)
+	db, err := sql.Open("pgx", uri)
 	require.NoError(t, err)
 
 	goose.SetLogger(goose.NopLogger())
@@ -187,7 +162,6 @@
 
 	err = goose.Up(db, assets.PostgresMigrationDir)
 	require.NoError(t, err)
->>>>>>> b7d987f1
 
 	return pgTestContainer
 }
