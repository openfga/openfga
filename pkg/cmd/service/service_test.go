--- conflicted
+++ resolved
@@ -32,9 +32,6 @@
 )
 
 const (
-<<<<<<< HEAD
-	openFGAServerURL = "http://localhost:8080"
-=======
 	openFGAServerAddr     = "http://localhost:8080"
 	openFGAGRPCAddr       = "localhost:8081"
 	grpcTLSEnabledEnvVar  = "OPENFGA_GRPC_TLS_ENABLED"
@@ -43,7 +40,6 @@
 	httpTLSEnabledEnvVar  = "OPENFGA_HTTP_TLS_ENABLED"
 	httpTLSCertPathEnvVar = "OPENFGA_HTTP_TLS_CERT_PATH"
 	httpTLSKeyPathEnvVar  = "OPENFGA_HTTP_TLS_KEY_PATH"
->>>>>>> 10dfe5ec
 )
 
 func ensureServiceUp(t *testing.T, transportCredentials credentials.TransportCredentials) {
@@ -191,10 +187,6 @@
 			Bytes: x509.MarshalPKCS1PrivateKey(serverKey),
 		},
 	))
-<<<<<<< HEAD
-	require.NoError(t, err)
-=======
->>>>>>> 10dfe5ec
 
 	return certHandle{
 		caCert:         caCert,
@@ -302,16 +294,10 @@
 	require.NoError(t, service.Close(ctx))
 }
 
-<<<<<<< HEAD
 func TestHTTPServerWithCORS(t *testing.T) {
 
 	config, err := GetServiceConfig()
 	require.NoError(t, err)
-=======
-func TestSettingCORS(t *testing.T) {
-	t.Setenv("OPENFGA_CORS_ALLOWED_ORIGINS", "http://openfga.dev,http://localhost")
-	t.Setenv("OPENFGA_CORS_ALLOWED_HEADERS", "Origin,Accept,Content-Type,X-Requested-With,Authorization,X-Custom-Header")
->>>>>>> 10dfe5ec
 
 	config.AuthnConfig.Method = "preshared"
 	config.AuthnConfig.AuthnPresharedKeyConfig = &AuthnPresharedKeyConfig{
@@ -414,23 +400,16 @@
 func TestBuildServerWithOIDCAuthentication(t *testing.T) {
 	retryClient := retryablehttp.New().StandardClient()
 
-<<<<<<< HEAD
-	const localOidcServerURL = "http://localhost:8083"
+	const localOIDCServerURL = "http://localhost:8083"
 
 	config, err := GetServiceConfig()
 	require.NoError(t, err)
 
 	config.AuthnConfig.Method = "oidc"
 	config.AuthnOIDCConfig = &AuthnOIDCConfig{
-		Audience: openFGAServerURL,
-		Issuer:   localOidcServerURL,
-	}
-=======
-	const localOIDCServerURL = "http://localhost:8083"
-	t.Setenv("OPENFGA_AUTH_METHOD", "oidc")
-	t.Setenv("OPENFGA_AUTH_OIDC_ISSUER", localOIDCServerURL)
-	t.Setenv("OPENFGA_AUTH_OIDC_AUDIENCE", openFGAServerAddr)
->>>>>>> 10dfe5ec
+		Audience: openFGAServerAddr,
+		Issuer:   localOIDCServerURL,
+	}
 
 	trustedIssuerServer, err := mocks.NewMockOidcServer(localOIDCServerURL)
 	require.NoError(t, err)
@@ -558,7 +537,6 @@
 		certsAndKeys := createCertsAndKeys(t)
 		defer certsAndKeys.Clean()
 
-<<<<<<< HEAD
 		config, err := GetServiceConfig()
 		require.NoError(t, err)
 
@@ -567,12 +545,6 @@
 			KeyPath:  certsAndKeys.serverKeyFile,
 		}
 
-=======
-		t.Setenv(httpTLSCertPathEnvVar, certsAndKeys.serverCertFile)
-		t.Setenv(httpTLSKeyPathEnvVar, certsAndKeys.serverKeyFile)
-
-		config := GetServiceConfig()
->>>>>>> 10dfe5ec
 		service, err := BuildService(config, logger)
 		require.NoError(t, err)
 
@@ -593,7 +565,6 @@
 		certsAndKeys := createCertsAndKeys(t)
 		defer certsAndKeys.Clean()
 
-<<<<<<< HEAD
 		config, err := GetServiceConfig()
 		require.NoError(t, err)
 
@@ -604,13 +575,6 @@
 		}
 
 		service, err := BuildService(config, logger)
-=======
-		t.Setenv(httpTLSEnabledEnvVar, "true")
-		t.Setenv(httpTLSCertPathEnvVar, certsAndKeys.serverCertFile)
-		t.Setenv(httpTLSKeyPathEnvVar, certsAndKeys.serverKeyFile)
-
-		service, err := BuildService(GetServiceConfig(), logger)
->>>>>>> 10dfe5ec
 		require.NoError(t, err)
 
 		ctx, cancel := context.WithCancel(context.Background())
@@ -648,7 +612,6 @@
 		certsAndKeys := createCertsAndKeys(t)
 		defer certsAndKeys.Clean()
 
-<<<<<<< HEAD
 		config, err := GetServiceConfig()
 		require.NoError(t, err)
 
@@ -657,13 +620,6 @@
 			KeyPath:  certsAndKeys.serverKeyFile,
 		}
 
-=======
-		t.Setenv(grpcTLSCertPathEnvVar, certsAndKeys.serverCertFile)
-		t.Setenv(grpcTLSKeyPathEnvVar, certsAndKeys.serverKeyFile)
-
-		config := GetServiceConfig()
-		config.GRPCTLSEnabled = false
->>>>>>> 10dfe5ec
 		service, err := BuildService(config, logger)
 		require.NoError(t, err)
 
@@ -684,7 +640,6 @@
 		certsAndKeys := createCertsAndKeys(t)
 		defer certsAndKeys.Clean()
 
-<<<<<<< HEAD
 		config, err := GetServiceConfig()
 		require.NoError(t, err)
 
@@ -695,13 +650,6 @@
 		}
 
 		service, err := BuildService(config, logger)
-=======
-		t.Setenv(grpcTLSEnabledEnvVar, "true")
-		t.Setenv(grpcTLSCertPathEnvVar, certsAndKeys.serverCertFile)
-		t.Setenv(grpcTLSKeyPathEnvVar, certsAndKeys.serverKeyFile)
-
-		service, err := BuildService(GetServiceConfig(), logger)
->>>>>>> 10dfe5ec
 		require.NoError(t, err)
 
 		ctx, cancel := context.WithCancel(context.Background())
@@ -723,9 +671,12 @@
 }
 
 func TestHTTPServerDisabled(t *testing.T) {
-	t.Setenv("OPENFGA_HTTP_ENABLED", "false")
-
-	service, err := BuildService(GetServiceConfig(), logger.NewNoopLogger())
+	config, err := GetServiceConfig()
+	require.NoError(t, err)
+
+	config.HTTPConfig.Enabled = false
+
+	service, err := BuildService(config, logger.NewNoopLogger())
 	require.NoError(t, err)
 
 	ctx, cancel := context.WithCancel(context.Background())
@@ -744,9 +695,12 @@
 }
 
 func TestHTTPServerEnabled(t *testing.T) {
-	t.Setenv("OPENFGA_HTTP_ENABLED", "true")
-
-	service, err := BuildService(GetServiceConfig(), logger.NewNoopLogger())
+	config, err := GetServiceConfig()
+	require.NoError(t, err)
+
+	config.HTTPConfig.Enabled = true
+
+	service, err := BuildService(config, logger.NewNoopLogger())
 	require.NoError(t, err)
 
 	ctx, cancel := context.WithCancel(context.Background())
