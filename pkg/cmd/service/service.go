--- conflicted
+++ resolved
@@ -6,11 +6,7 @@
 	"fmt"
 	"time"
 
-<<<<<<< HEAD
-=======
 	grpc_auth "github.com/grpc-ecosystem/go-grpc-middleware/auth"
-	"github.com/kelseyhightower/envconfig"
->>>>>>> 10dfe5ec
 	"github.com/openfga/openfga/pkg/encoder"
 	"github.com/openfga/openfga/pkg/logger"
 	"github.com/openfga/openfga/pkg/telemetry"
@@ -94,9 +90,6 @@
 	Format string
 }
 
-type SomeConfig struct {
-}
-
 // PlaygroundConfig defines OpenFGA server configurations for the Playground specific settings.
 type PlaygroundConfig struct {
 	Enabled bool
@@ -119,7 +112,6 @@
 	ResolveNodeLimit uint32
 }
 
-<<<<<<< HEAD
 type Config struct {
 	// If you change any of these settings, please update the documentation at https://github.com/openfga/openfga.dev/blob/main/docs/content/intro/setup-openfga.mdx
 
@@ -130,16 +122,6 @@
 	AuthnConfig      `mapstructure:"authn"`
 	LogConfig        `mapstructure:"log"`
 	PlaygroundConfig `mapstructure:"playground"`
-=======
-	GRPCTLSEnabled  bool   `default:"false" envconfig:"OPENFGA_GRPC_TLS_ENABLED"`
-	GRPCTLSCertPath string `envconfig:"OPENFGA_GRPC_TLS_CERT_PATH"`
-	GRPCTLSKeyPath  string `envconfig:"OPENFGA_GRPC_TLS_KEY_PATH"`
-
-	HTTPEnabled     bool   `default:"true" envconfig:"OPENFGA_HTTP_ENABLED"`
-	HTTPTLSEnabled  bool   `default:"false" envconfig:"OPENFGA_HTTP_TLS_ENABLED"`
-	HTTPTLSCertPath string `envconfig:"OPENFGA_HTTP_TLS_CERT_PATH"`
-	HTTPTLSKeyPath  string `envconfig:"OPENFGA_HTTP_TLS_KEY_PATH"`
->>>>>>> 10dfe5ec
 
 	DatastoreMaxCacheSize int `default:"100000" split_words:"true"`
 
@@ -269,15 +251,9 @@
 			CertPath: config.GRPCConfig.TLS.CertPath,
 			KeyPath:  config.GRPCConfig.TLS.KeyPath,
 		}
-<<<<<<< HEAD
 		logger.Info("grpc TLS is enabled, serving connections using the provided certificate")
 	} else {
 		logger.Warn("grpc TLS is disabled, serving connections using insecure plaintext")
-=======
-		logger.Info("grpc TLS is enabled, serving grpc connections using the provided certificate")
-	} else {
-		logger.Warn("grpc TLS is disabled, serving grpc connections using insecure plaintext")
->>>>>>> 10dfe5ec
 	}
 
 	var httpTLSConfig *server.TLSConfig
@@ -291,25 +267,14 @@
 		}
 		logger.Info("HTTP TLS is enabled, serving HTTP connections using the provided certificate")
 	} else {
-<<<<<<< HEAD
 		logger.Warn("HTTP TLS is disabled, serving connections using insecure plaintext")
 	}
 
-	var authenticator authentication.Authenticator
+	var authenticator authn.Authenticator
 	switch config.AuthnConfig.Method {
 	case "none":
 		logger.Warn("authentication is disabled")
-		authenticator = authentication.NoopAuthenticator{}
-=======
-		logger.Warn("HTTP TLS is disabled, serving HTTP connections using insecure plaintext")
-	}
-
-	var authenticator authn.Authenticator
-	switch config.AuthMethod {
-	case "none":
-		logger.Warn("using 'none' authentication")
 		authenticator = authn.NoopAuthenticator{}
->>>>>>> 10dfe5ec
 	case "preshared":
 		logger.Info("using 'preshared' authentication")
 		authenticator, err = presharedkey.NewPresharedKeyAuthenticator(config.AuthnConfig.Keys)
@@ -339,12 +304,8 @@
 			TLSConfig: grpcTLSConfig,
 		},
 		HTTPServer: server.HTTPServerConfig{
-<<<<<<< HEAD
+			Enabled:            config.HTTPConfig.Enabled,
 			Addr:               config.HTTPConfig.Addr,
-=======
-			Enabled:            config.HTTPEnabled,
-			Addr:               config.HTTPAddr,
->>>>>>> 10dfe5ec
 			TLSConfig:          httpTLSConfig,
 			CORSAllowedOrigins: config.HTTPConfig.CORSAllowedOrigins,
 			CORSAllowedHeaders: config.HTTPConfig.CORSAllowedHeaders,
