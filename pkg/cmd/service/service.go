--- conflicted
+++ resolved
@@ -50,16 +50,10 @@
 	GRPCTLSCertPath string `envconfig:"OPENFGA_GRPC_TLS_CERT_PATH"`
 	GRPCTLSKeyPath  string `envconfig:"OPENFGA_GRPC_TLS_KEY_PATH"`
 
-<<<<<<< HEAD
-	HTTPEnabled     bool   `default:"true" envconfig:"HTTP_ENABLED"`
-	HTTPTLSEnabled  bool   `default:"false" envconfig:"HTTP_TLS_ENABLED"`
-	HTTPTLSCertPath string `envconfig:"HTTP_TLS_CERT_PATH"`
-	HTTPTLSKeyPath  string `envconfig:"HTTP_TLS_KEY_PATH"`
-=======
+	HTTPEnabled     bool   `default:"true" envconfig:"OPENFGA_HTTP_ENABLED"`
 	HTTPTLSEnabled  bool   `default:"false" envconfig:"OPENFGA_HTTP_TLS_ENABLED"`
 	HTTPTLSCertPath string `envconfig:"OPENFGA_HTTP_TLS_CERT_PATH"`
 	HTTPTLSKeyPath  string `envconfig:"OPENFGA_HTTP_TLS_KEY_PATH"`
->>>>>>> 43f8a4cd
 
 	// Authentication. Possible options: none,preshared,oidc
 	AuthMethod string `default:"none" split_words:"true"`
