package cmd

import (
	"context"
	"fmt"
	"html/template"
	"log"
	"net"
	"net/http"
	"os/signal"
	"runtime"
	"strings"
	"syscall"
	"time"

	"github.com/cenkalti/backoff/v4"
	"github.com/openfga/openfga/internal/build"
	"github.com/openfga/openfga/pkg/cmd/service"
	"github.com/openfga/openfga/pkg/logger"
	"github.com/spf13/cobra"
	"go.uber.org/zap"
	"golang.org/x/sync/errgroup"
)

func NewRunCommand() *cobra.Command {
	return &cobra.Command{
		Use:   "run",
		Short: "Run the OpenFGA server",
		Long:  "Run the OpenFGA server.",
		Run:   run,
	}
}

func run(_ *cobra.Command, _ []string) {
	ctx, stop := signal.NotifyContext(context.Background(), syscall.SIGINT, syscall.SIGTERM)
	defer stop()

	config, err := service.GetServiceConfig()
	if err != nil {
		log.Fatal(err)
	}

	logger, err := buildLogger(config.LogConfig.Format)
	if err != nil {
		log.Fatalf("failed to initialize logger: %v", err)
	}

	service, err := service.BuildService(config, logger)
	if err != nil {
		logger.Fatal("failed to initialize openfga server", zap.Error(err))
	}

	logger.Info(
		"🚀 starting openfga service...",
		zap.String("version", build.Version),
		zap.String("date", build.Date),
		zap.String("commit", build.Commit),
		zap.String("go-version", runtime.Version()),
	)

	g, ctx := errgroup.WithContext(ctx)
	g.Go(func() error {
		return service.Run(ctx)
	})

	var playground *http.Server
<<<<<<< HEAD
	if config.PlaygroundConfig.Enabled {
		playgroundPort := config.PlaygroundConfig.Port
=======
	if config.PlaygroundEnabled {
		if !config.HTTPEnabled {
			logger.Fatal("the HTTP server must be enabled to run the OpenFGA Playground")
		}

		playgroundPort := config.PlaygroundPort
>>>>>>> 10dfe5ec
		playgroundAddr := fmt.Sprintf(":%d", playgroundPort)

		logger.Info(fmt.Sprintf("🛝 starting openfga playground on http://localhost:%d/playground", playgroundPort))

		tmpl, err := template.ParseFiles("./static/playground/index.html")
		if err != nil {
			logger.Fatal("failed to parse Playground index.html as Go template", zap.Error(err))
		}

		fileServer := http.FileServer(http.Dir("./static"))

		policy := backoff.NewExponentialBackOff()
		policy.MaxElapsedTime = 3 * time.Second

		var conn net.Conn
		err = backoff.Retry(
			func() error {
				conn, err = net.Dial("tcp", config.HTTPConfig.Addr)
				return err
			},
			policy,
		)
		if err != nil {
			logger.Fatal("failed to establish Playground connection to HTTP server", zap.Error(err))
		}

		mux := http.NewServeMux()
		mux.Handle("/", http.HandlerFunc(func(w http.ResponseWriter, r *http.Request) {

			if strings.HasPrefix(r.URL.Path, "/playground") {
				if r.URL.Path == "/playground" || r.URL.Path == "/playground/index.html" {
					err = tmpl.Execute(w, struct {
						HTTPServerURL string
					}{
						HTTPServerURL: conn.RemoteAddr().String(),
					})
					if err != nil {
						w.WriteHeader(http.StatusInternalServerError)
						logger.Error("failed to execute/render the Playground web template", zap.Error(err))
					}

					return
				}

				fileServer.ServeHTTP(w, r)
				return
			}

			http.NotFound(w, r)
		}))

		playground = &http.Server{Addr: playgroundAddr, Handler: mux}

		g.Go(func() error {

			var errCh chan (error)

			go func() {
				err = playground.ListenAndServe()
				if err != http.ErrServerClosed {
					errCh <- err
				}
			}()

			select {
			case err := <-errCh:
				logger.Fatal("failed to start or shutdown playground server", zap.Error(err))
			case <-ctx.Done():
			}

			return nil
		})
	}

	if err := g.Wait(); err != nil {
		logger.Error("failed to run openfga server", zap.Error(err))
	}

	ctx, cancel := context.WithTimeout(context.Background(), 5*time.Second)
	defer cancel()

	if playground != nil {
		if err := playground.Shutdown(ctx); err != nil {
			logger.Error("failed to gracefully shutdown playground server", zap.Error(err))
		}
	}

	if err := service.Close(ctx); err != nil {
		logger.Error("failed to gracefully shutdown the service", zap.Error(err))
	}

	logger.Info("Server exiting. Goodbye 👋")
}

func buildLogger(logFormat string) (logger.Logger, error) {
	openfgaLogger, err := logger.NewTextLogger()
	if err != nil {
		return nil, err
	}

	if logFormat == "json" {
		openfgaLogger, err = logger.NewJSONLogger()
		if err != nil {
			return nil, err
		}
		openfgaLogger.With(
			zap.String("build.version", build.Version),
			zap.String("build.commit", build.Commit),
		)
	}

	return openfgaLogger, err
}<|MERGE_RESOLUTION|>--- conflicted
+++ resolved
@@ -64,17 +64,12 @@
 	})
 
 	var playground *http.Server
-<<<<<<< HEAD
 	if config.PlaygroundConfig.Enabled {
-		playgroundPort := config.PlaygroundConfig.Port
-=======
-	if config.PlaygroundEnabled {
-		if !config.HTTPEnabled {
+		if !config.HTTPConfig.Enabled {
 			logger.Fatal("the HTTP server must be enabled to run the OpenFGA Playground")
 		}
 
-		playgroundPort := config.PlaygroundPort
->>>>>>> 10dfe5ec
+		playgroundPort := config.PlaygroundConfig.Port
 		playgroundAddr := fmt.Sprintf(":%d", playgroundPort)
 
 		logger.Info(fmt.Sprintf("🛝 starting openfga playground on http://localhost:%d/playground", playgroundPort))
