--- conflicted
+++ resolved
@@ -83,7 +83,7 @@
 		var conn net.Conn
 		err = backoff.Retry(
 			func() error {
-				conn, err = net.Dial("tcp", config.HTTPAddr)
+				conn, err = net.Dial("tcp", config.HTTPConfig.Addr)
 				return err
 			},
 			policy,
@@ -100,11 +100,7 @@
 					err = tmpl.Execute(w, struct {
 						HTTPServerURL string
 					}{
-<<<<<<< HEAD
-						HTTPServerURL: fmt.Sprintf("localhost:%d", config.HTTPConfig.Port),
-=======
 						HTTPServerURL: conn.RemoteAddr().String(),
->>>>>>> 226299f2
 					})
 					if err != nil {
 						w.WriteHeader(http.StatusInternalServerError)
