--- conflicted
+++ resolved
@@ -44,15 +44,12 @@
     ports:
       - "8080:8080"
       - "3000:3000"
-<<<<<<< HEAD
       - "2112:2112"
-=======
     healthcheck:
       test: ["CMD", "/bin/grpc_health_probe", "-addr=openfga:8081"]
       interval: 5s
       timeout: 30s
       retries: 3
->>>>>>> a1ee6272
 
   otel-collector:
     image: otel/opentelemetry-collector:latest
