name: OpenFGA Pull Request
on:
  pull_request:
    branches:
      - main

jobs:
  lint:
    runs-on: ubuntu-latest
    steps:
      - uses: actions/checkout@v3
      - uses: actions/setup-go@v3
        with:
          go-version-file: './go.mod'
      - name: golangci-lint
        uses: golangci/golangci-lint-action@v3
        with:
          version: latest

  unit-tests:
    runs-on: ubuntu-latest
    timeout-minutes: 15
    steps:
      - uses: actions/checkout@v3

      - uses: actions/setup-go@v3
        with:
          go-version-file: './go.mod'

      - id: go-cache-paths
        run: |
          echo "::set-output name=go-build::$(go env GOCACHE)"
          echo "::set-output name=go-mod::$(go env GOMODCACHE)"

      # Cache go build cache, used to speedup go test
      - uses: actions/cache@v3
        with:
          path: ${{ steps.go-cache-paths.outputs.go-build }}
          key: ${{ runner.os }}-go-build-${{ hashFiles('**/go.sum') }}

      # Cache go mod cache, used to speedup builds
      - uses: actions/cache@v3
        with:
          path: ${{ steps.go-cache-paths.outputs.go-mod }}
          key: ${{ runner.os }}-go-mod-${{ hashFiles('**/go.sum') }}

<<<<<<< HEAD
      - name: Unit Tests
        run: make unit-test

  bench:
    runs-on: ubuntu-latest
    timeout-minutes: 15
    steps:
      - uses: actions/checkout@v3

      - uses: actions/setup-go@v3
        with:
          go-version-file: './go.mod'

      - id: go-cache-paths
        run: |
          echo "::set-output name=go-build::$(go env GOCACHE)"
          echo "::set-output name=go-mod::$(go env GOMODCACHE)"

      # Cache go build cache, used to speedup go test
      - uses: actions/cache@v3
        with:
          path: ${{ steps.go-cache-paths.outputs.go-build }}
          key: ${{ runner.os }}-go-build-${{ hashFiles('**/go.sum') }}

      # Cache go mod cache, used to speedup builds
      - uses: actions/cache@v3
        with:
          path: ${{ steps.go-cache-paths.outputs.go-mod }}
          key: ${{ runner.os }}-go-mod-${{ hashFiles('**/go.sum') }}

      # Run benchmark with `go test -bench` and stores the output to a file
      - name: Run benchmark
        run: go test ./... -bench=. -run=XXX -benchmem | tee bench_output.txt

      # Download previous benchmark result from cache (if exists)
      - name: Download previous benchmark data
        uses: actions/cache@v1
        with:
          path: ./cache
          key: ${{ runner.os }}-benchmark

      - name: Store benchmark result
        uses: benchmark-action/github-action-benchmark@v1
        with:
          # What benchmark tool the output.txt came from
          tool: 'go'
          # Where the output from the benchmark tool is stored
          output-file-path: bench_output.txt
          # Where the previous data file is stored
          external-data-json-path: ./cache/benchmark-data.json
          # Workflow will fail when an alert happens
          fail-on-alert: true
=======
      - name: Unit Tests 
        run: make unit-test

      - name: upload coverage to codecov
        uses: codecov/codecov-action@v2
        with:
          files: ./coverageunit.out
          verbose: true
          fail_ci_if_error: false
>>>>>>> 45dfe1d4
<|MERGE_RESOLUTION|>--- conflicted
+++ resolved
@@ -44,9 +44,15 @@
           path: ${{ steps.go-cache-paths.outputs.go-mod }}
           key: ${{ runner.os }}-go-mod-${{ hashFiles('**/go.sum') }}
 
-<<<<<<< HEAD
       - name: Unit Tests
         run: make unit-test
+      
+      - name: upload coverage to codecov
+        uses: codecov/codecov-action@v2
+        with:
+          files: ./coverageunit.out
+          verbose: true
+          fail_ci_if_error: false
 
   bench:
     runs-on: ubuntu-latest
@@ -77,7 +83,7 @@
 
       # Run benchmark with `go test -bench` and stores the output to a file
       - name: Run benchmark
-        run: go test ./... -bench=. -run=XXX -benchmem | tee bench_output.txt
+        run: go test ./... -bench=. -run=XXX | tee bench_output.txt
 
       # Download previous benchmark result from cache (if exists)
       - name: Download previous benchmark data
@@ -96,15 +102,4 @@
           # Where the previous data file is stored
           external-data-json-path: ./cache/benchmark-data.json
           # Workflow will fail when an alert happens
-          fail-on-alert: true
-=======
-      - name: Unit Tests 
-        run: make unit-test
-
-      - name: upload coverage to codecov
-        uses: codecov/codecov-action@v2
-        with:
-          files: ./coverageunit.out
-          verbose: true
-          fail_ci_if_error: false
->>>>>>> 45dfe1d4
+          fail-on-alert: true