--- conflicted
+++ resolved
@@ -64,17 +64,6 @@
           password: ${{ secrets.DOCKERHUB_TOKEN }}
           repository: openfga/openfga
           short-description: ${{ github.event.repository.description }}
-<<<<<<< HEAD
-  homebrew:
-    name: Bump Homebrew formula
-    runs-on: ubuntu-latest
-    steps:
-      - uses: mislav/bump-homebrew-formula-action@v2
-        with:
-          formula-name: openfga
-        env:
-          COMMITTER_TOKEN: ${{ secrets.HOMEBREW_COMMITTER_TOKEN }}
-=======
 
       - name: Generate binary hashes
         id: binary
@@ -206,4 +195,14 @@
              --certificate-oidc-issuer https://token.actions.githubusercontent.com \
              --certificate-identity-regexp '^https://github.com/slsa-framework/slsa-github-generator/.github/workflows/generator_container_slsa3.yml@refs/tags/v[0-9]+.[0-9]+.[0-9]+$' \
              $IMAGE@$DIGEST
->>>>>>> d3a00165
+
+  homebrew:
+    needs: [ goreleaser ]
+    name: Bump Homebrew formula
+    runs-on: ubuntu-latest
+    steps:
+      - uses: mislav/bump-homebrew-formula-action@b3327118b2153c82da63fd9cbf58942146ee99f0 # v3.1
+        with:
+          formula-name: openfga
+        env:
+          COMMITTER_TOKEN: ${{ secrets.HOMEBREW_COMMITTER_TOKEN }}