FROM golang:1.18-alpine AS builder

WORKDIR /app

COPY . .
<<<<<<< HEAD
RUN make build
COPY ./static/playground /app/bin/static/playground
RUN cp ./bin/openfga /app/bin/

FROM alpine as final
EXPOSE 8080
RUN mkdir /app && mkdir /app/bin
WORKDIR /app/bin
COPY --from=builder /app/bin /app/bin
ENTRYPOINT ["./openfga"]
=======
RUN go build -o ./openfga ./cmd/openfga

FROM alpine as final
EXPOSE 8080
COPY --from=builder /app/openfga /app/openfga
COPY --from=builder /app/static /app/static
WORKDIR /app
ENTRYPOINT ["/app/openfga"]
>>>>>>> bd6e8626
<|MERGE_RESOLUTION|>--- conflicted
+++ resolved
@@ -3,18 +3,6 @@
 WORKDIR /app
 
 COPY . .
-<<<<<<< HEAD
-RUN make build
-COPY ./static/playground /app/bin/static/playground
-RUN cp ./bin/openfga /app/bin/
-
-FROM alpine as final
-EXPOSE 8080
-RUN mkdir /app && mkdir /app/bin
-WORKDIR /app/bin
-COPY --from=builder /app/bin /app/bin
-ENTRYPOINT ["./openfga"]
-=======
 RUN go build -o ./openfga ./cmd/openfga
 
 FROM alpine as final
@@ -22,5 +10,4 @@
 COPY --from=builder /app/openfga /app/openfga
 COPY --from=builder /app/static /app/static
 WORKDIR /app
-ENTRYPOINT ["/app/openfga"]
->>>>>>> bd6e8626
+ENTRYPOINT ["/app/openfga"]