--- conflicted
+++ resolved
@@ -1,9 +1,4 @@
 FROM scratch
 COPY static/playground /static/playground
-<<<<<<< HEAD
-ENTRYPOINT ["/openfga"]
 COPY openfga /
-=======
-COPY openfga /
-ENTRYPOINT ["/openfga"]
->>>>>>> bd6e8626
+ENTRYPOINT ["/openfga"]