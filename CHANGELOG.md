# Changelog
All notable changes to this project will be documented in this file.

The format is based on [Keep a Changelog](https://keepachangelog.com/en/1.0.0/),
and this project adheres to [Semantic Versioning](https://semver.org/spec/v2.0.0.html).

Try to keep listed changes to a concise bulleted list of simple explanations of changes. Aim for the amount of information needed so that readers can understand where they would look in the codebase to investigate the changes' implementation, or where they would look in the documentation to understand how to make use of the change in practice - better yet, link directly to the docs and provide detailed information there. Only elaborate if doing so is required to avoid breaking changes or experimental features from ruining someone's day.

## [Unreleased]

## [1.7.0] - 2024-10-29

### Added
<<<<<<< HEAD
* Documenting OpenFGA release process [#1923](https://github.com/openfga/openfga/pull/1923)
* Cache Controller to extend Sub-problems and Iterators lifetime in cache [#2006](https://github.com/openfga/openfga/pull/2006)
* Add access control experimental feature [#1913](https://github.com/openfga/openfga/pull/1913)
* Added `start_time` parameter to `ReadChanges` API to allow filtering by specific time [#2020](https://github.com/openfga/openfga/pull/2020)
=======
* Add an experimental access control feature [#1913](https://github.com/openfga/openfga/pull/1913)
  Learn more about this feature and how to enable it [here](https://openfga.dev/docs/getting-started/setup-openfga/access-control)
  If you do try it out, please provide feedback in the [GitHub Discussion](https://github.com/orgs/openfga/discussions)
* Document OpenFGA release process [#1923](https://github.com/openfga/openfga/pull/1923)
>>>>>>> 7ddcb0f9

### Changed
* Bump max number of contextual tuples in a single request to `100`. [#2040](https://github.com/openfga/openfga/pull/2040)
  Note: In assertions, they are still restricted to `20` per assertion

### Performance
* Improve `Check` performance in the case that the query involves resolving nested tuple to userset relations. Enable via experimental flag `enable-check-optimizations`. [#2025](https://github.com/openfga/openfga/pull/2025)
* Improve the sub-problem caching in `Check` [#2006](https://github.com/openfga/openfga/pull/2006), [#2035](https://github.com/openfga/openfga/pull/2035)

### Fixed
* Fixed internal error for `Check` where model has nested userset with publicly assignable wildcard. [#2049](https://github.com/openfga/openfga/pull/2049)
* Fixed goroutine leak when `ListObjects` or `StreamedListObjects` call cannot be completed within `REQUEST_TIMEOUT`. [#2030](https://github.com/openfga/openfga/pull/2030)
* Fixed incorrect dispatch counts in `ListObjects` used for observability [2013](https://github.com/openfga/openfga/pull/2013)
* Correct metrics label for `ListUsers` API calls [#2000](https://github.com/openfga/openfga/pull/2000)

### Breaking changes
* The storage adapter `ListStores`'s parameter `ListStoresOptions` allows filtering by `IDs` [#1913](https://github.com/openfga/openfga/pull/1913)
  If you are using a custom storage adapter, `ListStores` now expects `ListStoresOptions` parameter that accepts passing in a list of IDs.
  See the following adapter [change](https://github.com/openfga/openfga/pull/1913/files#diff-8b98b331c5d4acbeb7274c68973d20900daaed47c8d8f3e62ba39284379166bbR86-R87) and the following [change](https://github.com/openfga/openfga/pull/1913/files#diff-087f50fca2d7eab21b8d342dbbf8fb0de6d405f85b51334b3801d2c34d810ff9L582-L587) for a sample storage adapter implementation.
  If you are not using OpenFGA as a library with a custom storage adapter, this will not affect you. (for example, if you are using OpenFGA through our published docker images, you are not affected).
* The storage adapter `ReadChanges`'s parameter ReadChangesOptions allows filtering by `StartTime` [#2020](https://github.com/openfga/openfga/pull/2020).
  As a part of the implementation a new component called ContinuationTokenSerializer was introduced.
  If you are using a custom storage adapter, you will need to pick either a SQL or String Token Serializer, or implement your own one.

## [1.6.2] - 2024-10-03

[Full changelog](https://github.com/openfga/openfga/compare/v1.6.1...v1.6.2)

### Added
* Improve tracing in Check API by enhancing discoverability of model ID. [#1964](https://github.com/openfga/openfga/pull/1964)
* Improve tracing in all APIs by adding the store ID to the span. [#1965](https://github.com/openfga/openfga/pull/1965)
* Add a cache for datastore iterators on Check API. [#1924](https://github.com/openfga/openfga/pull/1924).

  Can be configured via `OPENFGA_CHECK_ITERATOR_CACHE_ENABLED` and `OPENFGA_CHECK_ITERATOR_CACHE_MAX_RESULTS`.

### Changed
* `ReadChanges` now supports sorting. [#1976](https://github.com/openfga/openfga/pull/1976).

  This is a breaking change related to the storage interface. If you are not implementing a storage adaptor, then these changes should not impact you.


### Removed

* Removed deprecated opentelemetry-connector `memory_ballast` extension. [#1942](https://github.com/openfga/openfga/pull/1942).
* Removed experimental logging of cache hits for each subproblem in `Check` API calls. [#1960](https://github.com/openfga/openfga/pull/1960).

### Fixed

* Handle all permutations of SQLite busy / locked errors [#1936](https://github.com/openfga/openfga/pull/1936). Thanks @DanCech!
* Goroutine leak in Check API introduced in v1.6.1 [#1962](https://github.com/openfga/openfga/pull/1962).
* Broken migration from v.1.4.3 to v1.5.4 (https://github.com/openfga/openfga/issues/1668) [#1980](https://github.com/openfga/openfga/issues/1980) and [#1986](https://github.com/openfga/openfga/issues/1986).
* Upgrade go from 1.22.6 to 1.22.7 to address CVE-2024-34156 [#1987](https://github.com/openfga/openfga/pull/1987). Thanks @golanglemonade!

### Performance
* Improve check performance in the case that the query involves resolving nested userset. Enable via experimental flag `enable-check-optimizations`. [#1945](https://github.com/openfga/openfga/issues/1945)

## [1.6.1] - 2024-09-12

### Changed

* Support context in assertions [#1907](https://github.com/openfga/openfga/pull/1907)

### Added

* Support for graceful shutdown on `SIGTERM` signal, improving termination handling in containerized environments [#1928](https://github.com/openfga/openfga/pull/1928). Thanks @flex-seongbok @Siddhant-K-code
* Stack trace when logging panics [#1904](https://github.com/openfga/openfga/pull/1904)
* Throttling metric `throttled_requests_count` for observing the number of throttled requests for a given throttling configuration [#1863](https://github.com/openfga/openfga/pull/1863)
* New metric on number of allowed vs. non-allowed Check responses [#1911](https://github.com/openfga/openfga/pull/1911)

#### New datastore engine: SQLite (beta) [#1615](https://github.com/openfga/openfga/pull/1615)

```
openfga migrate --datastore-engine sqlite --datastore-uri openfga.sqlite
openfga run --datastore-engine sqlite --datastore-uri openfga.sqlite
```

Thanks @DanCech!

### Fixed

* When a request gets cancelled by a client, throw a 4xx, not a 5xx. [#1905](https://github.com/openfga/openfga/pull/1905)
* Makes the `pkg.logger.Logger.With` immutable by creating a child logger instead of mutating the delegate one to prevent side effects [1906](https://github.com/openfga/openfga/pull/1906)
* Extend request timeout to 10s for slow tests [1926](https://github.com/openfga/openfga/pull/1926)

### Performance

* Improve performance of Check API in the case that the query involves resolving a tuple to userset and/or a userset, by streaming intermediate results. [#1888](https://github.com/openfga/openfga/pull/1888)

## [1.6.0] - 2024-08-30

[Full changelog](https://github.com/openfga/openfga/compare/v1.5.9...v1.6.0)

### Changed

* Consistency options experimental flag has been removed and is now enabled by default. Refer to the [consistency options documentation](https://openfga.dev/docs/interacting/consistency) for details. [#1889](https://github.com/openfga/openfga/pull/1889)
* Require at least Go 1.22.6 [#1831](https://github.com/openfga/openfga/pull/1831). Thanks @tranngoclam
* Add a "query_duration_ms" field on each log [#1807](https://github.com/openfga/openfga/pull/1831). Thanks @lalalalatt
* Default logging to stdout instead of stderr [#1830](https://github.com/openfga/openfga/pull/1830)

### Fixed

* Check API: internal fixes [#1843](https://github.com/openfga/openfga/pull/1843)
* Correct docker file syntax [#1852](https://github.com/openfga/openfga/pull/1852)

### Performance

* Performance improvements for Check API:
  - introduce an optimization when the input request relation is pointing to a computed relation [#1793](https://github.com/openfga/openfga/pull/1793)
  - batch calls that compute membership checks and start processing them earlier [#1804](https://github.com/openfga/openfga/pull/1804)
  - performance improvement in wildcard scenarios [#1848](https://github.com/openfga/openfga/pull/1848)
* Performance improvement in tuple validation on reads [#1825](https://github.com/openfga/openfga/pull/1825)

### Breaking changes

* Set a maximum limit on bytes to the WriteAssertions API: 64 KB [#1847](https://github.com/openfga/openfga/pull/1847)

## [1.5.9] - 2024-08-13

[Full changelog](https://github.com/openfga/openfga/compare/v1.5.8...v1.5.9)

### Security

* Address [CVE-2024-42473](https://github.com/openfga/openfga/security/advisories/GHSA-3f6g-m4hr-59h8) - a critical issue where Check API can return incorrect responses. Please see the CVE report for more details.

## [1.5.8] - 2024-08-07

[Full changelog](https://github.com/openfga/openfga/compare/v1.5.7...v1.5.8)

### Added
* Performance improvements for Check API:
   - introduce an optimization when the input request relation is pointing to a computed relation [#1793](https://github.com/openfga/openfga/pull/1793)
   - batch calls that compute membership checks and start processing them earlier [#1804](https://github.com/openfga/openfga/pull/1804)
* Logging number of cache hits for each subproblem of each authorization model for `Check` API calls. Enabled with the `OPENFGA_CHECK_TRACKER_ENABLED` flag. [#1785](https://github.com/openfga/openfga/pull/1785)
* Aliases for issuers and subject validation in OIDC AuthN mode using `OPENFGA_AUTHN_OIDC_ISSUER_ALIASES` and `OPENFGA_AUTHN_OIDC_SUBJECTS` respectively [#1784](https://github.com/openfga/openfga/pull/1784) Thanks @Code2Life!
* Dispatch Throttling for our `ListUsers` API. This can be enabled using `OPENFGA_LIST_USERS_DISPATCH_THROTTLING_ENABLED` and the env variables below.  [#1658](https://github.com/openfga/openfga/pull/1658)
  * `OPENFGA_LIST_USERS_DISPATCH_THROTTLING_THRESHOLD` - The number of dispatches allowed before throttling is triggered
  * `OPENFGA_LIST_USERS_DISPATCH_THROTTLING_MAX_THRESHOLD` - The maximum number of dispatches allowed before the request is rejected
  * `OPENFGA_LIST_USERS_DISPATCH_THROTTLING_FREQUENCY` - The frequency at which the deprioritized throttling queue is processed
* Support sending contextual tuples in the Write Assertions API. [#1821](https://github.com/openfga/openfga/pull/1821)

### Fixed
* address `"expected exactly one terminal relation for fast path, received {num}"` error during `Check` for models with type restrictions with and without a condition or with multiple conditions. [#1814](https://github.com/openfga/openfga/pull/1814)

## [1.5.7] - 2024-07-25

### Added

* Support requesting a different consistency option per request in `Check`, `Expand`, `ListObjects`, `ListUsers`, and `Read` [#1764](https://github.com/openfga/openfga/pull/1764)
  * This is currently experimental and needs to be enabled by configuring `OPENFGA_EXPERIMENTALS=enable-consistency-params` or passing `--experimentals enable-consistency-params` to `openfga run`.
  * When `HIGHER_CONSISTENCY` is requested, OpenFGA will skip the check resolver cache. For storage implementors it is recommended to skip any caching and perform a stronger read if `HIGHER_CONSISTENCY` is requested. This can be accessed in the `Consistency` options provided to the relevant methods of the storage interface.
* Start publishing images to `ghcr.io/openfga/openfga` as alternative to DockerHub [#1775](https://github.com/openfga/openfga/pull/1775) - Thanks @JAORMX!
* Performance improvements for parent child relations in Check [#1765](https://github.com/openfga/openfga/pull/1765)
* Performance improvement in Check: computed relations don't consume from the resolution depth quota, don't trigger additional goroutines, and don't get cached [#1786](https://github.com/openfga/openfga/pull/1786)

### Changed

* Update to Go 1.22 in container image [#1776](https://github.com/openfga/openfga/pull/1776) - Thanks @tranngoclam!

### Breaking Changes :warning:

> [!NOTE]
> The following breaking changes are related to the storage interface. If you are not implementing a storage adaptor, then there are these changes should not impact your usage of OpenFGA.

#### Removal of `PaginationOptions` in favour of a per-method `Options` type [#1732](https://github.com/openfga/openfga/pull/1732)

The options parameter of type `PaginationOptions` has been replaced with a per-method type that contains a `Pagination` field that contains this data in the following methods:

* `ReadAuthorizationModels` - Type is `ReadAuthorizationModelsOptions`
* `ListStores` - Type is `ListStoresOptions`
* `ReadChanges` - Type is `ReadChangesOptions`
* `ReadPage` - Type is `ReadPageOptions`

#### Introduction of new `Options` types to certain methods in the storage interface to facilitate consistency data [#1750](https://github.com/openfga/openfga/pull/1750)

The following methods have had an options parameter introduced to the method signature to include consistency data, or the existing options parameter has been expanded to hold consistency data.

This consistency data should be used to help determine whether any form of caching should be used as part of the read performed by the storage adapter.

* `Read` - Added a new parameter of type `ReadOptions`
* `ReadPage` - Added `Consistency` to existing `ReadPageOptions` type
* `ReadUserSetTuples` - Added a new parameter of type `ReadUserSetTuplesOptions`
* `ReadStartingWithUser` - Added a new parameter of type `ReadStartingWithUserOptions`

## [1.5.6] - 2024-07-17

[Full changelog](https://github.com/openfga/openfga/compare/v1.5.5...v1.5.6)

### Added

* Performance improvements to userset subproblem resolutions in Check in certain scenarios [#1734](https://github.com/openfga/openfga/pull/1734)
* Performance improvements to tuple-to-userset subproblem resolutions in Check in certain scenarios [#1735](https://github.com/openfga/openfga/pull/1735)
* Warning when log level set to `none` [#1705](https://github.com/openfga/openfga/pull/1705) - thank you, @Siddhant-K-code!
* Minor performance improvement for queries when model ID not specified [#1754](https://github.com/openfga/openfga/pull/1754)

### Fixed

* Race condition in ListUsers which could erroneously swallow errors [#1755](https://github.com/openfga/openfga/pull/1755)
* "relation is undefined" error in Check and ListUsers [#1767](https://github.com/openfga/openfga/pull/1767)
* Request ID included with Streaming ListObjects responses [#1636](https://github.com/openfga/openfga/pull/1636)

### Removed

* ListUsers experimental flag (will continue to work if passed) [#1730](https://github.com/openfga/openfga/pull/1730)

## [1.5.5] - 2024-06-18

[Full changelog](https://github.com/openfga/openfga/compare/v1.5.4...v1.5.5)

### Added

* Configuring maximum cost for CEL evaluation via `OPENFGA_MAX_CONDITION_EVALUATION_COST` [#1631](https://github.com/openfga/openfga/pull/1631) - thank you, @cmmoran

### Fixed

* OTel trace context propagation to grpc-gateway [#1624](https://github.com/openfga/openfga/pull/1624) - thank you, @Zach-Johnson

### Removed

* `excluded_users` from ListUsers response. Further discovery required before being reintroduced. If impacted by this removal, please provide feedback in [issue #1692](https://github.com/openfga/openfga/issues/1692) [#1685](https://github.com/openfga/openfga/pull/1685)

## [1.5.4] - 2024-05-29

[Full changelog](https://github.com/openfga/openfga/compare/v1.5.3...v1.5.4)

### Added

* ListUsers API which answers the question "what users are related to a specific object?". This feature is experimental and can be enabled by configuring `OPENFGA_EXPERIMENTALS=enable-list-users`. Also see [Performing a ListUsers call](https://openfga.dev/docs/getting-started/perform-list-users) and [ListUsers API docs](https://openfga.dev/api/service#/Relationship%20Queries/ListUsers). **Known Limitation:** Child usersets that are negated from their parent are currently not returned as `excluded_users` [#1433](https://github.com/openfga/openfga/pull/1433)
* ListObjects throttling to manage resource usage of expensive queries. Throttling improves overall query performance by limiting the number of dispatches, which are the recursive sub-operations of a ListObjects query [#1571](https://github.com/openfga/openfga/pull/1571)
* Per-request dispatch throttling threshold configuration via context [#1546](https://github.com/openfga/openfga/pull/1546)
* Self-defining usersets for Check, ListObjects and ListUsers. These are implicit tuples that exist by virtue of set theory. For example, the userset `document:1#viewer` implicitly possess the `viewer` relation for `document:1` [#1521](https://github.com/openfga/openfga/pull/1521)
* Panic recovery handling for all APIs [#1557](https://github.com/openfga/openfga/pull/1557)
* Logging of non-sensitive server configuration on startup [#1609](https://github.com/openfga/openfga/pull/1609)
* Appropriate error codes for throttled requests indicating if a request should be retried [#1552](https://github.com/openfga/openfga/pull/1552)
* Minor performance improvements in Check API by reducing quantity of spans created [#1550](https://github.com/openfga/openfga/pull/1550), [#1589](https://github.com/openfga/openfga/pull/1589)

### Fixed

* Goroutine leak occurring during initial server validation [#1617](https://github.com/openfga/openfga/pull/1617)
* Stricter filtering of invalid tuples with ListObjects [#1563](https://github.com/openfga/openfga/pull/1563)
* Panic on server close if caching is enabled [#1568](https://github.com/openfga/openfga/pull/1568)
* Prevent calling datastore if context has error [#1593](https://github.com/openfga/openfga/pull/1593)

### Changed

* `request_id` is now same as `trace_id` (e.g. `1e20da43269fe07e3d2ac018c0aad2d1`) if tracing is enabled. Otherwise, remains an UUID (e.g. `38fee7ac-4bfe-4cf6-baa2-8b5ec296b485`) [#1576](https://github.com/openfga/openfga/pull/1576) - thank you, @00chorch

### Removed

* `request_duration_by_query_count_ms` metric [#1579](https://github.com/openfga/openfga/pull/1579)


## [1.5.3] - 2024-04-16

[Full changelog](https://github.com/openfga/openfga/compare/v1.5.2...v1.5.3)

### Added

* Apply tags to requests that have been intentionally throttled (https://github.com/openfga/openfga/pull/1531). This will add a new log field titled "throttled" to such requests.

### Fixed

* Panic that occurred on Check API with some authorization models and tuples (https://github.com/openfga/openfga/pull/1517)

### Changed

* [Modular Models (Schema 1.2)](https://openfga.dev/docs/modeling/modular-models) support is enabled by default and the experimental flag for it has been dropped (https://github.com/openfga/openfga/pull/1520)
* Bumped to Go 1.21.9 (https://github.com/openfga/openfga/pull/1523)

### Security

* Patch [CVE-2024-31452](https://github.com/openfga/openfga/security/advisories/GHSA-8cph-m685-6v6r) - a critical issue where Check and ListObjects APIs returns incorrect results for some models and tuples. See the CVE report for more details.

## [1.5.2] - 2024-04-03

[Full changelog](https://github.com/openfga/openfga/compare/v1.5.1...v1.5.2)

### Fixed

* Fix the count of datastore reads in the Check API ([#1452](https://github.com/openfga/openfga/pull/1452))
* Fix the correct default used for dispatch throttling ([#1479](https://github.com/openfga/openfga/pull/1479))

### Security

* Bumped up the `grpc-health-probe` dependency in the published Docker image to the latest release which fixes some vulnerabilities ([#1507](https://github.com/openfga/openfga/pull/1507))

### Contributions

* Add homebrew release job by @chenrui333 ([#780](https://github.com/openfga/openfga/pull/780))

## [1.5.1] - 2024-03-19

[Full changelog](https://github.com/openfga/openfga/compare/v1.5.0...v1.5.1)

### Added

- Include calls to ListObjects and StreamedListObjects methods in the `dispatch_count` histogram ([#1427](https://github.com/openfga/openfga/pull/1427))
- Added `request_duration_ms` histogram which has `datastore_query_count` and `dispatch_count` as dimensions ([#1444](https://github.com/openfga/openfga/pull/1444))
- Added new flag `OPENFGA_AUTHN_OIDC_ISSUER_ALIASES` to specify oidc issuer aliases ([#1354](https://github.com/openfga/openfga/pull/1354)) - Thanks @le-yams!
- Added experimental support for modular models via `OPENFGA_EXPERIMENTALS=enable-modular-models` ([#1443](https://github.com/openfga/openfga/pull/1443)). This will enable writing models that are split across multiple files.
- Added support for throttling dispatches ([#1440](https://github.com/openfga/openfga/pull/1440)). This will throttle Check requests that are overly complex. You can turn on this feature via OPENFGA_DISPATCH_THROTTLING_ENABLED and configured via OPENFGA_DISPATCH_THROTTLING_THRESHOLD and OPENFGA_DISPATCH_THROTTLING_FREQUENCY

### Fixed

- Throw HTTP 400 when tuple condition is invalid instead of HTTP 500 ([#1420](https://github.com/openfga/openfga/pull/1420))
- Fix model validation which threw error "no entrypoints defined" ([#1422](https://github.com/openfga/openfga/pull/1422))

### Deprecation :warning:

- Histogram `request_duration_by_query_count_ms` will be removed in the next release, in favour of `request_duration_ms` ([#1450](https://github.com/openfga/openfga/pull/1450))

### Contribution

- Thanks @lekaf974 for enhancing NewLogger with builder pattern options ([#1413](https://github.com/openfga/openfga/pull/1413))

## [1.5.0] - 2024-03-01

[Full changelog](https://github.com/openfga/openfga/compare/v1.4.3...v1.5.0)

### Added

- Override option for timestamp in JSON logs ([#1330](https://github.com/openfga/openfga/pull/1330)) - thank you, @raj-saxena!
- OpenTelemetry tracing and attributes to check algorithm ([#1331](https://github.com/openfga/openfga/pull/1331), [#1388](https://github.com/openfga/openfga/pull/1388))
- Dispatch count to check response metadata as a query complexity heuristic ([#1343](https://github.com/openfga/openfga/pull/1343))

### Fixed

- Cycles detected during check now deterministically return with `{allowed:false}` ([#1371](https://github.com/openfga/openfga/pull/1371), [#1372](https://github.com/openfga/openfga/pull/1372))
- Fix incorrect path for gPRC health check ([#1321](https://github.com/openfga/openfga/pull/1321))

### Breaking Change :warning:

The `AuthorizationModelReadBackend` interface method `FindLatestAuthorizationModelID` has changed to `FindLatestAuthorizationModel` for performance improvements. [#1387](https://github.com/openfga/openfga/pull/1387)

If you implement your own data store, you will need to make the following change:

<table>
<tr>
<th>Before</th>
<th>After</th>
</tr>
<tr>
<td>

```go
func (...) FindLatestAuthorizationModelID(ctx context.Context, storeID string) (string, error) {
  //...get model ID
  return modelID, nil
}
```

</td>
<td>

```go
func (...) FindLatestAuthorizationModel(ctx context.Context, storeID string) (*openfgav1.AuthorizationModel, error) {
  //...get model
  return model.(*openfgav1.AuthorizationModel), nil
}
```

</td>
</tr>
</table>

## [1.4.3] - 2024-01-26

[Full changelog](https://github.com/openfga/openfga/compare/v1.4.2...v1.4.3)

### Added

* Add ability to close all server resources through `server.Stop()` ([#1318](https://github.com/openfga/openfga/pull/1318))

### Changed

* Increase performance by removing redundant `map.Clone()` calls in model validation ([#1281](https://github.com/openfga/openfga/pull/1281))

### Fixed

* Fix the sorting of contextual tuples when generating a cache key during check ([#1299](https://github.com/openfga/openfga/pull/1299))

### Security

* Patch [CVE-2024-23820](https://github.com/openfga/openfga/security/advisories/GHSA-rxpw-85vw-fx87) - a critical issue
  where issuing many `ListObjects` API calls that hit the `--listObjects-deadline` setting can lead to an out of memory error.
  See the CVE report for more details

## [1.4.2] - 2024-01-10

[Full changelog](https://github.com/openfga/openfga/compare/v1.4.1...v1.4.2)

### Fixed

* Goroutine leak in ListObjects because of a leak in ReverseExpand ([#1297](https://github.com/openfga/openfga/pull/1297))

## [1.4.1] - 2024-01-04

[Full changelog](https://github.com/openfga/openfga/compare/v1.4.0...v1.4.1)

### Changed
* Reduce goroutine overhead in ListObjects ([#1173](https://github.com/openfga/openfga/pull/1173))

* Added `openfga` prefix to custom exported Prometheus metrics

   > ⚠️ This change may impact existing deployments of OpenFGA if you're integrating with the metrics reported by OpenFGA.

   Custom metrics reported by the OpenFGA server are now prefixed with `openfga_`. For example, `request_duration_by_query_count_ms `  is now exported as `openfga_request_duration_by_query_count_ms`.

### Added
* Support for cancellation/timeouts when evaluating Conditions ([#1237](https://github.com/openfga/openfga/pull/1237))
* Tracing span info for Condition evaluation ([#1251](https://github.com/openfga/openfga/pull/1251))

### Fixed
* Resolve rewrites involving exclusion (e.g. `but not`) more deterministically in Check ([#1239](https://github.com/openfga/openfga/pull/1239))

* Record span errors correctly in Check, ListObjects, and StreamedListObjects ([#1231](https://github.com/openfga/openfga/pull/1231))

* Log request validation errors correctly ([#1236](https://github.com/openfga/openfga/pull/1236))

## [1.4.0] - 2023-12-11

[Full changelog](https://github.com/openfga/openfga/compare/v1.3.10...v1.4.0)

### Changed
* Enable support for Conditional Relationship Tuples by default. ([#1220](https://github.com/openfga/openfga/pull/1220))

* Added stricter gRPC server max message size constraints ([#1222](https://github.com/openfga/openfga/pull/1222))

  We changed the default gRPC max message size (4MB) to a stricter 512KB to protect the server from excessively large request `context` fields. This shouldn't impact existing clients since our calculated max message size should be much smaller than 512KB given our other input constraints.

## [1.3.10] - 2023-12-08

[Full changelog](https://github.com/openfga/openfga/compare/v1.3.9...v1.3.10)

### Changed
* Bumped up to Go 1.21.5 ([#1219](https://github.com/openfga/openfga/pull/1219))

### Fixed
* Reorder protobuf fields for persisted Assertions ([#1217](https://github.com/openfga/openfga/pull/1217))

  Assertions written on or after v1.3.8 should be re-written to resolve some binary encoding issues that were introduced.

* Handle floating point conversion errors in conditions ([#1200](https://github.com/openfga/openfga/pull/1200))

## [1.3.9] - 2023-12-05

[Full changelog](https://github.com/openfga/openfga/compare/v1.3.8...v1.3.9)

### Fixed
* Avoid panic when processing a nil set of writes ([#1208](https://github.com/openfga/openfga/pull/1208)) - thanks @stgraber!

* Decoding of null conditions in SQL storage implementations ([#1212](https://github.com/openfga/openfga/pull/1212))

## [1.3.8] - 2023-12-04

[Full changelog](https://github.com/openfga/openfga/compare/v1.3.7...v1.3.8)

### Added
* Experimental support for ABAC Conditional Relationships.

  To enable experimental support for ABAC Conditional Relationships you can pass the `enable-conditions` experimental flag. For example, `openfga run --experimentals=enable-conditions`. The upcoming `v1.4.0` release will introduce official support for this new feature. For more information please see our [official blog post](https://openfga.dev/blog/conditional-tuples-announcement). The `v1.4.0` release will have more official documentation on [openfga.dev](https://openfga.dev/).

  > ⚠️ If you enable experimental support for ABAC and introduce models and/or relationship tuples into the system and then choose to rollback to a prior release, then you may experience unintended side-effects. Care should be taken!
  >
  > Read on for more information.

  If you introduce a model with a condition defined in a relation's type restriction(s) and then rollback to a prior OpenFGA release, then the model will be treated as though the conditioned type restriction did not exist.

  ```
  model
    schema 1.1

  type user

  type document
    relations
      define viewer: [user with somecondition]

  condition somecondition(x: int) {
    x < 100
  }
  ```
  and then you rollback to `v1.3.7` or earlier, then the model above will be treated equivalently to
  ```
  model
    schema 1.1

  type user

  type document
    relations
      define viewer: [user]
  ```

  Likewise, if you write a relationship tuple with a condition and then rollback to a prior release, then the tuple will be treated as an unconditioned tuple.

  ```
  - document:1#viewer@user:jon, {condition: "somecondition"}
  ```
  will be treated equivalently to `document:1#viewer@user:jon` in `v1.3.7` or earlier. That is, `Check(document:1#viewer@user:jon)` would return `{allowed: true}` even though at the tuple was introduced it was conditioned.

* Minimum datastore schema revision check in the server's health check ([#1166](https://github.com/openfga/openfga/pull/1166))

  Each OpenFGA release from here forward will explicitly reference a minimum datastore schema version that is required to run that specific release of OpenFGA. If OpenFGA operators have not migrated up to that revision then the server's health checks will fail.

* Username/password configuration overrides for the `openfga migrate` entrypoint ([#1133](https://github.com/openfga/openfga/pull/1133)). Thanks for the contribution @martin31821!

  Similar to the server's main entrypoint `openfga run`, you can now override the datastore username and password with environment variables. when running the `openfga migrate` utility.

* Healthcheck definitions in Dockerfile ([#1134](https://github.com/openfga/openfga/pull/1134)). Thanks @Siddhant-K-code!

### Changed
* Database iterators yielded by the RelationshipTupleReader storage interface now accept a `context` parameter which allows iteration to be promptly terminated ([#1055](https://github.com/openfga/openfga/pull/1055))

  We have noticed improvements in query performance by adding this because once a resolution path has been found we more quickly cancel any further evaluation by terminating the iterators promptly.

* Improved tuple validation peformance with precomputation of TTUs ([#1171](https://github.com/openfga/openfga/pull/1171))

* Refactored the commands in the `pkg/server/commands` package to uniformly use the Options builder pattern ([#1142](https://github.com/openfga/openfga/pull/1142)). Thanks for the contribution @ilaleksin!

* Upgraded to Go `1.21.4` ([#1143](https://github.com/openfga/openfga/pull/1143)). Thanks @tranngoclam!

### Fixed
* If two requests were made with the same request body and contextual tuples but the order of the contextual tuples differed, then the cache key that is produced is now the same.([#1187](https://github.com/openfga/openfga/pull/1187))


* Use `NoOp` TracerProvider if tracing is disabled ([#1139](https://github.com/openfga/openfga/pull/1139) and [#1196](https://github.com/openfga/openfga/pull/1196))

## [1.3.7] - 2023-11-06

[Full changelog](https://github.com/openfga/openfga/compare/v1.3.6...v1.3.7)

### Security
* Bumped up the `grpc-health-probe` dependency to the latest release which fixed some vulnerabilities.

## [1.3.6] - 2023-11-06

[Full changelog](https://github.com/openfga/openfga/compare/v1.3.5...v1.3.6)

### Added
* Provenance manifests generation (`openfga.intoto.jsonl``) for verification of release artifacts with SLSA attestations.

### Changed
* Removed the experimental flag `check-query-cache`. If you wish to enable the Check query cache you no longer need the experimental flag.


## [1.3.5] - 2023-10-27

[Full changelog](https://github.com/openfga/openfga/compare/v1.3.4...v1.3.5)

### Added

* Export metrics from MySQL and Postgres ([#1023](https://github.com/openfga/openfga/pull/1023))

  To export datastore metrics, set `OPENFGA_METRICS_ENABLED=true` and `OPENFGA_DATASTORE_METRICS_ENABLED=true`.

### Fixed

* Return all results when `OPENFGA_LIST_OBJECTS_MAX_RESULTS=0` ([#1067](https://github.com/openfga/openfga/pull/1067))
* Promptly return if max results are met before deadline in ListObjects ([#1064](https://github.com/openfga/openfga/pull/1064))
* Fix sort order on ReadChanges ([#1079](https://github.com/openfga/openfga/pull/1079))

### Changed

* Write Authorization Models in a single database row ([#1030](https://github.com/openfga/openfga/pull/1030))

  :warning: In order to avoid downtime, we recommend upgrading to at least v1.3.3 _before_ upgrading to v1.3.5.

  This is the second of a series of releases that will progressively introduce changes via code and database migrations that will allow authorization models to be stored in a single database row.

  See [here for more details](https://github.com/openfga/openfga/issues/1025).

## [1.3.4] - 2023-10-17

[Full changelog](https://github.com/openfga/openfga/compare/v1.3.3...v1.3.4)

### Fixed

* Incorrect string in model validation error message ([#1057](https://github.com/openfga/openfga/pull/1057))
* Incorrect results can be returned by Check API when passing in contextual tuples and the `check-query-cache` experimental flag is turned on ([#1059](https://github.com/openfga/openfga/pull/1059))

### Changed

* Bumped up to Go 1.21.3 ([#1060](https://github.com/openfga/openfga/pull/1060))

### Security

* Patches [CVE-2023-45810](https://github.com/openfga/openfga/security/advisories/GHSA-hr4f-6jh8-f2vq). See the CVE for more details

## [1.3.3] - 2023-10-04

[Full changelog](https://github.com/openfga/openfga/compare/v1.3.2...v1.3.3)

### Added

* Configurable size limit for Authorization Models ([#1032](https://github.com/openfga/openfga/pull/1032))

  We've introduced a new size limit for authorization models, provided a consistent behavior across datastores, which defaults to `256KB`. This can be configured by using the `--max-authorization-model-size-in-bytes` flag.

### Fixed

* Reduce use of GOB in encoded cache key ([#1029](https://github.com/openfga/openfga/pull/1029))

### Changed

* Move standalone server config defaults ([#1036](https://github.com/openfga/openfga/pull/1036))

* Persist Authorization Models serialized protobuf in the database ([#1028](https://github.com/openfga/openfga/pull/1028))

  In the next series of releases will progressively introduce changes via code and database migrations that will allow authorization models to be stored in a single database row.

  See [here for more details](https://github.com/openfga/openfga/issues/1025).


## [1.3.2] - 2023-08-25
### Added
* Support TLS for OTLP trace endpoint ([#885](https://github.com/openfga/openfga/pull/885)) - thanks @matoous
* Configurable limits to database reads per ListObjects query ([#967](https://github.com/openfga/openfga/pull/967))
* Datastore query count labels to traces and query latency histogram in ListObjects ([#959](https://github.com/openfga/openfga/pull/959))
* GitHub workflow to check Markdown links ([#1016](https://github.com/openfga/openfga/pull/1016)) - thanks @sanketrai1

### Fixed
* Change response code to internal error for concurrency conflicts ([#1011](https://github.com/openfga/openfga/pull/1011))

### Changed
* Use slices and maps packages from go1.21 ([#969](https://github.com/openfga/openfga/pull/969)) - thanks @tranngoclam
* Moved request validations to RPC handlers so library integrations benefit ([#975](https://github.com/openfga/openfga/pull/975), [#998](https://github.com/openfga/openfga/pull/998))
* Refactored internal usages of ConnectedObjects to ReverseExpand ([#968](https://github.com/openfga/openfga/pull/968))
* Expose validation middleware ([#1005](https://github.com/openfga/openfga/pull/1005))
* Upgrade grpc validator middleware to the latest v2 package ([#1019](https://github.com/openfga/openfga/pull/1019)) - thanks @tranngoclam

### Security
* Patches [CVE-2023-43645](https://github.com/openfga/openfga/security/advisories/GHSA-2hm9-h873-pgqh) - see the CVE for more details

  **[BREAKING]** If your model contained cycles or a relation definition that has the relation itself in its evaluation path, then Checks and queries that require evaluation will no longer be evaluated on v1.3.2+ and will return errors instead. You will need to update your models to remove the cycles.

## [1.3.1] - 2023-08-23

### Added
* Count datastore queries involved in Check resolution metadata ([#880](https://github.com/openfga/openfga/pull/880))

  OpenFGA request logs and traces will now include a field `datastore_query_count` that shows how many queries were involved in a single Check resolution.

* Histogram metric to report the `datastore_query_count` per Check ([#924](https://github.com/openfga/openfga/pull/932))

  This new metric can be used to report percentiles of the number of database queries required to resolve Check requests.

* Check request duration histogram labeled by method and datastore query count ([#950](https://github.com/openfga/openfga/pull/950))

  The `request_duration_by_query_count_ms` metric reports the total request duration (in ms) labelled by the RPC method and ranges of observations for the `datastore_query_count`. This metrics allows operators of an OpenFGA server to report request duration percentiles for Check requests based on the number of database queries that were required to resolve the query.

* Optimize Check to avoid database lookups in some scenarios ([#932](https://github.com/openfga/openfga/pull/932))

* CachedCheckResolver for caching Check subproblems ([#891](https://github.com/openfga/openfga/pull/891))

  This experimental feature adds new caching capabilities to the OpenFGA server. It is an "opt-in" feature and thus must be enabled. To enable this feature you must specify the experimental flag `check-query-cache` and set the  `--check-query-cache-enabled=true` flag.

  ```shell
  openfga run --experimentals check-query-cache --check-query-cache-enabled=true
  ```

* Server request logs now include the `user-agent` ([#943](https://github.com/openfga/openfga/pull/943))

### Changed
* Default Check and ListObjects concurrency read limits ([#916](https://github.com/openfga/openfga/pull/916))

  In our last release [v1.3.0](https://github.com/openfga/openfga/releases/tag/v1.3.0) we modified the default behavior of Check and ListObjects such that it limits/restricts the degree of concurrency that is allowed for a single request. This change was unintended. This release reverts the default behavior back to unbounded concurrency limits (the prior default). The change mostly affects those using OpenFGA as a library.

* Bumped up to Go 1.21 ([#952](https://github.com/openfga/openfga/pull/952))

### Security
* Patches [CVE-2023-40579](https://github.com/openfga/openfga/security/advisories/GHSA-jcf2-mxr2-gmqp) - see the CVE for more details

## [1.3.0] - 2023-08-01

[Full changelog](https://github.com/openfga/openfga/compare/v1.2.0...v1.3.0)

### Added
* Bounded concurrency limiter for Check and ListObjects queries ([#860](https://github.com/openfga/openfga/pull/860), [#887](https://github.com/openfga/openfga/pull/887))
  New server configurations can be provided to limit/bound the amount of concurrency that is allowed during query evaluation. These settings can help reduce the impact/burden that a single query (e.g. Check, ListObjects, etc..) can have on the underlying database and OpenFGA server.

  * `--maxConcurrentReadsForListObjects` - The maximum allowed number of concurrent reads in a single ListObjects query.

  * `--maxConcurrentReadsForCheck` - The maximum allowed number of concurrent reads in a single Check query.

  * `--resolveNodeBreadthLimit` - Defines how many nodes on a given level can be evaluated concurrently in a Check resolution tree.

* Jaeger persistent storage for traces in `docker-compose.yaml` ([#888](https://github.com/openfga/openfga/pull/888)) - thanks @Azanul

### Fixed
* Disable default debug level-logging in `retryablehttp` client ([#882](https://github.com/openfga/openfga/pull/882)) - thanks @KlausVii

### Changed
* [BREAKING] Imports for OpenFGA protobuf API dependencies ([#898](https://github.com/openfga/openfga/pull/898))
  * **Problem** - Previously we depended on [Buf remote generated packages](https://buf.build/docs/bsr/remote-packages/overview), but they recently deprecated protobuf imports served from the `go.buf.build` domain (see [Migrate from remote generation alpha](https://buf.build/docs/migration-guides/migrate-remote-generation-alpha)). OpenFGA builds are currently broken as a result of this.
  * **Change** - We switched our protobuf API dependency from `go.buf.build/openfga/go/openfga/api/openfga/v1` to `github.com/openfga/api/proto/openfga/v1`. So we no longer use Buf remote generated packages in favor of packages we managed in the [`openfga/api`](https://github.com/openfga/api) repository. This fixes existing build issues.
  * **Impact** - Developers using the OpenFGA as a library or the gRPC API must change their protobuf dependency from `go.buf.build/openfga/go/openfga/api/openfga/v1` to `github.com/openfga/api/proto/openfga/v1`. A global find/replace and package dependency update should fix it. Here's a diff demonstrating the changes for a Go app, for example:

    ```go
    import (
      ...
    - openfgav1 "go.buf.build/openfga/go/openfga/api/openfga/v1"
    + openfgav1 "github.com/openfga/api/proto/openfga/v1"
    )
    ```

* Refactor the `Server` constructor to use the options builder pattern ([#833](https://github.com/openfga/openfga/pull/833))

  ```go
  import (
    openfga "github.com/openfga/openfga/pkg/server"
  )

  s := openfga.New(
    &server.Dependencies{...},
    &server.Config{...},
  )
  ```
  becomes
  ```go
  import (
    openfga "github.com/openfga/openfga/pkg/server"
  )

  var opts []openfga.OpenFGAServiceV1Option
  s := openfga.MustNewServerWithOpts(opts...)
  ```
## [1.2.0] - 2023-06-30

[Full changelog](https://github.com/openfga/openfga/compare/v1.1.1...v1.2.0)

### Added
* Optimizations for [ListObjects](https://openfga.dev/api/service#/Relationship%20Queries/ListObjects) and [StreamedListObjects](https://openfga.dev/api/service#/Relationship%20Queries/StreamedListObjects) for models involving intersection (`and`) and exclusion (`but not`) ([#797](https://github.com/openfga/openfga/pull/797))

### Changed
* Cache model validation results on first model load ([#831](https://github.com/openfga/openfga/pull/831))
* Cache inflight requests when looking up any authorization model ([#831](https://github.com/openfga/openfga/pull/831))
* Update postgres max connections in docker compose file ([#829](https://github.com/openfga/openfga/pull/829))

## [1.1.1] - 2023-06-26

[Full changelog](https://github.com/openfga/openfga/compare/v1.1.0...v1.1.1)

### Added
* Official Homebrew installation instructions ([#781](https://github.com/openfga/openfga/pull/781)) - thanks @chenrui333
* The `--verbose` flag has been added to the `openfga migrate` command ([#776](https://github.com/openfga/openfga/pull/776))
* The `openfga validate-models` CLI command has been introduced to validate all models across all stores ([#817](https://github.com/openfga/openfga/pull/817))

### Changed
* Updated the version of the `grpc-health-probe` binary included in OpenFGA builds ([#784](https://github.com/openfga/openfga/pull/784))
* Cache inflight requests when looking up the latest authorization model ([#820](https://github.com/openfga/openfga/pull/820))

### Fixed
* Validation of models with non-zero entrypoints ([#802](https://github.com/openfga/openfga/pull/802))
* Remove unintended newlines in model validation error messages ([#816](https://github.com/openfga/openfga/pull/816)) - thanks @Galzzly

### Security
* Patches [CVE-2023-35933](https://github.com/openfga/openfga/security/advisories/GHSA-hr9r-8phq-5x8j) - additional model validations are now applied to models that can lead to the vulnerability. See the CVE report for more details, and don't hesitate to reach out if you have questions.

## [1.1.0] - 2023-05-15

[Full changelog](https://github.com/openfga/openfga/compare/v1.0.1...v1.1.0)

### Added
* Streaming ListObjects has no limit in number of results returned ([#733](https://github.com/openfga/openfga/pull/733))
* Add Homebrew release stage to goreleaser's release process ([#716](https://github.com/openfga/openfga/pull/716))

### Fixed
* Avoid DB connection churning in unoptimized ListObjects ([#711](https://github.com/openfga/openfga/pull/711))
* Ensure ListObjects respects configurable ListObjectsDeadline ([#704](https://github.com/openfga/openfga/pull/704))
* In Write, throw 400 instead of 500 error if auth model ID not found ([#725](https://github.com/openfga/openfga/pull/725))
* Performance improvements when loading the authorization model ([#726](https://github.com/openfga/openfga/pull/726))
* Ensure Check evaluates deterministically on the eval boundary case ([#732](https://github.com/openfga/openfga/pull/732))

### Changed
* [BREAKING] The flags to turn on writing and evaluation of `v1.0` models have been dropped ([#763](https://github.com/openfga/openfga/pull/763))

## [1.0.1] - 2023-04-18

[Full changelog](https://github.com/openfga/openfga/compare/v1.0.0...v1.0.1)

### Fixed
* Correct permission and location for gRPC health probe in Docker image (#697)

## [1.0.0] - 2023-04-14

[Full changelog](https://github.com/openfga/openfga/compare/v0.4.3...v1.0.0)

### Ready for Production with Postgres
OpenFGA with Postgres is now considered stable and ready for production usage.

### Fixed
* MySQL migration script errors during downgrade (#664)

## [0.4.3] - 2023-04-12

[Full changelog](https://github.com/openfga/openfga/compare/v0.4.2...v0.4.3)

### Added
* Release artifacts are now signed and include a Software Bill of Materials (SBOM) ([#683](https://github.com/openfga/openfga/pull/683))

  The SBOM (Software Bill of Materials) is included in each GitHub release using [Syft](https://github.com/anchore/syft) and is exported in [SPDX](https://spdx.dev) format.

  Developers will be able to verify the signature of the release artifacts with the following workflow(s):

  ```shell
  wget https://github.com/openfga/openfga/releases/download/<tag>/checksums.txt

  cosign verify-blob \
    --certificate-identity 'https://github.com/openfga/openfga/.github/workflows/release.yml@refs/tags/<tag>' \
    --certificate-oidc-issuer 'https://token.actions.githubusercontent.com' \
    --cert https://github.com/openfga/openfga/releases/download/<tag>/checksums.txt.pem \
    --signature https://github.com/openfga/openfga/releases/download/<tag>/checksums.txt.sig \
    ./checksums.txt
  ```

  If the `checksums.txt` validation succeeds, it means the checksums included in the release were not tampered with, so we can use it to verify the hashes of other files using the `sha256sum` utility. You can then download any file you want from the release, and verify it with, for example:

  ```shell
  wget https://github.com/openfga/openfga/releases/download/<tag>/openfga_<version>_linux_amd64.tar.gz.sbom
  wget https://github.com/openfga/openfga/releases/download/<tag>/openfga_<version>_linux_amd64.tar.gz

  sha256sum --ignore-missing -c checksums.txt
  ```

  And both should say "OK".

  You can then inspect the .sbom file to see the entire dependency tree of the binary.

  Developers can also verify the Docker image signature. Cosign actually embeds the signature in the image manifest, so we only need the public key used to sign it in order to verify its authenticity:

  ```shell
  cosign verify -key cosign.pub openfga/openfga:<tag>
  ```

* `openfga migrate` now accepts reading configuration from a config file and environment variables like the `openfga run` command ([#655](https://github.com/openfga/openfga/pull/655)) - thanks @suttod!

* The `--trace-service-name` command-line flag has been added to allow for customizing the service name in traces ([#652](https://github.com/openfga/openfga/pull/652)) - thanks @jmiettinen

### Fixed
* Postgres and MySQL implementations have been fixed to avoid ordering relationship tuple queries by `ulid` when it is not needed. This can improve read query performance on larger OpenFGA stores ([#677](https://github.com/openfga/openfga/pull/677))
* Synchronize concurrent access to in-memory storage iterators ([#587](https://github.com/openfga/openfga/pull/587))
* Improve error logging in the `openfga migrate` command ([#663](https://github.com/openfga/openfga/pull/663))
* Fix middleware ordering so that `requestid` middleware is registered earlier ([#662](https://github.com/openfga/openfga/pull/662))

### Changed
* Bumped up to Go version 1.20 ([#664](https://github.com/openfga/openfga/pull/664))
* Default model schema versions to 1.1 ([#669](https://github.com/openfga/openfga/pull/669))

  In preparation for sunsetting support for models with schema version 1.0, the [WriteAuthorizationModel API](https://openfga.dev/api/service#/Authorization%20Models/WriteAuthorizationModel) will now interpret any model provided to it as a 1.1 model if the `schema_version` field is omitted in the request. This shouldn't affect default behavior since 1.0 model support is enabled by default.

## [0.4.2] - 2023-03-17

[Full changelog](https://github.com/openfga/openfga/compare/v0.4.1...v0.4.2)

### Fixed
* Correct migration path for mysql in `openfga migrate` ([#644](https://github.com/openfga/openfga/pull/664))

## [0.4.1] - 2023-03-16

[Full changelog](https://github.com/openfga/openfga/compare/v0.4.0...v0.4.1)


The `v0.4.1` release includes everything in `v0.4.0` which includes breaking changes, please read the [`v0.4.0` changelog entry](#040---2023-03-15) for more details.

### Fixed

* Fix ListObjects not returning objects a user has access to in some cases (openfga/openfga#637)

## [0.4.0] - 2023-03-15

[Full changelog](https://github.com/openfga/openfga/compare/v0.3.7...v0.4.0)

> Note: the 0.4.0 release was held due to issues discovered after the release was cut.

### Removed

* [BREAKING] Disable schema 1.0 support, except if appropriate flags are set (openfga/openfga#613)
  * As of this release, OpenFGA no longer allows writing or evaluating schema `v1.0` models by default. If you need support for it for now, you can use the:
    * `OPENFGA_ALLOW_WRITING_1_0_MODELS`: set to `true` to allow `WriteAuthorizationModel` to accept schema `v1.0` models.
    * `OPENFGA_ALLOW_EVALUATING_1_0_MODELS`: set to `true` to allow `Check`, `Expand`, `ListObjects`, `Write` and `WriteAssertions` that target schema `v1.0` models.
    * `ReadAuthorizationModel`, `ReadAuthorizationModels` and `ReadAssertions` are unaffected and will continue to work regardless of the target model schema version.
  * Note that these flags will be removed and support fully dropped in a future release. Read the [Schema v1.0 Deprecation Timeline](https://openfga.dev/docs/modeling/migrating/migrating-schema-1-1#deprecation-timeline) for more details.

### Added
* Add OpenFGA version command to the CLI ([#625](https://github.com/openfga/openfga/pull/625))
* Add `timeout` flag to `migrate` command ([#634](https://github.com/openfga/openfga/pull/634))

### Fixed

* Improve the speed of Check for 1.1 models by using type restrictions (([#545](https://github.com/openfga/openfga/pull/545), ([#596](https://github.com/openfga/openfga/pull/596))
* Various important fixes to the experimental ListObjects endpoint
  * Improve readUsersets query by dropping unnecessary sorting ([#631](https://github.com/openfga/openfga/pull/631),([#633](https://github.com/openfga/openfga/pull/633))
  * Fix null pointer exception if computed userset does not exist ([#572](https://github.com/openfga/openfga/pull/572))
  * Fix race condition in memory store ([#585](https://github.com/openfga/openfga/pull/585))
  * Ensure no objects returned that would not have been allowed in Checks ([#577](https://github.com/openfga/openfga/pull/577))
  * Reverse expansion with indirect computed userset relationship ([#611](https://github.com/openfga/openfga/pull/611))
  * Improved tests ([#582](https://github.com/openfga/openfga/pull/582), [#599](https://github.com/openfga/openfga/pull/599), [#601](https://github.com/openfga/openfga/pull/601), [#620](https://github.com/openfga/openfga/pull/620))
* Tuning of OTEL parameters ([#570](https://github.com/openfga/openfga/pull/570))
* Fix tracing in Check API ([#627](https://github.com/openfga/openfga/pull/627))
* Use chainguard images in Dockerfile ([#628](https://github.com/openfga/openfga/pull/628))


## [0.3.7] - 2023-02-21

[Full changelog](https://github.com/openfga/openfga/compare/v0.3.6...v0.3.7)

### Fixed
* Contextual tuple propagation in the unoptimized ListObjects implementation ([#565](https://github.com/openfga/openfga/pull/565))

## [0.3.6] - 2023-02-16

[Full changelog](https://github.com/openfga/openfga/compare/v0.3.5...v0.3.6)

Re-release of `v0.3.5` because the go module proxy cached a prior commit of the `v0.3.5` tag.

## [0.3.5] - 2023-02-14

[Full changelog](https://github.com/openfga/openfga/compare/v0.3.4...v0.3.5)

### Added
* [`grpc-health-probe`](https://github.com/grpc-ecosystem/grpc-health-probe) for Health Checks ([#520](https://github.com/openfga/openfga/pull/520))

  OpenFGA containers now include an embedded `grpc_health_probe` binary that can be used to probe the Health Check endpoints of OpenFGA servers. Take a look at the [docker-compose.yaml](https://github.com/openfga/openfga/blob/main/docker-compose.yaml) file for an example.

* Improvements to telemetry: logging, tracing, and metrics ([#468](https://github.com/openfga/openfga/pull/468), [#514](https://github.com/openfga/openfga/pull/514), [#517](https://github.com/openfga/openfga/pull/517), [#522](https://github.com/openfga/openfga/pull/522))

  * We have added Prometheus as the standard metrics provided for OpenFGA and provide a way to launch Grafana to view the metrics locally. See [docker-compose.yaml](https://github.com/openfga/openfga/blob/main/docker-compose.yaml) for more information.

  * We've improved the attributes of various trace spans and made sure that trace span names align with the functions they decorate.

  * Our logging has been enhanced with more logged fields including request level logging which includes a `request_id` and `store_id` field in the log message.

  These features will allow operators of OpenFGA to improve their monitoring and observability processes.

* Nightly releases ([#508](https://github.com/openfga/openfga/pull/508)) - thanks @Siddhant-K-code!

  You should now be able to run nightly releases of OpenFGA using `docker pull openfga/openfga:nightly`

### Fixed
* Undefined computed relations on tuplesets now behave properly ([#532](https://github.com/openfga/openfga/pull/532))

  If you had a model involving two different computed relations on the same tupleset, then it's possible you may have received an internal server error if one of the computed relations was undefined. For example,
  ```
  type document
    relations
      define parent as self
      define viewer as x from parent or y from parent

  type folder
    relations
      define x as self

  type org
    relations
      define y as self
  ```
  Given the tuple `{ user: "org:contoso", relation: "parent", object: "document:1" }`, then `Check({ user: "jon", relation: "viewer", object: "document:1" })` would return an error prior to this fix because the `x` computed relation on the `document#parent` tupleset relation is not defined for the `org` object type.

* Eliminate duplicate objects in ListObjects response ([#528](https://github.com/openfga/openfga/pull/528))

## [0.3.4] - 2023-02-02

[Full changelog](https://github.com/openfga/openfga/compare/v0.3.3...v0.3.4)

### Fixed

* Fixed the environment variable mapping ([#498](https://github.com/openfga/openfga/pull/498)). For the full list of environment variables see [.config-schema.json](https://github.com/openfga/openfga/blob/main/.config-schema.json).
* Fix for stack overflow error in ListObjects ([#506](https://github.com/openfga/openfga/pull/506)). Thank you for reporting the issue @wonderbeyond!

### Added

* Added OpenTelemetry tracing ([#499](https://github.com/openfga/openfga/pull/499))

### Removed

* The ReadTuples endpoint has been removed ([#495](https://github.com/openfga/openfga/pull/495)). Please use [Read](https://openfga.dev/api/service#/Relationship%20Tuples/Read) with no tuple key instead (e.g. `POST /stores/<store_id>/read` with `{}` as the body).

## [0.3.3] - 2023-01-31

[Full changelog](https://github.com/openfga/openfga/compare/v0.3.2...v0.3.3)

### Added

* Environment variable names have been updated ([#472](https://github.com/openfga/openfga/pull/472)).

  For example, `OPENFGA_MAX_TUPLES_PER_WRITE` instead of `OPENFGA_MAXTUPLESPERWRITE`.

  For the full list please see [.config-schema.json](https://github.com/openfga/openfga/blob/main/.config-schema.json).

  The old form still works but is considered deprecated and should not be used anymore.

* Optimized ListObjects is now on by default ([#489](https://github.com/openfga/openfga/pull/489)) (`--experimentals="list-objects-optimized"` is no longer needed)

* Avoid connection churn in our datastore implementations ([#474](https://github.com/openfga/openfga/pull/474))

* The default values for `OPENFGA_DATASTORE_MAX_OPEN_CONNS` and `OPENFGA_DATASTORE_MAX_IDLE_CONNS` have been set to 30 and 10 respectively ([#492](https://github.com/openfga/openfga/pull/492))

### Fixed

* ListObjects should no longer return duplicates ([#475](https://github.com/openfga/openfga/pull/475))

## [0.3.2] - 2023-01-18

[Full changelog](https://github.com/openfga/openfga/compare/v0.3.1...v0.3.2)


### Added
* OpenTelemetry metrics integration with an `otlp` exporter ([#360](https://github.com/openfga/openfga/pull/360)) - thanks @AlexandreBrg!

  To export OpenTelemetry metrics from an OpenFGA instance you can now provide the `otel-metrics` experimental flag along with the `--otel-telemetry-endpoint` and `--otel-telemetry-protocol` flags. For example,

  ```
  ./openfga run --experimentals=otel-metrics --otel-telemetry-endpoint=127.0.0.1:4317 --otel-telemetry-protocol=http
  ```

  For more information see the official documentation on [Experimental Features](https://openfga.dev/docs/getting-started/setup-openfga/docker#experimental-features) and [Telemetry](https://openfga.dev/docs/getting-started/setup-openfga/docker#telemetry).

* Type-bound public access support in the optimized ListObjects implementation (when the `list-objects-optimized` experimental feature is enabled) ([#444](https://github.com/openfga/openfga/pull/444))

### Fixed
* Tuple validations for models with schema version 1.1 ([#446](https://github.com/openfga/openfga/pull/446), [#457](https://github.com/openfga/openfga/pull/457))
* Evaluate rewrites on nested usersets in the optimized ListObjects implementation ([#432](https://github.com/openfga/openfga/pull/432))

## [0.3.1] - 2022-12-19

[Full changelog](https://github.com/openfga/openfga/compare/v0.3.0...v0.3.1)

### Added
* Datastore configuration flags to control connection pool settings
  `--datastore-max-open-conns`
  `--datastore-max-idle-conns`
  `--datastore-conn-max-idle-time`
  `--datastore-conn-max-lifetime`
  These flags can be used to fine-tune database connections for your specific deployment of OpenFGA.

* Log level configuration flags
  `--log-level` (can be one of ['none', 'debug', 'info', 'warn', 'error', 'panic', 'fatal'])

* Support for Experimental Feature flags
  A new flag `--experimentals` has been added to enable certain experimental features in OpenFGA. For more information see [Experimental Features](https://openfga.dev/docs/getting-started/setup-openfga/docker#experimental-features).

### Security
* Patches [CVE-2022-23542](https://github.com/openfga/openfga/security/advisories/GHSA-m3q4-7qmj-657m) - relationship reads now respect type restrictions from prior models ([#422](https://github.com/openfga/openfga/pull/422)).

## [0.3.0] - 2022-12-12

[Full changelog](https://github.com/openfga/openfga/compare/v0.2.5...v0.3.0)

This release comes with a few big changes:

### Support for [v1.1 JSON Schema](https://github.com/openfga/rfcs/blob/feat/add-type-restrictions-to-json-syntax/20220831-add-type-restrictions-to-json-syntax.md)

- You can now write your models in the [new DSL](https://github.com/openfga/rfcs/blob/type-restriction-dsl/20221012-add-type-restrictions-to-dsl-syntax.md)
which the Playground and the [syntax transformer](https://github.com/openfga/syntax-transformer) can convert to the
JSON syntax. Schema v1.1 allows for adding type restrictions to each assignable relation, and it can be used to
indicate cases such as "The folder's parent must be a folder" (and so not a user or a document).
  - This change also comes with breaking changes to how `*` and `<type>:*` are treated:
  - `<type>:*` is interpreted differently according to the model version. v1.0 will interpret it as a object of type
    `<type>` and id `*`, whereas v1.1 will interpret is as all objects of type `<type>`.
  - `*` is still supported in v1.0 models, but not supported in v1.1 models. A validation error will be thrown when
    used in checks or writes and it will be ignored when evaluating.
- Additionally, the change to v1.1 models allows us to provide more consistent validation when writing the model
instead of when issuing checks.

:warning: Note that with this release **models with schema version 1.0 are now considered deprecated**, with the plan to
drop support for them over the next couple of months, please migrate to version 1.1 when you can. Read more about
[migrating to the new syntax](https://openfga.dev/docs/modeling/migrating/migrating-schema-1-1).

### ListObjects changes

The response has changed to include the object type, for example:
```json
{ "object_ids": [ "a", "b", "c" ] }
```
to
```json
{ "objects": [ "document:a", "document:b", "document:c" ] }
```

We have also improved validation and fixed support for Contextual Tuples that were causing inaccurate responses to be
returned.

### ReadTuples deprecation

:warning:This endpoint is now marked as deprecated, and support for it will be dropped shortly. Please use Read with
no tuple key instead.


## [0.2.5] - 2022-11-07
### Security
* Patches [CVE-2022-39352](https://github.com/openfga/openfga/security/advisories/GHSA-3gfj-fxx4-f22w)

### Added
* Multi-platform container build manifests to releases ([#323](https://github.com/openfga/openfga/pull/323))

### Fixed
* Read RPC returns correct error when authorization model id is not found ([#312](https://github.com/openfga/openfga/pull/312))
* Throw error if `http.upstreamTimeout` config is less than `listObjectsDeadline` ([#315](https://github.com/openfga/openfga/pull/315))

## [0.2.4] - 2022-10-24
### Security
* Patches [CVE-2022-39340](https://github.com/openfga/openfga/security/advisories/GHSA-95x7-mh78-7w2r), [CVE-2022-39341](https://github.com/openfga/openfga/security/advisories/GHSA-vj4m-83m8-xpw5), and [CVE-2022-39342](https://github.com/openfga/openfga/security/advisories/GHSA-f4mm-2r69-mg5f)

### Fixed
* TLS certificate config path mappings ([#285](https://github.com/openfga/openfga/pull/285))
* Error message when a `user` field is invalid ([#278](https://github.com/openfga/openfga/pull/278))
* host:port mapping with unspecified host ([#275](https://github.com/openfga/openfga/pull/275))
* Wait for connection to postgres before starting ([#270](https://github.com/openfga/openfga/pull/270))


### Added
* Update Go to 1.19

## [0.2.3] - 2022-10-05
### Added
* Support for MySQL storage backend ([#210](https://github.com/openfga/openfga/pull/210)). Thank you @MidasLamb!
* Allow specification of type restrictions in authorization models ([#223](https://github.com/openfga/openfga/pull/223)). Note: Type restriction is not enforced yet, this just allows storing them.
* Tuple validation against type restrictions in Write API ([#232](https://github.com/openfga/openfga/pull/232))
* Upgraded the Postgres storage backend to use pgx v5 ([#225](https://github.com/openfga/openfga/pull/225))

### Fixed
* Close database connections after migration ([#252](https://github.com/openfga/openfga/pull/252))
* Race condition in streaming ListObjects ([#255](https://github.com/openfga/openfga/pull/255), [#256](https://github.com/openfga/openfga/pull/256))


## [0.2.2] - 2022-09-15
### Fixed
* Reject direct writes if only indirect relationship allowed ([#114](https://github.com/openfga/openfga/pull/114)). Thanks @dblclik!
* Log internal errors at the grpc layer ([#222](https://github.com/openfga/openfga/pull/222))
* Authorization model validation ([#224](https://github.com/openfga/openfga/pull/224))
* Bug in `migrate` command ([#236](https://github.com/openfga/openfga/pull/236))
* Skip malformed tuples involving tuple to userset definitions ([#234](https://github.com/openfga/openfga/pull/234))

## [0.2.1] - 2022-08-30
### Added
* Support Check API calls on userset types of users ([#146](https://github.com/openfga/openfga/pull/146))
* Add backoff when connecting to Postgres ([#188](https://github.com/openfga/openfga/pull/188))

### Fixed
* Improve logging of internal server errors ([#193](https://github.com/openfga/openfga/pull/193))
* Use Postgres in the sample Docker Compose file ([#195](https://github.com/openfga/openfga/pull/195))
* Emit authorization errors ([#144](https://github.com/openfga/openfga/pull/144))
* Telemetry in Check and ListObjects APIs ([#177](https://github.com/openfga/openfga/pull/177))
* ListObjects API: respect the value of ListObjectsMaxResults ([#181](https://github.com/openfga/openfga/pull/181))


## [0.2.0] - 2022-08-12
### Added
* [ListObjects API](https://openfga.dev/api/service#/Relationship%20Queries/ListObjects)

  The ListObjects API provides a way to list all of the objects (of a particular type) that a user has a relationship with. It provides a solution to the [Search with Permissions (Option 3)](https://openfga.dev/docs/interacting/search-with-permissions#option-3-build-a-list-of-ids-then-search) use case for access-aware filtering on smaller object collections. It implements the [ListObjects RFC](https://github.com/openfga/rfcs/blob/main/20220714-listObjects-api.md).

  This addition brings with it two new server configuration options `--listObjects-deadline` and `--listObjects-max-results`. These configurations help protect the server from excessively long lived and large responses.

  > ⚠️ If `--listObjects-deadline` or `--listObjects-max-results` are provided, the endpoint may only return a subset of the data. If you provide the deadline but returning all of the results would take longer than the deadline, then you may not get all of the results. If you limit the max results to 1, then you'll get at most 1 result.

* Support for presharedkey authentication in the Playground ([#141](https://github.com/openfga/openfga/pull/141))

  The embedded Playground now works if you run OpenFGA using one or more preshared keys for authentication. OIDC authentication remains unsupported for the Playground at this time.


## [0.1.7] - 2022-07-29
### Added
* `migrate` CLI command ([#56](https://github.com/openfga/openfga/pull/56))

  The `migrate` command has been added to the OpenFGA CLI to assist with bootstrapping and managing database schema migrations. See the usage for more info.

  ```
  ➜ openfga migrate -h
  The migrate command is used to migrate the database schema needed for OpenFGA.

  Usage:
    openfga migrate [flags]

  Flags:
        --datastore-engine string   (required) the database engine to run the migrations for
        --datastore-uri string      (required) the connection uri of the database to run the migrations against (e.g. 'postgres://postgres:password@localhost:5432/postgres')
    -h, --help                      help for migrate
        --version uint              the version to migrate to (if omitted the latest schema will be used)
  ```

## [0.1.6] - 2022-07-27
### Fixed
* Issue with embedded Playground assets found in the `v0.1.5` released docker image ([#129](https://github.com/openfga/openfga/pull/129))

## [0.1.5] - 2022-07-27
### Added
* Support for defining server configuration in `config.yaml`, CLI flags, or env variables ([#63](https://github.com/openfga/openfga/pull/63), [#92](https://github.com/openfga/openfga/pull/92), [#100](https://github.com/openfga/openfga/pull/100))

  `v0.1.5` introduces multiple ways to support a variety of server configuration strategies. You can configure the server with CLI flags, env variables, or a `config.yaml` file.

  Server config will be loaded in the following order of precedence:

    * CLI flags (e.g. `--datastore-engine`)
    * env variables (e.g. `OPENFGA_DATASTORE_ENGINE`)
    * `config.yaml`

  If a `config.yaml` file is provided, the OpenFGA server will look for it in `"/etc/openfga"`, `"$HOME/.openfga"`, or `"."` (the current working directory), in that order.

* Support for grpc health checks ([#86](https://github.com/openfga/openfga/pull/86))

  `v0.1.5` introduces support for the [GRPC Health Checking Protocol](https://github.com/grpc/grpc/blob/master/doc/health-checking.md). The server's health can be checked with the grpc or HTTP health check endpoints (the `/healthz` endpoint is just a proxy to the grpc health check RPC).

  For example,
  ```
  grpcurl -plaintext \
    -d '{"service":"openfga.v1.OpenFGAService"}' \
    localhost:8081 grpc.health.v1.Health/Check
  ```
  or, if the HTTP server is enabled, with the `/healthz` endpoint:
  ```
  curl --request GET -d '{"service":"openfga.v1.OpenFGAService"}' http://localhost:8080/healthz
  ```

* Profiling support (pprof) ([#111](https://github.com/openfga/openfga/pull/111))

  You can now profile the OpenFGA server while it's running using the [pprof](https://github.com/google/pprof/blob/main/doc/README.md) profiler. To enable the pprof profiler set `profiler.enabled=true`. It is served on the `/debug/pprof` endpoint and port `3001` by default.

* Configuration to enable/disable the HTTP server ([#84](https://github.com/openfga/openfga/pull/84))

  You can now enable/disable the HTTP server by setting `http.enabled=true/false`. It is enabled by default.

### Changed
* Env variables have a new mappings.

  Please refer to the [`.config-schema.json`](https://github.com/openfga/openfga/blob/main/.config-schema.json) file for a description of the new configurations or `openfga run -h` for the CLI flags. Env variables are mapped by prefixing `OPENFGA` and converting dot notation into underscores (e.g. `datastore.uri` becomes `OPENFGA_DATASTORE_URI`).

### Fixed
* goroutine leaks in Check resolution. ([#113](https://github.com/openfga/openfga/pull/113))

## [0.1.4] - 2022-06-27
### Added
* OpenFGA Playground support ([#68](https://github.com/openfga/openfga/pull/68))
* CORS policy configuration ([#65](https://github.com/openfga/openfga/pull/65))

## [0.1.2] - 2022-06-20
### Added
* Request validation middleware
* Postgres startup script

## [0.1.1] - 2022-06-16
### Added
* TLS support for both the grpc and HTTP servers
* Configurable logging formats including `text` and `json` formats
* OpenFGA CLI with a preliminary `run` command to run the server

## [0.1.0] - 2022-06-08
### Added
* Initial working implementation of OpenFGA APIs (Check, Expand, Write, Read, Authorization Models, etc..)
* Postgres storage adapter implementation
* Memory storage adapter implementation
* Early support for preshared key or OIDC authentication methods

[Unreleased]: https://github.com/openfga/openfga/compare/v1.7.0...HEAD
[1.7.0]: https://github.com/openfga/openfga/releases/tag/v1.7.0
[1.6.2]: https://github.com/openfga/openfga/releases/tag/v1.6.2
[1.6.1]: https://github.com/openfga/openfga/releases/tag/v1.6.1
[1.6.0]: https://github.com/openfga/openfga/releases/tag/v1.6.0
[1.5.9]: https://github.com/openfga/openfga/releases/tag/v1.5.9
[1.5.8]: https://github.com/openfga/openfga/releases/tag/v1.5.8
[1.5.7]: https://github.com/openfga/openfga/releases/tag/v1.5.7
[1.5.6]: https://github.com/openfga/openfga/releases/tag/v1.5.6
[1.5.5]: https://github.com/openfga/openfga/releases/tag/v1.5.5
[1.5.4]: https://github.com/openfga/openfga/releases/tag/v1.5.4
[1.5.3]: https://github.com/openfga/openfga/releases/tag/v1.5.3
[1.5.2]: https://github.com/openfga/openfga/releases/tag/v1.5.2
[1.5.1]: https://github.com/openfga/openfga/releases/tag/v1.5.1
[1.5.0]: https://github.com/openfga/openfga/releases/tag/v1.5.0
[1.4.3]: https://github.com/openfga/openfga/releases/tag/v1.4.3
[1.4.2]: https://github.com/openfga/openfga/releases/tag/v1.4.2
[1.4.1]: https://github.com/openfga/openfga/releases/tag/v1.4.1
[1.4.0]: https://github.com/openfga/openfga/releases/tag/v1.4.0
[1.3.10]: https://github.com/openfga/openfga/releases/tag/v1.3.10
[1.3.9]: https://github.com/openfga/openfga/releases/tag/v1.3.9
[1.3.8]: https://github.com/openfga/openfga/releases/tag/v1.3.8
[1.3.7]: https://github.com/openfga/openfga/releases/tag/v1.3.7
[1.3.6]: https://github.com/openfga/openfga/releases/tag/v1.3.6
[1.3.5]: https://github.com/openfga/openfga/releases/tag/v1.3.5
[1.3.4]: https://github.com/openfga/openfga/releases/tag/v1.3.4
[1.3.3]: https://github.com/openfga/openfga/releases/tag/v1.3.3
[1.3.2]: https://github.com/openfga/openfga/releases/tag/v1.3.2
[1.3.1]: https://github.com/openfga/openfga/releases/tag/v1.3.1
[1.3.0]: https://github.com/openfga/openfga/releases/tag/v1.3.0
[1.2.0]: https://github.com/openfga/openfga/releases/tag/v1.2.0
[1.1.1]: https://github.com/openfga/openfga/releases/tag/v1.1.1
[1.1.0]: https://github.com/openfga/openfga/releases/tag/v1.1.0
[1.0.1]: https://github.com/openfga/openfga/releases/tag/v1.0.1
[1.0.0]: https://github.com/openfga/openfga/releases/tag/v1.0.0
[0.4.3]: https://github.com/openfga/openfga/releases/tag/v0.4.3
[0.4.2]: https://github.com/openfga/openfga/releases/tag/v0.4.2
[0.4.1]: https://github.com/openfga/openfga/releases/tag/v0.4.1
[0.4.0]: https://github.com/openfga/openfga/releases/tag/v0.4.0
[0.3.7]: https://github.com/openfga/openfga/releases/tag/v0.3.7
[0.3.6]: https://github.com/openfga/openfga/releases/tag/v0.3.6
[0.3.5]: https://github.com/openfga/openfga/releases/tag/v0.3.5
[0.3.4]: https://github.com/openfga/openfga/releases/tag/v0.3.4
[0.3.3]: https://github.com/openfga/openfga/releases/tag/v0.3.3
[0.3.2]: https://github.com/openfga/openfga/releases/tag/v0.3.2
[0.3.1]: https://github.com/openfga/openfga/releases/tag/v0.3.1
[0.3.0]: https://github.com/openfga/openfga/releases/tag/v0.3.0
[0.2.5]: https://github.com/openfga/openfga/releases/tag/v0.2.5
[0.2.4]: https://github.com/openfga/openfga/releases/tag/v0.2.4
[0.2.3]: https://github.com/openfga/openfga/releases/tag/v0.2.3
[0.2.2]: https://github.com/openfga/openfga/releases/tag/v0.2.2
[0.2.1]: https://github.com/openfga/openfga/releases/tag/v0.2.1
[0.2.0]: https://github.com/openfga/openfga/releases/tag/v0.2.0
[0.1.7]: https://github.com/openfga/openfga/releases/tag/v0.1.7
[0.1.6]: https://github.com/openfga/openfga/releases/tag/v0.1.6
[0.1.5]: https://github.com/openfga/openfga/releases/tag/v0.1.5
[0.1.4]: https://github.com/openfga/openfga/releases/tag/v0.1.4
[0.1.2]: https://github.com/openfga/openfga/releases/tag/v0.1.2
[0.1.1]: https://github.com/openfga/openfga/releases/tag/v0.1.1
[0.1.0]: https://github.com/openfga/openfga/releases/tag/v0.1.0<|MERGE_RESOLUTION|>--- conflicted
+++ resolved
@@ -8,20 +8,21 @@
 
 ## [Unreleased]
 
+### Added
+* Added `start_time` parameter to `ReadChanges` API to allow filtering by specific time [#2020](https://github.com/openfga/openfga/pull/2020)
+
+### Breaking changes
+* The storage adapter `ReadChanges`'s parameter ReadChangesOptions allows filtering by `StartTime` [#2020](https://github.com/openfga/openfga/pull/2020).
+  As a part of the implementation a new component called ContinuationTokenSerializer was introduced.
+  If you are using a custom storage adapter, you will need to pick either a SQL or String Token Serializer, or implement your own one.
+
 ## [1.7.0] - 2024-10-29
 
 ### Added
-<<<<<<< HEAD
-* Documenting OpenFGA release process [#1923](https://github.com/openfga/openfga/pull/1923)
-* Cache Controller to extend Sub-problems and Iterators lifetime in cache [#2006](https://github.com/openfga/openfga/pull/2006)
-* Add access control experimental feature [#1913](https://github.com/openfga/openfga/pull/1913)
-* Added `start_time` parameter to `ReadChanges` API to allow filtering by specific time [#2020](https://github.com/openfga/openfga/pull/2020)
-=======
 * Add an experimental access control feature [#1913](https://github.com/openfga/openfga/pull/1913)
   Learn more about this feature and how to enable it [here](https://openfga.dev/docs/getting-started/setup-openfga/access-control)
   If you do try it out, please provide feedback in the [GitHub Discussion](https://github.com/orgs/openfga/discussions)
 * Document OpenFGA release process [#1923](https://github.com/openfga/openfga/pull/1923)
->>>>>>> 7ddcb0f9
 
 ### Changed
 * Bump max number of contextual tuples in a single request to `100`. [#2040](https://github.com/openfga/openfga/pull/2040)
@@ -42,9 +43,6 @@
   If you are using a custom storage adapter, `ListStores` now expects `ListStoresOptions` parameter that accepts passing in a list of IDs.
   See the following adapter [change](https://github.com/openfga/openfga/pull/1913/files#diff-8b98b331c5d4acbeb7274c68973d20900daaed47c8d8f3e62ba39284379166bbR86-R87) and the following [change](https://github.com/openfga/openfga/pull/1913/files#diff-087f50fca2d7eab21b8d342dbbf8fb0de6d405f85b51334b3801d2c34d810ff9L582-L587) for a sample storage adapter implementation.
   If you are not using OpenFGA as a library with a custom storage adapter, this will not affect you. (for example, if you are using OpenFGA through our published docker images, you are not affected).
-* The storage adapter `ReadChanges`'s parameter ReadChangesOptions allows filtering by `StartTime` [#2020](https://github.com/openfga/openfga/pull/2020).
-  As a part of the implementation a new component called ContinuationTokenSerializer was introduced.
-  If you are using a custom storage adapter, you will need to pick either a SQL or String Token Serializer, or implement your own one.
 
 ## [1.6.2] - 2024-10-03
 
