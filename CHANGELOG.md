# Changelog
All notable changes to this project will be documented in this file.

The format is based on [Keep a Changelog](https://keepachangelog.com/en/1.0.0/),
and this project adheres to [Semantic Versioning](https://semver.org/spec/v2.0.0.html).

Try to keep listed changes to a concise bulleted list of simple explanations of changes. Aim for the amount of information needed so that readers can understand where they would look in the codebase to investigate the changes' implementation, or where they would look in the documentation to understand how to make use of the change in practice - better yet, link directly to the docs and provide detailed information there. Only elaborate if doing so is required to avoid breaking changes or experimental features from ruining someone's day.

## [Unreleased]

## [1.10.1] - 2025-09-22
### Fixed
- Revert spf13/viper back to v.1.20.1 to avoid bumping sourcegraph/conc to an unreleased version as it causes performance degradation. [#2706](https://github.com/openfga/openfga/pull/2706)

## [1.10.0] - 2025-09-11
### Added
- Make number of querying goroutines in experimental reverse_expand configurable via `resolveNodeBreadthLimit`. [#2652](https://github.com/openfga/openfga/pull/2652)
- Add microsecond latency numbers and datastore query count in shadow check resolver. [#2658](https://github.com/openfga/openfga/pull/2658)
- Add `NewWithDB` support for sqlite storage. [#2679](https://github.com/openfga/openfga/pull/2679)
- Add planner for selecting check resolution strategies based on runtime statistics, behind the `enable-check-optimization` flag. [#2624](https://github.com/openfga/openfga/pull/2624)
- Add `server.WithShadowCheckCacheEnabled` to enable creation of a separate cache for shadow check resolver. [#2683](https://github.com/openfga/openfga/pull/2683)
- Run weight 2 optimization for cases where there are more than 1 directly assignable userset. [#2684](https://github.com/openfga/openfga/pull/2684)

### Changed
- Make experimental reverse_expand behave the same as old reverse_expand in case of timeouts. [#2649](https://github.com/openfga/openfga/pull/2649)
<<<<<<< HEAD
- Bumped the version of `openfga/language/pkg` to a version of the weighted graph includes recursive relation detection. [#2677](https://github.com/openfga/openfga/pull/2677)
=======
- Breaking: Changes to storage interface

  > [!NOTE]
  > The following breaking changes are related to the storage interface. If you are not implementing a storage adapter, then these changes should not impact your usage of OpenFGA.

  - Changed the `RelationshipTupleWriter` datastore interface to accept variadic write options (`opts ...TupleWriteOption`) to customize behavior on duplicate inserts and missing deletes. [#2663](https://github.com/openfga/openfga/pull/2663)
    Implementers must update the `Write` method signature to include `opts ...TupleWriteOption`. Defaults preserve prior behavior (error on duplicates and on missing deletes). Example:
    `Write(ctx, store, deletes, writes, storage.WithOnDuplicateInsert(storage.OnDuplicateInsertIgnore))`
>>>>>>> 0c1d215f

### Fixed
- Fixed bug in how experimental ReverseExpand support for ttus with multiple parents in the intersection and exclusion for list objects. [#2691](https://github.com/openfga/openfga/pull/2691)
- Improve performance by allowing weight 2 optimization if the directly assignable userset types are of different types. [#2645](https://github.com/openfga/openfga/pull/2645)
- Update ListObjects' check resolver to use correct environment variable. [#2653](https://github.com/openfga/openfga/pull/2653)
- !!REQUIRES MIGRATION!! Collation specification for queries dependent on sort order. [#2661](https://github.com/openfga/openfga/pull/2661)
    - PostgreSQL is non-disruptive.
    - MySQL requires a shared lock on the tuple table during the transaction.

## [1.9.5] - 2025-08-15
### Fixed
- Do not run weight 2 optimization for cases where there are more than 1 directly assignable userset. [#2643](https://github.com/openfga/openfga/pull/2643)

## [1.9.4] - 2025-08-13
### Fixed
- Fix breaking change introduced after upgrading the JWT dependency from v5.2.2 to v.5.3.0. [#2636](https://github.com/openfga/openfga/pull/2636)

## [1.9.3] - 2025-08-11
### Added
- Add `check_count` grpc tag to list objects requests. [#2515](https://github.com/openfga/openfga/pull/2515)
- Promote the Check fast path v2 implementations to no longer being behind the `enable-check-optimizations` config flag. [#2609](https://github.com/openfga/openfga/pull/2609)

### Changed
- Change ListObjectsResolutionMetadata fields to value types instead of pointers. [#2583](https://github.com/openfga/openfga/pull/2583)
- Instead of panic when encountering unknown parameters in hasEntrypoints, return internal error to allow graceful handling. [#2588](https://github.com/openfga/openfga/pull/2588)
- Shared iterators now rely entirely on a TTL for eviction from the pool. [#2590](https://github.com/openfga/openfga/pull/2590)
- Update go toolchain version to 1.24.6 - related: [CVE-2025-47907](https://nvd.nist.gov/vuln/detail/CVE-2025-47907)
- Revert min supported go version to 1.24.0
- Bump the base docker image to `cgr.dev/chainguard/static@sha256:6a4b683f4708f1f167ba218e31fcac0b7515d94c33c3acf223c36d5c6acd3783`

### Fixed
- Fixed bug in how experimental ReverseExpand is handling duplicate TTUs. [#2589](https://github.com/openfga/openfga/pull/2589)
- Fixed bug in how experimental ReverseExpand is handling duplicate edge traversals. [#2594](https://github.com/openfga/openfga/pull/2594)
- Fixed logs in ListObjects weighted graph to include `store_id` and `authorization_model_id` through the context. [#2581](https://github.com/openfga/openfga/pull/2581)
- Fixed bug where OpenFGA fail to start when both secondary DB and db metrics enabled. [#2598](https://github.com/openfga/openfga/pull/2598)

### Security
- Bumped up the `grpc-health-probe` dependency in the published Docker image to the latest release (v0.4.39) which fixes some vulnerabilities. [#2601](https://github.com/openfga/openfga/pull/2601)

## [1.9.2] - 2025-07-24
### Added
- Add `list_objects_optimization_count` metric to list objects requests. [#2524](https://github.com/openfga/openfga/pull/2524)

### Changed
- Update ReverseExpand to use a LinkedList to track its relation stack for performance. [#2542](https://github.com/openfga/openfga/pull/2542)
- Update ReverseExpand to use a intersection and exclusion handler to fast path check calls. [#2543](https://github.com/openfga/openfga/pull/2543)
- Deduplicate queries more effectively in ReverseExpand. [#2567](https://github.com/openfga/openfga/pull/2567)
- Update go version to 1.24.5 [#2577](https://github.com/openfga/openfga/pull/2577)

### Fixed
- Shared iterator race condition and deadlock. [#2544](https://github.com/openfga/openfga/pull/2544)
- Fixed bug in how experimental ReverseExpand is handling Intersection nodes. [#2556](https://github.com/openfga/openfga/pull/2556)
- Migration command now respects logging configuration options. [#2541](https://github.com/openfga/openfga/issues/2541)
- Fixed message in log and slight refactor in list objects intersection/exclusion. [#2566](https://github.com/openfga/openfga/pull/2566)
- Shadow list objects' check resolver should use its own cache. [#2574](https://github.com/openfga/openfga/pull/2574)
- Improve performance for list objects intersection/exclusion with `enable-list-objects-optimizations` flag. [#2569](https://github.com/openfga/openfga/pull/2569)

## [1.9.1] - 2025-07-22
### Changed
- **WARNING:** This is an incorrect version and should not be used. Please upgrade to version `v1.9.2` and do not use its companion docker image with the sha:
  `sha256:71212e9aa2f26cd74287babf7eb92743b8510960388ff0b5ac68d89a23728898`

## [1.9.0] - 2025-07-03
### Added
- Add separate reverse_expand path utilizing the weighted graph. Gated behind `enable-list-objects-optimizations` flag. [#2529](https://github.com/openfga/openfga/pull/2529)

### Changed
- SQLite based iterators will load tuples only when needed (lazy loading). [#2511](https://github.com/openfga/openfga/pull/2511)
- Shared iterator improvement to reduce lock contention when creating and cloning. [#2530](https://github.com/openfga/openfga/pull/2530)
- Enable experimental list object optimizations in shadow mode using flag `enable-list-objects-optimizations`. [#2509](https://github.com/openfga/openfga/pull/2509)
- Invalidated iterators will be removed from cache if an invalid entity entry is found allowing for less time to refresh. [#2536](https://github.com/openfga/openfga/pull/2536)
- Shared iterator cache map split into a single map per datastore operation. [#2549](https://github.com/openfga/openfga/pull/2549)
- Shared Iterator cloning performance improvement. [#2551](https://github.com/openfga/openfga/pull/2551)
- Shared iterator performance enhancements. [#2553](https://github.com/openfga/openfga/pull/2553)

### Fixed
- Cache Controller was always completely invalidating. [#2522](https://github.com/openfga/openfga/pull/2522)

## [1.8.16] - 2025-06-17
### Fixed
- Context cancelation was preventing database connections from being reused. [#2508](https://github.com/openfga/openfga/pull/2508)

## [1.8.15] - 2025-06-11
### Added
- Add support for separate read and write datastores for PostgreSQL. [#2479](https://github.com/openfga/openfga/pull/2479)

### Changed
- Shared iterator refactor to reduce lock contention. [#2478](https://github.com/openfga/openfga/pull/2478)

### Fixed
- Improve Check performance for models with recursion and `enable-check-optimizations` experiment flag is enabled. [#2492](https://github.com/openfga/openfga/pull/2492)
- Reverts the base docker image back to `cgr.dev/chainguard/static` [#2473](https://github.com/openfga/openfga/issues/2473)
- Fix for picking up env vars for `migrate` pkg [#2493](https://github.com/openfga/openfga/issues/2493)

## [1.8.14] - 2025-06-10
### Fixed
- Performance improve for SQL based datastore by reducing connection usage during IsReady check. [#2483](https://github.com/openfga/openfga/pull/2483)
- SQL drivers now respect zero value for MaxOpenConns, ConnMaxIdleTime, ConnMaxLifetime. [#2484](https://github.com/openfga/openfga/pull/2484)
- When `enable-check-optimizations` experiment flag is enabled, incorrect check for model with recursion and user is assigned to more than 100 groups due to iteratorToUserset not handling multiple messages incorrectly. [#2491](https://github.com/openfga/openfga/pull/2491)
- Correlate storage context with caller's context. [#2292](https://github.com/openfga/openfga/pull/2292)

## [1.8.13] - 2025-05-22
### Added
- New `DatastoreThrottle` configuration for Check, ListObjects, ListUsers. [#2452](https://github.com/openfga/openfga/pull/2452)
- Added pkg `migrate` to expose `.RunMigrations()` for programmatic use. [#2422](https://github.com/openfga/openfga/pull/2422)
- Performance optimization by allowing datastore query iterator to be shared by multiple consumers. This can be enabled via `OPENFGA_SHARED_ITERATOR_ENABLED`. [#2433](https://github.com/openfga/openfga/pull/2433), [#2410](https://github.com/openfga/openfga/pull/2410) and [#2423](https://github.com/openfga/openfga/pull/2423)
- Upgraded all references of Postgres to v17. [#2407](https://github.com/openfga/openfga/pull/2407)

### Fixed
- Ensure `fanin.Stop` and `fanin.Drain` are called for all clients which may create blocking goroutines. [#2441](https://github.com/openfga/openfga/pull/2441)
- Prevent throttled Go routines from "leaking" when a request context has been canceled or deadline exceeded. [#2450](https://github.com/openfga/openfga/pull/2450)
- Filter context tuples based on type restrictions for ReadUsersetTuples. [CVE-2025-48371](https://github.com/openfga/openfga/security/advisories/GHSA-c72g-53hw-82q7)

## [1.8.12] - 2025-05-12
[Full changelog](https://github.com/openfga/openfga/compare/v1.8.11...v1.8.12)

### Changed
- `DefaultResolveNodeBreadthLimit` changed from 100 to 10 in order to reduce connection contention. [#2425](https://github.com/openfga/openfga/pull/2425)
- PostgreSQL and MySQL based iterators will load tuples only when needed (lazy loading). [#2425](https://github.com/openfga/openfga/pull/2425)

### Fixed
- Replace hardcoded Prometheus datasource UID (`PBFA97CFB590B2093`) with `${DS_PROMETHEUS}` in `telemetry/grafana/dashboards/openfga.json`. This allows the Grafana dashboard to correctly reference the dynamic Prometheus datasource, resolving issues with improper binding. [#2287](https://github.com/openfga/openfga/issues/2287)
- Handle case where iterator is stopped more than once for `current_iterator_cache_count`. [#2409](https://github.com/openfga/openfga/pull/2409)
- Fix deadlock when number of SQL datastore connections is less than Resolve Max Breadth. [#2425](https://github.com/openfga/openfga/pull/2425)
- Improved `panic()` handling from `go` routines: [#2379](https://github.com/openfga/openfga/pull/2379), [#2385](https://github.com/openfga/openfga/pull/2385), [#2405](https://github.com/openfga/openfga/pull/2405)

## [1.8.11] - 2025-04-29
[Full changelog](https://github.com/openfga/openfga/compare/v1.8.10...v1.8.11)

### Changed
- Update go version to 1.24.2 [#2404](https://github.com/openfga/openfga/pull/2404)

### Fixed
- Do not save to check query cache when result indicates cycle. [CVE-2025-46331](https://github.com/openfga/openfga/security/advisories/GHSA-w222-m46c-mgh6)

## [1.8.10] - 2025-04-28
[Full changelog](https://github.com/openfga/openfga/compare/v1.8.9...v1.8.10)

### Added
- Added "dispatch_count" attribute to batch-check request logs. [#2369](https://github.com/openfga/openfga/pull/2369)
- Added "dispatch_count" histogram metric to batch-check requests. [#2369](https://github.com/openfga/openfga/pull/2369)
- Added "request.throttled" boolean for check and batch-check request logs. [#2369](https://github.com/openfga/openfga/pull/2369)
- Added "throttled_requests_count" metric to batch-check requests. [#2369](https://github.com/openfga/openfga/pull/2369)
- Surface partial metrics on check resolutions [#2371](https://github.com/openfga/openfga/pull/2371)
- Adds `cache_item_count` gauge metric to track how many items are in the check query cache. [#2396](https://github.com/openfga/openfga/pull/2412)
- Adds `cache_item_removed_count` counter metric to track removed items from cache. [#2396](https://github.com/openfga/openfga/pull/2412)
- Added "current_iterator_cache_count" gauge metric to current number of iterator cache. [#2397](https://github.com/openfga/openfga/pull/2397)
- Adds cached iterators to ListObjects [#2388](https://github.com/openfga/openfga/pull/2388)

### Changed
- The serverconfig was moved from internal to pkg to make it available to external users of this package. [#2382](https://github.com/openfga/openfga/pull/2382)
- Panics in goroutines in check are converted to errors.

### Fixed
- Add limit to goroutine concurrency when processing iterator [#2386](https://github.com/openfga/openfga/pull/2386)
- Fixes case where cached_datastore.ReadStartingWithUser generated bad cache invalidation keys. [#2381](https://github.com/openfga/openfga/pull/2381)

## [1.8.9] - 2025-04-01
[Full changelog](https://github.com/openfga/openfga/compare/v1.8.8...v1.8.9)

### Added
- Updated grpc logs for the healthcheck service to log at the Debug level instead of at the Info level. [#2340](https://github.com/openfga/openfga/pull/2340)
- Separate out experimental list objects optimization flag (`enable-list-objects-optimizations`) from experimental check optimization flag (`enable-check-optimizations`) to allow individual optimization. [#2341](https://github.com/openfga/openfga/pull/2341).

## [1.8.8] - 2025-03-18
[Full changelog](https://github.com/openfga/openfga/compare/v1.8.7...v1.8.8)

### Added
- Added a new CheckResolver (`ShadowResolver`) to allow comparing changes across different CheckResolvers. [#2308](https://github.com/openfga/openfga/pull/2308).

### Changed
- Extend object_id VARCHAR in MySQL to 255 characters. [#2230](https://github.com/openfga/openfga/pull/2230).

## [1.8.7] - 2025-03-07
[Full changelog](https://github.com/openfga/openfga/compare/v1.8.6...v1.8.7)

### Added
- Added `storage.ErrTransactionThrottled` for throttling errors applied at the datastore level. [#2304](https://github.com/openfga/openfga/pull/2304).

### Removed
- Removed recently-added `tuples_iterator_cache_invalid_hit_count` metric. The `cachecontroller_cache_invalidation_count` from 1.8.6 better accomplishes the same goal. [#2296)[https://github.com/openfga/openfga/pull/2296/]

### Fixed
- Fixed evaluation of certain recursive TTU cases behind the `enable-check-optimizations` flag. [#2281](https://github.com/openfga/openfga/pull/2281)

## [1.8.6] - 2025-02-20
[Full changelog](https://github.com/openfga/openfga/compare/v1.8.5...v1.8.6)

### Added
- Added `cachecontroller_cache_invalidation_count` metric to track invalidation operations. [#2282](https://github.com/openfga/openfga/pull/2282)

## [1.8.5] - 2025-02-19
[Full changelog](https://github.com/openfga/openfga/compare/v1.8.4...v1.8.5)

### Added
- Improve `Check` performance for sub-problems when caching is enabled [#2193](https://github.com/openfga/openfga/pull/2193).
- Improve `Check` performance for relations involving public wildcard. Enable via experimental flag `enable-check-optimizations`.  [#2180](https://github.com/openfga/openfga/pull/2180).
- Improve Check API performance when experimental flag `enable-check-optimizations` is turned on and contextual tuples are involved. [#2150](https://github.com/openfga/openfga/pull/2150)
- Added metrics to track invalid cache hits: `check_cache_invalid_hit_count` and `tuples_iterator_cache_invalid_hit_count` [#2222](https://github.com/openfga/openfga/pull/2222).
- Move Check performance optimizations out of experimental mode: shortcutting based on path, recursive userset fast path, and recursive TTU fast path. [#2236](https://github.com/openfga/openfga/pull/2236)
- Improve Check API performance when experimental flag `enable-check-optimizations` is turned on and the model contains union of a TTU and algebraic operations. [#2200](https://github.com/openfga/openfga/pull/2200)
- Implement dynamic TLS certificate reloading for HTTP and gRPC servers. [#2182](https://github.com/openfga/openfga/pull/2182)
- Publicize `check.RunMatrixTests` method to allow testing against any `ClientInterface`. [#2267](https://github.com/openfga/openfga/pull/2267).

### Changed
- Performance optimizations for string operations and memory allocations across the codebase [#2238](https://github.com/openfga/openfga/pull/2238) and [#2241](https://github.com/openfga/openfga/pull/2241)
- Update to Go 1.23 as the min supported version and bump the container image to go1.23.6
  We follow Go's version support policy and will only support the latest two major versions of Go. Now that [Go 1.24 is out](https://go.dev/blog/go1.24), we have dropped support for Go < 1.23.

### Fixed
- Optimized database dialect handling by setting it during initialization instead of per-call, fixing SQL syntax errors in MySQL [#2252](https://github.com/openfga/openfga/pull/2252)
- Fixed incorrect invalidation by cache controller on cache iterator. [#2190](https://github.com/openfga/openfga/pull/2190), [#2216](https://github.com/openfga/openfga/pull/2216)
- Fixed incorrect types in configuration JSON schema [#2217](https://github.com/openfga/openfga/pull/2217), [#2228](https://github.com/openfga/openfga/pull/2228).
- Fixed `BatchCheck` API to validate presence of the `tuple_key` property of a `BatchCheckItem` [#2242](https://github.com/openfga/openfga/issues/2242)
- Fixed incorrect check and list objects evaluation when model has a relation directly assignable to both public access AND userset with the same type and type bound public access tuple is assigned to the object.

## [1.8.4] - 2025-01-13
[Full changelog](https://github.com/openfga/openfga/compare/v1.8.3...v1.8.4)

### Fixed
- Fixed missing binding between flags and environment variables for the cache controller feature [#2184](https://github.com/openfga/openfga/pull/2184)
- Fixed Read API to validate user field and assert presence of both type and value. [#2195](https://github.com/openfga/openfga/pull/2195)

### Security
- Address [CVE-2024-56323](https://github.com/openfga/openfga/security/advisories/GHSA-32q6-rr98-cjqv) - an issue affecting Check and ListObjects results for users using Conditions in Contextual Tuples. Please see the CVE report for more details.

## [1.8.3] - 2024-12-31
[Full changelog](https://github.com/openfga/openfga/compare/v1.8.2...v1.8.3)

### Added
- Improve `Check` performance for Userset relationships that include set operations. Enable via experimental flag `enable-check-optimizations`. [#2140](https://github.com/openfga/openfga/pull/2140)
- Add `name` as a filter to `ListStores`. The name parameter instructs the API to only include results that match that name. [#2103](https://github.com/openfga/openfga/pull/2103)
- Additional guard against nil context at the time of server initialization [#2187](https://github.com/openfga/openfga/pull/2187)

### Fixed
- Ensure Check Cache Key considers `contextual_tuple` conditions and their contexts [#2160](https://github.com/openfga/openfga/pull/2160).

## [1.8.2] - 2024-12-13
[Full changelog](https://github.com/openfga/openfga/compare/v1.8.1...v1.8.2)

### Added
- Add metrics `cachecontroller_find_changes_and_invalidate_histogram` on latency for cache controller in finding changes and invalidating.  [#2135](https://github.com/openfga/openfga/pull/2135)
- Improve `Check` performance when cache controller is enabled by invalidating iterator and sub-problem cache asynchronously when read changes API indicates there are recent writes/deletes for the store.  [#2124](https://github.com/openfga/openfga/pull/2124)
- Improve check cache key generation performance via `strings.Builder` [#2161](https://github.com/openfga/openfga/pull/2161).

### Fixed
- Labels of metrics that went past the `max` histogram bucket are now labelled "+Inf" instead of ">max". [#2146](https://github.com/openfga/openfga/pull/2146)
- Prevent possible data races by waiting for in-flight cached iterator goroutines during server shutdown [#2145](https://github.com/openfga/openfga/pull/2145)
- Correct incorrect check result returned when using experimental flag `enable-check-optimizations` and model has intersection or exclusion within a TTU or Userset. [#2157](https://github.com/openfga/openfga/pull/2157)

## [1.8.1] - 2024-12-05
[Full changelog](https://github.com/openfga/openfga/compare/v1.8.0...v1.8.1)

### Added
- New flag `OPENFGA_CHECK_ITERATOR_TTL`. Please see the flag description (`./openfga run --help`) for more details. [#2082](https://github.com/openfga/openfga/pull/2082)
- New flag `OPENFGA_CHECK_CACHE_LIMIT`. Please see the flag description (`./openfga run --help`) for more details. [#2082](https://github.com/openfga/openfga/pull/2082)
- Improve `Check` performance for TTU relationships that include set operations. Enable via experimental flag `enable-check-optimizations`. [#2075](https://github.com/openfga/openfga/pull/2075)
- Add a field in log entries when authz calls were made. [#2130](https://github.com/openfga/openfga/pull/2130)
- Add `Duration` to `ResolveCheckResponseMetadata` for use in metrics. [#2139](https://github.com/openfga/openfga/pull/2139)
- Add `check_duration_ms` metric to `server` package to enable measurement of check across different API methods. [#2139](https://github.com/openfga/openfga/pull/2139)
- Added deduplication logic to BatchCheck API. [#2102](https://github.com/openfga/openfga/pull/2102)

### Changed
- OIDC token validation will now exclusively throw error code 1004 for invalid tokens. [#1999](https://github.com/openfga/openfga/pull/1999)

### Removed
- Begin deprecation process for flag `OPENFGA_CHECK_QUERY_CACHE_LIMIT`, in favor of `OPENFGA_CHECK_CACHE_LIMIT`. [#2082](https://github.com/openfga/openfga/pull/2082)
- Removed flags with the `OPENFGA_DISPATCH_THROTTLING_*` name. [#2083](https://github.com/openfga/openfga/pull/2083)

### Fixed
- Improve `Check` performance in the case that the query involves types that cannot be reached from the source. Enable via experimental flag `enable-check-optimizations`. [#2104](https://github.com/openfga/openfga/pull/2104)
- Fix regression introduced in #2091: error message for invalid Writes. [#2110](https://github.com/openfga/openfga/pull/2110)
- Ensure `/read` and `/list-objects` respect the received `Consistency` values [#2113](https://github.com/openfga/openfga/pull/2113)
- Fix `access-control` to always return unauthorized errors, and add logging for authorization failures [2129](https://github.com/openfga/openfga/pull/2129)
- Fix composition of database decorators to fix some performance issues. [#2126](https://github.com/openfga/openfga/pull/2126)

## [1.8.0] - 2024-11-08
[Full changelog](https://github.com/openfga/openfga/compare/v1.7.0...v1.8.0)

### Added
- Added `start_time` parameter to `ReadChanges` API to allow filtering by specific time [#2020](https://github.com/openfga/openfga/pull/2020)
- Added support for Contextual Tuples in the `Expand` API. [#2045](https://github.com/openfga/openfga/pull/2045)
- Added a flag `OPENFGA_CONTEXT_PROPAGATION_TO_DATASTORE` to control propagation of a request's context to the datastore. [#1838](https://github.com/openfga/openfga/pull/1838)
- Added OTEL measurement for access control store check latency and write latency due to authorization [#2069](https://github.com/openfga/openfga/pull/2069)
- Added `BatchCheck` API which allows multiple check operations to be performed in a single request.
  It requires a unique `correlation_id` associated with each individual check to map each result to its associated tuple.
  For more details, see [batch check docs](https://openfga.dev/docs/interacting/relationship-queries#batch-check) [#2039](https://github.com/openfga/openfga/pull/2039).

### Changed
- The storage adapter `ReadChanges`'s parameter ReadChangesOptions allows filtering by `StartTime` [#2020](https://github.com/openfga/openfga/pull/2020).
  As a part of the implementation, a new server setting called `WithContinuationTokenSerializer` was introduced.
  If you are using OpenFGA as a library, you will need to pass in either `StringContinuationTokenSerializer`, or `SQLContinuationTokenSerializer`, or implement your own (if you also have your own storage adapter)
- The storage adapter `ReadPage` return parameters changed from `([]*openfgav1.Tuple, []byte, error)` to `([]*openfgav1.Tuple, string, error)` [#2064](https://github.com/openfga/openfga/pull/2064)
  If you are using a custom storage adapter or consume `ReadPage` func in your code, you will need to update the return type and/or handling of the `ReadPage` function.
- `ErrMismatchObjectType` error type removed from `openfga` package [#2064](https://github.com/openfga/openfga/pull/2064) as storage is not validating this anymore.
  Validation moved to `ReadChangesQuery` implementation.

### Fixed
- Improve `Check` performance in the case that the query involves resolving nested userset with type bound public access. Enable via experimental flag `enable-check-optimizations`. [#2063](https://github.com/openfga/openfga/pull/2063)

## [1.7.0] - 2024-10-29
### Added
- Add an experimental access control feature [#1913](https://github.com/openfga/openfga/pull/1913)
  Learn more about this feature and how to enable it [here](https://openfga.dev/docs/getting-started/setup-openfga/access-control)
  If you do try it out, please provide feedback in the [GitHub Discussion](https://github.com/orgs/openfga/discussions)
- Document OpenFGA release process [#1923](https://github.com/openfga/openfga/pull/1923)

### Changed
- Bump max number of contextual tuples in a single request to `100`. [#2040](https://github.com/openfga/openfga/pull/2040)
  Note: In assertions, they are still restricted to `20` per assertion
- The storage adapter `ListStores`'s parameter `ListStoresOptions` allows filtering by `IDs` [#1913](https://github.com/openfga/openfga/pull/1913)
  If you are using a custom storage adapter, `ListStores` now expects `ListStoresOptions` parameter that accepts passing in a list of IDs.
  See the following adapter [change](https://github.com/openfga/openfga/pull/1913/files#diff-8b98b331c5d4acbeb7274c68973d20900daaed47c8d8f3e62ba39284379166bbR86-R87) and the following [change](https://github.com/openfga/openfga/pull/1913/files#diff-087f50fca2d7eab21b8d342dbbf8fb0de6d405f85b51334b3801d2c34d810ff9L582-L587) for a sample storage adapter implementation.
  If you are not using OpenFGA as a library with a custom storage adapter, this will not affect you. (for example, if you are using OpenFGA through our published docker images, you are not affected).

### Fixed
- Improve `Check` performance in the case that the query involves resolving nested tuple to userset relations. Enable via experimental flag `enable-check-optimizations`. [#2025](https://github.com/openfga/openfga/pull/2025)
- Improve the sub-problem caching in `Check` [#2006](https://github.com/openfga/openfga/pull/2006), [#2035](https://github.com/openfga/openfga/pull/2035)
- Fixed internal error for `Check` where model has nested userset with publicly assignable wildcard. [#2049](https://github.com/openfga/openfga/pull/2049)
- Fixed goroutine leak when `ListObjects` or `StreamedListObjects` call cannot be completed within `REQUEST_TIMEOUT`. [#2030](https://github.com/openfga/openfga/pull/2030)
- Fixed incorrect dispatch counts in `ListObjects` used for observability [2013](https://github.com/openfga/openfga/pull/2013)
- Correct metrics label for `ListUsers` API calls [#2000](https://github.com/openfga/openfga/pull/2000)

## [1.6.2] - 2024-10-03
[Full changelog](https://github.com/openfga/openfga/compare/v1.6.1...v1.6.2)

### Added
- Improve tracing in Check API by enhancing discoverability of model ID. [#1964](https://github.com/openfga/openfga/pull/1964)
- Improve tracing in all APIs by adding the store ID to the span. [#1965](https://github.com/openfga/openfga/pull/1965)
- Add a cache for datastore iterators on Check API. [#1924](https://github.com/openfga/openfga/pull/1924).

  Can be configured via `OPENFGA_CHECK_ITERATOR_CACHE_ENABLED` and `OPENFGA_CHECK_ITERATOR_CACHE_MAX_RESULTS`.
- Improve check performance in the case that the query involves resolving nested userset. Enable via experimental flag `enable-check-optimizations`. [#1945](https://github.com/openfga/openfga/issues/1945)

### Changed
- `ReadChanges` now supports sorting. [#1976](https://github.com/openfga/openfga/pull/1976).

  This is a breaking change related to the storage interface. If you are not implementing a storage adaptor, then these changes should not impact you.

### Removed
- Removed deprecated opentelemetry-connector `memory_ballast` extension. [#1942](https://github.com/openfga/openfga/pull/1942).
- Removed experimental logging of cache hits for each subproblem in `Check` API calls. [#1960](https://github.com/openfga/openfga/pull/1960).

### Fixed
- Handle all permutations of SQLite busy / locked errors [#1936](https://github.com/openfga/openfga/pull/1936). Thanks @DanCech!
- Goroutine leak in Check API introduced in v1.6.1 [#1962](https://github.com/openfga/openfga/pull/1962).
- Broken migration from v.1.4.3 to v1.5.4 (https://github.com/openfga/openfga/issues/1668) [#1980](https://github.com/openfga/openfga/issues/1980) and [#1986](https://github.com/openfga/openfga/issues/1986).
- Upgrade go from 1.22.6 to 1.22.7 to address CVE-2024-34156 [#1987](https://github.com/openfga/openfga/pull/1987). Thanks @golanglemonade!

## [1.6.1] - 2024-09-12
### Added
- Stack trace when logging panics [#1904](https://github.com/openfga/openfga/pull/1904)
- Throttling metric `throttled_requests_count` for observing the number of throttled requests for a given throttling configuration [#1863](https://github.com/openfga/openfga/pull/1863)
- New metric on number of allowed vs. non-allowed Check responses [#1911](https://github.com/openfga/openfga/pull/1911)
- New datastore engine: SQLite (beta) [#1615](https://github.com/openfga/openfga/pull/1615) Thanks @DanCech!

  ```
  openfga migrate --datastore-engine sqlite --datastore-uri openfga.sqlite
  openfga run --datastore-engine sqlite --datastore-uri openfga.sqlite
  ```

### Changed
- Support context in assertions [#1907](https://github.com/openfga/openfga/pull/1907)

### Fixed
- When a request gets cancelled by a client, throw a 4xx, not a 5xx. [#1905](https://github.com/openfga/openfga/pull/1905)
- Makes the `pkg.logger.Logger.With` immutable by creating a child logger instead of mutating the delegate one to prevent side effects [1906](https://github.com/openfga/openfga/pull/1906)
- Extend request timeout to 10s for slow tests [1926](https://github.com/openfga/openfga/pull/1926)
- Improve performance of Check API in the case that the query involves resolving a tuple to userset and/or a userset, by streaming intermediate results. [#1888](https://github.com/openfga/openfga/pull/1888)

## [1.6.0] - 2024-08-30
[Full changelog](https://github.com/openfga/openfga/compare/v1.5.9...v1.6.0)

### Changed
- Consistency options experimental flag has been removed and is now enabled by default. Refer to the [consistency options documentation](https://openfga.dev/docs/interacting/consistency) for details. [#1889](https://github.com/openfga/openfga/pull/1889)
- Require at least Go 1.22.6 [#1831](https://github.com/openfga/openfga/pull/1831). Thanks @tranngoclam
- Add a "query_duration_ms" field on each log [#1807](https://github.com/openfga/openfga/pull/1831). Thanks @lalalalatt
- Default logging to stdout instead of stderr [#1830](https://github.com/openfga/openfga/pull/1830)
- Breaking: Set a maximum limit on bytes to the WriteAssertions API: 64 KB [#1847](https://github.com/openfga/openfga/pull/1847)

### Fixed
- Check API: internal fixes [#1843](https://github.com/openfga/openfga/pull/1843)
- Correct docker file syntax [#1852](https://github.com/openfga/openfga/pull/1852)
- Performance improvements for Check API:
  - introduce an optimization when the input request relation is pointing to a computed relation [#1793](https://github.com/openfga/openfga/pull/1793)
  - batch calls that compute membership checks and start processing them earlier [#1804](https://github.com/openfga/openfga/pull/1804)
  - performance improvement in wildcard scenarios [#1848](https://github.com/openfga/openfga/pull/1848)
- Performance improvement in tuple validation on reads [#1825](https://github.com/openfga/openfga/pull/1825)

## [1.5.9] - 2024-08-13
[Full changelog](https://github.com/openfga/openfga/compare/v1.5.8...v1.5.9)

### Security
- Address [CVE-2024-42473](https://github.com/openfga/openfga/security/advisories/GHSA-3f6g-m4hr-59h8) - a critical issue where Check API can return incorrect responses. Please see the CVE report for more details.

## [1.5.8] - 2024-08-07
[Full changelog](https://github.com/openfga/openfga/compare/v1.5.7...v1.5.8)

### Added
- Performance improvements for Check API:
  - introduce an optimization when the input request relation is pointing to a computed relation [#1793](https://github.com/openfga/openfga/pull/1793)
  - batch calls that compute membership checks and start processing them earlier [#1804](https://github.com/openfga/openfga/pull/1804)
- Logging number of cache hits for each subproblem of each authorization model for `Check` API calls. Enabled with the `OPENFGA_CHECK_TRACKER_ENABLED` flag. [#1785](https://github.com/openfga/openfga/pull/1785)
- Aliases for issuers and subject validation in OIDC AuthN mode using `OPENFGA_AUTHN_OIDC_ISSUER_ALIASES` and `OPENFGA_AUTHN_OIDC_SUBJECTS` respectively [#1784](https://github.com/openfga/openfga/pull/1784) Thanks @Code2Life!
- Dispatch Throttling for our `ListUsers` API. This can be enabled using `OPENFGA_LIST_USERS_DISPATCH_THROTTLING_ENABLED` and the env variables below. [#1658](https://github.com/openfga/openfga/pull/1658)
  - `OPENFGA_LIST_USERS_DISPATCH_THROTTLING_THRESHOLD` - The number of dispatches allowed before throttling is triggered
  - `OPENFGA_LIST_USERS_DISPATCH_THROTTLING_MAX_THRESHOLD` - The maximum number of dispatches allowed before the request is rejected
  - `OPENFGA_LIST_USERS_DISPATCH_THROTTLING_FREQUENCY` - The frequency at which the deprioritized throttling queue is processed
- Support sending contextual tuples in the Write Assertions API. [#1821](https://github.com/openfga/openfga/pull/1821)

### Fixed
- address `"expected exactly one terminal relation for fast path, received {num}"` error during `Check` for models with type restrictions with and without a condition or with multiple conditions. [#1814](https://github.com/openfga/openfga/pull/1814)

## [1.5.7] - 2024-07-25
### Added
- Support requesting a different consistency option per request in `Check`, `Expand`, `ListObjects`, `ListUsers`, and `Read` [#1764](https://github.com/openfga/openfga/pull/1764)
  - This is currently experimental and needs to be enabled by configuring `OPENFGA_EXPERIMENTALS=enable-consistency-params` or passing `--experimentals enable-consistency-params` to `openfga run`.
  - When `HIGHER_CONSISTENCY` is requested, OpenFGA will skip the check resolver cache. For storage implementors it is recommended to skip any caching and perform a stronger read if `HIGHER_CONSISTENCY` is requested. This can be accessed in the `Consistency` options provided to the relevant methods of the storage interface.
- Start publishing images to `ghcr.io/openfga/openfga` as alternative to DockerHub [#1775](https://github.com/openfga/openfga/pull/1775) - Thanks @JAORMX!
- Performance improvements for parent child relations in Check [#1765](https://github.com/openfga/openfga/pull/1765)
- Performance improvement in Check: computed relations don't consume from the resolution depth quota, don't trigger additional goroutines, and don't get cached [#1786](https://github.com/openfga/openfga/pull/1786)

### Changed
- Update to Go 1.22 in container image [#1776](https://github.com/openfga/openfga/pull/1776) - Thanks @tranngoclam!
- Breaking: Changes to storage interface

  > [!NOTE]
  > The following breaking changes are related to the storage interface. If you are not implementing a storage adaptor, then there are these changes should not impact your usage of OpenFGA.

  - Removal of `PaginationOptions` in favour of a per-method `Options` type [#1732](https://github.com/openfga/openfga/pull/1732)

    The options parameter of type `PaginationOptions` has been replaced with a per-method type that contains a `Pagination` field that contains this data in the following methods:

    - `ReadAuthorizationModels` - Type is `ReadAuthorizationModelsOptions`
    - `ListStores` - Type is `ListStoresOptions`
    - `ReadChanges` - Type is `ReadChangesOptions`
    - `ReadPage` - Type is `ReadPageOptions`

  #### Introduction of new `Options` types to certain methods in the storage interface to facilitate consistency data [#1750](https://github.com/openfga/openfga/pull/1750)

  The following methods have had an options parameter introduced to the method signature to include consistency data, or the existing options parameter has been expanded to hold consistency data.

  This consistency data should be used to help determine whether any form of caching should be used as part of the read performed by the storage adapter.
- `Read` - Added a new parameter of type `ReadOptions`
- `ReadPage` - Added `Consistency` to existing `ReadPageOptions` type
- `ReadUserSetTuples` - Added a new parameter of type `ReadUserSetTuplesOptions`
- `ReadStartingWithUser` - Added a new parameter of type `ReadStartingWithUserOptions`

## [1.5.6] - 2024-07-17
[Full changelog](https://github.com/openfga/openfga/compare/v1.5.5...v1.5.6)

### Added
- Performance improvements to userset subproblem resolutions in Check in certain scenarios [#1734](https://github.com/openfga/openfga/pull/1734)
- Performance improvements to tuple-to-userset subproblem resolutions in Check in certain scenarios [#1735](https://github.com/openfga/openfga/pull/1735)
- Warning when log level set to `none` [#1705](https://github.com/openfga/openfga/pull/1705) - thank you, @Siddhant-K-code!
- Minor performance improvement for queries when model ID not specified [#1754](https://github.com/openfga/openfga/pull/1754)

### Removed
- ListUsers experimental flag (will continue to work if passed) [#1730](https://github.com/openfga/openfga/pull/1730)

### Fixed
- Race condition in ListUsers which could erroneously swallow errors [#1755](https://github.com/openfga/openfga/pull/1755)
- "relation is undefined" error in Check and ListUsers [#1767](https://github.com/openfga/openfga/pull/1767)
- Request ID included with Streaming ListObjects responses [#1636](https://github.com/openfga/openfga/pull/1636)

## [1.5.5] - 2024-06-18
[Full changelog](https://github.com/openfga/openfga/compare/v1.5.4...v1.5.5)

### Added
- Configuring maximum cost for CEL evaluation via `OPENFGA_MAX_CONDITION_EVALUATION_COST` [#1631](https://github.com/openfga/openfga/pull/1631) - thank you, @cmmoran

### Removed
- `excluded_users` from ListUsers response. Further discovery required before being reintroduced. If impacted by this removal, please provide feedback in [issue #1692](https://github.com/openfga/openfga/issues/1692) [#1685](https://github.com/openfga/openfga/pull/1685)

### Fixed
- OTel trace context propagation to grpc-gateway [#1624](https://github.com/openfga/openfga/pull/1624) - thank you, @Zach-Johnson

## [1.5.4] - 2024-05-29
[Full changelog](https://github.com/openfga/openfga/compare/v1.5.3...v1.5.4)

### Added
- ListUsers API which answers the question "what users are related to a specific object?". This feature is experimental and can be enabled by configuring `OPENFGA_EXPERIMENTALS=enable-list-users`. Also see [Performing a ListUsers call](https://openfga.dev/docs/getting-started/perform-list-users) and [ListUsers API docs](https://openfga.dev/api/service#/Relationship%20Queries/ListUsers). **Known Limitation:** Child usersets that are negated from their parent are currently not returned as `excluded_users` [#1433](https://github.com/openfga/openfga/pull/1433)
- ListObjects throttling to manage resource usage of expensive queries. Throttling improves overall query performance by limiting the number of dispatches, which are the recursive sub-operations of a ListObjects query [#1571](https://github.com/openfga/openfga/pull/1571)
- Per-request dispatch throttling threshold configuration via context [#1546](https://github.com/openfga/openfga/pull/1546)
- Self-defining usersets for Check, ListObjects and ListUsers. These are implicit tuples that exist by virtue of set theory. For example, the userset `document:1#viewer` implicitly possess the `viewer` relation for `document:1` [#1521](https://github.com/openfga/openfga/pull/1521)
- Panic recovery handling for all APIs [#1557](https://github.com/openfga/openfga/pull/1557)
- Logging of non-sensitive server configuration on startup [#1609](https://github.com/openfga/openfga/pull/1609)
- Appropriate error codes for throttled requests indicating if a request should be retried [#1552](https://github.com/openfga/openfga/pull/1552)
- Minor performance improvements in Check API by reducing quantity of spans created [#1550](https://github.com/openfga/openfga/pull/1550), [#1589](https://github.com/openfga/openfga/pull/1589)

### Changed
- `request_id` is now same as `trace_id` (e.g. `1e20da43269fe07e3d2ac018c0aad2d1`) if tracing is enabled. Otherwise, remains an UUID (e.g. `38fee7ac-4bfe-4cf6-baa2-8b5ec296b485`) [#1576](https://github.com/openfga/openfga/pull/1576) - thank you, @00chorch

### Removed
- `request_duration_by_query_count_ms` metric [#1579](https://github.com/openfga/openfga/pull/1579)

### Fixed
- Goroutine leak occurring during initial server validation [#1617](https://github.com/openfga/openfga/pull/1617)
- Stricter filtering of invalid tuples with ListObjects [#1563](https://github.com/openfga/openfga/pull/1563)
- Panic on server close if caching is enabled [#1568](https://github.com/openfga/openfga/pull/1568)
- Prevent calling datastore if context has error [#1593](https://github.com/openfga/openfga/pull/1593)

## [1.5.3] - 2024-04-16
[Full changelog](https://github.com/openfga/openfga/compare/v1.5.2...v1.5.3)

### Added
- Apply tags to requests that have been intentionally throttled (https://github.com/openfga/openfga/pull/1531). This will add a new log field titled "throttled" to such requests.

### Changed
- [Modular Models (Schema 1.2)](https://openfga.dev/docs/modeling/modular-models) support is enabled by default and the experimental flag for it has been dropped (https://github.com/openfga/openfga/pull/1520)
- Bumped to Go 1.21.9 (https://github.com/openfga/openfga/pull/1523)

### Fixed
- Panic that occurred on Check API with some authorization models and tuples (https://github.com/openfga/openfga/pull/1517)

### Security
- Patch [CVE-2024-31452](https://github.com/openfga/openfga/security/advisories/GHSA-8cph-m685-6v6r) - a critical issue where Check and ListObjects APIs returns incorrect results for some models and tuples. See the CVE report for more details.

## [1.5.2] - 2024-04-03
[Full changelog](https://github.com/openfga/openfga/compare/v1.5.1...v1.5.2)

### Added
- Add homebrew release job by @chenrui333 ([#780](https://github.com/openfga/openfga/pull/780))

### Fixed
- Fix the count of datastore reads in the Check API ([#1452](https://github.com/openfga/openfga/pull/1452))
- Fix the correct default used for dispatch throttling ([#1479](https://github.com/openfga/openfga/pull/1479))

### Security
- Bumped up the `grpc-health-probe` dependency in the published Docker image to the latest release which fixes some vulnerabilities ([#1507](https://github.com/openfga/openfga/pull/1507))

## [1.5.1] - 2024-03-19
[Full changelog](https://github.com/openfga/openfga/compare/v1.5.0...v1.5.1)

### Added
- Include calls to ListObjects and StreamedListObjects methods in the `dispatch_count` histogram ([#1427](https://github.com/openfga/openfga/pull/1427))
- Added `request_duration_ms` histogram which has `datastore_query_count` and `dispatch_count` as dimensions ([#1444](https://github.com/openfga/openfga/pull/1444))
- Added new flag `OPENFGA_AUTHN_OIDC_ISSUER_ALIASES` to specify oidc issuer aliases ([#1354](https://github.com/openfga/openfga/pull/1354)) - Thanks @le-yams!
- Added experimental support for modular models via `OPENFGA_EXPERIMENTALS=enable-modular-models` ([#1443](https://github.com/openfga/openfga/pull/1443)). This will enable writing models that are split across multiple files.
- Added support for throttling dispatches ([#1440](https://github.com/openfga/openfga/pull/1440)). This will throttle Check requests that are overly complex. You can turn on this feature via OPENFGA_DISPATCH_THROTTLING_ENABLED and configured via OPENFGA_DISPATCH_THROTTLING_THRESHOLD and OPENFGA_DISPATCH_THROTTLING_FREQUENCY
- Thanks @lekaf974 for enhancing NewLogger with builder pattern options ([#1413](https://github.com/openfga/openfga/pull/1413))

### Deprecated
- Histogram `request_duration_by_query_count_ms` will be removed in the next release, in favour of `request_duration_ms` ([#1450](https://github.com/openfga/openfga/pull/1450))

### Fixed
- Throw HTTP 400 when tuple condition is invalid instead of HTTP 500 ([#1420](https://github.com/openfga/openfga/pull/1420))
- Fix model validation which threw error "no entrypoints defined" ([#1422](https://github.com/openfga/openfga/pull/1422))

## [1.5.0] - 2024-03-01
[Full changelog](https://github.com/openfga/openfga/compare/v1.4.3...v1.5.0)

### Added
- Override option for timestamp in JSON logs ([#1330](https://github.com/openfga/openfga/pull/1330)) - thank you, @raj-saxena!
- OpenTelemetry tracing and attributes to check algorithm ([#1331](https://github.com/openfga/openfga/pull/1331), [#1388](https://github.com/openfga/openfga/pull/1388))
- Dispatch count to check response metadata as a query complexity heuristic ([#1343](https://github.com/openfga/openfga/pull/1343))

### Changed
- Breaking: The `AuthorizationModelReadBackend` interface method `FindLatestAuthorizationModelID` has changed to `FindLatestAuthorizationModel` for performance improvements. [#1387](https://github.com/openfga/openfga/pull/1387)

  If you implement your own data store, you will need to make the following change:

  <table>
  <tr>
  <th>Before</th>
  <th>After</th>
  </tr>
  <tr>
  <td>

  ```go
  func (...) FindLatestAuthorizationModelID(ctx context.Context, storeID string) (string, error) {
    //...get model ID
    return modelID, nil
  }
  ```

  </td>
  <td>

  ```go
  func (...) FindLatestAuthorizationModel(ctx context.Context, storeID string) (*openfgav1.AuthorizationModel, error) {
    //...get model
    return model.(*openfgav1.AuthorizationModel), nil
  }
  ```

  </td>
  </tr>
  </table>

### Fixed
- Cycles detected during check now deterministically return with `{allowed:false}` ([#1371](https://github.com/openfga/openfga/pull/1371), [#1372](https://github.com/openfga/openfga/pull/1372))
- Fix incorrect path for gPRC health check ([#1321](https://github.com/openfga/openfga/pull/1321))

## [1.4.3] - 2024-01-26
[Full changelog](https://github.com/openfga/openfga/compare/v1.4.2...v1.4.3)

### Added
- Add ability to close all server resources through `server.Stop()` ([#1318](https://github.com/openfga/openfga/pull/1318))

### Changed
- Increase performance by removing redundant `map.Clone()` calls in model validation ([#1281](https://github.com/openfga/openfga/pull/1281))

### Fixed
- Fix the sorting of contextual tuples when generating a cache key during check ([#1299](https://github.com/openfga/openfga/pull/1299))

### Security
- Patch [CVE-2024-23820](https://github.com/openfga/openfga/security/advisories/GHSA-rxpw-85vw-fx87) - a critical issue
  where issuing many `ListObjects` API calls that hit the `--listObjects-deadline` setting can lead to an out of memory error.
  See the CVE report for more details

## [1.4.2] - 2024-01-10
[Full changelog](https://github.com/openfga/openfga/compare/v1.4.1...v1.4.2)

### Fixed
- Goroutine leak in ListObjects because of a leak in ReverseExpand ([#1297](https://github.com/openfga/openfga/pull/1297))

## [1.4.1] - 2024-01-04
[Full changelog](https://github.com/openfga/openfga/compare/v1.4.0...v1.4.1)

### Added
- Support for cancellation/timeouts when evaluating Conditions ([#1237](https://github.com/openfga/openfga/pull/1237))
- Tracing span info for Condition evaluation ([#1251](https://github.com/openfga/openfga/pull/1251))

### Changed
- Reduce goroutine overhead in ListObjects ([#1173](https://github.com/openfga/openfga/pull/1173))
- Added `openfga` prefix to custom exported Prometheus metrics

  > ⚠️ This change may impact existing deployments of OpenFGA if you're integrating with the metrics reported by OpenFGA.

  Custom metrics reported by the OpenFGA server are now prefixed with `openfga_`. For example, `request_duration_by_query_count_ms ` is now exported as `openfga_request_duration_by_query_count_ms`.

### Fixed
- Resolve rewrites involving exclusion (e.g. `but not`) more deterministically in Check ([#1239](https://github.com/openfga/openfga/pull/1239))
- Record span errors correctly in Check, ListObjects, and StreamedListObjects ([#1231](https://github.com/openfga/openfga/pull/1231))
- Log request validation errors correctly ([#1236](https://github.com/openfga/openfga/pull/1236))

## [1.4.0] - 2023-12-11
[Full changelog](https://github.com/openfga/openfga/compare/v1.3.10...v1.4.0)

### Changed
- Enable support for Conditional Relationship Tuples by default. ([#1220](https://github.com/openfga/openfga/pull/1220))
- Added stricter gRPC server max message size constraints ([#1222](https://github.com/openfga/openfga/pull/1222))

  We changed the default gRPC max message size (4MB) to a stricter 512KB to protect the server from excessively large request `context` fields. This shouldn't impact existing clients since our calculated max message size should be much smaller than 512KB given our other input constraints.

## [1.3.10] - 2023-12-08
[Full changelog](https://github.com/openfga/openfga/compare/v1.3.9...v1.3.10)

### Changed
- Bumped up to Go 1.21.5 ([#1219](https://github.com/openfga/openfga/pull/1219))

### Fixed
- Reorder protobuf fields for persisted Assertions ([#1217](https://github.com/openfga/openfga/pull/1217))

  Assertions written on or after v1.3.8 should be re-written to resolve some binary encoding issues that were introduced.
- Handle floating point conversion errors in conditions ([#1200](https://github.com/openfga/openfga/pull/1200))

## [1.3.9] - 2023-12-05
[Full changelog](https://github.com/openfga/openfga/compare/v1.3.8...v1.3.9)

### Fixed
- Avoid panic when processing a nil set of writes ([#1208](https://github.com/openfga/openfga/pull/1208)) - thanks @stgraber!
- Decoding of null conditions in SQL storage implementations ([#1212](https://github.com/openfga/openfga/pull/1212))

## [1.3.8] - 2023-12-04
[Full changelog](https://github.com/openfga/openfga/compare/v1.3.7...v1.3.8)

### Added
- Experimental support for ABAC Conditional Relationships.

  To enable experimental support for ABAC Conditional Relationships you can pass the `enable-conditions` experimental flag. For example, `openfga run --experimentals=enable-conditions`. The upcoming `v1.4.0` release will introduce official support for this new feature. For more information please see our [official blog post](https://openfga.dev/blog/conditional-tuples-announcement). The `v1.4.0` release will have more official documentation on [openfga.dev](https://openfga.dev/).

  > ⚠️ If you enable experimental support for ABAC and introduce models and/or relationship tuples into the system and then choose to rollback to a prior release, then you may experience unintended side-effects. Care should be taken!
  >
  > Read on for more information.

  If you introduce a model with a condition defined in a relation's type restriction(s) and then rollback to a prior OpenFGA release, then the model will be treated as though the conditioned type restriction did not exist.

  ```
  model
    schema 1.1

  type user

  type document
    relations
      define viewer: [user with somecondition]

  condition somecondition(x: int) {
    x < 100
  }
  ```

  and then you rollback to `v1.3.7` or earlier, then the model above will be treated equivalently to

  ```
  model
    schema 1.1

  type user

  type document
    relations
      define viewer: [user]
  ```

  Likewise, if you write a relationship tuple with a condition and then rollback to a prior release, then the tuple will be treated as an unconditioned tuple.

  ```
  - document:1#viewer@user:jon, {condition: "somecondition"}
  ```

  will be treated equivalently to `document:1#viewer@user:jon` in `v1.3.7` or earlier. That is, `Check(document:1#viewer@user:jon)` would return `{allowed: true}` even though at the tuple was introduced it was conditioned.
- Minimum datastore schema revision check in the server's health check ([#1166](https://github.com/openfga/openfga/pull/1166))

  Each OpenFGA release from here forward will explicitly reference a minimum datastore schema version that is required to run that specific release of OpenFGA. If OpenFGA operators have not migrated up to that revision then the server's health checks will fail.
- Username/password configuration overrides for the `openfga migrate` entrypoint ([#1133](https://github.com/openfga/openfga/pull/1133)). Thanks for the contribution @martin31821!

  Similar to the server's main entrypoint `openfga run`, you can now override the datastore username and password with environment variables. when running the `openfga migrate` utility.
- Healthcheck definitions in Dockerfile ([#1134](https://github.com/openfga/openfga/pull/1134)). Thanks @Siddhant-K-code!

### Changed
- Database iterators yielded by the RelationshipTupleReader storage interface now accept a `context` parameter which allows iteration to be promptly terminated ([#1055](https://github.com/openfga/openfga/pull/1055))

  We have noticed improvements in query performance by adding this because once a resolution path has been found we more quickly cancel any further evaluation by terminating the iterators promptly.
- Improved tuple validation performance with precomputation of TTUs ([#1171](https://github.com/openfga/openfga/pull/1171))
- Refactored the commands in the `pkg/server/commands` package to uniformly use the Options builder pattern ([#1142](https://github.com/openfga/openfga/pull/1142)). Thanks for the contribution @ilaleksin!
- Upgraded to Go `1.21.4` ([#1143](https://github.com/openfga/openfga/pull/1143)). Thanks @tranngoclam!

### Fixed
- If two requests were made with the same request body and contextual tuples but the order of the contextual tuples differed, then the cache key that is produced is now the same.([#1187](https://github.com/openfga/openfga/pull/1187))
- Use `NoOp` TracerProvider if tracing is disabled ([#1139](https://github.com/openfga/openfga/pull/1139) and [#1196](https://github.com/openfga/openfga/pull/1196))

## [1.3.7] - 2023-11-06
[Full changelog](https://github.com/openfga/openfga/compare/v1.3.6...v1.3.7)

### Security
- Bumped up the `grpc-health-probe` dependency to the latest release which fixed some vulnerabilities.

## [1.3.6] - 2023-11-06
[Full changelog](https://github.com/openfga/openfga/compare/v1.3.5...v1.3.6)

### Added
- Provenance manifests generation (`openfga.intoto.jsonl``) for verification of release artifacts with SLSA attestations.

### Changed
- Removed the experimental flag `check-query-cache`. If you wish to enable the Check query cache you no longer need the experimental flag.

## [1.3.5] - 2023-10-27
[Full changelog](https://github.com/openfga/openfga/compare/v1.3.4...v1.3.5)

### Added
- Export metrics from MySQL and Postgres ([#1023](https://github.com/openfga/openfga/pull/1023))

  To export datastore metrics, set `OPENFGA_METRICS_ENABLED=true` and `OPENFGA_DATASTORE_METRICS_ENABLED=true`.

### Changed
- Write Authorization Models in a single database row ([#1030](https://github.com/openfga/openfga/pull/1030))

  :warning: In order to avoid downtime, we recommend upgrading to at least v1.3.3 _before_ upgrading to v1.3.5.

  This is the second of a series of releases that will progressively introduce changes via code and database migrations that will allow authorization models to be stored in a single database row.

  See [here for more details](https://github.com/openfga/openfga/issues/1025).

### Fixed
- Return all results when `OPENFGA_LIST_OBJECTS_MAX_RESULTS=0` ([#1067](https://github.com/openfga/openfga/pull/1067))
- Promptly return if max results are met before deadline in ListObjects ([#1064](https://github.com/openfga/openfga/pull/1064))
- Fix sort order on ReadChanges ([#1079](https://github.com/openfga/openfga/pull/1079))

## [1.3.4] - 2023-10-17
[Full changelog](https://github.com/openfga/openfga/compare/v1.3.3...v1.3.4)

### Changed
- Bumped up to Go 1.21.3 ([#1060](https://github.com/openfga/openfga/pull/1060))

### Fixed
- Incorrect string in model validation error message ([#1057](https://github.com/openfga/openfga/pull/1057))
- Incorrect results can be returned by Check API when passing in contextual tuples and the `check-query-cache` experimental flag is turned on ([#1059](https://github.com/openfga/openfga/pull/1059))

### Security
- Patches [CVE-2023-45810](https://github.com/openfga/openfga/security/advisories/GHSA-hr4f-6jh8-f2vq). See the CVE for more details

## [1.3.3] - 2023-10-04
[Full changelog](https://github.com/openfga/openfga/compare/v1.3.2...v1.3.3)

### Added
- Configurable size limit for Authorization Models ([#1032](https://github.com/openfga/openfga/pull/1032))

  We've introduced a new size limit for authorization models, provided a consistent behavior across datastores, which defaults to `256KB`. This can be configured by using the `--max-authorization-model-size-in-bytes` flag.

### Changed
- Move standalone server config defaults ([#1036](https://github.com/openfga/openfga/pull/1036))
- Persist Authorization Models serialized protobuf in the database ([#1028](https://github.com/openfga/openfga/pull/1028))

  In the next series of releases will progressively introduce changes via code and database migrations that will allow authorization models to be stored in a single database row.

  See [here for more details](https://github.com/openfga/openfga/issues/1025).

### Fixed
- Reduce use of GOB in encoded cache key ([#1029](https://github.com/openfga/openfga/pull/1029))

## [1.3.2] - 2023-08-25
### Added
- Support TLS for OTLP trace endpoint ([#885](https://github.com/openfga/openfga/pull/885)) - thanks @matoous
- Configurable limits to database reads per ListObjects query ([#967](https://github.com/openfga/openfga/pull/967))
- Datastore query count labels to traces and query latency histogram in ListObjects ([#959](https://github.com/openfga/openfga/pull/959))
- GitHub workflow to check Markdown links ([#1016](https://github.com/openfga/openfga/pull/1016)) - thanks @sanketrai1

### Changed
- Use slices and maps packages from go1.21 ([#969](https://github.com/openfga/openfga/pull/969)) - thanks @tranngoclam
- Moved request validations to RPC handlers so library integrations benefit ([#975](https://github.com/openfga/openfga/pull/975), [#998](https://github.com/openfga/openfga/pull/998))
- Refactored internal usages of ConnectedObjects to ReverseExpand ([#968](https://github.com/openfga/openfga/pull/968))
- Expose validation middleware ([#1005](https://github.com/openfga/openfga/pull/1005))
- Upgrade grpc validator middleware to the latest v2 package ([#1019](https://github.com/openfga/openfga/pull/1019)) - thanks @tranngoclam

### Fixed
- Change response code to internal error for concurrency conflicts ([#1011](https://github.com/openfga/openfga/pull/1011))

### Security
- Patches [CVE-2023-43645](https://github.com/openfga/openfga/security/advisories/GHSA-2hm9-h873-pgqh) - see the CVE for more details

  **[BREAKING]** If your model contained cycles or a relation definition that has the relation itself in its evaluation path, then Checks and queries that require evaluation will no longer be evaluated on v1.3.2+ and will return errors instead. You will need to update your models to remove the cycles.

## [1.3.1] - 2023-08-23
### Added
- Count datastore queries involved in Check resolution metadata ([#880](https://github.com/openfga/openfga/pull/880))

  OpenFGA request logs and traces will now include a field `datastore_query_count` that shows how many queries were involved in a single Check resolution.
- Histogram metric to report the `datastore_query_count` per Check ([#924](https://github.com/openfga/openfga/pull/932))

  This new metric can be used to report percentiles of the number of database queries required to resolve Check requests.
- Check request duration histogram labeled by method and datastore query count ([#950](https://github.com/openfga/openfga/pull/950))

  The `request_duration_by_query_count_ms` metric reports the total request duration (in ms) labelled by the RPC method and ranges of observations for the `datastore_query_count`. This metrics allows operators of an OpenFGA server to report request duration percentiles for Check requests based on the number of database queries that were required to resolve the query.
- Optimize Check to avoid database lookups in some scenarios ([#932](https://github.com/openfga/openfga/pull/932))
- CachedCheckResolver for caching Check subproblems ([#891](https://github.com/openfga/openfga/pull/891))

  This experimental feature adds new caching capabilities to the OpenFGA server. It is an "opt-in" feature and thus must be enabled. To enable this feature you must specify the experimental flag `check-query-cache` and set the `--check-query-cache-enabled=true` flag.

  ```shell
  openfga run --experimentals check-query-cache --check-query-cache-enabled=true
  ```
- Server request logs now include the `user-agent` ([#943](https://github.com/openfga/openfga/pull/943))

### Changed
- Default Check and ListObjects concurrency read limits ([#916](https://github.com/openfga/openfga/pull/916))

  In our last release [v1.3.0](https://github.com/openfga/openfga/releases/tag/v1.3.0) we modified the default behavior of Check and ListObjects such that it limits/restricts the degree of concurrency that is allowed for a single request. This change was unintended. This release reverts the default behavior back to unbounded concurrency limits (the prior default). The change mostly affects those using OpenFGA as a library.
- Bumped up to Go 1.21 ([#952](https://github.com/openfga/openfga/pull/952))

### Security
- Patches [CVE-2023-40579](https://github.com/openfga/openfga/security/advisories/GHSA-jcf2-mxr2-gmqp) - see the CVE for more details

## [1.3.0] - 2023-08-01
[Full changelog](https://github.com/openfga/openfga/compare/v1.2.0...v1.3.0)

### Added
- Bounded concurrency limiter for Check and ListObjects queries ([#860](https://github.com/openfga/openfga/pull/860), [#887](https://github.com/openfga/openfga/pull/887))
  New server configurations can be provided to limit/bound the amount of concurrency that is allowed during query evaluation. These settings can help reduce the impact/burden that a single query (e.g. Check, ListObjects, etc..) can have on the underlying database and OpenFGA server.

  - `--maxConcurrentReadsForListObjects` - The maximum allowed number of concurrent reads in a single ListObjects query.

  - `--maxConcurrentReadsForCheck` - The maximum allowed number of concurrent reads in a single Check query.

  - `--resolveNodeBreadthLimit` - Defines how many nodes on a given level can be evaluated concurrently in a Check resolution tree.
- Jaeger persistent storage for traces in `docker-compose.yaml` ([#888](https://github.com/openfga/openfga/pull/888)) - thanks @Azanul

### Changed
- [BREAKING] Imports for OpenFGA protobuf API dependencies ([#898](https://github.com/openfga/openfga/pull/898))

  - **Problem** - Previously we depended on [Buf remote generated packages](https://buf.build/docs/bsr/remote-packages/overview), but they recently deprecated protobuf imports served from the `go.buf.build` domain (see [Migrate from remote generation alpha](https://buf.build/docs/migration-guides/migrate-remote-generation-alpha)). OpenFGA builds are currently broken as a result of this.
  - **Change** - We switched our protobuf API dependency from `go.buf.build/openfga/go/openfga/api/openfga/v1` to `github.com/openfga/api/proto/openfga/v1`. So we no longer use Buf remote generated packages in favor of packages we managed in the [`openfga/api`](https://github.com/openfga/api) repository. This fixes existing build issues.
  - **Impact** - Developers using the OpenFGA as a library or the gRPC API must change their protobuf dependency from `go.buf.build/openfga/go/openfga/api/openfga/v1` to `github.com/openfga/api/proto/openfga/v1`. A global find/replace and package dependency update should fix it. Here's a diff demonstrating the changes for a Go app, for example:

    ```go
    import (
      ...
    - openfgav1 "go.buf.build/openfga/go/openfga/api/openfga/v1"
    + openfgav1 "github.com/openfga/api/proto/openfga/v1"
    )
    ```
- Refactor the `Server` constructor to use the options builder pattern ([#833](https://github.com/openfga/openfga/pull/833))

  ```go
  import (
    openfga "github.com/openfga/openfga/pkg/server"
  )

  s := openfga.New(
    &server.Dependencies{...},
    &server.Config{...},
  )
  ```

  becomes

  ```go
  import (
    openfga "github.com/openfga/openfga/pkg/server"
  )

  var opts []openfga.OpenFGAServiceV1Option
  s := openfga.MustNewServerWithOpts(opts...)
  ```

### Fixed
- Disable default debug level-logging in `retryablehttp` client ([#882](https://github.com/openfga/openfga/pull/882)) - thanks @KlausVii

## [1.2.0] - 2023-06-30
[Full changelog](https://github.com/openfga/openfga/compare/v1.1.1...v1.2.0)

### Added
- Optimizations for [ListObjects](https://openfga.dev/api/service#/Relationship%20Queries/ListObjects) and [StreamedListObjects](https://openfga.dev/api/service#/Relationship%20Queries/StreamedListObjects) for models involving intersection (`and`) and exclusion (`but not`) ([#797](https://github.com/openfga/openfga/pull/797))

### Changed
- Cache model validation results on first model load ([#831](https://github.com/openfga/openfga/pull/831))
- Cache inflight requests when looking up any authorization model ([#831](https://github.com/openfga/openfga/pull/831))
- Update postgres max connections in docker compose file ([#829](https://github.com/openfga/openfga/pull/829))

## [1.1.1] - 2023-06-26
[Full changelog](https://github.com/openfga/openfga/compare/v1.1.0...v1.1.1)

### Added
- Official Homebrew installation instructions ([#781](https://github.com/openfga/openfga/pull/781)) - thanks @chenrui333
- The `--verbose` flag has been added to the `openfga migrate` command ([#776](https://github.com/openfga/openfga/pull/776))
- The `openfga validate-models` CLI command has been introduced to validate all models across all stores ([#817](https://github.com/openfga/openfga/pull/817))

### Changed
- Updated the version of the `grpc-health-probe` binary included in OpenFGA builds ([#784](https://github.com/openfga/openfga/pull/784))
- Cache inflight requests when looking up the latest authorization model ([#820](https://github.com/openfga/openfga/pull/820))

### Fixed
- Validation of models with non-zero entrypoints ([#802](https://github.com/openfga/openfga/pull/802))
- Remove unintended newlines in model validation error messages ([#816](https://github.com/openfga/openfga/pull/816)) - thanks @Galzzly

### Security
- Patches [CVE-2023-35933](https://github.com/openfga/openfga/security/advisories/GHSA-hr9r-8phq-5x8j) - additional model validations are now applied to models that can lead to the vulnerability. See the CVE report for more details, and don't hesitate to reach out if you have questions.

## [1.1.0] - 2023-05-15
[Full changelog](https://github.com/openfga/openfga/compare/v1.0.1...v1.1.0)

### Added
- Streaming ListObjects has no limit in number of results returned ([#733](https://github.com/openfga/openfga/pull/733))
- Add Homebrew release stage to goreleaser's release process ([#716](https://github.com/openfga/openfga/pull/716))

### Changed
- [BREAKING] The flags to turn on writing and evaluation of `v1.0` models have been dropped ([#763](https://github.com/openfga/openfga/pull/763))

### Fixed
- Avoid DB connection churning in unoptimized ListObjects ([#711](https://github.com/openfga/openfga/pull/711))
- Ensure ListObjects respects configurable ListObjectsDeadline ([#704](https://github.com/openfga/openfga/pull/704))
- In Write, throw 400 instead of 500 error if auth model ID not found ([#725](https://github.com/openfga/openfga/pull/725))
- Performance improvements when loading the authorization model ([#726](https://github.com/openfga/openfga/pull/726))
- Ensure Check evaluates deterministically on the eval boundary case ([#732](https://github.com/openfga/openfga/pull/732))

## [1.0.1] - 2023-04-18
[Full changelog](https://github.com/openfga/openfga/compare/v1.0.0...v1.0.1)

### Fixed
- Correct permission and location for gRPC health probe in Docker image (#697)

## [1.0.0] - 2023-04-14
[Full changelog](https://github.com/openfga/openfga/compare/v0.4.3...v1.0.0)

### Fixed
- MySQL migration script errors during downgrade (#664)

## [0.4.3] - 2023-04-12
[Full changelog](https://github.com/openfga/openfga/compare/v0.4.2...v0.4.3)

### Added
- OpenFGA with Postgres is now considered stable and ready for production usage.
- Release artifacts are now signed and include a Software Bill of Materials (SBOM) ([#683](https://github.com/openfga/openfga/pull/683))

  The SBOM (Software Bill of Materials) is included in each GitHub release using [Syft](https://github.com/anchore/syft) and is exported in [SPDX](https://spdx.dev) format.

  Developers will be able to verify the signature of the release artifacts with the following workflow(s):

  ```shell
  wget https://github.com/openfga/openfga/releases/download/<tag>/checksums.txt

  cosign verify-blob \
    --certificate-identity 'https://github.com/openfga/openfga/.github/workflows/release.yml@refs/tags/<tag>' \
    --certificate-oidc-issuer 'https://token.actions.githubusercontent.com' \
    --cert https://github.com/openfga/openfga/releases/download/<tag>/checksums.txt.pem \
    --signature https://github.com/openfga/openfga/releases/download/<tag>/checksums.txt.sig \
    ./checksums.txt
  ```

  If the `checksums.txt` validation succeeds, it means the checksums included in the release were not tampered with, so we can use it to verify the hashes of other files using the `sha256sum` utility. You can then download any file you want from the release, and verify it with, for example:

  ```shell
  wget https://github.com/openfga/openfga/releases/download/<tag>/openfga_<version>_linux_amd64.tar.gz.sbom
  wget https://github.com/openfga/openfga/releases/download/<tag>/openfga_<version>_linux_amd64.tar.gz

  sha256sum --ignore-missing -c checksums.txt
  ```

  And both should say "OK".

  You can then inspect the .sbom file to see the entire dependency tree of the binary.

  Developers can also verify the Docker image signature. Cosign actually embeds the signature in the image manifest, so we only need the public key used to sign it in order to verify its authenticity:

  ```shell
  cosign verify -key cosign.pub openfga/openfga:<tag>
  ```
- `openfga migrate` now accepts reading configuration from a config file and environment variables like the `openfga run` command ([#655](https://github.com/openfga/openfga/pull/655)) - thanks @suttod!
- The `--trace-service-name` command-line flag has been added to allow for customizing the service name in traces ([#652](https://github.com/openfga/openfga/pull/652)) - thanks @jmiettinen

### Changed
- Bumped up to Go version 1.20 ([#664](https://github.com/openfga/openfga/pull/664))
- Default model schema versions to 1.1 ([#669](https://github.com/openfga/openfga/pull/669))

  In preparation for sunsetting support for models with schema version 1.0, the [WriteAuthorizationModel API](https://openfga.dev/api/service#/Authorization%20Models/WriteAuthorizationModel) will now interpret any model provided to it as a 1.1 model if the `schema_version` field is omitted in the request. This shouldn't affect default behavior since 1.0 model support is enabled by default.

### Fixed
- Postgres and MySQL implementations have been fixed to avoid ordering relationship tuple queries by `ulid` when it is not needed. This can improve read query performance on larger OpenFGA stores ([#677](https://github.com/openfga/openfga/pull/677))
- Synchronize concurrent access to in-memory storage iterators ([#587](https://github.com/openfga/openfga/pull/587))
- Improve error logging in the `openfga migrate` command ([#663](https://github.com/openfga/openfga/pull/663))
- Fix middleware ordering so that `requestid` middleware is registered earlier ([#662](https://github.com/openfga/openfga/pull/662))

## [0.4.2] - 2023-03-17
[Full changelog](https://github.com/openfga/openfga/compare/v0.4.1...v0.4.2)

### Fixed
- Correct migration path for mysql in `openfga migrate` ([#644](https://github.com/openfga/openfga/pull/664))

## [0.4.1] - 2023-03-16
[Full changelog](https://github.com/openfga/openfga/compare/v0.4.0...v0.4.1)

The `v0.4.1` release includes everything in `v0.4.0` which includes breaking changes, please read the [`v0.4.0` changelog entry](#040---2023-03-15) for more details.

### Fixed
- Fix ListObjects not returning objects a user has access to in some cases (openfga/openfga#637)

## [0.4.0] - 2023-03-15
[Full changelog](https://github.com/openfga/openfga/compare/v0.3.7...v0.4.0)

> Note: the 0.4.0 release was held due to issues discovered after the release was cut.

### Added
- Add OpenFGA version command to the CLI ([#625](https://github.com/openfga/openfga/pull/625))
- Add `timeout` flag to `migrate` command ([#634](https://github.com/openfga/openfga/pull/634))

### Removed
- [BREAKING] Disable schema 1.0 support, except if appropriate flags are set (openfga/openfga#613)
  - As of this release, OpenFGA no longer allows writing or evaluating schema `v1.0` models by default. If you need support for it for now, you can use the:
    - `OPENFGA_ALLOW_WRITING_1_0_MODELS`: set to `true` to allow `WriteAuthorizationModel` to accept schema `v1.0` models.
    - `OPENFGA_ALLOW_EVALUATING_1_0_MODELS`: set to `true` to allow `Check`, `Expand`, `ListObjects`, `Write` and `WriteAssertions` that target schema `v1.0` models.
    - `ReadAuthorizationModel`, `ReadAuthorizationModels` and `ReadAssertions` are unaffected and will continue to work regardless of the target model schema version.
  - Note that these flags will be removed and support fully dropped in a future release. Read the [Schema v1.0 Deprecation Timeline](https://openfga.dev/docs/modeling/migrating/migrating-schema-1-1#deprecation-timeline) for more details.

### Fixed
- Improve the speed of Check for 1.1 models by using type restrictions (([#545](https://github.com/openfga/openfga/pull/545), ([#596](https://github.com/openfga/openfga/pull/596))
- Various important fixes to the experimental ListObjects endpoint
  - Improve readUsersets query by dropping unnecessary sorting ([#631](https://github.com/openfga/openfga/pull/631),([#633](https://github.com/openfga/openfga/pull/633))
  - Fix null pointer exception if computed userset does not exist ([#572](https://github.com/openfga/openfga/pull/572))
  - Fix race condition in memory store ([#585](https://github.com/openfga/openfga/pull/585))
  - Ensure no objects returned that would not have been allowed in Checks ([#577](https://github.com/openfga/openfga/pull/577))
  - Reverse expansion with indirect computed userset relationship ([#611](https://github.com/openfga/openfga/pull/611))
  - Improved tests ([#582](https://github.com/openfga/openfga/pull/582), [#599](https://github.com/openfga/openfga/pull/599), [#601](https://github.com/openfga/openfga/pull/601), [#620](https://github.com/openfga/openfga/pull/620))
- Tuning of OTEL parameters ([#570](https://github.com/openfga/openfga/pull/570))
- Fix tracing in Check API ([#627](https://github.com/openfga/openfga/pull/627))
- Use chainguard images in Dockerfile ([#628](https://github.com/openfga/openfga/pull/628))

## [0.3.7] - 2023-02-21
[Full changelog](https://github.com/openfga/openfga/compare/v0.3.6...v0.3.7)

### Fixed
- Contextual tuple propagation in the unoptimized ListObjects implementation ([#565](https://github.com/openfga/openfga/pull/565))

## [0.3.6] - 2023-02-16
[Full changelog](https://github.com/openfga/openfga/compare/v0.3.5...v0.3.6)

Re-release of `v0.3.5` because the go module proxy cached a prior commit of the `v0.3.5` tag.

## [0.3.5] - 2023-02-14
[Full changelog](https://github.com/openfga/openfga/compare/v0.3.4...v0.3.5)

### Added
- [`grpc-health-probe`](https://github.com/grpc-ecosystem/grpc-health-probe) for Health Checks ([#520](https://github.com/openfga/openfga/pull/520))

  OpenFGA containers now include an embedded `grpc_health_probe` binary that can be used to probe the Health Check endpoints of OpenFGA servers. Take a look at the [docker-compose.yaml](https://github.com/openfga/openfga/blob/main/docker-compose.yaml) file for an example.
- Improvements to telemetry: logging, tracing, and metrics ([#468](https://github.com/openfga/openfga/pull/468), [#514](https://github.com/openfga/openfga/pull/514), [#517](https://github.com/openfga/openfga/pull/517), [#522](https://github.com/openfga/openfga/pull/522))

  - We have added Prometheus as the standard metrics provided for OpenFGA and provide a way to launch Grafana to view the metrics locally. See [docker-compose.yaml](https://github.com/openfga/openfga/blob/main/docker-compose.yaml) for more information.

  - We've improved the attributes of various trace spans and made sure that trace span names align with the functions they decorate.

  - Our logging has been enhanced with more logged fields including request level logging which includes a `request_id` and `store_id` field in the log message.

  These features will allow operators of OpenFGA to improve their monitoring and observability processes.
- Nightly releases ([#508](https://github.com/openfga/openfga/pull/508)) - thanks @Siddhant-K-code!

  You should now be able to run nightly releases of OpenFGA using `docker pull openfga/openfga:nightly`

### Fixed
- Undefined computed relations on tuplesets now behave properly ([#532](https://github.com/openfga/openfga/pull/532))

  If you had a model involving two different computed relations on the same tupleset, then it's possible you may have received an internal server error if one of the computed relations was undefined. For example,

  ```
  type document
    relations
      define parent as self
      define viewer as x from parent or y from parent

  type folder
    relations
      define x as self

  type org
    relations
      define y as self
  ```

  Given the tuple `{ user: "org:contoso", relation: "parent", object: "document:1" }`, then `Check({ user: "jon", relation: "viewer", object: "document:1" })` would return an error prior to this fix because the `x` computed relation on the `document#parent` tupleset relation is not defined for the `org` object type.
- Eliminate duplicate objects in ListObjects response ([#528](https://github.com/openfga/openfga/pull/528))

## [0.3.4] - 2023-02-02
[Full changelog](https://github.com/openfga/openfga/compare/v0.3.3...v0.3.4)

### Added
- Added OpenTelemetry tracing ([#499](https://github.com/openfga/openfga/pull/499))

### Removed
- The ReadTuples endpoint has been removed ([#495](https://github.com/openfga/openfga/pull/495)). Please use [Read](https://openfga.dev/api/service#/Relationship%20Tuples/Read) with no tuple key instead (e.g. `POST /stores/<store_id>/read` with `{}` as the body).

### Fixed
- Fixed the environment variable mapping ([#498](https://github.com/openfga/openfga/pull/498)). For the full list of environment variables see [.config-schema.json](https://github.com/openfga/openfga/blob/main/.config-schema.json).
- Fix for stack overflow error in ListObjects ([#506](https://github.com/openfga/openfga/pull/506)). Thank you for reporting the issue @wonderbeyond!

## [0.3.3] - 2023-01-31
[Full changelog](https://github.com/openfga/openfga/compare/v0.3.2...v0.3.3)

### Added
- Environment variable names have been updated ([#472](https://github.com/openfga/openfga/pull/472)).

  For example, `OPENFGA_MAX_TUPLES_PER_WRITE` instead of `OPENFGA_MAXTUPLESPERWRITE`.

  For the full list please see [.config-schema.json](https://github.com/openfga/openfga/blob/main/.config-schema.json).

  The old form still works but is considered deprecated and should not be used anymore.
- Optimized ListObjects is now on by default ([#489](https://github.com/openfga/openfga/pull/489)) (`--experimentals="list-objects-optimized"` is no longer needed)
- Avoid connection churn in our datastore implementations ([#474](https://github.com/openfga/openfga/pull/474))
- The default values for `OPENFGA_DATASTORE_MAX_OPEN_CONNS` and `OPENFGA_DATASTORE_MAX_IDLE_CONNS` have been set to 30 and 10 respectively ([#492](https://github.com/openfga/openfga/pull/492))

### Fixed
- ListObjects should no longer return duplicates ([#475](https://github.com/openfga/openfga/pull/475))

## [0.3.2] - 2023-01-18
[Full changelog](https://github.com/openfga/openfga/compare/v0.3.1...v0.3.2)

### Added
- OpenTelemetry metrics integration with an `otlp` exporter ([#360](https://github.com/openfga/openfga/pull/360)) - thanks @AlexandreBrg!

  To export OpenTelemetry metrics from an OpenFGA instance you can now provide the `otel-metrics` experimental flag along with the `--otel-telemetry-endpoint` and `--otel-telemetry-protocol` flags. For example,

  ```
  ./openfga run --experimentals=otel-metrics --otel-telemetry-endpoint=127.0.0.1:4317 --otel-telemetry-protocol=http
  ```

  For more information see the official documentation on [Experimental Features](https://openfga.dev/docs/getting-started/setup-openfga/docker#experimental-features) and [Telemetry](https://openfga.dev/docs/getting-started/setup-openfga/docker#telemetry).
- Type-bound public access support in the optimized ListObjects implementation (when the `list-objects-optimized` experimental feature is enabled) ([#444](https://github.com/openfga/openfga/pull/444))

### Fixed
- Tuple validations for models with schema version 1.1 ([#446](https://github.com/openfga/openfga/pull/446), [#457](https://github.com/openfga/openfga/pull/457))
- Evaluate rewrites on nested usersets in the optimized ListObjects implementation ([#432](https://github.com/openfga/openfga/pull/432))

## [0.3.1] - 2022-12-19
[Full changelog](https://github.com/openfga/openfga/compare/v0.3.0...v0.3.1)

### Added
- Datastore configuration flags to control connection pool settings
  `--datastore-max-open-conns`
  `--datastore-max-idle-conns`
  `--datastore-conn-max-idle-time`
  `--datastore-conn-max-lifetime`
  These flags can be used to fine-tune database connections for your specific deployment of OpenFGA.
- Log level configuration flags
  `--log-level` (can be one of ['none', 'debug', 'info', 'warn', 'error', 'panic', 'fatal'])
- Support for Experimental Feature flags
  A new flag `--experimentals` has been added to enable certain experimental features in OpenFGA. For more information see [Experimental Features](https://openfga.dev/docs/getting-started/setup-openfga/docker#experimental-features).

### Security
- Patches [CVE-2022-23542](https://github.com/openfga/openfga/security/advisories/GHSA-m3q4-7qmj-657m) - relationship reads now respect type restrictions from prior models ([#422](https://github.com/openfga/openfga/pull/422)).

## [0.3.0] - 2022-12-12
[Full changelog](https://github.com/openfga/openfga/compare/v0.2.5...v0.3.0)

### Added
- Support for [v1.1 JSON Schema](https://github.com/openfga/rfcs/blob/feat/add-type-restrictions-to-json-syntax/20220831-add-type-restrictions-to-json-syntax.md)

  - You can now write your models in the [new DSL](https://github.com/openfga/rfcs/blob/type-restriction-dsl/20221012-add-type-restrictions-to-dsl-syntax.md)
    which the Playground and the [syntax transformer](https://github.com/openfga/syntax-transformer) can convert to the
    JSON syntax. Schema v1.1 allows for adding type restrictions to each assignable relation, and it can be used to
    indicate cases such as "The folder's parent must be a folder" (and so not a user or a document).
    - This change also comes with breaking changes to how `*` and `<type>:*` are treated:
    - `<type>:*` is interpreted differently according to the model version. v1.0 will interpret it as a object of type
      `<type>` and id `*`, whereas v1.1 will interpret is as all objects of type `<type>`.
    - `*` is still supported in v1.0 models, but not supported in v1.1 models. A validation error will be thrown when
      used in checks or writes and it will be ignored when evaluating.
  - Additionally, the change to v1.1 models allows us to provide more consistent validation when writing the model
    instead of when issuing checks.

  :warning: Note that with this release **models with schema version 1.0 are now considered deprecated**, with the plan to
  drop support for them over the next couple of months, please migrate to version 1.1 when you can. Read more about
  [migrating to the new syntax](https://openfga.dev/docs/modeling/migrating/migrating-schema-1-1).

### Changed
- ListObjects changes

  The response has changed to include the object type, for example:

  ```json
  { "object_ids": ["a", "b", "c"] }
  ```

  to

  ```json
  { "objects": ["document:a", "document:b", "document:c"] }
  ```

  We have also improved validation and fixed support for Contextual Tuples that were causing inaccurate responses to be
  returned.

### Deprecated
- The ReadTuples API endpoint is now marked as deprecated, and support for it will be dropped shortly. Please use Read with no tuple key instead.

## [0.2.5] - 2022-11-07
### Added
- Multi-platform container build manifests to releases ([#323](https://github.com/openfga/openfga/pull/323))

### Fixed
- Read RPC returns correct error when authorization model id is not found ([#312](https://github.com/openfga/openfga/pull/312))
- Throw error if `http.upstreamTimeout` config is less than `listObjectsDeadline` ([#315](https://github.com/openfga/openfga/pull/315))

### Security
- Patches [CVE-2022-39352](https://github.com/openfga/openfga/security/advisories/GHSA-3gfj-fxx4-f22w)

## [0.2.4] - 2022-10-24
### Added
- Update Go to 1.19

### Fixed
- TLS certificate config path mappings ([#285](https://github.com/openfga/openfga/pull/285))
- Error message when a `user` field is invalid ([#278](https://github.com/openfga/openfga/pull/278))
- host:port mapping with unspecified host ([#275](https://github.com/openfga/openfga/pull/275))
- Wait for connection to postgres before starting ([#270](https://github.com/openfga/openfga/pull/270))

### Security
- Patches [CVE-2022-39340](https://github.com/openfga/openfga/security/advisories/GHSA-95x7-mh78-7w2r), [CVE-2022-39341](https://github.com/openfga/openfga/security/advisories/GHSA-vj4m-83m8-xpw5), and [CVE-2022-39342](https://github.com/openfga/openfga/security/advisories/GHSA-f4mm-2r69-mg5f)

## [0.2.3] - 2022-10-05
### Added
- Support for MySQL storage backend ([#210](https://github.com/openfga/openfga/pull/210)). Thank you @MidasLamb!
- Allow specification of type restrictions in authorization models ([#223](https://github.com/openfga/openfga/pull/223)). Note: Type restriction is not enforced yet, this just allows storing them.
- Tuple validation against type restrictions in Write API ([#232](https://github.com/openfga/openfga/pull/232))
- Upgraded the Postgres storage backend to use pgx v5 ([#225](https://github.com/openfga/openfga/pull/225))

### Fixed
- Close database connections after migration ([#252](https://github.com/openfga/openfga/pull/252))
- Race condition in streaming ListObjects ([#255](https://github.com/openfga/openfga/pull/255), [#256](https://github.com/openfga/openfga/pull/256))

## [0.2.2] - 2022-09-15
### Fixed
- Reject direct writes if only indirect relationship allowed ([#114](https://github.com/openfga/openfga/pull/114)). Thanks @dblclik!
- Log internal errors at the grpc layer ([#222](https://github.com/openfga/openfga/pull/222))
- Authorization model validation ([#224](https://github.com/openfga/openfga/pull/224))
- Bug in `migrate` command ([#236](https://github.com/openfga/openfga/pull/236))
- Skip malformed tuples involving tuple to userset definitions ([#234](https://github.com/openfga/openfga/pull/234))

## [0.2.1] - 2022-08-30
### Added
- Support Check API calls on userset types of users ([#146](https://github.com/openfga/openfga/pull/146))
- Add backoff when connecting to Postgres ([#188](https://github.com/openfga/openfga/pull/188))

### Fixed
- Improve logging of internal server errors ([#193](https://github.com/openfga/openfga/pull/193))
- Use Postgres in the sample Docker Compose file ([#195](https://github.com/openfga/openfga/pull/195))
- Emit authorization errors ([#144](https://github.com/openfga/openfga/pull/144))
- Telemetry in Check and ListObjects APIs ([#177](https://github.com/openfga/openfga/pull/177))
- ListObjects API: respect the value of ListObjectsMaxResults ([#181](https://github.com/openfga/openfga/pull/181))

## [0.2.0] - 2022-08-12
### Added
- [ListObjects API](https://openfga.dev/api/service#/Relationship%20Queries/ListObjects)

  The ListObjects API provides a way to list all of the objects (of a particular type) that a user has a relationship with. It provides a solution to the [Search with Permissions (Option 3)](https://openfga.dev/docs/interacting/search-with-permissions#option-3-build-a-list-of-ids-then-search) use case for access-aware filtering on smaller object collections. It implements the [ListObjects RFC](https://github.com/openfga/rfcs/blob/main/20220714-listObjects-api.md).

  This addition brings with it two new server configuration options `--listObjects-deadline` and `--listObjects-max-results`. These configurations help protect the server from excessively long lived and large responses.

  > ⚠️ If `--listObjects-deadline` or `--listObjects-max-results` are provided, the endpoint may only return a subset of the data. If you provide the deadline but returning all of the results would take longer than the deadline, then you may not get all of the results. If you limit the max results to 1, then you'll get at most 1 result.
- Support for presharedkey authentication in the Playground ([#141](https://github.com/openfga/openfga/pull/141))

  The embedded Playground now works if you run OpenFGA using one or more preshared keys for authentication. OIDC authentication remains unsupported for the Playground at this time.

## [0.1.7] - 2022-07-29
### Added
- `migrate` CLI command ([#56](https://github.com/openfga/openfga/pull/56))

  The `migrate` command has been added to the OpenFGA CLI to assist with bootstrapping and managing database schema migrations. See the usage for more info.

  ```
  ➜ openfga migrate -h
  The migrate command is used to migrate the database schema needed for OpenFGA.

  Usage:
    openfga migrate [flags]

  Flags:
        --datastore-engine string   (required) the database engine to run the migrations for
        --datastore-uri string      (required) the connection uri of the database to run the migrations against (e.g. 'postgres://postgres:password@localhost:5432/postgres')
    -h, --help                      help for migrate
        --version uint              the version to migrate to (if omitted the latest schema will be used)
  ```

## [0.1.6] - 2022-07-27
### Fixed
- Issue with embedded Playground assets found in the `v0.1.5` released docker image ([#129](https://github.com/openfga/openfga/pull/129))

## [0.1.5] - 2022-07-27
### Added
- Support for defining server configuration in `config.yaml`, CLI flags, or env variables ([#63](https://github.com/openfga/openfga/pull/63), [#92](https://github.com/openfga/openfga/pull/92), [#100](https://github.com/openfga/openfga/pull/100))

  `v0.1.5` introduces multiple ways to support a variety of server configuration strategies. You can configure the server with CLI flags, env variables, or a `config.yaml` file.

  Server config will be loaded in the following order of precedence:

  - CLI flags (e.g. `--datastore-engine`)
  - env variables (e.g. `OPENFGA_DATASTORE_ENGINE`)
  - `config.yaml`

  If a `config.yaml` file is provided, the OpenFGA server will look for it in `"/etc/openfga"`, `"$HOME/.openfga"`, or `"."` (the current working directory), in that order.
- Support for grpc health checks ([#86](https://github.com/openfga/openfga/pull/86))

  `v0.1.5` introduces support for the [GRPC Health Checking Protocol](https://github.com/grpc/grpc/blob/master/doc/health-checking.md). The server's health can be checked with the grpc or HTTP health check endpoints (the `/healthz` endpoint is just a proxy to the grpc health check RPC).

  For example,

  ```
  grpcurl -plaintext \
    -d '{"service":"openfga.v1.OpenFGAService"}' \
    localhost:8081 grpc.health.v1.Health/Check
  ```

  or, if the HTTP server is enabled, with the `/healthz` endpoint:

  ```
  curl --request GET -d '{"service":"openfga.v1.OpenFGAService"}' http://localhost:8080/healthz
  ```
- Profiling support (pprof) ([#111](https://github.com/openfga/openfga/pull/111))

  You can now profile the OpenFGA server while it's running using the [pprof](https://github.com/google/pprof/blob/main/doc/README.md) profiler. To enable the pprof profiler set `profiler.enabled=true`. It is served on the `/debug/pprof` endpoint and port `3001` by default.
- Configuration to enable/disable the HTTP server ([#84](https://github.com/openfga/openfga/pull/84))

  You can now enable/disable the HTTP server by setting `http.enabled=true/false`. It is enabled by default.

### Changed
- Env variables have a new mappings.

  Please refer to the [`.config-schema.json`](https://github.com/openfga/openfga/blob/main/.config-schema.json) file for a description of the new configurations or `openfga run -h` for the CLI flags. Env variables are mapped by prefixing `OPENFGA` and converting dot notation into underscores (e.g. `datastore.uri` becomes `OPENFGA_DATASTORE_URI`).

### Fixed
- goroutine leaks in Check resolution. ([#113](https://github.com/openfga/openfga/pull/113))

## [0.1.4] - 2022-06-27
### Added
- OpenFGA Playground support ([#68](https://github.com/openfga/openfga/pull/68))
- CORS policy configuration ([#65](https://github.com/openfga/openfga/pull/65))

## [0.1.2] - 2022-06-20
### Added
- Request validation middleware
- Postgres startup script

## [0.1.1] - 2022-06-16
### Added
- TLS support for both the grpc and HTTP servers
- Configurable logging formats including `text` and `json` formats
- OpenFGA CLI with a preliminary `run` command to run the server

## [0.1.0] - 2022-06-08
### Added
- Initial working implementation of OpenFGA APIs (Check, Expand, Write, Read, Authorization Models, etc..)
- Postgres storage adapter implementation
- Memory storage adapter implementation
- Early support for preshared key or OIDC authentication methods

[Unreleased]: https://github.com/openfga/openfga/compare/v1.10.1...HEAD
[1.10.1]: https://github.com/openfga/openfga/compare/v1.10.0...v1.10.1
[1.10.0]: https://github.com/openfga/openfga/compare/v1.9.5...v1.10.0
[1.9.5]: https://github.com/openfga/openfga/compare/v1.9.4...v1.9.5
[1.9.4]: https://github.com/openfga/openfga/compare/v1.9.3...v1.9.4
[1.9.3]: https://github.com/openfga/openfga/compare/v1.9.2...v1.9.3
[1.9.2]: https://github.com/openfga/openfga/compare/v1.9.1...v1.9.2
[1.9.1]: https://github.com/openfga/openfga/compare/v1.9.0...v1.9.1
[1.9.0]: https://github.com/openfga/openfga/compare/v1.8.16...v1.9.0
[1.8.16]: https://github.com/openfga/openfga/compare/v1.8.15...v1.8.16
[1.8.15]: https://github.com/openfga/openfga/compare/v1.8.14...v1.8.15
[1.8.14]: https://github.com/openfga/openfga/compare/v1.8.13...v1.8.14
[1.8.13]: https://github.com/openfga/openfga/compare/v1.8.12...v1.8.13
[1.8.12]: https://github.com/openfga/openfga/compare/v1.8.11...v1.8.12
[1.8.11]: https://github.com/openfga/openfga/compare/v1.8.10...v1.8.11
[1.8.10]: https://github.com/openfga/openfga/compare/v1.8.9...v1.8.10
[1.8.9]: https://github.com/openfga/openfga/compare/v1.8.8...v1.8.9
[1.8.8]: https://github.com/openfga/openfga/compare/v1.8.7...v1.8.8
[1.8.7]: https://github.com/openfga/openfga/compare/v1.8.6...v1.8.7
[1.8.6]: https://github.com/openfga/openfga/compare/v1.8.5...v1.8.6
[1.8.5]: https://github.com/openfga/openfga/compare/v1.8.4...v1.8.5
[1.8.4]: https://github.com/openfga/openfga/compare/v1.8.3...v1.8.4
[1.8.3]: https://github.com/openfga/openfga/compare/v1.8.2...v1.8.3
[1.8.2]: https://github.com/openfga/openfga/compare/v1.8.1...v1.8.2
[1.8.1]: https://github.com/openfga/openfga/compare/v1.8.0...v1.8.1
[1.8.0]: https://github.com/openfga/openfga/compare/v1.7.0...v1.8.0
[1.7.0]: https://github.com/openfga/openfga/compare/v1.6.2...v1.7.0
[1.6.2]: https://github.com/openfga/openfga/compare/v1.6.1...v1.6.2
[1.6.1]: https://github.com/openfga/openfga/compare/v1.6.0...v1.6.1
[1.6.0]: https://github.com/openfga/openfga/compare/v1.5.9...v1.6.0
[1.5.9]: https://github.com/openfga/openfga/compare/v1.5.8...v1.5.9
[1.5.8]: https://github.com/openfga/openfga/compare/v1.5.7...v1.5.8
[1.5.7]: https://github.com/openfga/openfga/compare/v1.5.6...v1.5.7
[1.5.6]: https://github.com/openfga/openfga/compare/v1.5.5...v1.5.6
[1.5.5]: https://github.com/openfga/openfga/compare/v1.5.4...v1.5.5
[1.5.4]: https://github.com/openfga/openfga/compare/v1.5.3...v1.5.4
[1.5.3]: https://github.com/openfga/openfga/compare/v1.5.2...v1.5.3
[1.5.2]: https://github.com/openfga/openfga/compare/v1.5.1...v1.5.2
[1.5.1]: https://github.com/openfga/openfga/compare/v1.5.0...v1.5.1
[1.5.0]: https://github.com/openfga/openfga/compare/v1.4.3...v1.5.0
[1.4.3]: https://github.com/openfga/openfga/compare/v1.4.2...v1.4.3
[1.4.2]: https://github.com/openfga/openfga/compare/v1.4.1...v1.4.2
[1.4.1]: https://github.com/openfga/openfga/compare/v1.4.0...v1.4.1
[1.4.0]: https://github.com/openfga/openfga/compare/v1.3.10...v1.4.0
[1.3.10]: https://github.com/openfga/openfga/compare/v1.3.9...v1.3.10
[1.3.9]: https://github.com/openfga/openfga/compare/v1.3.8...v1.3.9
[1.3.8]: https://github.com/openfga/openfga/compare/v1.3.7...v1.3.8
[1.3.7]: https://github.com/openfga/openfga/compare/v1.3.6...v1.3.7
[1.3.6]: https://github.com/openfga/openfga/compare/v1.3.5...v1.3.6
[1.3.5]: https://github.com/openfga/openfga/compare/v1.3.4...v1.3.5
[1.3.4]: https://github.com/openfga/openfga/compare/v1.3.3...v1.3.4
[1.3.3]: https://github.com/openfga/openfga/compare/v1.3.2...v1.3.3
[1.3.2]: https://github.com/openfga/openfga/compare/v1.3.1...v1.3.2
[1.3.1]: https://github.com/openfga/openfga/compare/v1.3.0...v1.3.1
[1.3.0]: https://github.com/openfga/openfga/compare/v1.2.0...v1.3.0
[1.2.0]: https://github.com/openfga/openfga/compare/v1.1.1...v1.2.0
[1.1.1]: https://github.com/openfga/openfga/compare/v1.1.0...v1.1.1
[1.1.0]: https://github.com/openfga/openfga/compare/v1.0.1...v1.1.0
[1.0.1]: https://github.com/openfga/openfga/compare/v1.0.0...v1.0.1
[1.0.0]: https://github.com/openfga/openfga/compare/v0.4.3...v1.0.0
[0.4.3]: https://github.com/openfga/openfga/compare/v0.4.2...v0.4.3
[0.4.2]: https://github.com/openfga/openfga/compare/v0.4.1...v0.4.2
[0.4.1]: https://github.com/openfga/openfga/compare/v0.4.0...v0.4.1
[0.4.0]: https://github.com/openfga/openfga/compare/v0.3.7...v0.4.0
[0.3.7]: https://github.com/openfga/openfga/compare/v0.3.6...v0.3.7
[0.3.6]: https://github.com/openfga/openfga/compare/v0.3.5...v0.3.6
[0.3.5]: https://github.com/openfga/openfga/compare/v0.3.4...v0.3.5
[0.3.4]: https://github.com/openfga/openfga/compare/v0.3.3...v0.3.4
[0.3.3]: https://github.com/openfga/openfga/compare/v0.3.2...v0.3.3
[0.3.2]: https://github.com/openfga/openfga/compare/v0.3.1...v0.3.2
[0.3.1]: https://github.com/openfga/openfga/compare/v0.3.0...v0.3.1
[0.3.0]: https://github.com/openfga/openfga/compare/v0.2.5...v0.3.0
[0.2.5]: https://github.com/openfga/openfga/compare/v0.2.4...v0.2.5
[0.2.4]: https://github.com/openfga/openfga/compare/v0.2.3...v0.2.4
[0.2.3]: https://github.com/openfga/openfga/compare/v0.2.2...v0.2.3
[0.2.2]: https://github.com/openfga/openfga/compare/v0.2.1...v0.2.2
[0.2.1]: https://github.com/openfga/openfga/compare/v0.2.0...v0.2.1
[0.2.0]: https://github.com/openfga/openfga/compare/v0.1.7...v0.2.0
[0.1.7]: https://github.com/openfga/openfga/compare/v0.1.6...v0.1.7
[0.1.6]: https://github.com/openfga/openfga/compare/v0.1.5...v0.1.6
[0.1.5]: https://github.com/openfga/openfga/compare/v0.1.4...v0.1.5
[0.1.4]: https://github.com/openfga/openfga/compare/v0.1.2...v0.1.4
[0.1.2]: https://github.com/openfga/openfga/compare/v0.1.1...v0.1.2
[0.1.1]: https://github.com/openfga/openfga/compare/v0.1.0...v0.1.1
[0.1.0]: https://github.com/openfga/openfga/releases/tag/v0.1.0<|MERGE_RESOLUTION|>--- conflicted
+++ resolved
@@ -7,6 +7,8 @@
 Try to keep listed changes to a concise bulleted list of simple explanations of changes. Aim for the amount of information needed so that readers can understand where they would look in the codebase to investigate the changes' implementation, or where they would look in the documentation to understand how to make use of the change in practice - better yet, link directly to the docs and provide detailed information there. Only elaborate if doing so is required to avoid breaking changes or experimental features from ruining someone's day.
 
 ## [Unreleased]
+### Changed
+- Bumped the version of `openfga/language/pkg` to a version of the weighted graph includes recursive relation detection. [#2677](https://github.com/openfga/openfga/pull/2677)
 
 ## [1.10.1] - 2025-09-22
 ### Fixed
@@ -23,9 +25,6 @@
 
 ### Changed
 - Make experimental reverse_expand behave the same as old reverse_expand in case of timeouts. [#2649](https://github.com/openfga/openfga/pull/2649)
-<<<<<<< HEAD
-- Bumped the version of `openfga/language/pkg` to a version of the weighted graph includes recursive relation detection. [#2677](https://github.com/openfga/openfga/pull/2677)
-=======
 - Breaking: Changes to storage interface
 
   > [!NOTE]
@@ -34,7 +33,6 @@
   - Changed the `RelationshipTupleWriter` datastore interface to accept variadic write options (`opts ...TupleWriteOption`) to customize behavior on duplicate inserts and missing deletes. [#2663](https://github.com/openfga/openfga/pull/2663)
     Implementers must update the `Write` method signature to include `opts ...TupleWriteOption`. Defaults preserve prior behavior (error on duplicates and on missing deletes). Example:
     `Write(ctx, store, deletes, writes, storage.WithOnDuplicateInsert(storage.OnDuplicateInsertIgnore))`
->>>>>>> 0c1d215f
 
 ### Fixed
 - Fixed bug in how experimental ReverseExpand support for ttus with multiple parents in the intersection and exclusion for list objects. [#2691](https://github.com/openfga/openfga/pull/2691)
