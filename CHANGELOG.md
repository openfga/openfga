--- conflicted
+++ resolved
@@ -16,16 +16,12 @@
 
 * Improve tracing in Check API by enhancing discoverability of model ID. [#1964](https://github.com/openfga/openfga/pull/1964)
 * Improve tracing in all APIs by adding the store ID to the span. [#1965](https://github.com/openfga/openfga/pull/1965)
-
-### Changed
-<<<<<<< HEAD
-* `ReadChanges` now supports sorting. [#1976](https://github.com/openfga/openfga/pull/1976)
-* Add a cache for datastore iterators on Check API. [#1924](https://github.com/openfga/openfga/pull/1924)
+* Add a cache for datastore iterators on Check API. [#1924](https://github.com/openfga/openfga/pull/1924).
 
   Can be configured via `OPENFGA_CHECK_ITERATOR_CACHE_ENABLED` and `OPENFGA_CHECK_ITERATOR_CACHE_MAX_RESULTS`.
-=======
+
+### Changed
 * `ReadChanges` now supports sorting. [#1976](https://github.com/openfga/openfga/pull/1976).
->>>>>>> de050b4b
 
   This is a breaking change related to the storage interface. If you are not implementing a storage adaptor, then these changes should not impact you.
 
