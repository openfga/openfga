# Changelog
All notable changes to this project will be documented in this file.

The format is based on [Keep a Changelog](https://keepachangelog.com/en/1.0.0/),
and this project adheres to [Semantic Versioning](https://semver.org/spec/v2.0.0.html).

Try to keep listed changes to a concise bulleted list of simple explanations of changes. Aim for the amount of information needed so that readers can understand where they would look in the codebase to investigate the changes' implementation, or where they would look in the documentation to understand how to make use of the change in practice - better yet, link directly to the docs and provide detailed information there. Only elaborate if doing so is required to avoid breaking changes or experimental features from ruining someone's day.

## [Unreleased]
### Added
<<<<<<< HEAD
- Add configuration option to limit max type system cache size. [2744](https://github.com/openfga/openfga/pull/2744)
=======
- Added a default featureflags.Client to the server and ability to pass custom clients to the server via `server.WithFeatureFlagClient`. [#2708](https://github.com/openfga/openfga/pull/2708)
>>>>>>> 74d2e4fc
- Enable planner for selecting check resolution strategies based on runtime statistics. [#2751](https://github.com/openfga/openfga/pull/2751)

### Fixed
- Use correct names for cache counter metrics. [#2750](https://github.com/openfga/openfga/pull/2750)

## [1.10.3] - 2025-10-14
### Changed
- Remove zap type conversion on request logger [#2717](https://github.com/openfga/openfga/pull/2717)
- Build checkResolvers for each request instead of once at server start. [#2742](https://github.com/openfga/openfga/pull/2742)

### Fixed
- Align datastore throttle configuration names with struct property names. [#2668](https://github.com/openfga/openfga/pull/2668)
- Increase the buffer size for LO requests to be 10% of the max results returned or 10. [#2735](https://github.com/openfga/openfga/pull/2735)

## [1.10.2] - 2025-09-29
### Changed
- Bumped the version of `openfga/language/pkg` to a version of the weighted graph that includes recursive relation detection. [#2716](https://github.com/openfga/openfga/pull/2716)
- Log the reason on server failure start [#2703](https://github.com/openfga/openfga/pull/2703)

### Fixed
- Fixed a bug where experimental ReverseExpand constructed the underlying check relation incorrectly for intersection and exclusion in ListObjects. [#2721](https://github.com/openfga/openfga/pull/2721)

## [1.10.1] - 2025-09-22
### Fixed
- Revert spf13/viper back to v.1.20.1 to avoid bumping sourcegraph/conc to an unreleased version as it causes performance degradation. [#2706](https://github.com/openfga/openfga/pull/2706)

## [1.10.0] - 2025-09-11
### Added
- Make number of querying goroutines in experimental reverse_expand configurable via `resolveNodeBreadthLimit`. [#2652](https://github.com/openfga/openfga/pull/2652)
- Add microsecond latency numbers and datastore query count in shadow check resolver. [#2658](https://github.com/openfga/openfga/pull/2658)
- Add `NewWithDB` support for sqlite storage. [#2679](https://github.com/openfga/openfga/pull/2679)
- Add planner for selecting check resolution strategies based on runtime statistics, behind the `enable-check-optimization` flag. [#2624](https://github.com/openfga/openfga/pull/2624)
- Add `server.WithShadowCheckCacheEnabled` to enable creation of a separate cache for shadow check resolver. [#2683](https://github.com/openfga/openfga/pull/2683)
- Run weight 2 optimization for cases where there are more than 1 directly assignable userset. [#2684](https://github.com/openfga/openfga/pull/2684)

### Changed
- Make experimental reverse_expand behave the same as old reverse_expand in case of timeouts. [#2649](https://github.com/openfga/openfga/pull/2649)
- Breaking: Changes to storage interface

  > [!NOTE]
  > The following breaking changes are related to the storage interface. If you are not implementing a storage adapter, then these changes should not impact your usage of OpenFGA.

  - Changed the `RelationshipTupleWriter` datastore interface to accept variadic write options (`opts ...TupleWriteOption`) to customize behavior on duplicate inserts and missing deletes. [#2663](https://github.com/openfga/openfga/pull/2663)
    Implementers must update the `Write` method signature to include `opts ...TupleWriteOption`. Defaults preserve prior behavior (error on duplicates and on missing deletes). Example:
    `Write(ctx, store, deletes, writes, storage.WithOnDuplicateInsert(storage.OnDuplicateInsertIgnore))`

### Fixed
- Fixed bug in how experimental ReverseExpand support for ttus with multiple parents in the intersection and exclusion for list objects. [#2691](https://github.com/openfga/openfga/pull/2691)
- Improve performance by allowing weight 2 optimization if the directly assignable userset types are of different types. [#2645](https://github.com/openfga/openfga/pull/2645)
- Update ListObjects' check resolver to use correct environment variable. [#2653](https://github.com/openfga/openfga/pull/2653)
- !!REQUIRES MIGRATION!! Collation specification for queries dependent on sort order. [#2661](https://github.com/openfga/openfga/pull/2661)
    - PostgreSQL is non-disruptive.
    - MySQL requires a shared lock on the tuple table during the transaction.

## [1.9.5] - 2025-08-15
### Fixed
- Do not run weight 2 optimization for cases where there are more than 1 directly assignable userset. [#2643](https://github.com/openfga/openfga/pull/2643)

## [1.9.4] - 2025-08-13
### Fixed
- Fix breaking change introduced after upgrading the JWT dependency from v5.2.2 to v.5.3.0. [#2636](https://github.com/openfga/openfga/pull/2636)

## [1.9.3] - 2025-08-11
### Added
- Add `check_count` grpc tag to list objects requests. [#2515](https://github.com/openfga/openfga/pull/2515)
- Promote the Check fast path v2 implementations to no longer being behind the `enable-check-optimizations` config flag. [#2609](https://github.com/openfga/openfga/pull/2609)

### Changed
- Change ListObjectsResolutionMetadata fields to value types instead of pointers. [#2583](https://github.com/openfga/openfga/pull/2583)
- Instead of panic when encountering unknown parameters in hasEntrypoints, return internal error to allow graceful handling. [#2588](https://github.com/openfga/openfga/pull/2588)
- Shared iterators now rely entirely on a TTL for eviction from the pool. [#2590](https://github.com/openfga/openfga/pull/2590)
- Update go toolchain version to 1.24.6 - related: [CVE-2025-47907](https://nvd.nist.gov/vuln/detail/CVE-2025-47907)
- Revert min supported go version to 1.24.0
- Bump the base docker image to `cgr.dev/chainguard/static@sha256:6a4b683f4708f1f167ba218e31fcac0b7515d94c33c3acf223c36d5c6acd3783`

### Fixed
- Fixed bug in how experimental ReverseExpand is handling duplicate TTUs. [#2589](https://github.com/openfga/openfga/pull/2589)
- Fixed bug in how experimental ReverseExpand is handling duplicate edge traversals. [#2594](https://github.com/openfga/openfga/pull/2594)
- Fixed logs in ListObjects weighted graph to include `store_id` and `authorization_model_id` through the context. [#2581](https://github.com/openfga/openfga/pull/2581)
- Fixed bug where OpenFGA fail to start when both secondary DB and db metrics enabled. [#2598](https://github.com/openfga/openfga/pull/2598)

### Security
- Bumped up the `grpc-health-probe` dependency in the published Docker image to the latest release (v0.4.39) which fixes some vulnerabilities. [#2601](https://github.com/openfga/openfga/pull/2601)

## [1.9.2] - 2025-07-24
### Added
- Add `list_objects_optimization_count` metric to list objects requests. [#2524](https://github.com/openfga/openfga/pull/2524)

### Changed
- Update ReverseExpand to use a LinkedList to track its relation stack for performance. [#2542](https://github.com/openfga/openfga/pull/2542)
- Update ReverseExpand to use a intersection and exclusion handler to fast path check calls. [#2543](https://github.com/openfga/openfga/pull/2543)
- Deduplicate queries more effectively in ReverseExpand. [#2567](https://github.com/openfga/openfga/pull/2567)
- Update go version to 1.24.5 [#2577](https://github.com/openfga/openfga/pull/2577)

### Fixed
- Shared iterator race condition and deadlock. [#2544](https://github.com/openfga/openfga/pull/2544)
- Fixed bug in how experimental ReverseExpand is handling Intersection nodes. [#2556](https://github.com/openfga/openfga/pull/2556)
- Migration command now respects logging configuration options. [#2541](https://github.com/openfga/openfga/issues/2541)
- Fixed message in log and slight refactor in list objects intersection/exclusion. [#2566](https://github.com/openfga/openfga/pull/2566)
- Shadow list objects' check resolver should use its own cache. [#2574](https://github.com/openfga/openfga/pull/2574)
- Improve performance for list objects intersection/exclusion with `enable-list-objects-optimizations` flag. [#2569](https://github.com/openfga/openfga/pull/2569)

## [1.9.1] - 2025-07-22
### Changed
- **WARNING:** This is an incorrect version and should not be used. Please upgrade to version `v1.9.2` and do not use its companion docker image with the sha:
  `sha256:71212e9aa2f26cd74287babf7eb92743b8510960388ff0b5ac68d89a23728898`

## [1.9.0] - 2025-07-03
### Added
- Add separate reverse_expand path utilizing the weighted graph. Gated behind `enable-list-objects-optimizations` flag. [#2529](https://github.com/openfga/openfga/pull/2529)

### Changed
- SQLite based iterators will load tuples only when needed (lazy loading). [#2511](https://github.com/openfga/openfga/pull/2511)
- Shared iterator improvement to reduce lock contention when creating and cloning. [#2530](https://github.com/openfga/openfga/pull/2530)
- Enable experimental list object optimizations in shadow mode using flag `enable-list-objects-optimizations`. [#2509](https://github.com/openfga/openfga/pull/2509)
- Invalidated iterators will be removed from cache if an invalid entity entry is found allowing for less time to refresh. [#2536](https://github.com/openfga/openfga/pull/2536)
- Shared iterator cache map split into a single map per datastore operation. [#2549](https://github.com/openfga/openfga/pull/2549)
- Shared Iterator cloning performance improvement. [#2551](https://github.com/openfga/openfga/pull/2551)
- Shared iterator performance enhancements. [#2553](https://github.com/openfga/openfga/pull/2553)

### Fixed
- Cache Controller was always completely invalidating. [#2522](https://github.com/openfga/openfga/pull/2522)

## [1.8.16] - 2025-06-17
### Fixed
- Context cancelation was preventing database connections from being reused. [#2508](https://github.com/openfga/openfga/pull/2508)

## [1.8.15] - 2025-06-11
### Added
- Add support for separate read and write datastores for PostgreSQL. [#2479](https://github.com/openfga/openfga/pull/2479)

### Changed
- Shared iterator refactor to reduce lock contention. [#2478](https://github.com/openfga/openfga/pull/2478)

### Fixed
- Improve Check performance for models with recursion and `enable-check-optimizations` experiment flag is enabled. [#2492](https://github.com/openfga/openfga/pull/2492)
- Reverts the base docker image back to `cgr.dev/chainguard/static` [#2473](https://github.com/openfga/openfga/issues/2473)
- Fix for picking up env vars for `migrate` pkg [#2493](https://github.com/openfga/openfga/issues/2493)

## [1.8.14] - 2025-06-10
### Fixed
- Performance improve for SQL based datastore by reducing connection usage during IsReady check. [#2483](https://github.com/openfga/openfga/pull/2483)
- SQL drivers now respect zero value for MaxOpenConns, ConnMaxIdleTime, ConnMaxLifetime. [#2484](https://github.com/openfga/openfga/pull/2484)
- When `enable-check-optimizations` experiment flag is enabled, incorrect check for model with recursion and user is assigned to more than 100 groups due to iteratorToUserset not handling multiple messages incorrectly. [#2491](https://github.com/openfga/openfga/pull/2491)
- Correlate storage context with caller's context. [#2292](https://github.com/openfga/openfga/pull/2292)

## [1.8.13] - 2025-05-22
### Added
- New `DatastoreThrottle` configuration for Check, ListObjects, ListUsers. [#2452](https://github.com/openfga/openfga/pull/2452)
- Added pkg `migrate` to expose `.RunMigrations()` for programmatic use. [#2422](https://github.com/openfga/openfga/pull/2422)
- Performance optimization by allowing datastore query iterator to be shared by multiple consumers. This can be enabled via `OPENFGA_SHARED_ITERATOR_ENABLED`. [#2433](https://github.com/openfga/openfga/pull/2433), [#2410](https://github.com/openfga/openfga/pull/2410) and [#2423](https://github.com/openfga/openfga/pull/2423)
- Upgraded all references of Postgres to v17. [#2407](https://github.com/openfga/openfga/pull/2407)

### Fixed
- Ensure `fanin.Stop` and `fanin.Drain` are called for all clients which may create blocking goroutines. [#2441](https://github.com/openfga/openfga/pull/2441)
- Prevent throttled Go routines from "leaking" when a request context has been canceled or deadline exceeded. [#2450](https://github.com/openfga/openfga/pull/2450)
- Filter context tuples based on type restrictions for ReadUsersetTuples. [CVE-2025-48371](https://github.com/openfga/openfga/security/advisories/GHSA-c72g-53hw-82q7)

## [1.8.12] - 2025-05-12
[Full changelog](https://github.com/openfga/openfga/compare/v1.8.11...v1.8.12)

### Changed
- `DefaultResolveNodeBreadthLimit` changed from 100 to 10 in order to reduce connection contention. [#2425](https://github.com/openfga/openfga/pull/2425)
- PostgreSQL and MySQL based iterators will load tuples only when needed (lazy loading). [#2425](https://github.com/openfga/openfga/pull/2425)

### Fixed
- Replace hardcoded Prometheus datasource UID (`PBFA97CFB590B2093`) with `${DS_PROMETHEUS}` in `telemetry/grafana/dashboards/openfga.json`. This allows the Grafana dashboard to correctly reference the dynamic Prometheus datasource, resolving issues with improper binding. [#2287](https://github.com/openfga/openfga/issues/2287)
- Handle case where iterator is stopped more than once for `current_iterator_cache_count`. [#2409](https://github.com/openfga/openfga/pull/2409)
- Fix deadlock when number of SQL datastore connections is less than Resolve Max Breadth. [#2425](https://github.com/openfga/openfga/pull/2425)
- Improved `panic()` handling from `go` routines: [#2379](https://github.com/openfga/openfga/pull/2379), [#2385](https://github.com/openfga/openfga/pull/2385), [#2405](https://github.com/openfga/openfga/pull/2405)

## [1.8.11] - 2025-04-29
[Full changelog](https://github.com/openfga/openfga/compare/v1.8.10...v1.8.11)

### Changed
- Update go version to 1.24.2 [#2404](https://github.com/openfga/openfga/pull/2404)

### Fixed
- Do not save to check query cache when result indicates cycle. [CVE-2025-46331](https://github.com/openfga/openfga/security/advisories/GHSA-w222-m46c-mgh6)

## [1.8.10] - 2025-04-28
[Full changelog](https://github.com/openfga/openfga/compare/v1.8.9...v1.8.10)

### Added
- Added "dispatch_count" attribute to batch-check request logs. [#2369](https://github.com/openfga/openfga/pull/2369)
- Added "dispatch_count" histogram metric to batch-check requests. [#2369](https://github.com/openfga/openfga/pull/2369)
- Added "request.throttled" boolean for check and batch-check request logs. [#2369](https://github.com/openfga/openfga/pull/2369)
- Added "throttled_requests_count" metric to batch-check requests. [#2369](https://github.com/openfga/openfga/pull/2369)
- Surface partial metrics on check resolutions [#2371](https://github.com/openfga/openfga/pull/2371)
- Adds `cache_item_count` gauge metric to track how many items are in the check query cache. [#2396](https://github.com/openfga/openfga/pull/2412)
- Adds `cache_item_removed_count` counter metric to track removed items from cache. [#2396](https://github.com/openfga/openfga/pull/2412)
- Added "current_iterator_cache_count" gauge metric to current number of iterator cache. [#2397](https://github.com/openfga/openfga/pull/2397)
- Adds cached iterators to ListObjects [#2388](https://github.com/openfga/openfga/pull/2388)

### Changed
- The serverconfig was moved from internal to pkg to make it available to external users of this package. [#2382](https://github.com/openfga/openfga/pull/2382)
- Panics in goroutines in check are converted to errors.

### Fixed
- Add limit to goroutine concurrency when processing iterator [#2386](https://github.com/openfga/openfga/pull/2386)
- Fixes case where cached_datastore.ReadStartingWithUser generated bad cache invalidation keys. [#2381](https://github.com/openfga/openfga/pull/2381)

## [1.8.9] - 2025-04-01
[Full changelog](https://github.com/openfga/openfga/compare/v1.8.8...v1.8.9)

### Added
- Updated grpc logs for the healthcheck service to log at the Debug level instead of at the Info level. [#2340](https://github.com/openfga/openfga/pull/2340)
- Separate out experimental list objects optimization flag (`enable-list-objects-optimizations`) from experimental check optimization flag (`enable-check-optimizations`) to allow individual optimization. [#2341](https://github.com/openfga/openfga/pull/2341).

## [1.8.8] - 2025-03-18
[Full changelog](https://github.com/openfga/openfga/compare/v1.8.7...v1.8.8)

### Added
- Added a new CheckResolver (`ShadowResolver`) to allow comparing changes across different CheckResolvers. [#2308](https://github.com/openfga/openfga/pull/2308).

### Changed
- Extend object_id VARCHAR in MySQL to 255 characters. [#2230](https://github.com/openfga/openfga/pull/2230).

## [1.8.7] - 2025-03-07
[Full changelog](https://github.com/openfga/openfga/compare/v1.8.6...v1.8.7)

### Added
- Added `storage.ErrTransactionThrottled` for throttling errors applied at the datastore level. [#2304](https://github.com/openfga/openfga/pull/2304).

### Removed
- Removed recently-added `tuples_iterator_cache_invalid_hit_count` metric. The `cachecontroller_cache_invalidation_count` from 1.8.6 better accomplishes the same goal. [#2296)[https://github.com/openfga/openfga/pull/2296/]

### Fixed
- Fixed evaluation of certain recursive TTU cases behind the `enable-check-optimizations` flag. [#2281](https://github.com/openfga/openfga/pull/2281)

## [1.8.6] - 2025-02-20
[Full changelog](https://github.com/openfga/openfga/compare/v1.8.5...v1.8.6)

### Added
- Added `cachecontroller_cache_invalidation_count` metric to track invalidation operations. [#2282](https://github.com/openfga/openfga/pull/2282)

## [1.8.5] - 2025-02-19
[Full changelog](https://github.com/openfga/openfga/compare/v1.8.4...v1.8.5)

### Added
- Improve `Check` performance for sub-problems when caching is enabled [#2193](https://github.com/openfga/openfga/pull/2193).
- Improve `Check` performance for relations involving public wildcard. Enable via experimental flag `enable-check-optimizations`.  [#2180](https://github.com/openfga/openfga/pull/2180).
- Improve Check API performance when experimental flag `enable-check-optimizations` is turned on and contextual tuples are involved. [#2150](https://github.com/openfga/openfga/pull/2150)
- Added metrics to track invalid cache hits: `check_cache_invalid_hit_count` and `tuples_iterator_cache_invalid_hit_count` [#2222](https://github.com/openfga/openfga/pull/2222).
- Move Check performance optimizations out of experimental mode: shortcutting based on path, recursive userset fast path, and recursive TTU fast path. [#2236](https://github.com/openfga/openfga/pull/2236)
- Improve Check API performance when experimental flag `enable-check-optimizations` is turned on and the model contains union of a TTU and algebraic operations. [#2200](https://github.com/openfga/openfga/pull/2200)
- Implement dynamic TLS certificate reloading for HTTP and gRPC servers. [#2182](https://github.com/openfga/openfga/pull/2182)
- Publicize `check.RunMatrixTests` method to allow testing against any `ClientInterface`. [#2267](https://github.com/openfga/openfga/pull/2267).

### Changed
- Performance optimizations for string operations and memory allocations across the codebase [#2238](https://github.com/openfga/openfga/pull/2238) and [#2241](https://github.com/openfga/openfga/pull/2241)
- Update to Go 1.23 as the min supported version and bump the container image to go1.23.6
  We follow Go's version support policy and will only support the latest two major versions of Go. Now that [Go 1.24 is out](https://go.dev/blog/go1.24), we have dropped support for Go < 1.23.

### Fixed
- Optimized database dialect handling by setting it during initialization instead of per-call, fixing SQL syntax errors in MySQL [#2252](https://github.com/openfga/openfga/pull/2252)
- Fixed incorrect invalidation by cache controller on cache iterator. [#2190](https://github.com/openfga/openfga/pull/2190), [#2216](https://github.com/openfga/openfga/pull/2216)
- Fixed incorrect types in configuration JSON schema [#2217](https://github.com/openfga/openfga/pull/2217), [#2228](https://github.com/openfga/openfga/pull/2228).
- Fixed `BatchCheck` API to validate presence of the `tuple_key` property of a `BatchCheckItem` [#2242](https://github.com/openfga/openfga/issues/2242)
- Fixed incorrect check and list objects evaluation when model has a relation directly assignable to both public access AND userset with the same type and type bound public access tuple is assigned to the object.

## [1.8.4] - 2025-01-13
[Full changelog](https://github.com/openfga/openfga/compare/v1.8.3...v1.8.4)

### Fixed
- Fixed missing binding between flags and environment variables for the cache controller feature [#2184](https://github.com/openfga/openfga/pull/2184)
- Fixed Read API to validate user field and assert presence of both type and value. [#2195](https://github.com/openfga/openfga/pull/2195)

### Security
- Address [CVE-2024-56323](https://github.com/openfga/openfga/security/advisories/GHSA-32q6-rr98-cjqv) - an issue affecting Check and ListObjects results for users using Conditions in Contextual Tuples. Please see the CVE report for more details.

## [1.8.3] - 2024-12-31
[Full changelog](https://github.com/openfga/openfga/compare/v1.8.2...v1.8.3)

### Added
- Improve `Check` performance for Userset relationships that include set operations. Enable via experimental flag `enable-check-optimizations`. [#2140](https://github.com/openfga/openfga/pull/2140)
- Add `name` as a filter to `ListStores`. The name parameter instructs the API to only include results that match that name. [#2103](https://github.com/openfga/openfga/pull/2103)
- Additional guard against nil context at the time of server initialization [#2187](https://github.com/openfga/openfga/pull/2187)

### Fixed
- Ensure Check Cache Key considers `contextual_tuple` conditions and their contexts [#2160](https://github.com/openfga/openfga/pull/2160).

## [1.8.2] - 2024-12-13
[Full changelog](https://github.com/openfga/openfga/compare/v1.8.1...v1.8.2)

### Added
- Add metrics `cachecontroller_find_changes_and_invalidate_histogram` on latency for cache controller in finding changes and invalidating.  [#2135](https://github.com/openfga/openfga/pull/2135)
- Improve `Check` performance when cache controller is enabled by invalidating iterator and sub-problem cache asynchronously when read changes API indicates there are recent writes/deletes for the store.  [#2124](https://github.com/openfga/openfga/pull/2124)
- Improve check cache key generation performance via `strings.Builder` [#2161](https://github.com/openfga/openfga/pull/2161).

### Fixed
- Labels of metrics that went past the `max` histogram bucket are now labelled "+Inf" instead of ">max". [#2146](https://github.com/openfga/openfga/pull/2146)
- Prevent possible data races by waiting for in-flight cached iterator goroutines during server shutdown [#2145](https://github.com/openfga/openfga/pull/2145)
- Correct incorrect check result returned when using experimental flag `enable-check-optimizations` and model has intersection or exclusion within a TTU or Userset. [#2157](https://github.com/openfga/openfga/pull/2157)

## [1.8.1] - 2024-12-05
[Full changelog](https://github.com/openfga/openfga/compare/v1.8.0...v1.8.1)

### Added
- New flag `OPENFGA_CHECK_ITERATOR_TTL`. Please see the flag description (`./openfga run --help`) for more details. [#2082](https://github.com/openfga/openfga/pull/2082)
- New flag `OPENFGA_CHECK_CACHE_LIMIT`. Please see the flag description (`./openfga run --help`) for more details. [#2082](https://github.com/openfga/openfga/pull/2082)
- Improve `Check` performance for TTU relationships that include set operations. Enable via experimental flag `enable-check-optimizations`. [#2075](https://github.com/openfga/openfga/pull/2075)
- Add a field in log entries when authz calls were made. [#2130](https://github.com/openfga/openfga/pull/2130)
- Add `Duration` to `ResolveCheckResponseMetadata` for use in metrics. [#2139](https://github.com/openfga/openfga/pull/2139)
- Add `check_duration_ms` metric to `server` package to enable measurement of check across different API methods. [#2139](https://github.com/openfga/openfga/pull/2139)
- Added deduplication logic to BatchCheck API. [#2102](https://github.com/openfga/openfga/pull/2102)

### Changed
- OIDC token validation will now exclusively throw error code 1004 for invalid tokens. [#1999](https://github.com/openfga/openfga/pull/1999)

### Removed
- Begin deprecation process for flag `OPENFGA_CHECK_QUERY_CACHE_LIMIT`, in favor of `OPENFGA_CHECK_CACHE_LIMIT`. [#2082](https://github.com/openfga/openfga/pull/2082)
- Removed flags with the `OPENFGA_DISPATCH_THROTTLING_*` name. [#2083](https://github.com/openfga/openfga/pull/2083)

### Fixed
- Improve `Check` performance in the case that the query involves types that cannot be reached from the source. Enable via experimental flag `enable-check-optimizations`. [#2104](https://github.com/openfga/openfga/pull/2104)
- Fix regression introduced in #2091: error message for invalid Writes. [#2110](https://github.com/openfga/openfga/pull/2110)
- Ensure `/read` and `/list-objects` respect the received `Consistency` values [#2113](https://github.com/openfga/openfga/pull/2113)
- Fix `access-control` to always return unauthorized errors, and add logging for authorization failures [2129](https://github.com/openfga/openfga/pull/2129)
- Fix composition of database decorators to fix some performance issues. [#2126](https://github.com/openfga/openfga/pull/2126)

## [1.8.0] - 2024-11-08
[Full changelog](https://github.com/openfga/openfga/compare/v1.7.0...v1.8.0)

### Added
- Added `start_time` parameter to `ReadChanges` API to allow filtering by specific time [#2020](https://github.com/openfga/openfga/pull/2020)
- Added support for Contextual Tuples in the `Expand` API. [#2045](https://github.com/openfga/openfga/pull/2045)
- Added a flag `OPENFGA_CONTEXT_PROPAGATION_TO_DATASTORE` to control propagation of a request's context to the datastore. [#1838](https://github.com/openfga/openfga/pull/1838)
- Added OTEL measurement for access control store check latency and write latency due to authorization [#2069](https://github.com/openfga/openfga/pull/2069)
- Added `BatchCheck` API which allows multiple check operations to be performed in a single request.
  It requires a unique `correlation_id` associated with each individual check to map each result to its associated tuple.
  For more details, see [batch check docs](https://openfga.dev/docs/interacting/relationship-queries#batch-check) [#2039](https://github.com/openfga/openfga/pull/2039).

### Changed
- The storage adapter `ReadChanges`'s parameter ReadChangesOptions allows filtering by `StartTime` [#2020](https://github.com/openfga/openfga/pull/2020).
  As a part of the implementation, a new server setting called `WithContinuationTokenSerializer` was introduced.
  If you are using OpenFGA as a library, you will need to pass in either `StringContinuationTokenSerializer`, or `SQLContinuationTokenSerializer`, or implement your own (if you also have your own storage adapter)
- The storage adapter `ReadPage` return parameters changed from `([]*openfgav1.Tuple, []byte, error)` to `([]*openfgav1.Tuple, string, error)` [#2064](https://github.com/openfga/openfga/pull/2064)
  If you are using a custom storage adapter or consume `ReadPage` func in your code, you will need to update the return type and/or handling of the `ReadPage` function.
- `ErrMismatchObjectType` error type removed from `openfga` package [#2064](https://github.com/openfga/openfga/pull/2064) as storage is not validating this anymore.
  Validation moved to `ReadChangesQuery` implementation.

### Fixed
- Improve `Check` performance in the case that the query involves resolving nested userset with type bound public access. Enable via experimental flag `enable-check-optimizations`. [#2063](https://github.com/openfga/openfga/pull/2063)

## [1.7.0] - 2024-10-29
### Added
- Add an experimental access control feature [#1913](https://github.com/openfga/openfga/pull/1913)
  Learn more about this feature and how to enable it [here](https://openfga.dev/docs/getting-started/setup-openfga/access-control)
  If you do try it out, please provide feedback in the [GitHub Discussion](https://github.com/orgs/openfga/discussions)
- Document OpenFGA release process [#1923](https://github.com/openfga/openfga/pull/1923)

### Changed
- Bump max number of contextual tuples in a single request to `100`. [#2040](https://github.com/openfga/openfga/pull/2040)
  Note: In assertions, they are still restricted to `20` per assertion
- The storage adapter `ListStores`'s parameter `ListStoresOptions` allows filtering by `IDs` [#1913](https://github.com/openfga/openfga/pull/1913)
  If you are using a custom storage adapter, `ListStores` now expects `ListStoresOptions` parameter that accepts passing in a list of IDs.
  See the following adapter [change](https://github.com/openfga/openfga/pull/1913/files#diff-8b98b331c5d4acbeb7274c68973d20900daaed47c8d8f3e62ba39284379166bbR86-R87) and the following [change](https://github.com/openfga/openfga/pull/1913/files#diff-087f50fca2d7eab21b8d342dbbf8fb0de6d405f85b51334b3801d2c34d810ff9L582-L587) for a sample storage adapter implementation.
  If you are not using OpenFGA as a library with a custom storage adapter, this will not affect you. (for example, if you are using OpenFGA through our published docker images, you are not affected).

### Fixed
- Improve `Check` performance in the case that the query involves resolving nested tuple to userset relations. Enable via experimental flag `enable-check-optimizations`. [#2025](https://github.com/openfga/openfga/pull/2025)
- Improve the sub-problem caching in `Check` [#2006](https://github.com/openfga/openfga/pull/2006), [#2035](https://github.com/openfga/openfga/pull/2035)
- Fixed internal error for `Check` where model has nested userset with publicly assignable wildcard. [#2049](https://github.com/openfga/openfga/pull/2049)
- Fixed goroutine leak when `ListObjects` or `StreamedListObjects` call cannot be completed within `REQUEST_TIMEOUT`. [#2030](https://github.com/openfga/openfga/pull/2030)
- Fixed incorrect dispatch counts in `ListObjects` used for observability [2013](https://github.com/openfga/openfga/pull/2013)
- Correct metrics label for `ListUsers` API calls [#2000](https://github.com/openfga/openfga/pull/2000)

## [1.6.2] - 2024-10-03
[Full changelog](https://github.com/openfga/openfga/compare/v1.6.1...v1.6.2)

### Added
- Improve tracing in Check API by enhancing discoverability of model ID. [#1964](https://github.com/openfga/openfga/pull/1964)
- Improve tracing in all APIs by adding the store ID to the span. [#1965](https://github.com/openfga/openfga/pull/1965)
- Add a cache for datastore iterators on Check API. [#1924](https://github.com/openfga/openfga/pull/1924).

  Can be configured via `OPENFGA_CHECK_ITERATOR_CACHE_ENABLED` and `OPENFGA_CHECK_ITERATOR_CACHE_MAX_RESULTS`.
- Improve check performance in the case that the query involves resolving nested userset. Enable via experimental flag `enable-check-optimizations`. [#1945](https://github.com/openfga/openfga/issues/1945)

### Changed
- `ReadChanges` now supports sorting. [#1976](https://github.com/openfga/openfga/pull/1976).

  This is a breaking change related to the storage interface. If you are not implementing a storage adaptor, then these changes should not impact you.

### Removed
- Removed deprecated opentelemetry-connector `memory_ballast` extension. [#1942](https://github.com/openfga/openfga/pull/1942).
- Removed experimental logging of cache hits for each subproblem in `Check` API calls. [#1960](https://github.com/openfga/openfga/pull/1960).

### Fixed
- Handle all permutations of SQLite busy / locked errors [#1936](https://github.com/openfga/openfga/pull/1936). Thanks @DanCech!
- Goroutine leak in Check API introduced in v1.6.1 [#1962](https://github.com/openfga/openfga/pull/1962).
- Broken migration from v.1.4.3 to v1.5.4 (https://github.com/openfga/openfga/issues/1668) [#1980](https://github.com/openfga/openfga/issues/1980) and [#1986](https://github.com/openfga/openfga/issues/1986).
- Upgrade go from 1.22.6 to 1.22.7 to address CVE-2024-34156 [#1987](https://github.com/openfga/openfga/pull/1987). Thanks @golanglemonade!

## [1.6.1] - 2024-09-12
### Added
- Stack trace when logging panics [#1904](https://github.com/openfga/openfga/pull/1904)
- Throttling metric `throttled_requests_count` for observing the number of throttled requests for a given throttling configuration [#1863](https://github.com/openfga/openfga/pull/1863)
- New metric on number of allowed vs. non-allowed Check responses [#1911](https://github.com/openfga/openfga/pull/1911)
- New datastore engine: SQLite (beta) [#1615](https://github.com/openfga/openfga/pull/1615) Thanks @DanCech!

  ```
  openfga migrate --datastore-engine sqlite --datastore-uri openfga.sqlite
  openfga run --datastore-engine sqlite --datastore-uri openfga.sqlite
  ```

### Changed
- Support context in assertions [#1907](https://github.com/openfga/openfga/pull/1907)

### Fixed
- When a request gets cancelled by a client, throw a 4xx, not a 5xx. [#1905](https://github.com/openfga/openfga/pull/1905)
- Makes the `pkg.logger.Logger.With` immutable by creating a child logger instead of mutating the delegate one to prevent side effects [1906](https://github.com/openfga/openfga/pull/1906)
- Extend request timeout to 10s for slow tests [1926](https://github.com/openfga/openfga/pull/1926)
- Improve performance of Check API in the case that the query involves resolving a tuple to userset and/or a userset, by streaming intermediate results. [#1888](https://github.com/openfga/openfga/pull/1888)

## [1.6.0] - 2024-08-30
[Full changelog](https://github.com/openfga/openfga/compare/v1.5.9...v1.6.0)

### Changed
- Consistency options experimental flag has been removed and is now enabled by default. Refer to the [consistency options documentation](https://openfga.dev/docs/interacting/consistency) for details. [#1889](https://github.com/openfga/openfga/pull/1889)
- Require at least Go 1.22.6 [#1831](https://github.com/openfga/openfga/pull/1831). Thanks @tranngoclam
- Add a "query_duration_ms" field on each log [#1807](https://github.com/openfga/openfga/pull/1831). Thanks @lalalalatt
- Default logging to stdout instead of stderr [#1830](https://github.com/openfga/openfga/pull/1830)
- Breaking: Set a maximum limit on bytes to the WriteAssertions API: 64 KB [#1847](https://github.com/openfga/openfga/pull/1847)

### Fixed
- Check API: internal fixes [#1843](https://github.com/openfga/openfga/pull/1843)
- Correct docker file syntax [#1852](https://github.com/openfga/openfga/pull/1852)
- Performance improvements for Check API:
  - introduce an optimization when the input request relation is pointing to a computed relation [#1793](https://github.com/openfga/openfga/pull/1793)
  - batch calls that compute membership checks and start processing them earlier [#1804](https://github.com/openfga/openfga/pull/1804)
  - performance improvement in wildcard scenarios [#1848](https://github.com/openfga/openfga/pull/1848)
- Performance improvement in tuple validation on reads [#1825](https://github.com/openfga/openfga/pull/1825)

## [1.5.9] - 2024-08-13
[Full changelog](https://github.com/openfga/openfga/compare/v1.5.8...v1.5.9)

### Security
- Address [CVE-2024-42473](https://github.com/openfga/openfga/security/advisories/GHSA-3f6g-m4hr-59h8) - a critical issue where Check API can return incorrect responses. Please see the CVE report for more details.

## [1.5.8] - 2024-08-07
[Full changelog](https://github.com/openfga/openfga/compare/v1.5.7...v1.5.8)

### Added
- Performance improvements for Check API:
  - introduce an optimization when the input request relation is pointing to a computed relation [#1793](https://github.com/openfga/openfga/pull/1793)
  - batch calls that compute membership checks and start processing them earlier [#1804](https://github.com/openfga/openfga/pull/1804)
- Logging number of cache hits for each subproblem of each authorization model for `Check` API calls. Enabled with the `OPENFGA_CHECK_TRACKER_ENABLED` flag. [#1785](https://github.com/openfga/openfga/pull/1785)
- Aliases for issuers and subject validation in OIDC AuthN mode using `OPENFGA_AUTHN_OIDC_ISSUER_ALIASES` and `OPENFGA_AUTHN_OIDC_SUBJECTS` respectively [#1784](https://github.com/openfga/openfga/pull/1784) Thanks @Code2Life!
- Dispatch Throttling for our `ListUsers` API. This can be enabled using `OPENFGA_LIST_USERS_DISPATCH_THROTTLING_ENABLED` and the env variables below. [#1658](https://github.com/openfga/openfga/pull/1658)
  - `OPENFGA_LIST_USERS_DISPATCH_THROTTLING_THRESHOLD` - The number of dispatches allowed before throttling is triggered
  - `OPENFGA_LIST_USERS_DISPATCH_THROTTLING_MAX_THRESHOLD` - The maximum number of dispatches allowed before the request is rejected
  - `OPENFGA_LIST_USERS_DISPATCH_THROTTLING_FREQUENCY` - The frequency at which the deprioritized throttling queue is processed
- Support sending contextual tuples in the Write Assertions API. [#1821](https://github.com/openfga/openfga/pull/1821)

### Fixed
- address `"expected exactly one terminal relation for fast path, received {num}"` error during `Check` for models with type restrictions with and without a condition or with multiple conditions. [#1814](https://github.com/openfga/openfga/pull/1814)

## [1.5.7] - 2024-07-25
### Added
- Support requesting a different consistency option per request in `Check`, `Expand`, `ListObjects`, `ListUsers`, and `Read` [#1764](https://github.com/openfga/openfga/pull/1764)
  - This is currently experimental and needs to be enabled by configuring `OPENFGA_EXPERIMENTALS=enable-consistency-params` or passing `--experimentals enable-consistency-params` to `openfga run`.
  - When `HIGHER_CONSISTENCY` is requested, OpenFGA will skip the check resolver cache. For storage implementors it is recommended to skip any caching and perform a stronger read if `HIGHER_CONSISTENCY` is requested. This can be accessed in the `Consistency` options provided to the relevant methods of the storage interface.
- Start publishing images to `ghcr.io/openfga/openfga` as alternative to DockerHub [#1775](https://github.com/openfga/openfga/pull/1775) - Thanks @JAORMX!
- Performance improvements for parent child relations in Check [#1765](https://github.com/openfga/openfga/pull/1765)
- Performance improvement in Check: computed relations don't consume from the resolution depth quota, don't trigger additional goroutines, and don't get cached [#1786](https://github.com/openfga/openfga/pull/1786)

### Changed
- Update to Go 1.22 in container image [#1776](https://github.com/openfga/openfga/pull/1776) - Thanks @tranngoclam!
- Breaking: Changes to storage interface

  > [!NOTE]
  > The following breaking changes are related to the storage interface. If you are not implementing a storage adaptor, then there are these changes should not impact your usage of OpenFGA.

  - Removal of `PaginationOptions` in favour of a per-method `Options` type [#1732](https://github.com/openfga/openfga/pull/1732)

    The options parameter of type `PaginationOptions` has been replaced with a per-method type that contains a `Pagination` field that contains this data in the following methods:

    - `ReadAuthorizationModels` - Type is `ReadAuthorizationModelsOptions`
    - `ListStores` - Type is `ListStoresOptions`
    - `ReadChanges` - Type is `ReadChangesOptions`
    - `ReadPage` - Type is `ReadPageOptions`

  #### Introduction of new `Options` types to certain methods in the storage interface to facilitate consistency data [#1750](https://github.com/openfga/openfga/pull/1750)

  The following methods have had an options parameter introduced to the method signature to include consistency data, or the existing options parameter has been expanded to hold consistency data.

  This consistency data should be used to help determine whether any form of caching should be used as part of the read performed by the storage adapter.
- `Read` - Added a new parameter of type `ReadOptions`
- `ReadPage` - Added `Consistency` to existing `ReadPageOptions` type
- `ReadUserSetTuples` - Added a new parameter of type `ReadUserSetTuplesOptions`
- `ReadStartingWithUser` - Added a new parameter of type `ReadStartingWithUserOptions`

## [1.5.6] - 2024-07-17
[Full changelog](https://github.com/openfga/openfga/compare/v1.5.5...v1.5.6)

### Added
- Performance improvements to userset subproblem resolutions in Check in certain scenarios [#1734](https://github.com/openfga/openfga/pull/1734)
- Performance improvements to tuple-to-userset subproblem resolutions in Check in certain scenarios [#1735](https://github.com/openfga/openfga/pull/1735)
- Warning when log level set to `none` [#1705](https://github.com/openfga/openfga/pull/1705) - thank you, @Siddhant-K-code!
- Minor performance improvement for queries when model ID not specified [#1754](https://github.com/openfga/openfga/pull/1754)

### Removed
- ListUsers experimental flag (will continue to work if passed) [#1730](https://github.com/openfga/openfga/pull/1730)

### Fixed
- Race condition in ListUsers which could erroneously swallow errors [#1755](https://github.com/openfga/openfga/pull/1755)
- "relation is undefined" error in Check and ListUsers [#1767](https://github.com/openfga/openfga/pull/1767)
- Request ID included with Streaming ListObjects responses [#1636](https://github.com/openfga/openfga/pull/1636)

## [1.5.5] - 2024-06-18
[Full changelog](https://github.com/openfga/openfga/compare/v1.5.4...v1.5.5)

### Added
- Configuring maximum cost for CEL evaluation via `OPENFGA_MAX_CONDITION_EVALUATION_COST` [#1631](https://github.com/openfga/openfga/pull/1631) - thank you, @cmmoran

### Removed
- `excluded_users` from ListUsers response. Further discovery required before being reintroduced. If impacted by this removal, please provide feedback in [issue #1692](https://github.com/openfga/openfga/issues/1692) [#1685](https://github.com/openfga/openfga/pull/1685)

### Fixed
- OTel trace context propagation to grpc-gateway [#1624](https://github.com/openfga/openfga/pull/1624) - thank you, @Zach-Johnson

## [1.5.4] - 2024-05-29
[Full changelog](https://github.com/openfga/openfga/compare/v1.5.3...v1.5.4)

### Added
- ListUsers API which answers the question "what users are related to a specific object?". This feature is experimental and can be enabled by configuring `OPENFGA_EXPERIMENTALS=enable-list-users`. Also see [Performing a ListUsers call](https://openfga.dev/docs/getting-started/perform-list-users) and [ListUsers API docs](https://openfga.dev/api/service#/Relationship%20Queries/ListUsers). **Known Limitation:** Child usersets that are negated from their parent are currently not returned as `excluded_users` [#1433](https://github.com/openfga/openfga/pull/1433)
- ListObjects throttling to manage resource usage of expensive queries. Throttling improves overall query performance by limiting the number of dispatches, which are the recursive sub-operations of a ListObjects query [#1571](https://github.com/openfga/openfga/pull/1571)
- Per-request dispatch throttling threshold configuration via context [#1546](https://github.com/openfga/openfga/pull/1546)
- Self-defining usersets for Check, ListObjects and ListUsers. These are implicit tuples that exist by virtue of set theory. For example, the userset `document:1#viewer` implicitly possess the `viewer` relation for `document:1` [#1521](https://github.com/openfga/openfga/pull/1521)
- Panic recovery handling for all APIs [#1557](https://github.com/openfga/openfga/pull/1557)
- Logging of non-sensitive server configuration on startup [#1609](https://github.com/openfga/openfga/pull/1609)
- Appropriate error codes for throttled requests indicating if a request should be retried [#1552](https://github.com/openfga/openfga/pull/1552)
- Minor performance improvements in Check API by reducing quantity of spans created [#1550](https://github.com/openfga/openfga/pull/1550), [#1589](https://github.com/openfga/openfga/pull/1589)

### Changed
- `request_id` is now same as `trace_id` (e.g. `1e20da43269fe07e3d2ac018c0aad2d1`) if tracing is enabled. Otherwise, remains an UUID (e.g. `38fee7ac-4bfe-4cf6-baa2-8b5ec296b485`) [#1576](https://github.com/openfga/openfga/pull/1576) - thank you, @00chorch

### Removed
- `request_duration_by_query_count_ms` metric [#1579](https://github.com/openfga/openfga/pull/1579)

### Fixed
- Goroutine leak occurring during initial server validation [#1617](https://github.com/openfga/openfga/pull/1617)
- Stricter filtering of invalid tuples with ListObjects [#1563](https://github.com/openfga/openfga/pull/1563)
- Panic on server close if caching is enabled [#1568](https://github.com/openfga/openfga/pull/1568)
- Prevent calling datastore if context has error [#1593](https://github.com/openfga/openfga/pull/1593)

## [1.5.3] - 2024-04-16
[Full changelog](https://github.com/openfga/openfga/compare/v1.5.2...v1.5.3)

### Added
- Apply tags to requests that have been intentionally throttled (https://github.com/openfga/openfga/pull/1531). This will add a new log field titled "throttled" to such requests.

### Changed
- [Modular Models (Schema 1.2)](https://openfga.dev/docs/modeling/modular-models) support is enabled by default and the experimental flag for it has been dropped (https://github.com/openfga/openfga/pull/1520)
- Bumped to Go 1.21.9 (https://github.com/openfga/openfga/pull/1523)

### Fixed
- Panic that occurred on Check API with some authorization models and tuples (https://github.com/openfga/openfga/pull/1517)

### Security
- Patch [CVE-2024-31452](https://github.com/openfga/openfga/security/advisories/GHSA-8cph-m685-6v6r) - a critical issue where Check and ListObjects APIs returns incorrect results for some models and tuples. See the CVE report for more details.

## [1.5.2] - 2024-04-03
[Full changelog](https://github.com/openfga/openfga/compare/v1.5.1...v1.5.2)

### Added
- Add homebrew release job by @chenrui333 ([#780](https://github.com/openfga/openfga/pull/780))

### Fixed
- Fix the count of datastore reads in the Check API ([#1452](https://github.com/openfga/openfga/pull/1452))
- Fix the correct default used for dispatch throttling ([#1479](https://github.com/openfga/openfga/pull/1479))

### Security
- Bumped up the `grpc-health-probe` dependency in the published Docker image to the latest release which fixes some vulnerabilities ([#1507](https://github.com/openfga/openfga/pull/1507))

## [1.5.1] - 2024-03-19
[Full changelog](https://github.com/openfga/openfga/compare/v1.5.0...v1.5.1)

### Added
- Include calls to ListObjects and StreamedListObjects methods in the `dispatch_count` histogram ([#1427](https://github.com/openfga/openfga/pull/1427))
- Added `request_duration_ms` histogram which has `datastore_query_count` and `dispatch_count` as dimensions ([#1444](https://github.com/openfga/openfga/pull/1444))
- Added new flag `OPENFGA_AUTHN_OIDC_ISSUER_ALIASES` to specify oidc issuer aliases ([#1354](https://github.com/openfga/openfga/pull/1354)) - Thanks @le-yams!
- Added experimental support for modular models via `OPENFGA_EXPERIMENTALS=enable-modular-models` ([#1443](https://github.com/openfga/openfga/pull/1443)). This will enable writing models that are split across multiple files.
- Added support for throttling dispatches ([#1440](https://github.com/openfga/openfga/pull/1440)). This will throttle Check requests that are overly complex. You can turn on this feature via OPENFGA_DISPATCH_THROTTLING_ENABLED and configured via OPENFGA_DISPATCH_THROTTLING_THRESHOLD and OPENFGA_DISPATCH_THROTTLING_FREQUENCY
- Thanks @lekaf974 for enhancing NewLogger with builder pattern options ([#1413](https://github.com/openfga/openfga/pull/1413))

### Deprecated
- Histogram `request_duration_by_query_count_ms` will be removed in the next release, in favour of `request_duration_ms` ([#1450](https://github.com/openfga/openfga/pull/1450))

### Fixed
- Throw HTTP 400 when tuple condition is invalid instead of HTTP 500 ([#1420](https://github.com/openfga/openfga/pull/1420))
- Fix model validation which threw error "no entrypoints defined" ([#1422](https://github.com/openfga/openfga/pull/1422))

## [1.5.0] - 2024-03-01
[Full changelog](https://github.com/openfga/openfga/compare/v1.4.3...v1.5.0)

### Added
- Override option for timestamp in JSON logs ([#1330](https://github.com/openfga/openfga/pull/1330)) - thank you, @raj-saxena!
- OpenTelemetry tracing and attributes to check algorithm ([#1331](https://github.com/openfga/openfga/pull/1331), [#1388](https://github.com/openfga/openfga/pull/1388))
- Dispatch count to check response metadata as a query complexity heuristic ([#1343](https://github.com/openfga/openfga/pull/1343))

### Changed
- Breaking: The `AuthorizationModelReadBackend` interface method `FindLatestAuthorizationModelID` has changed to `FindLatestAuthorizationModel` for performance improvements. [#1387](https://github.com/openfga/openfga/pull/1387)

  If you implement your own data store, you will need to make the following change:

  <table>
  <tr>
  <th>Before</th>
  <th>After</th>
  </tr>
  <tr>
  <td>

  ```go
  func (...) FindLatestAuthorizationModelID(ctx context.Context, storeID string) (string, error) {
    //...get model ID
    return modelID, nil
  }
  ```

  </td>
  <td>

  ```go
  func (...) FindLatestAuthorizationModel(ctx context.Context, storeID string) (*openfgav1.AuthorizationModel, error) {
    //...get model
    return model.(*openfgav1.AuthorizationModel), nil
  }
  ```

  </td>
  </tr>
  </table>

### Fixed
- Cycles detected during check now deterministically return with `{allowed:false}` ([#1371](https://github.com/openfga/openfga/pull/1371), [#1372](https://github.com/openfga/openfga/pull/1372))
- Fix incorrect path for gPRC health check ([#1321](https://github.com/openfga/openfga/pull/1321))

## [1.4.3] - 2024-01-26
[Full changelog](https://github.com/openfga/openfga/compare/v1.4.2...v1.4.3)

### Added
- Add ability to close all server resources through `server.Stop()` ([#1318](https://github.com/openfga/openfga/pull/1318))

### Changed
- Increase performance by removing redundant `map.Clone()` calls in model validation ([#1281](https://github.com/openfga/openfga/pull/1281))

### Fixed
- Fix the sorting of contextual tuples when generating a cache key during check ([#1299](https://github.com/openfga/openfga/pull/1299))

### Security
- Patch [CVE-2024-23820](https://github.com/openfga/openfga/security/advisories/GHSA-rxpw-85vw-fx87) - a critical issue
  where issuing many `ListObjects` API calls that hit the `--listObjects-deadline` setting can lead to an out of memory error.
  See the CVE report for more details

## [1.4.2] - 2024-01-10
[Full changelog](https://github.com/openfga/openfga/compare/v1.4.1...v1.4.2)

### Fixed
- Goroutine leak in ListObjects because of a leak in ReverseExpand ([#1297](https://github.com/openfga/openfga/pull/1297))

## [1.4.1] - 2024-01-04
[Full changelog](https://github.com/openfga/openfga/compare/v1.4.0...v1.4.1)

### Added
- Support for cancellation/timeouts when evaluating Conditions ([#1237](https://github.com/openfga/openfga/pull/1237))
- Tracing span info for Condition evaluation ([#1251](https://github.com/openfga/openfga/pull/1251))

### Changed
- Reduce goroutine overhead in ListObjects ([#1173](https://github.com/openfga/openfga/pull/1173))
- Added `openfga` prefix to custom exported Prometheus metrics

  > ⚠️ This change may impact existing deployments of OpenFGA if you're integrating with the metrics reported by OpenFGA.

  Custom metrics reported by the OpenFGA server are now prefixed with `openfga_`. For example, `request_duration_by_query_count_ms ` is now exported as `openfga_request_duration_by_query_count_ms`.

### Fixed
- Resolve rewrites involving exclusion (e.g. `but not`) more deterministically in Check ([#1239](https://github.com/openfga/openfga/pull/1239))
- Record span errors correctly in Check, ListObjects, and StreamedListObjects ([#1231](https://github.com/openfga/openfga/pull/1231))
- Log request validation errors correctly ([#1236](https://github.com/openfga/openfga/pull/1236))

## [1.4.0] - 2023-12-11
[Full changelog](https://github.com/openfga/openfga/compare/v1.3.10...v1.4.0)

### Changed
- Enable support for Conditional Relationship Tuples by default. ([#1220](https://github.com/openfga/openfga/pull/1220))
- Added stricter gRPC server max message size constraints ([#1222](https://github.com/openfga/openfga/pull/1222))

  We changed the default gRPC max message size (4MB) to a stricter 512KB to protect the server from excessively large request `context` fields. This shouldn't impact existing clients since our calculated max message size should be much smaller than 512KB given our other input constraints.

## [1.3.10] - 2023-12-08
[Full changelog](https://github.com/openfga/openfga/compare/v1.3.9...v1.3.10)

### Changed
- Bumped up to Go 1.21.5 ([#1219](https://github.com/openfga/openfga/pull/1219))

### Fixed
- Reorder protobuf fields for persisted Assertions ([#1217](https://github.com/openfga/openfga/pull/1217))

  Assertions written on or after v1.3.8 should be re-written to resolve some binary encoding issues that were introduced.
- Handle floating point conversion errors in conditions ([#1200](https://github.com/openfga/openfga/pull/1200))

## [1.3.9] - 2023-12-05
[Full changelog](https://github.com/openfga/openfga/compare/v1.3.8...v1.3.9)

### Fixed
- Avoid panic when processing a nil set of writes ([#1208](https://github.com/openfga/openfga/pull/1208)) - thanks @stgraber!
- Decoding of null conditions in SQL storage implementations ([#1212](https://github.com/openfga/openfga/pull/1212))

## [1.3.8] - 2023-12-04
[Full changelog](https://github.com/openfga/openfga/compare/v1.3.7...v1.3.8)

### Added
- Experimental support for ABAC Conditional Relationships.

  To enable experimental support for ABAC Conditional Relationships you can pass the `enable-conditions` experimental flag. For example, `openfga run --experimentals=enable-conditions`. The upcoming `v1.4.0` release will introduce official support for this new feature. For more information please see our [official blog post](https://openfga.dev/blog/conditional-tuples-announcement). The `v1.4.0` release will have more official documentation on [openfga.dev](https://openfga.dev/).

  > ⚠️ If you enable experimental support for ABAC and introduce models and/or relationship tuples into the system and then choose to rollback to a prior release, then you may experience unintended side-effects. Care should be taken!
  >
  > Read on for more information.

  If you introduce a model with a condition defined in a relation's type restriction(s) and then rollback to a prior OpenFGA release, then the model will be treated as though the conditioned type restriction did not exist.

  ```
  model
    schema 1.1

  type user

  type document
    relations
      define viewer: [user with somecondition]

  condition somecondition(x: int) {
    x < 100
  }
  ```

  and then you rollback to `v1.3.7` or earlier, then the model above will be treated equivalently to

  ```
  model
    schema 1.1

  type user

  type document
    relations
      define viewer: [user]
  ```

  Likewise, if you write a relationship tuple with a condition and then rollback to a prior release, then the tuple will be treated as an unconditioned tuple.

  ```
  - document:1#viewer@user:jon, {condition: "somecondition"}
  ```

  will be treated equivalently to `document:1#viewer@user:jon` in `v1.3.7` or earlier. That is, `Check(document:1#viewer@user:jon)` would return `{allowed: true}` even though at the tuple was introduced it was conditioned.
- Minimum datastore schema revision check in the server's health check ([#1166](https://github.com/openfga/openfga/pull/1166))

  Each OpenFGA release from here forward will explicitly reference a minimum datastore schema version that is required to run that specific release of OpenFGA. If OpenFGA operators have not migrated up to that revision then the server's health checks will fail.
- Username/password configuration overrides for the `openfga migrate` entrypoint ([#1133](https://github.com/openfga/openfga/pull/1133)). Thanks for the contribution @martin31821!

  Similar to the server's main entrypoint `openfga run`, you can now override the datastore username and password with environment variables. when running the `openfga migrate` utility.
- Healthcheck definitions in Dockerfile ([#1134](https://github.com/openfga/openfga/pull/1134)). Thanks @Siddhant-K-code!

### Changed
- Database iterators yielded by the RelationshipTupleReader storage interface now accept a `context` parameter which allows iteration to be promptly terminated ([#1055](https://github.com/openfga/openfga/pull/1055))

  We have noticed improvements in query performance by adding this because once a resolution path has been found we more quickly cancel any further evaluation by terminating the iterators promptly.
- Improved tuple validation performance with precomputation of TTUs ([#1171](https://github.com/openfga/openfga/pull/1171))
- Refactored the commands in the `pkg/server/commands` package to uniformly use the Options builder pattern ([#1142](https://github.com/openfga/openfga/pull/1142)). Thanks for the contribution @ilaleksin!
- Upgraded to Go `1.21.4` ([#1143](https://github.com/openfga/openfga/pull/1143)). Thanks @tranngoclam!

### Fixed
- If two requests were made with the same request body and contextual tuples but the order of the contextual tuples differed, then the cache key that is produced is now the same.([#1187](https://github.com/openfga/openfga/pull/1187))
- Use `NoOp` TracerProvider if tracing is disabled ([#1139](https://github.com/openfga/openfga/pull/1139) and [#1196](https://github.com/openfga/openfga/pull/1196))

## [1.3.7] - 2023-11-06
[Full changelog](https://github.com/openfga/openfga/compare/v1.3.6...v1.3.7)

### Security
- Bumped up the `grpc-health-probe` dependency to the latest release which fixed some vulnerabilities.

## [1.3.6] - 2023-11-06
[Full changelog](https://github.com/openfga/openfga/compare/v1.3.5...v1.3.6)

### Added
- Provenance manifests generation (`openfga.intoto.jsonl``) for verification of release artifacts with SLSA attestations.

### Changed
- Removed the experimental flag `check-query-cache`. If you wish to enable the Check query cache you no longer need the experimental flag.

## [1.3.5] - 2023-10-27
[Full changelog](https://github.com/openfga/openfga/compare/v1.3.4...v1.3.5)

### Added
- Export metrics from MySQL and Postgres ([#1023](https://github.com/openfga/openfga/pull/1023))

  To export datastore metrics, set `OPENFGA_METRICS_ENABLED=true` and `OPENFGA_DATASTORE_METRICS_ENABLED=true`.

### Changed
- Write Authorization Models in a single database row ([#1030](https://github.com/openfga/openfga/pull/1030))

  :warning: In order to avoid downtime, we recommend upgrading to at least v1.3.3 _before_ upgrading to v1.3.5.

  This is the second of a series of releases that will progressively introduce changes via code and database migrations that will allow authorization models to be stored in a single database row.

  See [here for more details](https://github.com/openfga/openfga/issues/1025).

### Fixed
- Return all results when `OPENFGA_LIST_OBJECTS_MAX_RESULTS=0` ([#1067](https://github.com/openfga/openfga/pull/1067))
- Promptly return if max results are met before deadline in ListObjects ([#1064](https://github.com/openfga/openfga/pull/1064))
- Fix sort order on ReadChanges ([#1079](https://github.com/openfga/openfga/pull/1079))

## [1.3.4] - 2023-10-17
[Full changelog](https://github.com/openfga/openfga/compare/v1.3.3...v1.3.4)

### Changed
- Bumped up to Go 1.21.3 ([#1060](https://github.com/openfga/openfga/pull/1060))

### Fixed
- Incorrect string in model validation error message ([#1057](https://github.com/openfga/openfga/pull/1057))
- Incorrect results can be returned by Check API when passing in contextual tuples and the `check-query-cache` experimental flag is turned on ([#1059](https://github.com/openfga/openfga/pull/1059))

### Security
- Patches [CVE-2023-45810](https://github.com/openfga/openfga/security/advisories/GHSA-hr4f-6jh8-f2vq). See the CVE for more details

## [1.3.3] - 2023-10-04
[Full changelog](https://github.com/openfga/openfga/compare/v1.3.2...v1.3.3)

### Added
- Configurable size limit for Authorization Models ([#1032](https://github.com/openfga/openfga/pull/1032))

  We've introduced a new size limit for authorization models, provided a consistent behavior across datastores, which defaults to `256KB`. This can be configured by using the `--max-authorization-model-size-in-bytes` flag.

### Changed
- Move standalone server config defaults ([#1036](https://github.com/openfga/openfga/pull/1036))
- Persist Authorization Models serialized protobuf in the database ([#1028](https://github.com/openfga/openfga/pull/1028))

  In the next series of releases will progressively introduce changes via code and database migrations that will allow authorization models to be stored in a single database row.

  See [here for more details](https://github.com/openfga/openfga/issues/1025).

### Fixed
- Reduce use of GOB in encoded cache key ([#1029](https://github.com/openfga/openfga/pull/1029))

## [1.3.2] - 2023-08-25
### Added
- Support TLS for OTLP trace endpoint ([#885](https://github.com/openfga/openfga/pull/885)) - thanks @matoous
- Configurable limits to database reads per ListObjects query ([#967](https://github.com/openfga/openfga/pull/967))
- Datastore query count labels to traces and query latency histogram in ListObjects ([#959](https://github.com/openfga/openfga/pull/959))
- GitHub workflow to check Markdown links ([#1016](https://github.com/openfga/openfga/pull/1016)) - thanks @sanketrai1

### Changed
- Use slices and maps packages from go1.21 ([#969](https://github.com/openfga/openfga/pull/969)) - thanks @tranngoclam
- Moved request validations to RPC handlers so library integrations benefit ([#975](https://github.com/openfga/openfga/pull/975), [#998](https://github.com/openfga/openfga/pull/998))
- Refactored internal usages of ConnectedObjects to ReverseExpand ([#968](https://github.com/openfga/openfga/pull/968))
- Expose validation middleware ([#1005](https://github.com/openfga/openfga/pull/1005))
- Upgrade grpc validator middleware to the latest v2 package ([#1019](https://github.com/openfga/openfga/pull/1019)) - thanks @tranngoclam

### Fixed
- Change response code to internal error for concurrency conflicts ([#1011](https://github.com/openfga/openfga/pull/1011))

### Security
- Patches [CVE-2023-43645](https://github.com/openfga/openfga/security/advisories/GHSA-2hm9-h873-pgqh) - see the CVE for more details

  **[BREAKING]** If your model contained cycles or a relation definition that has the relation itself in its evaluation path, then Checks and queries that require evaluation will no longer be evaluated on v1.3.2+ and will return errors instead. You will need to update your models to remove the cycles.

## [1.3.1] - 2023-08-23
### Added
- Count datastore queries involved in Check resolution metadata ([#880](https://github.com/openfga/openfga/pull/880))

  OpenFGA request logs and traces will now include a field `datastore_query_count` that shows how many queries were involved in a single Check resolution.
- Histogram metric to report the `datastore_query_count` per Check ([#924](https://github.com/openfga/openfga/pull/932))

  This new metric can be used to report percentiles of the number of database queries required to resolve Check requests.
- Check request duration histogram labeled by method and datastore query count ([#950](https://github.com/openfga/openfga/pull/950))

  The `request_duration_by_query_count_ms` metric reports the total request duration (in ms) labelled by the RPC method and ranges of observations for the `datastore_query_count`. This metrics allows operators of an OpenFGA server to report request duration percentiles for Check requests based on the number of database queries that were required to resolve the query.
- Optimize Check to avoid database lookups in some scenarios ([#932](https://github.com/openfga/openfga/pull/932))
- CachedCheckResolver for caching Check subproblems ([#891](https://github.com/openfga/openfga/pull/891))

  This experimental feature adds new caching capabilities to the OpenFGA server. It is an "opt-in" feature and thus must be enabled. To enable this feature you must specify the experimental flag `check-query-cache` and set the `--check-query-cache-enabled=true` flag.

  ```shell
  openfga run --experimentals check-query-cache --check-query-cache-enabled=true
  ```
- Server request logs now include the `user-agent` ([#943](https://github.com/openfga/openfga/pull/943))

### Changed
- Default Check and ListObjects concurrency read limits ([#916](https://github.com/openfga/openfga/pull/916))

  In our last release [v1.3.0](https://github.com/openfga/openfga/releases/tag/v1.3.0) we modified the default behavior of Check and ListObjects such that it limits/restricts the degree of concurrency that is allowed for a single request. This change was unintended. This release reverts the default behavior back to unbounded concurrency limits (the prior default). The change mostly affects those using OpenFGA as a library.
- Bumped up to Go 1.21 ([#952](https://github.com/openfga/openfga/pull/952))

### Security
- Patches [CVE-2023-40579](https://github.com/openfga/openfga/security/advisories/GHSA-jcf2-mxr2-gmqp) - see the CVE for more details

## [1.3.0] - 2023-08-01
[Full changelog](https://github.com/openfga/openfga/compare/v1.2.0...v1.3.0)

### Added
- Bounded concurrency limiter for Check and ListObjects queries ([#860](https://github.com/openfga/openfga/pull/860), [#887](https://github.com/openfga/openfga/pull/887))
  New server configurations can be provided to limit/bound the amount of concurrency that is allowed during query evaluation. These settings can help reduce the impact/burden that a single query (e.g. Check, ListObjects, etc..) can have on the underlying database and OpenFGA server.

  - `--maxConcurrentReadsForListObjects` - The maximum allowed number of concurrent reads in a single ListObjects query.

  - `--maxConcurrentReadsForCheck` - The maximum allowed number of concurrent reads in a single Check query.

  - `--resolveNodeBreadthLimit` - Defines how many nodes on a given level can be evaluated concurrently in a Check resolution tree.
- Jaeger persistent storage for traces in `docker-compose.yaml` ([#888](https://github.com/openfga/openfga/pull/888)) - thanks @Azanul

### Changed
- [BREAKING] Imports for OpenFGA protobuf API dependencies ([#898](https://github.com/openfga/openfga/pull/898))

  - **Problem** - Previously we depended on [Buf remote generated packages](https://buf.build/docs/bsr/remote-packages/overview), but they recently deprecated protobuf imports served from the `go.buf.build` domain (see [Migrate from remote generation alpha](https://buf.build/docs/migration-guides/migrate-remote-generation-alpha)). OpenFGA builds are currently broken as a result of this.
  - **Change** - We switched our protobuf API dependency from `go.buf.build/openfga/go/openfga/api/openfga/v1` to `github.com/openfga/api/proto/openfga/v1`. So we no longer use Buf remote generated packages in favor of packages we managed in the [`openfga/api`](https://github.com/openfga/api) repository. This fixes existing build issues.
  - **Impact** - Developers using the OpenFGA as a library or the gRPC API must change their protobuf dependency from `go.buf.build/openfga/go/openfga/api/openfga/v1` to `github.com/openfga/api/proto/openfga/v1`. A global find/replace and package dependency update should fix it. Here's a diff demonstrating the changes for a Go app, for example:

    ```go
    import (
      ...
    - openfgav1 "go.buf.build/openfga/go/openfga/api/openfga/v1"
    + openfgav1 "github.com/openfga/api/proto/openfga/v1"
    )
    ```
- Refactor the `Server` constructor to use the options builder pattern ([#833](https://github.com/openfga/openfga/pull/833))

  ```go
  import (
    openfga "github.com/openfga/openfga/pkg/server"
  )

  s := openfga.New(
    &server.Dependencies{...},
    &server.Config{...},
  )
  ```

  becomes

  ```go
  import (
    openfga "github.com/openfga/openfga/pkg/server"
  )

  var opts []openfga.OpenFGAServiceV1Option
  s := openfga.MustNewServerWithOpts(opts...)
  ```

### Fixed
- Disable default debug level-logging in `retryablehttp` client ([#882](https://github.com/openfga/openfga/pull/882)) - thanks @KlausVii

## [1.2.0] - 2023-06-30
[Full changelog](https://github.com/openfga/openfga/compare/v1.1.1...v1.2.0)

### Added
- Optimizations for [ListObjects](https://openfga.dev/api/service#/Relationship%20Queries/ListObjects) and [StreamedListObjects](https://openfga.dev/api/service#/Relationship%20Queries/StreamedListObjects) for models involving intersection (`and`) and exclusion (`but not`) ([#797](https://github.com/openfga/openfga/pull/797))

### Changed
- Cache model validation results on first model load ([#831](https://github.com/openfga/openfga/pull/831))
- Cache inflight requests when looking up any authorization model ([#831](https://github.com/openfga/openfga/pull/831))
- Update postgres max connections in docker compose file ([#829](https://github.com/openfga/openfga/pull/829))

## [1.1.1] - 2023-06-26
[Full changelog](https://github.com/openfga/openfga/compare/v1.1.0...v1.1.1)

### Added
- Official Homebrew installation instructions ([#781](https://github.com/openfga/openfga/pull/781)) - thanks @chenrui333
- The `--verbose` flag has been added to the `openfga migrate` command ([#776](https://github.com/openfga/openfga/pull/776))
- The `openfga validate-models` CLI command has been introduced to validate all models across all stores ([#817](https://github.com/openfga/openfga/pull/817))

### Changed
- Updated the version of the `grpc-health-probe` binary included in OpenFGA builds ([#784](https://github.com/openfga/openfga/pull/784))
- Cache inflight requests when looking up the latest authorization model ([#820](https://github.com/openfga/openfga/pull/820))

### Fixed
- Validation of models with non-zero entrypoints ([#802](https://github.com/openfga/openfga/pull/802))
- Remove unintended newlines in model validation error messages ([#816](https://github.com/openfga/openfga/pull/816)) - thanks @Galzzly

### Security
- Patches [CVE-2023-35933](https://github.com/openfga/openfga/security/advisories/GHSA-hr9r-8phq-5x8j) - additional model validations are now applied to models that can lead to the vulnerability. See the CVE report for more details, and don't hesitate to reach out if you have questions.

## [1.1.0] - 2023-05-15
[Full changelog](https://github.com/openfga/openfga/compare/v1.0.1...v1.1.0)

### Added
- Streaming ListObjects has no limit in number of results returned ([#733](https://github.com/openfga/openfga/pull/733))
- Add Homebrew release stage to goreleaser's release process ([#716](https://github.com/openfga/openfga/pull/716))

### Changed
- [BREAKING] The flags to turn on writing and evaluation of `v1.0` models have been dropped ([#763](https://github.com/openfga/openfga/pull/763))

### Fixed
- Avoid DB connection churning in unoptimized ListObjects ([#711](https://github.com/openfga/openfga/pull/711))
- Ensure ListObjects respects configurable ListObjectsDeadline ([#704](https://github.com/openfga/openfga/pull/704))
- In Write, throw 400 instead of 500 error if auth model ID not found ([#725](https://github.com/openfga/openfga/pull/725))
- Performance improvements when loading the authorization model ([#726](https://github.com/openfga/openfga/pull/726))
- Ensure Check evaluates deterministically on the eval boundary case ([#732](https://github.com/openfga/openfga/pull/732))

## [1.0.1] - 2023-04-18
[Full changelog](https://github.com/openfga/openfga/compare/v1.0.0...v1.0.1)

### Fixed
- Correct permission and location for gRPC health probe in Docker image (#697)

## [1.0.0] - 2023-04-14
[Full changelog](https://github.com/openfga/openfga/compare/v0.4.3...v1.0.0)

### Fixed
- MySQL migration script errors during downgrade (#664)

## [0.4.3] - 2023-04-12
[Full changelog](https://github.com/openfga/openfga/compare/v0.4.2...v0.4.3)

### Added
- OpenFGA with Postgres is now considered stable and ready for production usage.
- Release artifacts are now signed and include a Software Bill of Materials (SBOM) ([#683](https://github.com/openfga/openfga/pull/683))

  The SBOM (Software Bill of Materials) is included in each GitHub release using [Syft](https://github.com/anchore/syft) and is exported in [SPDX](https://spdx.dev) format.

  Developers will be able to verify the signature of the release artifacts with the following workflow(s):

  ```shell
  wget https://github.com/openfga/openfga/releases/download/<tag>/checksums.txt

  cosign verify-blob \
    --certificate-identity 'https://github.com/openfga/openfga/.github/workflows/release.yml@refs/tags/<tag>' \
    --certificate-oidc-issuer 'https://token.actions.githubusercontent.com' \
    --cert https://github.com/openfga/openfga/releases/download/<tag>/checksums.txt.pem \
    --signature https://github.com/openfga/openfga/releases/download/<tag>/checksums.txt.sig \
    ./checksums.txt
  ```

  If the `checksums.txt` validation succeeds, it means the checksums included in the release were not tampered with, so we can use it to verify the hashes of other files using the `sha256sum` utility. You can then download any file you want from the release, and verify it with, for example:

  ```shell
  wget https://github.com/openfga/openfga/releases/download/<tag>/openfga_<version>_linux_amd64.tar.gz.sbom
  wget https://github.com/openfga/openfga/releases/download/<tag>/openfga_<version>_linux_amd64.tar.gz

  sha256sum --ignore-missing -c checksums.txt
  ```

  And both should say "OK".

  You can then inspect the .sbom file to see the entire dependency tree of the binary.

  Developers can also verify the Docker image signature. Cosign actually embeds the signature in the image manifest, so we only need the public key used to sign it in order to verify its authenticity:

  ```shell
  cosign verify -key cosign.pub openfga/openfga:<tag>
  ```
- `openfga migrate` now accepts reading configuration from a config file and environment variables like the `openfga run` command ([#655](https://github.com/openfga/openfga/pull/655)) - thanks @suttod!
- The `--trace-service-name` command-line flag has been added to allow for customizing the service name in traces ([#652](https://github.com/openfga/openfga/pull/652)) - thanks @jmiettinen

### Changed
- Bumped up to Go version 1.20 ([#664](https://github.com/openfga/openfga/pull/664))
- Default model schema versions to 1.1 ([#669](https://github.com/openfga/openfga/pull/669))

  In preparation for sunsetting support for models with schema version 1.0, the [WriteAuthorizationModel API](https://openfga.dev/api/service#/Authorization%20Models/WriteAuthorizationModel) will now interpret any model provided to it as a 1.1 model if the `schema_version` field is omitted in the request. This shouldn't affect default behavior since 1.0 model support is enabled by default.

### Fixed
- Postgres and MySQL implementations have been fixed to avoid ordering relationship tuple queries by `ulid` when it is not needed. This can improve read query performance on larger OpenFGA stores ([#677](https://github.com/openfga/openfga/pull/677))
- Synchronize concurrent access to in-memory storage iterators ([#587](https://github.com/openfga/openfga/pull/587))
- Improve error logging in the `openfga migrate` command ([#663](https://github.com/openfga/openfga/pull/663))
- Fix middleware ordering so that `requestid` middleware is registered earlier ([#662](https://github.com/openfga/openfga/pull/662))

## [0.4.2] - 2023-03-17
[Full changelog](https://github.com/openfga/openfga/compare/v0.4.1...v0.4.2)

### Fixed
- Correct migration path for mysql in `openfga migrate` ([#644](https://github.com/openfga/openfga/pull/664))

## [0.4.1] - 2023-03-16
[Full changelog](https://github.com/openfga/openfga/compare/v0.4.0...v0.4.1)

The `v0.4.1` release includes everything in `v0.4.0` which includes breaking changes, please read the [`v0.4.0` changelog entry](#040---2023-03-15) for more details.

### Fixed
- Fix ListObjects not returning objects a user has access to in some cases (openfga/openfga#637)

## [0.4.0] - 2023-03-15
[Full changelog](https://github.com/openfga/openfga/compare/v0.3.7...v0.4.0)

> Note: the 0.4.0 release was held due to issues discovered after the release was cut.

### Added
- Add OpenFGA version command to the CLI ([#625](https://github.com/openfga/openfga/pull/625))
- Add `timeout` flag to `migrate` command ([#634](https://github.com/openfga/openfga/pull/634))

### Removed
- [BREAKING] Disable schema 1.0 support, except if appropriate flags are set (openfga/openfga#613)
  - As of this release, OpenFGA no longer allows writing or evaluating schema `v1.0` models by default. If you need support for it for now, you can use the:
    - `OPENFGA_ALLOW_WRITING_1_0_MODELS`: set to `true` to allow `WriteAuthorizationModel` to accept schema `v1.0` models.
    - `OPENFGA_ALLOW_EVALUATING_1_0_MODELS`: set to `true` to allow `Check`, `Expand`, `ListObjects`, `Write` and `WriteAssertions` that target schema `v1.0` models.
    - `ReadAuthorizationModel`, `ReadAuthorizationModels` and `ReadAssertions` are unaffected and will continue to work regardless of the target model schema version.
  - Note that these flags will be removed and support fully dropped in a future release. Read the [Schema v1.0 Deprecation Timeline](https://openfga.dev/docs/modeling/migrating/migrating-schema-1-1#deprecation-timeline) for more details.

### Fixed
- Improve the speed of Check for 1.1 models by using type restrictions (([#545](https://github.com/openfga/openfga/pull/545), ([#596](https://github.com/openfga/openfga/pull/596))
- Various important fixes to the experimental ListObjects endpoint
  - Improve readUsersets query by dropping unnecessary sorting ([#631](https://github.com/openfga/openfga/pull/631),([#633](https://github.com/openfga/openfga/pull/633))
  - Fix null pointer exception if computed userset does not exist ([#572](https://github.com/openfga/openfga/pull/572))
  - Fix race condition in memory store ([#585](https://github.com/openfga/openfga/pull/585))
  - Ensure no objects returned that would not have been allowed in Checks ([#577](https://github.com/openfga/openfga/pull/577))
  - Reverse expansion with indirect computed userset relationship ([#611](https://github.com/openfga/openfga/pull/611))
  - Improved tests ([#582](https://github.com/openfga/openfga/pull/582), [#599](https://github.com/openfga/openfga/pull/599), [#601](https://github.com/openfga/openfga/pull/601), [#620](https://github.com/openfga/openfga/pull/620))
- Tuning of OTEL parameters ([#570](https://github.com/openfga/openfga/pull/570))
- Fix tracing in Check API ([#627](https://github.com/openfga/openfga/pull/627))
- Use chainguard images in Dockerfile ([#628](https://github.com/openfga/openfga/pull/628))

## [0.3.7] - 2023-02-21
[Full changelog](https://github.com/openfga/openfga/compare/v0.3.6...v0.3.7)

### Fixed
- Contextual tuple propagation in the unoptimized ListObjects implementation ([#565](https://github.com/openfga/openfga/pull/565))

## [0.3.6] - 2023-02-16
[Full changelog](https://github.com/openfga/openfga/compare/v0.3.5...v0.3.6)

Re-release of `v0.3.5` because the go module proxy cached a prior commit of the `v0.3.5` tag.

## [0.3.5] - 2023-02-14
[Full changelog](https://github.com/openfga/openfga/compare/v0.3.4...v0.3.5)

### Added
- [`grpc-health-probe`](https://github.com/grpc-ecosystem/grpc-health-probe) for Health Checks ([#520](https://github.com/openfga/openfga/pull/520))

  OpenFGA containers now include an embedded `grpc_health_probe` binary that can be used to probe the Health Check endpoints of OpenFGA servers. Take a look at the [docker-compose.yaml](https://github.com/openfga/openfga/blob/main/docker-compose.yaml) file for an example.
- Improvements to telemetry: logging, tracing, and metrics ([#468](https://github.com/openfga/openfga/pull/468), [#514](https://github.com/openfga/openfga/pull/514), [#517](https://github.com/openfga/openfga/pull/517), [#522](https://github.com/openfga/openfga/pull/522))

  - We have added Prometheus as the standard metrics provided for OpenFGA and provide a way to launch Grafana to view the metrics locally. See [docker-compose.yaml](https://github.com/openfga/openfga/blob/main/docker-compose.yaml) for more information.

  - We've improved the attributes of various trace spans and made sure that trace span names align with the functions they decorate.

  - Our logging has been enhanced with more logged fields including request level logging which includes a `request_id` and `store_id` field in the log message.

  These features will allow operators of OpenFGA to improve their monitoring and observability processes.
- Nightly releases ([#508](https://github.com/openfga/openfga/pull/508)) - thanks @Siddhant-K-code!

  You should now be able to run nightly releases of OpenFGA using `docker pull openfga/openfga:nightly`

### Fixed
- Undefined computed relations on tuplesets now behave properly ([#532](https://github.com/openfga/openfga/pull/532))

  If you had a model involving two different computed relations on the same tupleset, then it's possible you may have received an internal server error if one of the computed relations was undefined. For example,

  ```
  type document
    relations
      define parent as self
      define viewer as x from parent or y from parent

  type folder
    relations
      define x as self

  type org
    relations
      define y as self
  ```

  Given the tuple `{ user: "org:contoso", relation: "parent", object: "document:1" }`, then `Check({ user: "jon", relation: "viewer", object: "document:1" })` would return an error prior to this fix because the `x` computed relation on the `document#parent` tupleset relation is not defined for the `org` object type.
- Eliminate duplicate objects in ListObjects response ([#528](https://github.com/openfga/openfga/pull/528))

## [0.3.4] - 2023-02-02
[Full changelog](https://github.com/openfga/openfga/compare/v0.3.3...v0.3.4)

### Added
- Added OpenTelemetry tracing ([#499](https://github.com/openfga/openfga/pull/499))

### Removed
- The ReadTuples endpoint has been removed ([#495](https://github.com/openfga/openfga/pull/495)). Please use [Read](https://openfga.dev/api/service#/Relationship%20Tuples/Read) with no tuple key instead (e.g. `POST /stores/<store_id>/read` with `{}` as the body).

### Fixed
- Fixed the environment variable mapping ([#498](https://github.com/openfga/openfga/pull/498)). For the full list of environment variables see [.config-schema.json](https://github.com/openfga/openfga/blob/main/.config-schema.json).
- Fix for stack overflow error in ListObjects ([#506](https://github.com/openfga/openfga/pull/506)). Thank you for reporting the issue @wonderbeyond!

## [0.3.3] - 2023-01-31
[Full changelog](https://github.com/openfga/openfga/compare/v0.3.2...v0.3.3)

### Added
- Environment variable names have been updated ([#472](https://github.com/openfga/openfga/pull/472)).

  For example, `OPENFGA_MAX_TUPLES_PER_WRITE` instead of `OPENFGA_MAXTUPLESPERWRITE`.

  For the full list please see [.config-schema.json](https://github.com/openfga/openfga/blob/main/.config-schema.json).

  The old form still works but is considered deprecated and should not be used anymore.
- Optimized ListObjects is now on by default ([#489](https://github.com/openfga/openfga/pull/489)) (`--experimentals="list-objects-optimized"` is no longer needed)
- Avoid connection churn in our datastore implementations ([#474](https://github.com/openfga/openfga/pull/474))
- The default values for `OPENFGA_DATASTORE_MAX_OPEN_CONNS` and `OPENFGA_DATASTORE_MAX_IDLE_CONNS` have been set to 30 and 10 respectively ([#492](https://github.com/openfga/openfga/pull/492))

### Fixed
- ListObjects should no longer return duplicates ([#475](https://github.com/openfga/openfga/pull/475))

## [0.3.2] - 2023-01-18
[Full changelog](https://github.com/openfga/openfga/compare/v0.3.1...v0.3.2)

### Added
- OpenTelemetry metrics integration with an `otlp` exporter ([#360](https://github.com/openfga/openfga/pull/360)) - thanks @AlexandreBrg!

  To export OpenTelemetry metrics from an OpenFGA instance you can now provide the `otel-metrics` experimental flag along with the `--otel-telemetry-endpoint` and `--otel-telemetry-protocol` flags. For example,

  ```
  ./openfga run --experimentals=otel-metrics --otel-telemetry-endpoint=127.0.0.1:4317 --otel-telemetry-protocol=http
  ```

  For more information see the official documentation on [Experimental Features](https://openfga.dev/docs/getting-started/setup-openfga/docker#experimental-features) and [Telemetry](https://openfga.dev/docs/getting-started/setup-openfga/docker#telemetry).
- Type-bound public access support in the optimized ListObjects implementation (when the `list-objects-optimized` experimental feature is enabled) ([#444](https://github.com/openfga/openfga/pull/444))

### Fixed
- Tuple validations for models with schema version 1.1 ([#446](https://github.com/openfga/openfga/pull/446), [#457](https://github.com/openfga/openfga/pull/457))
- Evaluate rewrites on nested usersets in the optimized ListObjects implementation ([#432](https://github.com/openfga/openfga/pull/432))

## [0.3.1] - 2022-12-19
[Full changelog](https://github.com/openfga/openfga/compare/v0.3.0...v0.3.1)

### Added
- Datastore configuration flags to control connection pool settings
  `--datastore-max-open-conns`
  `--datastore-max-idle-conns`
  `--datastore-conn-max-idle-time`
  `--datastore-conn-max-lifetime`
  These flags can be used to fine-tune database connections for your specific deployment of OpenFGA.
- Log level configuration flags
  `--log-level` (can be one of ['none', 'debug', 'info', 'warn', 'error', 'panic', 'fatal'])
- Support for Experimental Feature flags
  A new flag `--experimentals` has been added to enable certain experimental features in OpenFGA. For more information see [Experimental Features](https://openfga.dev/docs/getting-started/setup-openfga/docker#experimental-features).

### Security
- Patches [CVE-2022-23542](https://github.com/openfga/openfga/security/advisories/GHSA-m3q4-7qmj-657m) - relationship reads now respect type restrictions from prior models ([#422](https://github.com/openfga/openfga/pull/422)).

## [0.3.0] - 2022-12-12
[Full changelog](https://github.com/openfga/openfga/compare/v0.2.5...v0.3.0)

### Added
- Support for [v1.1 JSON Schema](https://github.com/openfga/rfcs/blob/feat/add-type-restrictions-to-json-syntax/20220831-add-type-restrictions-to-json-syntax.md)

  - You can now write your models in the [new DSL](https://github.com/openfga/rfcs/blob/type-restriction-dsl/20221012-add-type-restrictions-to-dsl-syntax.md)
    which the Playground and the [syntax transformer](https://github.com/openfga/syntax-transformer) can convert to the
    JSON syntax. Schema v1.1 allows for adding type restrictions to each assignable relation, and it can be used to
    indicate cases such as "The folder's parent must be a folder" (and so not a user or a document).
    - This change also comes with breaking changes to how `*` and `<type>:*` are treated:
    - `<type>:*` is interpreted differently according to the model version. v1.0 will interpret it as a object of type
      `<type>` and id `*`, whereas v1.1 will interpret is as all objects of type `<type>`.
    - `*` is still supported in v1.0 models, but not supported in v1.1 models. A validation error will be thrown when
      used in checks or writes and it will be ignored when evaluating.
  - Additionally, the change to v1.1 models allows us to provide more consistent validation when writing the model
    instead of when issuing checks.

  :warning: Note that with this release **models with schema version 1.0 are now considered deprecated**, with the plan to
  drop support for them over the next couple of months, please migrate to version 1.1 when you can. Read more about
  [migrating to the new syntax](https://openfga.dev/docs/modeling/migrating/migrating-schema-1-1).

### Changed
- ListObjects changes

  The response has changed to include the object type, for example:

  ```json
  { "object_ids": ["a", "b", "c"] }
  ```

  to

  ```json
  { "objects": ["document:a", "document:b", "document:c"] }
  ```

  We have also improved validation and fixed support for Contextual Tuples that were causing inaccurate responses to be
  returned.

### Deprecated
- The ReadTuples API endpoint is now marked as deprecated, and support for it will be dropped shortly. Please use Read with no tuple key instead.

## [0.2.5] - 2022-11-07
### Added
- Multi-platform container build manifests to releases ([#323](https://github.com/openfga/openfga/pull/323))

### Fixed
- Read RPC returns correct error when authorization model id is not found ([#312](https://github.com/openfga/openfga/pull/312))
- Throw error if `http.upstreamTimeout` config is less than `listObjectsDeadline` ([#315](https://github.com/openfga/openfga/pull/315))

### Security
- Patches [CVE-2022-39352](https://github.com/openfga/openfga/security/advisories/GHSA-3gfj-fxx4-f22w)

## [0.2.4] - 2022-10-24
### Added
- Update Go to 1.19

### Fixed
- TLS certificate config path mappings ([#285](https://github.com/openfga/openfga/pull/285))
- Error message when a `user` field is invalid ([#278](https://github.com/openfga/openfga/pull/278))
- host:port mapping with unspecified host ([#275](https://github.com/openfga/openfga/pull/275))
- Wait for connection to postgres before starting ([#270](https://github.com/openfga/openfga/pull/270))

### Security
- Patches [CVE-2022-39340](https://github.com/openfga/openfga/security/advisories/GHSA-95x7-mh78-7w2r), [CVE-2022-39341](https://github.com/openfga/openfga/security/advisories/GHSA-vj4m-83m8-xpw5), and [CVE-2022-39342](https://github.com/openfga/openfga/security/advisories/GHSA-f4mm-2r69-mg5f)

## [0.2.3] - 2022-10-05
### Added
- Support for MySQL storage backend ([#210](https://github.com/openfga/openfga/pull/210)). Thank you @MidasLamb!
- Allow specification of type restrictions in authorization models ([#223](https://github.com/openfga/openfga/pull/223)). Note: Type restriction is not enforced yet, this just allows storing them.
- Tuple validation against type restrictions in Write API ([#232](https://github.com/openfga/openfga/pull/232))
- Upgraded the Postgres storage backend to use pgx v5 ([#225](https://github.com/openfga/openfga/pull/225))

### Fixed
- Close database connections after migration ([#252](https://github.com/openfga/openfga/pull/252))
- Race condition in streaming ListObjects ([#255](https://github.com/openfga/openfga/pull/255), [#256](https://github.com/openfga/openfga/pull/256))

## [0.2.2] - 2022-09-15
### Fixed
- Reject direct writes if only indirect relationship allowed ([#114](https://github.com/openfga/openfga/pull/114)). Thanks @dblclik!
- Log internal errors at the grpc layer ([#222](https://github.com/openfga/openfga/pull/222))
- Authorization model validation ([#224](https://github.com/openfga/openfga/pull/224))
- Bug in `migrate` command ([#236](https://github.com/openfga/openfga/pull/236))
- Skip malformed tuples involving tuple to userset definitions ([#234](https://github.com/openfga/openfga/pull/234))

## [0.2.1] - 2022-08-30
### Added
- Support Check API calls on userset types of users ([#146](https://github.com/openfga/openfga/pull/146))
- Add backoff when connecting to Postgres ([#188](https://github.com/openfga/openfga/pull/188))

### Fixed
- Improve logging of internal server errors ([#193](https://github.com/openfga/openfga/pull/193))
- Use Postgres in the sample Docker Compose file ([#195](https://github.com/openfga/openfga/pull/195))
- Emit authorization errors ([#144](https://github.com/openfga/openfga/pull/144))
- Telemetry in Check and ListObjects APIs ([#177](https://github.com/openfga/openfga/pull/177))
- ListObjects API: respect the value of ListObjectsMaxResults ([#181](https://github.com/openfga/openfga/pull/181))

## [0.2.0] - 2022-08-12
### Added
- [ListObjects API](https://openfga.dev/api/service#/Relationship%20Queries/ListObjects)

  The ListObjects API provides a way to list all of the objects (of a particular type) that a user has a relationship with. It provides a solution to the [Search with Permissions (Option 3)](https://openfga.dev/docs/interacting/search-with-permissions#option-3-build-a-list-of-ids-then-search) use case for access-aware filtering on smaller object collections. It implements the [ListObjects RFC](https://github.com/openfga/rfcs/blob/main/20220714-listObjects-api.md).

  This addition brings with it two new server configuration options `--listObjects-deadline` and `--listObjects-max-results`. These configurations help protect the server from excessively long lived and large responses.

  > ⚠️ If `--listObjects-deadline` or `--listObjects-max-results` are provided, the endpoint may only return a subset of the data. If you provide the deadline but returning all of the results would take longer than the deadline, then you may not get all of the results. If you limit the max results to 1, then you'll get at most 1 result.
- Support for presharedkey authentication in the Playground ([#141](https://github.com/openfga/openfga/pull/141))

  The embedded Playground now works if you run OpenFGA using one or more preshared keys for authentication. OIDC authentication remains unsupported for the Playground at this time.

## [0.1.7] - 2022-07-29
### Added
- `migrate` CLI command ([#56](https://github.com/openfga/openfga/pull/56))

  The `migrate` command has been added to the OpenFGA CLI to assist with bootstrapping and managing database schema migrations. See the usage for more info.

  ```
  ➜ openfga migrate -h
  The migrate command is used to migrate the database schema needed for OpenFGA.

  Usage:
    openfga migrate [flags]

  Flags:
        --datastore-engine string   (required) the database engine to run the migrations for
        --datastore-uri string      (required) the connection uri of the database to run the migrations against (e.g. 'postgres://postgres:password@localhost:5432/postgres')
    -h, --help                      help for migrate
        --version uint              the version to migrate to (if omitted the latest schema will be used)
  ```

## [0.1.6] - 2022-07-27
### Fixed
- Issue with embedded Playground assets found in the `v0.1.5` released docker image ([#129](https://github.com/openfga/openfga/pull/129))

## [0.1.5] - 2022-07-27
### Added
- Support for defining server configuration in `config.yaml`, CLI flags, or env variables ([#63](https://github.com/openfga/openfga/pull/63), [#92](https://github.com/openfga/openfga/pull/92), [#100](https://github.com/openfga/openfga/pull/100))

  `v0.1.5` introduces multiple ways to support a variety of server configuration strategies. You can configure the server with CLI flags, env variables, or a `config.yaml` file.

  Server config will be loaded in the following order of precedence:

  - CLI flags (e.g. `--datastore-engine`)
  - env variables (e.g. `OPENFGA_DATASTORE_ENGINE`)
  - `config.yaml`

  If a `config.yaml` file is provided, the OpenFGA server will look for it in `"/etc/openfga"`, `"$HOME/.openfga"`, or `"."` (the current working directory), in that order.
- Support for grpc health checks ([#86](https://github.com/openfga/openfga/pull/86))

  `v0.1.5` introduces support for the [GRPC Health Checking Protocol](https://github.com/grpc/grpc/blob/master/doc/health-checking.md). The server's health can be checked with the grpc or HTTP health check endpoints (the `/healthz` endpoint is just a proxy to the grpc health check RPC).

  For example,

  ```
  grpcurl -plaintext \
    -d '{"service":"openfga.v1.OpenFGAService"}' \
    localhost:8081 grpc.health.v1.Health/Check
  ```

  or, if the HTTP server is enabled, with the `/healthz` endpoint:

  ```
  curl --request GET -d '{"service":"openfga.v1.OpenFGAService"}' http://localhost:8080/healthz
  ```
- Profiling support (pprof) ([#111](https://github.com/openfga/openfga/pull/111))

  You can now profile the OpenFGA server while it's running using the [pprof](https://github.com/google/pprof/blob/main/doc/README.md) profiler. To enable the pprof profiler set `profiler.enabled=true`. It is served on the `/debug/pprof` endpoint and port `3001` by default.
- Configuration to enable/disable the HTTP server ([#84](https://github.com/openfga/openfga/pull/84))

  You can now enable/disable the HTTP server by setting `http.enabled=true/false`. It is enabled by default.

### Changed
- Env variables have a new mappings.

  Please refer to the [`.config-schema.json`](https://github.com/openfga/openfga/blob/main/.config-schema.json) file for a description of the new configurations or `openfga run -h` for the CLI flags. Env variables are mapped by prefixing `OPENFGA` and converting dot notation into underscores (e.g. `datastore.uri` becomes `OPENFGA_DATASTORE_URI`).

### Fixed
- goroutine leaks in Check resolution. ([#113](https://github.com/openfga/openfga/pull/113))

## [0.1.4] - 2022-06-27
### Added
- OpenFGA Playground support ([#68](https://github.com/openfga/openfga/pull/68))
- CORS policy configuration ([#65](https://github.com/openfga/openfga/pull/65))

## [0.1.2] - 2022-06-20
### Added
- Request validation middleware
- Postgres startup script

## [0.1.1] - 2022-06-16
### Added
- TLS support for both the grpc and HTTP servers
- Configurable logging formats including `text` and `json` formats
- OpenFGA CLI with a preliminary `run` command to run the server

## [0.1.0] - 2022-06-08
### Added
- Initial working implementation of OpenFGA APIs (Check, Expand, Write, Read, Authorization Models, etc..)
- Postgres storage adapter implementation
- Memory storage adapter implementation
- Early support for preshared key or OIDC authentication methods

[Unreleased]: https://github.com/openfga/openfga/compare/v1.10.3...HEAD
[1.10.3]: https://github.com/openfga/openfga/compare/v1.10.2...v1.10.3
[1.10.2]: https://github.com/openfga/openfga/compare/v1.10.1...v1.10.2
[1.10.1]: https://github.com/openfga/openfga/compare/v1.10.0...v1.10.1
[1.10.0]: https://github.com/openfga/openfga/compare/v1.9.5...v1.10.0
[1.9.5]: https://github.com/openfga/openfga/compare/v1.9.4...v1.9.5
[1.9.4]: https://github.com/openfga/openfga/compare/v1.9.3...v1.9.4
[1.9.3]: https://github.com/openfga/openfga/compare/v1.9.2...v1.9.3
[1.9.2]: https://github.com/openfga/openfga/compare/v1.9.1...v1.9.2
[1.9.1]: https://github.com/openfga/openfga/compare/v1.9.0...v1.9.1
[1.9.0]: https://github.com/openfga/openfga/compare/v1.8.16...v1.9.0
[1.8.16]: https://github.com/openfga/openfga/compare/v1.8.15...v1.8.16
[1.8.15]: https://github.com/openfga/openfga/compare/v1.8.14...v1.8.15
[1.8.14]: https://github.com/openfga/openfga/compare/v1.8.13...v1.8.14
[1.8.13]: https://github.com/openfga/openfga/compare/v1.8.12...v1.8.13
[1.8.12]: https://github.com/openfga/openfga/compare/v1.8.11...v1.8.12
[1.8.11]: https://github.com/openfga/openfga/compare/v1.8.10...v1.8.11
[1.8.10]: https://github.com/openfga/openfga/compare/v1.8.9...v1.8.10
[1.8.9]: https://github.com/openfga/openfga/compare/v1.8.8...v1.8.9
[1.8.8]: https://github.com/openfga/openfga/compare/v1.8.7...v1.8.8
[1.8.7]: https://github.com/openfga/openfga/compare/v1.8.6...v1.8.7
[1.8.6]: https://github.com/openfga/openfga/compare/v1.8.5...v1.8.6
[1.8.5]: https://github.com/openfga/openfga/compare/v1.8.4...v1.8.5
[1.8.4]: https://github.com/openfga/openfga/compare/v1.8.3...v1.8.4
[1.8.3]: https://github.com/openfga/openfga/compare/v1.8.2...v1.8.3
[1.8.2]: https://github.com/openfga/openfga/compare/v1.8.1...v1.8.2
[1.8.1]: https://github.com/openfga/openfga/compare/v1.8.0...v1.8.1
[1.8.0]: https://github.com/openfga/openfga/compare/v1.7.0...v1.8.0
[1.7.0]: https://github.com/openfga/openfga/compare/v1.6.2...v1.7.0
[1.6.2]: https://github.com/openfga/openfga/compare/v1.6.1...v1.6.2
[1.6.1]: https://github.com/openfga/openfga/compare/v1.6.0...v1.6.1
[1.6.0]: https://github.com/openfga/openfga/compare/v1.5.9...v1.6.0
[1.5.9]: https://github.com/openfga/openfga/compare/v1.5.8...v1.5.9
[1.5.8]: https://github.com/openfga/openfga/compare/v1.5.7...v1.5.8
[1.5.7]: https://github.com/openfga/openfga/compare/v1.5.6...v1.5.7
[1.5.6]: https://github.com/openfga/openfga/compare/v1.5.5...v1.5.6
[1.5.5]: https://github.com/openfga/openfga/compare/v1.5.4...v1.5.5
[1.5.4]: https://github.com/openfga/openfga/compare/v1.5.3...v1.5.4
[1.5.3]: https://github.com/openfga/openfga/compare/v1.5.2...v1.5.3
[1.5.2]: https://github.com/openfga/openfga/compare/v1.5.1...v1.5.2
[1.5.1]: https://github.com/openfga/openfga/compare/v1.5.0...v1.5.1
[1.5.0]: https://github.com/openfga/openfga/compare/v1.4.3...v1.5.0
[1.4.3]: https://github.com/openfga/openfga/compare/v1.4.2...v1.4.3
[1.4.2]: https://github.com/openfga/openfga/compare/v1.4.1...v1.4.2
[1.4.1]: https://github.com/openfga/openfga/compare/v1.4.0...v1.4.1
[1.4.0]: https://github.com/openfga/openfga/compare/v1.3.10...v1.4.0
[1.3.10]: https://github.com/openfga/openfga/compare/v1.3.9...v1.3.10
[1.3.9]: https://github.com/openfga/openfga/compare/v1.3.8...v1.3.9
[1.3.8]: https://github.com/openfga/openfga/compare/v1.3.7...v1.3.8
[1.3.7]: https://github.com/openfga/openfga/compare/v1.3.6...v1.3.7
[1.3.6]: https://github.com/openfga/openfga/compare/v1.3.5...v1.3.6
[1.3.5]: https://github.com/openfga/openfga/compare/v1.3.4...v1.3.5
[1.3.4]: https://github.com/openfga/openfga/compare/v1.3.3...v1.3.4
[1.3.3]: https://github.com/openfga/openfga/compare/v1.3.2...v1.3.3
[1.3.2]: https://github.com/openfga/openfga/compare/v1.3.1...v1.3.2
[1.3.1]: https://github.com/openfga/openfga/compare/v1.3.0...v1.3.1
[1.3.0]: https://github.com/openfga/openfga/compare/v1.2.0...v1.3.0
[1.2.0]: https://github.com/openfga/openfga/compare/v1.1.1...v1.2.0
[1.1.1]: https://github.com/openfga/openfga/compare/v1.1.0...v1.1.1
[1.1.0]: https://github.com/openfga/openfga/compare/v1.0.1...v1.1.0
[1.0.1]: https://github.com/openfga/openfga/compare/v1.0.0...v1.0.1
[1.0.0]: https://github.com/openfga/openfga/compare/v0.4.3...v1.0.0
[0.4.3]: https://github.com/openfga/openfga/compare/v0.4.2...v0.4.3
[0.4.2]: https://github.com/openfga/openfga/compare/v0.4.1...v0.4.2
[0.4.1]: https://github.com/openfga/openfga/compare/v0.4.0...v0.4.1
[0.4.0]: https://github.com/openfga/openfga/compare/v0.3.7...v0.4.0
[0.3.7]: https://github.com/openfga/openfga/compare/v0.3.6...v0.3.7
[0.3.6]: https://github.com/openfga/openfga/compare/v0.3.5...v0.3.6
[0.3.5]: https://github.com/openfga/openfga/compare/v0.3.4...v0.3.5
[0.3.4]: https://github.com/openfga/openfga/compare/v0.3.3...v0.3.4
[0.3.3]: https://github.com/openfga/openfga/compare/v0.3.2...v0.3.3
[0.3.2]: https://github.com/openfga/openfga/compare/v0.3.1...v0.3.2
[0.3.1]: https://github.com/openfga/openfga/compare/v0.3.0...v0.3.1
[0.3.0]: https://github.com/openfga/openfga/compare/v0.2.5...v0.3.0
[0.2.5]: https://github.com/openfga/openfga/compare/v0.2.4...v0.2.5
[0.2.4]: https://github.com/openfga/openfga/compare/v0.2.3...v0.2.4
[0.2.3]: https://github.com/openfga/openfga/compare/v0.2.2...v0.2.3
[0.2.2]: https://github.com/openfga/openfga/compare/v0.2.1...v0.2.2
[0.2.1]: https://github.com/openfga/openfga/compare/v0.2.0...v0.2.1
[0.2.0]: https://github.com/openfga/openfga/compare/v0.1.7...v0.2.0
[0.1.7]: https://github.com/openfga/openfga/compare/v0.1.6...v0.1.7
[0.1.6]: https://github.com/openfga/openfga/compare/v0.1.5...v0.1.6
[0.1.5]: https://github.com/openfga/openfga/compare/v0.1.4...v0.1.5
[0.1.4]: https://github.com/openfga/openfga/compare/v0.1.2...v0.1.4
[0.1.2]: https://github.com/openfga/openfga/compare/v0.1.1...v0.1.2
[0.1.1]: https://github.com/openfga/openfga/compare/v0.1.0...v0.1.1
[0.1.0]: https://github.com/openfga/openfga/releases/tag/v0.1.0<|MERGE_RESOLUTION|>--- conflicted
+++ resolved
@@ -8,11 +8,8 @@
 
 ## [Unreleased]
 ### Added
-<<<<<<< HEAD
 - Add configuration option to limit max type system cache size. [2744](https://github.com/openfga/openfga/pull/2744)
-=======
 - Added a default featureflags.Client to the server and ability to pass custom clients to the server via `server.WithFeatureFlagClient`. [#2708](https://github.com/openfga/openfga/pull/2708)
->>>>>>> 74d2e4fc
 - Enable planner for selecting check resolution strategies based on runtime statistics. [#2751](https://github.com/openfga/openfga/pull/2751)
 
 ### Fixed
