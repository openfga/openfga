--- conflicted
+++ resolved
@@ -7,17 +7,15 @@
 Try to keep listed changes to a concise bulleted list of simple explanations of changes. Aim for the amount of information needed so that readers can understand where they would look in the codebase to investigate the changes' implementation, or where they would look in the documentation to understand how to make use of the change in practice - better yet, link directly to the docs and provide detailed information there. Only elaborate if doing so is required to avoid breaking changes or experimental features from ruining someone's day.
 
 ## [Unreleased]
-<<<<<<< HEAD
+
 ### Added
 - Improve `Check` performance for sub-problems when caching is enabled [#2193](https://github.com/openfga/openfga/pull/2193).
-=======
 
 ## [1.8.4] - 2025-01-13
 [Full changelog](https://github.com/openfga/openfga/compare/v1.8.3...v1.8.4)
 
 ### Security
 - Address [CVE-2024-56323](https://github.com/openfga/openfga/security/advisories/GHSA-32q6-rr98-cjqv) - an issue affecting Check and ListObjects results for users using Conditions in Contextual Tuples. Please see the CVE report for more details.
->>>>>>> dc1a4803
 
 ### Fixed
 - Fixed missing binding between flags and environment variables for the cache controller feature [#2184](https://github.com/openfga/openfga/pull/2184)
