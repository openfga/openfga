--- conflicted
+++ resolved
@@ -10,17 +10,15 @@
 ### Added
 - Enable planner for selecting check resolution strategies based on runtime statistics. [#2751](https://github.com/openfga/openfga/pull/2751)
 
-<<<<<<< HEAD
 ### Changed
 - Breaking: Update PostgreSQL to use [pgxpool](https://pkg.go.dev/github.com/jackc/pgx/v5/pgxpool) instead of `database/sql` to allow for finer PostgreSQL connection control. [#2734](https://github.com/openfga/openfga/pull/2734).
   - PostgreSQL will have the following configuration changes.
     - Idle connections are now controlled by `OPENFGA_DATASTORE_MIN_IDLE_CONNS` (default 0) instead of `OPENFGA_DATASTORE_MAX_IDLE_CONNS`.
     - Added configuration on minimum connections via `OPENFGA_DATASTORE_MIN_OPEN_CONNS` (default to 0).
   - Metrics for PostreSQL will change from the [default Prometheus DB Stats Collector](https://github.com/prometheus/client_golang/tree/main/prometheus/collectors) to [PGX Pool Prometheus Collector](https://github.com/IBM/pgxpoolprometheus). See [PGX Pool Prometheus Collector](https://github.com/IBM/pgxpoolprometheus?tab=readme-ov-file#metrics-collected) for the list of available metrics.
-=======
+
 ### Fixed
 - Use correct names for cache counter metrics. [#2750](https://github.com/openfga/openfga/pull/2750)
->>>>>>> 945dcf54
 
 ## [1.10.3] - 2025-10-14
 ### Changed
