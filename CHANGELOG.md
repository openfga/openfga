--- conflicted
+++ resolved
@@ -7,14 +7,11 @@
 Try to keep listed changes to a concise bulleted list of simple explanations of changes. Aim for the amount of information needed so that readers can understand where they would look in the codebase to investigate the changes' implementation, or where they would look in the documentation to understand how to make use of the change in practice - better yet, link directly to the docs and provide detailed information there. Only elaborate if doing so is required to avoid breaking changes or experimental features from ruining someone's day.
 
 ## [Unreleased]
-<<<<<<< HEAD
 ### Added
 - New `DatastoreThrottle` configuration for Check, ListObjects, ListUsers. [#2452](https://github.com/openfga/openfga/pull/2452)
 
 ### Fixed
-=======
 - Added pkg `migrate` to expose `.RunMigrations()` for programmatic use. [#2422](https://github.com/openfga/openfga/pull/2422)
->>>>>>> 8538b32e
 - Ensure `fanin.Stop` and `fanin.Drain` are called for all clients which may create blocking goroutines. [#2441](https://github.com/openfga/openfga/pull/2441)
 - Prevent throttled Go routines from "leaking" when a request context has been canceled or deadline exceeded. [#2450](https://github.com/openfga/openfga/pull/2450)
 
