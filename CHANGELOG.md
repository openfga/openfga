--- conflicted
+++ resolved
@@ -8,14 +8,12 @@
 
 ## [Unreleased]
 
-<<<<<<< HEAD
 ### Added
 * Throttling metrics `throttled_requests_count` and `throttled_requests_timed_out_count` for observing effects of throttling configurations [#1863](https://github.com/openfga/openfga/pull/1863)
-=======
+
 ### Changed
 
 * Consistency options experimental flag has been removed and is now enabled by default. Refer to the [consistency options feature PR](https://github.com/openfga/openfga/pull/1764) for usage details. [#1889](https://github.com/openfga/openfga/pull/1889)
->>>>>>> 15a2a970
 
 ## [1.5.9] - 2024-08-13
 
