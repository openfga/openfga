--- conflicted
+++ resolved
@@ -7,14 +7,12 @@
 Try to keep listed changes to a concise bulleted list of simple explanations of changes. Aim for the amount of information needed so that readers can understand where they would look in the codebase to investigate the changes' implementation, or where they would look in the documentation to understand how to make use of the change in practice - better yet, link directly to the docs and provide detailed information there. Only elaborate if doing so is required to avoid breaking changes or experimental features from ruining someone's day.
 
 ## [Unreleased]
-<<<<<<< HEAD
 
 ## [1.8.7] - 2025-03-07
 [Full changelog](https://github.com/openfga/openfga/compare/v1.8.6...v1.8.7)
-=======
+
 ### Added
 - Added `PassthroughError` type to proxy errors through OpenFGA. [#2303](https://github.com/openfga/openfga/pull/2303).
->>>>>>> bd076353
 
 ### Removed
 - Removed recently-added `tuples_iterator_cache_invalid_hit_count` metric. The `cachecontroller_cache_invalidation_count` from 1.8.6 better accomplishes the same goal. [#2296)[https://github.com/openfga/openfga/pull/2296/]
