# Changelog
All notable changes to this project will be documented in this file.

The format is based on [Keep a Changelog](https://keepachangelog.com/en/1.0.0/),
and this project adheres to [Semantic Versioning](https://semver.org/spec/v2.0.0.html).

Try to keep listed changes to a concise bulleted list of simple explanations of changes. Aim for the amount of information needed so that readers can understand where they would look in the codebase to investigate the changes' implementation, or where they would look in the documentation to understand how to make use of the change in practice - better yet, link directly to the docs and provide detailed information there. Only elaborate if doing so is required to avoid breaking changes or experimental features from ruining someone's day.

## [Unreleased]
<<<<<<< HEAD
### Changed
- Panics in check are converted to errors. [#2361](https://github.com/openfga/openfga/pull/2361).
=======
### Added
- Added "dispatch_count" to the context tags of batch-check requests.
- Added "dispatch_count" histogram metric to batch-check requests.
- Added "request.throttled" boolean to the context tags for check and batch-check
- Added "throttled_requests_count" metric to batch-check requests.
>>>>>>> 73dceae9

## [1.8.9] - 2025-04-01
[Full changelog](https://github.com/openfga/openfga/compare/v1.8.8...v1.8.9)

### Added
- Updated grpc logs for the healthcheck service to log at the Debug level instead of at the Info level. [#2340](https://github.com/openfga/openfga/pull/2340)
- Separate out experimental list objects optimization flag (`enable-list-objects-optimizations`) from experimental check optimization flag (`enable-check-optimizations`) to allow individual optimization. [#2341](https://github.com/openfga/openfga/pull/2341).

## [1.8.8] - 2025-03-18
[Full changelog](https://github.com/openfga/openfga/compare/v1.8.7...v1.8.8)

### Added
- Added a new CheckResolver (`ShadowResolver`) to allow comparing changes across different CheckResolvers. [#2308](https://github.com/openfga/openfga/pull/2308).

### Changed
- Extend object_id VARCHAR in MySQL to 255 characters. [#2230](https://github.com/openfga/openfga/pull/2230).

## [1.8.7] - 2025-03-07
[Full changelog](https://github.com/openfga/openfga/compare/v1.8.6...v1.8.7)

### Added
- Added `storage.ErrTransactionThrottled` for throttling errors applied at the datastore level. [#2304](https://github.com/openfga/openfga/pull/2304).

### Removed
- Removed recently-added `tuples_iterator_cache_invalid_hit_count` metric. The `cachecontroller_cache_invalidation_count` from 1.8.6 better accomplishes the same goal. [#2296)[https://github.com/openfga/openfga/pull/2296/]

### Fixed
- Fixed evaluation of certain recursive TTU cases behind the `enable-check-optimizations` flag. [#2281](https://github.com/openfga/openfga/pull/2281)

## [1.8.6] - 2025-02-20
[Full changelog](https://github.com/openfga/openfga/compare/v1.8.5...v1.8.6)

### Added
- Added `cachecontroller_cache_invalidation_count` metric to track invalidation operations. [#2282](https://github.com/openfga/openfga/pull/2282)

## [1.8.5] - 2025-02-19
[Full changelog](https://github.com/openfga/openfga/compare/v1.8.4...v1.8.5)

### Added
- Improve `Check` performance for sub-problems when caching is enabled [#2193](https://github.com/openfga/openfga/pull/2193).
- Improve `Check` performance for relations involving public wildcard. Enable via experimental flag `enable-check-optimizations`.  [#2180](https://github.com/openfga/openfga/pull/2180).
- Improve Check API performance when experimental flag `enable-check-optimizations` is turned on and contextual tuples are involved. [#2150](https://github.com/openfga/openfga/pull/2150)
- Added metrics to track invalid cache hits: `check_cache_invalid_hit_count` and `tuples_iterator_cache_invalid_hit_count` [#2222](https://github.com/openfga/openfga/pull/2222).
- Move Check performance optimizations out of experimental mode: shortcutting based on path, recursive userset fast path, and recursive TTU fast path. [#2236](https://github.com/openfga/openfga/pull/2236)
- Improve Check API performance when experimental flag `enable-check-optimizations` is turned on and the model contains union of a TTU and algebraic operations. [#2200](https://github.com/openfga/openfga/pull/2200)
- Implement dynamic TLS certificate reloading for HTTP and gRPC servers. [#2182](https://github.com/openfga/openfga/pull/2182)
- Publicize `check.RunMatrixTests` method to allow testing against any `ClientInterface`. [#2267](https://github.com/openfga/openfga/pull/2267).

### Changed
- Performance optimizations for string operations and memory allocations across the codebase [#2238](https://github.com/openfga/openfga/pull/2238) and [#2241](https://github.com/openfga/openfga/pull/2241)
- Update to Go 1.23 as the min supported version and bump the container image to go1.23.6
  We follow Go's version support policy and will only support the latest two major versions of Go. Now that [Go 1.24 is out](https://go.dev/blog/go1.24), we have dropped support for Go < 1.23.

### Fixed
- Optimized database dialect handling by setting it during initialization instead of per-call, fixing SQL syntax errors in MySQL [#2252](https://github.com/openfga/openfga/pull/2252)
- Fixed incorrect invalidation by cache controller on cache iterator. [#2190](https://github.com/openfga/openfga/pull/2190), [#2216](https://github.com/openfga/openfga/pull/2216)
- Fixed incorrect types in configuration JSON schema [#2217](https://github.com/openfga/openfga/pull/2217), [#2228](https://github.com/openfga/openfga/pull/2228).
- Fixed `BatchCheck` API to validate presence of the `tuple_key` property of a `BatchCheckItem` [#2242](https://github.com/openfga/openfga/issues/2242)
- Fixed incorrect check and list objects evaluation when model has a relation directly assignable to both public access AND userset with the same type and type bound public access tuple is assigned to the object.

## [1.8.4] - 2025-01-13
[Full changelog](https://github.com/openfga/openfga/compare/v1.8.3...v1.8.4)

### Fixed
- Fixed missing binding between flags and environment variables for the cache controller feature [#2184](https://github.com/openfga/openfga/pull/2184)
- Fixed Read API to validate user field and assert presence of both type and value. [#2195](https://github.com/openfga/openfga/pull/2195)

### Security
- Address [CVE-2024-56323](https://github.com/openfga/openfga/security/advisories/GHSA-32q6-rr98-cjqv) - an issue affecting Check and ListObjects results for users using Conditions in Contextual Tuples. Please see the CVE report for more details.

## [1.8.3] - 2024-12-31
[Full changelog](https://github.com/openfga/openfga/compare/v1.8.2...v1.8.3)

### Added
- Improve `Check` performance for Userset relationships that include set operations. Enable via experimental flag `enable-check-optimizations`. [#2140](https://github.com/openfga/openfga/pull/2140)
- Add `name` as a filter to `ListStores`. The name parameter instructs the API to only include results that match that name. [#2103](https://github.com/openfga/openfga/pull/2103)
- Additional guard against nil context at the time of server initialization [#2187](https://github.com/openfga/openfga/pull/2187)

### Fixed
- Ensure Check Cache Key considers `contextual_tuple` conditions and their contexts [#2160](https://github.com/openfga/openfga/pull/2160).

## [1.8.2] - 2024-12-13
[Full changelog](https://github.com/openfga/openfga/compare/v1.8.1...v1.8.2)

### Added
- Add metrics `cachecontroller_find_changes_and_invalidate_histogram` on latency for cache controller in finding changes and invalidating.  [#2135](https://github.com/openfga/openfga/pull/2135)
- Improve `Check` performance when cache controller is enabled by invalidating iterator and sub-problem cache asynchronously when read changes API indicates there are recent writes/deletes for the store.  [#2124](https://github.com/openfga/openfga/pull/2124)
- Improve check cache key generation performance via `strings.Builder` [#2161](https://github.com/openfga/openfga/pull/2161).

### Fixed
- Labels of metrics that went past the `max` histogram bucket are now labelled "+Inf" instead of ">max". [#2146](https://github.com/openfga/openfga/pull/2146)
- Prevent possible data races by waiting for in-flight cached iterator goroutines during server shutdown [#2145](https://github.com/openfga/openfga/pull/2145)
- Correct incorrect check result returned when using experimental flag `enable-check-optimizations` and model has intersection or exclusion within a TTU or Userset. [#2157](https://github.com/openfga/openfga/pull/2157)

## [1.8.1] - 2024-12-05
[Full changelog](https://github.com/openfga/openfga/compare/v1.8.0...v1.8.1)

### Added
- New flag `OPENFGA_CHECK_ITERATOR_TTL`. Please see the flag description (`./openfga run --help`) for more details. [#2082](https://github.com/openfga/openfga/pull/2082)
- New flag `OPENFGA_CHECK_CACHE_LIMIT`. Please see the flag description (`./openfga run --help`) for more details. [#2082](https://github.com/openfga/openfga/pull/2082)
- Improve `Check` performance for TTU relationships that include set operations. Enable via experimental flag `enable-check-optimizations`. [#2075](https://github.com/openfga/openfga/pull/2075)
- Add a field in log entries when authz calls were made. [#2130](https://github.com/openfga/openfga/pull/2130)
- Add `Duration` to `ResolveCheckResponseMetadata` for use in metrics. [#2139](https://github.com/openfga/openfga/pull/2139)
- Add `check_duration_ms` metric to `server` package to enable measurement of check across different API methods. [#2139](https://github.com/openfga/openfga/pull/2139)
- Added deduplication logic to BatchCheck API. [#2102](https://github.com/openfga/openfga/pull/2102)

### Changed
- OIDC token validation will now exclusively throw error code 1004 for invalid tokens. [#1999](https://github.com/openfga/openfga/pull/1999)

### Removed
- Begin deprecation process for flag `OPENFGA_CHECK_QUERY_CACHE_LIMIT`, in favor of `OPENFGA_CHECK_CACHE_LIMIT`. [#2082](https://github.com/openfga/openfga/pull/2082)
- Removed flags with the `OPENFGA_DISPATCH_THROTTLING_*` name. [#2083](https://github.com/openfga/openfga/pull/2083)

### Fixed
- Improve `Check` performance in the case that the query involves types that cannot be reached from the source. Enable via experimental flag `enable-check-optimizations`. [#2104](https://github.com/openfga/openfga/pull/2104)
- Fix regression introduced in #2091: error message for invalid Writes. [#2110](https://github.com/openfga/openfga/pull/2110)
- Ensure `/read` and `/list-objects` respect the received `Consistency` values [#2113](https://github.com/openfga/openfga/pull/2113)
- Fix `access-control` to always return unauthorized errors, and add logging for authorization failures [2129](https://github.com/openfga/openfga/pull/2129)
- Fix composition of database decorators to fix some performance issues. [#2126](https://github.com/openfga/openfga/pull/2126)

## [1.8.0] - 2024-11-08
[Full changelog](https://github.com/openfga/openfga/compare/v1.7.0...v1.8.0)

### Added
- Added `start_time` parameter to `ReadChanges` API to allow filtering by specific time [#2020](https://github.com/openfga/openfga/pull/2020)
- Added support for Contextual Tuples in the `Expand` API. [#2045](https://github.com/openfga/openfga/pull/2045)
- Added a flag `OPENFGA_CONTEXT_PROPAGATION_TO_DATASTORE` to control propagation of a request's context to the datastore. [#1838](https://github.com/openfga/openfga/pull/1838)
- Added OTEL measurement for access control store check latency and write latency due to authorization [#2069](https://github.com/openfga/openfga/pull/2069)
- Added `BatchCheck` API which allows multiple check operations to be performed in a single request.
  It requires a unique `correlation_id` associated with each individual check to map each result to its associated tuple.
  For more details, see [batch check docs](https://openfga.dev/docs/interacting/relationship-queries#batch-check) [#2039](https://github.com/openfga/openfga/pull/2039).

### Changed
- The storage adapter `ReadChanges`'s parameter ReadChangesOptions allows filtering by `StartTime` [#2020](https://github.com/openfga/openfga/pull/2020).
  As a part of the implementation, a new server setting called `WithContinuationTokenSerializer` was introduced.
  If you are using OpenFGA as a library, you will need to pass in either `StringContinuationTokenSerializer`, or `SQLContinuationTokenSerializer`, or implement your own (if you also have your own storage adapter)
- The storage adapter `ReadPage` return parameters changed from `([]*openfgav1.Tuple, []byte, error)` to `([]*openfgav1.Tuple, string, error)` [#2064](https://github.com/openfga/openfga/pull/2064)
  If you are using a custom storage adapter or consume `ReadPage` func in your code, you will need to update the return type and/or handling of the `ReadPage` function.
- `ErrMismatchObjectType` error type removed from `openfga` package [#2064](https://github.com/openfga/openfga/pull/2064) as storage is not validating this anymore.
  Validation moved to `ReadChangesQuery` implementation.

### Fixed
- Improve `Check` performance in the case that the query involves resolving nested userset with type bound public access. Enable via experimental flag `enable-check-optimizations`. [#2063](https://github.com/openfga/openfga/pull/2063)

## [1.7.0] - 2024-10-29
### Added
- Add an experimental access control feature [#1913](https://github.com/openfga/openfga/pull/1913)
  Learn more about this feature and how to enable it [here](https://openfga.dev/docs/getting-started/setup-openfga/access-control)
  If you do try it out, please provide feedback in the [GitHub Discussion](https://github.com/orgs/openfga/discussions)
- Document OpenFGA release process [#1923](https://github.com/openfga/openfga/pull/1923)

### Changed
- Bump max number of contextual tuples in a single request to `100`. [#2040](https://github.com/openfga/openfga/pull/2040)
  Note: In assertions, they are still restricted to `20` per assertion
- The storage adapter `ListStores`'s parameter `ListStoresOptions` allows filtering by `IDs` [#1913](https://github.com/openfga/openfga/pull/1913)
  If you are using a custom storage adapter, `ListStores` now expects `ListStoresOptions` parameter that accepts passing in a list of IDs.
  See the following adapter [change](https://github.com/openfga/openfga/pull/1913/files#diff-8b98b331c5d4acbeb7274c68973d20900daaed47c8d8f3e62ba39284379166bbR86-R87) and the following [change](https://github.com/openfga/openfga/pull/1913/files#diff-087f50fca2d7eab21b8d342dbbf8fb0de6d405f85b51334b3801d2c34d810ff9L582-L587) for a sample storage adapter implementation.
  If you are not using OpenFGA as a library with a custom storage adapter, this will not affect you. (for example, if you are using OpenFGA through our published docker images, you are not affected).

### Fixed
- Improve `Check` performance in the case that the query involves resolving nested tuple to userset relations. Enable via experimental flag `enable-check-optimizations`. [#2025](https://github.com/openfga/openfga/pull/2025)
- Improve the sub-problem caching in `Check` [#2006](https://github.com/openfga/openfga/pull/2006), [#2035](https://github.com/openfga/openfga/pull/2035)
- Fixed internal error for `Check` where model has nested userset with publicly assignable wildcard. [#2049](https://github.com/openfga/openfga/pull/2049)
- Fixed goroutine leak when `ListObjects` or `StreamedListObjects` call cannot be completed within `REQUEST_TIMEOUT`. [#2030](https://github.com/openfga/openfga/pull/2030)
- Fixed incorrect dispatch counts in `ListObjects` used for observability [2013](https://github.com/openfga/openfga/pull/2013)
- Correct metrics label for `ListUsers` API calls [#2000](https://github.com/openfga/openfga/pull/2000)

## [1.6.2] - 2024-10-03
[Full changelog](https://github.com/openfga/openfga/compare/v1.6.1...v1.6.2)

### Added
- Improve tracing in Check API by enhancing discoverability of model ID. [#1964](https://github.com/openfga/openfga/pull/1964)
- Improve tracing in all APIs by adding the store ID to the span. [#1965](https://github.com/openfga/openfga/pull/1965)
- Add a cache for datastore iterators on Check API. [#1924](https://github.com/openfga/openfga/pull/1924).

  Can be configured via `OPENFGA_CHECK_ITERATOR_CACHE_ENABLED` and `OPENFGA_CHECK_ITERATOR_CACHE_MAX_RESULTS`.
- Improve check performance in the case that the query involves resolving nested userset. Enable via experimental flag `enable-check-optimizations`. [#1945](https://github.com/openfga/openfga/issues/1945)

### Changed
- `ReadChanges` now supports sorting. [#1976](https://github.com/openfga/openfga/pull/1976).

  This is a breaking change related to the storage interface. If you are not implementing a storage adaptor, then these changes should not impact you.

### Removed
- Removed deprecated opentelemetry-connector `memory_ballast` extension. [#1942](https://github.com/openfga/openfga/pull/1942).
- Removed experimental logging of cache hits for each subproblem in `Check` API calls. [#1960](https://github.com/openfga/openfga/pull/1960).

### Fixed
- Handle all permutations of SQLite busy / locked errors [#1936](https://github.com/openfga/openfga/pull/1936). Thanks @DanCech!
- Goroutine leak in Check API introduced in v1.6.1 [#1962](https://github.com/openfga/openfga/pull/1962).
- Broken migration from v.1.4.3 to v1.5.4 (https://github.com/openfga/openfga/issues/1668) [#1980](https://github.com/openfga/openfga/issues/1980) and [#1986](https://github.com/openfga/openfga/issues/1986).
- Upgrade go from 1.22.6 to 1.22.7 to address CVE-2024-34156 [#1987](https://github.com/openfga/openfga/pull/1987). Thanks @golanglemonade!

## [1.6.1] - 2024-09-12
### Added
- Stack trace when logging panics [#1904](https://github.com/openfga/openfga/pull/1904)
- Throttling metric `throttled_requests_count` for observing the number of throttled requests for a given throttling configuration [#1863](https://github.com/openfga/openfga/pull/1863)
- New metric on number of allowed vs. non-allowed Check responses [#1911](https://github.com/openfga/openfga/pull/1911)
- New datastore engine: SQLite (beta) [#1615](https://github.com/openfga/openfga/pull/1615) Thanks @DanCech!

  ```
  openfga migrate --datastore-engine sqlite --datastore-uri openfga.sqlite
  openfga run --datastore-engine sqlite --datastore-uri openfga.sqlite
  ```

### Changed
- Support context in assertions [#1907](https://github.com/openfga/openfga/pull/1907)

### Fixed
- When a request gets cancelled by a client, throw a 4xx, not a 5xx. [#1905](https://github.com/openfga/openfga/pull/1905)
- Makes the `pkg.logger.Logger.With` immutable by creating a child logger instead of mutating the delegate one to prevent side effects [1906](https://github.com/openfga/openfga/pull/1906)
- Extend request timeout to 10s for slow tests [1926](https://github.com/openfga/openfga/pull/1926)
- Improve performance of Check API in the case that the query involves resolving a tuple to userset and/or a userset, by streaming intermediate results. [#1888](https://github.com/openfga/openfga/pull/1888)

## [1.6.0] - 2024-08-30
[Full changelog](https://github.com/openfga/openfga/compare/v1.5.9...v1.6.0)

### Changed
- Consistency options experimental flag has been removed and is now enabled by default. Refer to the [consistency options documentation](https://openfga.dev/docs/interacting/consistency) for details. [#1889](https://github.com/openfga/openfga/pull/1889)
- Require at least Go 1.22.6 [#1831](https://github.com/openfga/openfga/pull/1831). Thanks @tranngoclam
- Add a "query_duration_ms" field on each log [#1807](https://github.com/openfga/openfga/pull/1831). Thanks @lalalalatt
- Default logging to stdout instead of stderr [#1830](https://github.com/openfga/openfga/pull/1830)
- Breaking: Set a maximum limit on bytes to the WriteAssertions API: 64 KB [#1847](https://github.com/openfga/openfga/pull/1847)

### Fixed
- Check API: internal fixes [#1843](https://github.com/openfga/openfga/pull/1843)
- Correct docker file syntax [#1852](https://github.com/openfga/openfga/pull/1852)
- Performance improvements for Check API:
  - introduce an optimization when the input request relation is pointing to a computed relation [#1793](https://github.com/openfga/openfga/pull/1793)
  - batch calls that compute membership checks and start processing them earlier [#1804](https://github.com/openfga/openfga/pull/1804)
  - performance improvement in wildcard scenarios [#1848](https://github.com/openfga/openfga/pull/1848)
- Performance improvement in tuple validation on reads [#1825](https://github.com/openfga/openfga/pull/1825)

## [1.5.9] - 2024-08-13
[Full changelog](https://github.com/openfga/openfga/compare/v1.5.8...v1.5.9)

### Security
- Address [CVE-2024-42473](https://github.com/openfga/openfga/security/advisories/GHSA-3f6g-m4hr-59h8) - a critical issue where Check API can return incorrect responses. Please see the CVE report for more details.

## [1.5.8] - 2024-08-07
[Full changelog](https://github.com/openfga/openfga/compare/v1.5.7...v1.5.8)

### Added
- Performance improvements for Check API:
  - introduce an optimization when the input request relation is pointing to a computed relation [#1793](https://github.com/openfga/openfga/pull/1793)
  - batch calls that compute membership checks and start processing them earlier [#1804](https://github.com/openfga/openfga/pull/1804)
- Logging number of cache hits for each subproblem of each authorization model for `Check` API calls. Enabled with the `OPENFGA_CHECK_TRACKER_ENABLED` flag. [#1785](https://github.com/openfga/openfga/pull/1785)
- Aliases for issuers and subject validation in OIDC AuthN mode using `OPENFGA_AUTHN_OIDC_ISSUER_ALIASES` and `OPENFGA_AUTHN_OIDC_SUBJECTS` respectively [#1784](https://github.com/openfga/openfga/pull/1784) Thanks @Code2Life!
- Dispatch Throttling for our `ListUsers` API. This can be enabled using `OPENFGA_LIST_USERS_DISPATCH_THROTTLING_ENABLED` and the env variables below. [#1658](https://github.com/openfga/openfga/pull/1658)
  - `OPENFGA_LIST_USERS_DISPATCH_THROTTLING_THRESHOLD` - The number of dispatches allowed before throttling is triggered
  - `OPENFGA_LIST_USERS_DISPATCH_THROTTLING_MAX_THRESHOLD` - The maximum number of dispatches allowed before the request is rejected
  - `OPENFGA_LIST_USERS_DISPATCH_THROTTLING_FREQUENCY` - The frequency at which the deprioritized throttling queue is processed
- Support sending contextual tuples in the Write Assertions API. [#1821](https://github.com/openfga/openfga/pull/1821)

### Fixed
- address `"expected exactly one terminal relation for fast path, received {num}"` error during `Check` for models with type restrictions with and without a condition or with multiple conditions. [#1814](https://github.com/openfga/openfga/pull/1814)

## [1.5.7] - 2024-07-25
### Added
- Support requesting a different consistency option per request in `Check`, `Expand`, `ListObjects`, `ListUsers`, and `Read` [#1764](https://github.com/openfga/openfga/pull/1764)
  - This is currently experimental and needs to be enabled by configuring `OPENFGA_EXPERIMENTALS=enable-consistency-params` or passing `--experimentals enable-consistency-params` to `openfga run`.
  - When `HIGHER_CONSISTENCY` is requested, OpenFGA will skip the check resolver cache. For storage implementors it is recommended to skip any caching and perform a stronger read if `HIGHER_CONSISTENCY` is requested. This can be accessed in the `Consistency` options provided to the relevant methods of the storage interface.
- Start publishing images to `ghcr.io/openfga/openfga` as alternative to DockerHub [#1775](https://github.com/openfga/openfga/pull/1775) - Thanks @JAORMX!
- Performance improvements for parent child relations in Check [#1765](https://github.com/openfga/openfga/pull/1765)
- Performance improvement in Check: computed relations don't consume from the resolution depth quota, don't trigger additional goroutines, and don't get cached [#1786](https://github.com/openfga/openfga/pull/1786)

### Changed
- Update to Go 1.22 in container image [#1776](https://github.com/openfga/openfga/pull/1776) - Thanks @tranngoclam!
- Breaking: Changes to storage interface

  > [!NOTE]
  > The following breaking changes are related to the storage interface. If you are not implementing a storage adaptor, then there are these changes should not impact your usage of OpenFGA.

  - Removal of `PaginationOptions` in favour of a per-method `Options` type [#1732](https://github.com/openfga/openfga/pull/1732)

    The options parameter of type `PaginationOptions` has been replaced with a per-method type that contains a `Pagination` field that contains this data in the following methods:

    - `ReadAuthorizationModels` - Type is `ReadAuthorizationModelsOptions`
    - `ListStores` - Type is `ListStoresOptions`
    - `ReadChanges` - Type is `ReadChangesOptions`
    - `ReadPage` - Type is `ReadPageOptions`

  #### Introduction of new `Options` types to certain methods in the storage interface to facilitate consistency data [#1750](https://github.com/openfga/openfga/pull/1750)

  The following methods have had an options parameter introduced to the method signature to include consistency data, or the existing options parameter has been expanded to hold consistency data.

  This consistency data should be used to help determine whether any form of caching should be used as part of the read performed by the storage adapter.
- `Read` - Added a new parameter of type `ReadOptions`
- `ReadPage` - Added `Consistency` to existing `ReadPageOptions` type
- `ReadUserSetTuples` - Added a new parameter of type `ReadUserSetTuplesOptions`
- `ReadStartingWithUser` - Added a new parameter of type `ReadStartingWithUserOptions`

## [1.5.6] - 2024-07-17
[Full changelog](https://github.com/openfga/openfga/compare/v1.5.5...v1.5.6)

### Added
- Performance improvements to userset subproblem resolutions in Check in certain scenarios [#1734](https://github.com/openfga/openfga/pull/1734)
- Performance improvements to tuple-to-userset subproblem resolutions in Check in certain scenarios [#1735](https://github.com/openfga/openfga/pull/1735)
- Warning when log level set to `none` [#1705](https://github.com/openfga/openfga/pull/1705) - thank you, @Siddhant-K-code!
- Minor performance improvement for queries when model ID not specified [#1754](https://github.com/openfga/openfga/pull/1754)

### Removed
- ListUsers experimental flag (will continue to work if passed) [#1730](https://github.com/openfga/openfga/pull/1730)

### Fixed
- Race condition in ListUsers which could erroneously swallow errors [#1755](https://github.com/openfga/openfga/pull/1755)
- "relation is undefined" error in Check and ListUsers [#1767](https://github.com/openfga/openfga/pull/1767)
- Request ID included with Streaming ListObjects responses [#1636](https://github.com/openfga/openfga/pull/1636)

## [1.5.5] - 2024-06-18
[Full changelog](https://github.com/openfga/openfga/compare/v1.5.4...v1.5.5)

### Added
- Configuring maximum cost for CEL evaluation via `OPENFGA_MAX_CONDITION_EVALUATION_COST` [#1631](https://github.com/openfga/openfga/pull/1631) - thank you, @cmmoran

### Removed
- `excluded_users` from ListUsers response. Further discovery required before being reintroduced. If impacted by this removal, please provide feedback in [issue #1692](https://github.com/openfga/openfga/issues/1692) [#1685](https://github.com/openfga/openfga/pull/1685)

### Fixed
- OTel trace context propagation to grpc-gateway [#1624](https://github.com/openfga/openfga/pull/1624) - thank you, @Zach-Johnson

## [1.5.4] - 2024-05-29
[Full changelog](https://github.com/openfga/openfga/compare/v1.5.3...v1.5.4)

### Added
- ListUsers API which answers the question "what users are related to a specific object?". This feature is experimental and can be enabled by configuring `OPENFGA_EXPERIMENTALS=enable-list-users`. Also see [Performing a ListUsers call](https://openfga.dev/docs/getting-started/perform-list-users) and [ListUsers API docs](https://openfga.dev/api/service#/Relationship%20Queries/ListUsers). **Known Limitation:** Child usersets that are negated from their parent are currently not returned as `excluded_users` [#1433](https://github.com/openfga/openfga/pull/1433)
- ListObjects throttling to manage resource usage of expensive queries. Throttling improves overall query performance by limiting the number of dispatches, which are the recursive sub-operations of a ListObjects query [#1571](https://github.com/openfga/openfga/pull/1571)
- Per-request dispatch throttling threshold configuration via context [#1546](https://github.com/openfga/openfga/pull/1546)
- Self-defining usersets for Check, ListObjects and ListUsers. These are implicit tuples that exist by virtue of set theory. For example, the userset `document:1#viewer` implicitly possess the `viewer` relation for `document:1` [#1521](https://github.com/openfga/openfga/pull/1521)
- Panic recovery handling for all APIs [#1557](https://github.com/openfga/openfga/pull/1557)
- Logging of non-sensitive server configuration on startup [#1609](https://github.com/openfga/openfga/pull/1609)
- Appropriate error codes for throttled requests indicating if a request should be retried [#1552](https://github.com/openfga/openfga/pull/1552)
- Minor performance improvements in Check API by reducing quantity of spans created [#1550](https://github.com/openfga/openfga/pull/1550), [#1589](https://github.com/openfga/openfga/pull/1589)

### Changed
- `request_id` is now same as `trace_id` (e.g. `1e20da43269fe07e3d2ac018c0aad2d1`) if tracing is enabled. Otherwise, remains an UUID (e.g. `38fee7ac-4bfe-4cf6-baa2-8b5ec296b485`) [#1576](https://github.com/openfga/openfga/pull/1576) - thank you, @00chorch

### Removed
- `request_duration_by_query_count_ms` metric [#1579](https://github.com/openfga/openfga/pull/1579)

### Fixed
- Goroutine leak occurring during initial server validation [#1617](https://github.com/openfga/openfga/pull/1617)
- Stricter filtering of invalid tuples with ListObjects [#1563](https://github.com/openfga/openfga/pull/1563)
- Panic on server close if caching is enabled [#1568](https://github.com/openfga/openfga/pull/1568)
- Prevent calling datastore if context has error [#1593](https://github.com/openfga/openfga/pull/1593)

## [1.5.3] - 2024-04-16
[Full changelog](https://github.com/openfga/openfga/compare/v1.5.2...v1.5.3)

### Added
- Apply tags to requests that have been intentionally throttled (https://github.com/openfga/openfga/pull/1531). This will add a new log field titled "throttled" to such requests.

### Changed
- [Modular Models (Schema 1.2)](https://openfga.dev/docs/modeling/modular-models) support is enabled by default and the experimental flag for it has been dropped (https://github.com/openfga/openfga/pull/1520)
- Bumped to Go 1.21.9 (https://github.com/openfga/openfga/pull/1523)

### Fixed
- Panic that occurred on Check API with some authorization models and tuples (https://github.com/openfga/openfga/pull/1517)

### Security
- Patch [CVE-2024-31452](https://github.com/openfga/openfga/security/advisories/GHSA-8cph-m685-6v6r) - a critical issue where Check and ListObjects APIs returns incorrect results for some models and tuples. See the CVE report for more details.

## [1.5.2] - 2024-04-03
[Full changelog](https://github.com/openfga/openfga/compare/v1.5.1...v1.5.2)

### Added
- Add homebrew release job by @chenrui333 ([#780](https://github.com/openfga/openfga/pull/780))

### Fixed
- Fix the count of datastore reads in the Check API ([#1452](https://github.com/openfga/openfga/pull/1452))
- Fix the correct default used for dispatch throttling ([#1479](https://github.com/openfga/openfga/pull/1479))

### Security
- Bumped up the `grpc-health-probe` dependency in the published Docker image to the latest release which fixes some vulnerabilities ([#1507](https://github.com/openfga/openfga/pull/1507))

## [1.5.1] - 2024-03-19
[Full changelog](https://github.com/openfga/openfga/compare/v1.5.0...v1.5.1)

### Added
- Include calls to ListObjects and StreamedListObjects methods in the `dispatch_count` histogram ([#1427](https://github.com/openfga/openfga/pull/1427))
- Added `request_duration_ms` histogram which has `datastore_query_count` and `dispatch_count` as dimensions ([#1444](https://github.com/openfga/openfga/pull/1444))
- Added new flag `OPENFGA_AUTHN_OIDC_ISSUER_ALIASES` to specify oidc issuer aliases ([#1354](https://github.com/openfga/openfga/pull/1354)) - Thanks @le-yams!
- Added experimental support for modular models via `OPENFGA_EXPERIMENTALS=enable-modular-models` ([#1443](https://github.com/openfga/openfga/pull/1443)). This will enable writing models that are split across multiple files.
- Added support for throttling dispatches ([#1440](https://github.com/openfga/openfga/pull/1440)). This will throttle Check requests that are overly complex. You can turn on this feature via OPENFGA_DISPATCH_THROTTLING_ENABLED and configured via OPENFGA_DISPATCH_THROTTLING_THRESHOLD and OPENFGA_DISPATCH_THROTTLING_FREQUENCY
- Thanks @lekaf974 for enhancing NewLogger with builder pattern options ([#1413](https://github.com/openfga/openfga/pull/1413))

### Deprecated
- Histogram `request_duration_by_query_count_ms` will be removed in the next release, in favour of `request_duration_ms` ([#1450](https://github.com/openfga/openfga/pull/1450))

### Fixed
- Throw HTTP 400 when tuple condition is invalid instead of HTTP 500 ([#1420](https://github.com/openfga/openfga/pull/1420))
- Fix model validation which threw error "no entrypoints defined" ([#1422](https://github.com/openfga/openfga/pull/1422))

## [1.5.0] - 2024-03-01
[Full changelog](https://github.com/openfga/openfga/compare/v1.4.3...v1.5.0)

### Added
- Override option for timestamp in JSON logs ([#1330](https://github.com/openfga/openfga/pull/1330)) - thank you, @raj-saxena!
- OpenTelemetry tracing and attributes to check algorithm ([#1331](https://github.com/openfga/openfga/pull/1331), [#1388](https://github.com/openfga/openfga/pull/1388))
- Dispatch count to check response metadata as a query complexity heuristic ([#1343](https://github.com/openfga/openfga/pull/1343))

### Changed
- Breaking: The `AuthorizationModelReadBackend` interface method `FindLatestAuthorizationModelID` has changed to `FindLatestAuthorizationModel` for performance improvements. [#1387](https://github.com/openfga/openfga/pull/1387)

  If you implement your own data store, you will need to make the following change:

  <table>
  <tr>
  <th>Before</th>
  <th>After</th>
  </tr>
  <tr>
  <td>

  ```go
  func (...) FindLatestAuthorizationModelID(ctx context.Context, storeID string) (string, error) {
    //...get model ID
    return modelID, nil
  }
  ```

  </td>
  <td>

  ```go
  func (...) FindLatestAuthorizationModel(ctx context.Context, storeID string) (*openfgav1.AuthorizationModel, error) {
    //...get model
    return model.(*openfgav1.AuthorizationModel), nil
  }
  ```

  </td>
  </tr>
  </table>

### Fixed
- Cycles detected during check now deterministically return with `{allowed:false}` ([#1371](https://github.com/openfga/openfga/pull/1371), [#1372](https://github.com/openfga/openfga/pull/1372))
- Fix incorrect path for gPRC health check ([#1321](https://github.com/openfga/openfga/pull/1321))

## [1.4.3] - 2024-01-26
[Full changelog](https://github.com/openfga/openfga/compare/v1.4.2...v1.4.3)

### Added
- Add ability to close all server resources through `server.Stop()` ([#1318](https://github.com/openfga/openfga/pull/1318))

### Changed
- Increase performance by removing redundant `map.Clone()` calls in model validation ([#1281](https://github.com/openfga/openfga/pull/1281))

### Fixed
- Fix the sorting of contextual tuples when generating a cache key during check ([#1299](https://github.com/openfga/openfga/pull/1299))

### Security
- Patch [CVE-2024-23820](https://github.com/openfga/openfga/security/advisories/GHSA-rxpw-85vw-fx87) - a critical issue
  where issuing many `ListObjects` API calls that hit the `--listObjects-deadline` setting can lead to an out of memory error.
  See the CVE report for more details

## [1.4.2] - 2024-01-10
[Full changelog](https://github.com/openfga/openfga/compare/v1.4.1...v1.4.2)

### Fixed
- Goroutine leak in ListObjects because of a leak in ReverseExpand ([#1297](https://github.com/openfga/openfga/pull/1297))

## [1.4.1] - 2024-01-04
[Full changelog](https://github.com/openfga/openfga/compare/v1.4.0...v1.4.1)

### Added
- Support for cancellation/timeouts when evaluating Conditions ([#1237](https://github.com/openfga/openfga/pull/1237))
- Tracing span info for Condition evaluation ([#1251](https://github.com/openfga/openfga/pull/1251))

### Changed
- Reduce goroutine overhead in ListObjects ([#1173](https://github.com/openfga/openfga/pull/1173))
- Added `openfga` prefix to custom exported Prometheus metrics

  > ⚠️ This change may impact existing deployments of OpenFGA if you're integrating with the metrics reported by OpenFGA.

  Custom metrics reported by the OpenFGA server are now prefixed with `openfga_`. For example, `request_duration_by_query_count_ms ` is now exported as `openfga_request_duration_by_query_count_ms`.

### Fixed
- Resolve rewrites involving exclusion (e.g. `but not`) more deterministically in Check ([#1239](https://github.com/openfga/openfga/pull/1239))
- Record span errors correctly in Check, ListObjects, and StreamedListObjects ([#1231](https://github.com/openfga/openfga/pull/1231))
- Log request validation errors correctly ([#1236](https://github.com/openfga/openfga/pull/1236))

## [1.4.0] - 2023-12-11
[Full changelog](https://github.com/openfga/openfga/compare/v1.3.10...v1.4.0)

### Changed
- Enable support for Conditional Relationship Tuples by default. ([#1220](https://github.com/openfga/openfga/pull/1220))
- Added stricter gRPC server max message size constraints ([#1222](https://github.com/openfga/openfga/pull/1222))

  We changed the default gRPC max message size (4MB) to a stricter 512KB to protect the server from excessively large request `context` fields. This shouldn't impact existing clients since our calculated max message size should be much smaller than 512KB given our other input constraints.

## [1.3.10] - 2023-12-08
[Full changelog](https://github.com/openfga/openfga/compare/v1.3.9...v1.3.10)

### Changed
- Bumped up to Go 1.21.5 ([#1219](https://github.com/openfga/openfga/pull/1219))

### Fixed
- Reorder protobuf fields for persisted Assertions ([#1217](https://github.com/openfga/openfga/pull/1217))

  Assertions written on or after v1.3.8 should be re-written to resolve some binary encoding issues that were introduced.
- Handle floating point conversion errors in conditions ([#1200](https://github.com/openfga/openfga/pull/1200))

## [1.3.9] - 2023-12-05
[Full changelog](https://github.com/openfga/openfga/compare/v1.3.8...v1.3.9)

### Fixed
- Avoid panic when processing a nil set of writes ([#1208](https://github.com/openfga/openfga/pull/1208)) - thanks @stgraber!
- Decoding of null conditions in SQL storage implementations ([#1212](https://github.com/openfga/openfga/pull/1212))

## [1.3.8] - 2023-12-04
[Full changelog](https://github.com/openfga/openfga/compare/v1.3.7...v1.3.8)

### Added
- Experimental support for ABAC Conditional Relationships.

  To enable experimental support for ABAC Conditional Relationships you can pass the `enable-conditions` experimental flag. For example, `openfga run --experimentals=enable-conditions`. The upcoming `v1.4.0` release will introduce official support for this new feature. For more information please see our [official blog post](https://openfga.dev/blog/conditional-tuples-announcement). The `v1.4.0` release will have more official documentation on [openfga.dev](https://openfga.dev/).

  > ⚠️ If you enable experimental support for ABAC and introduce models and/or relationship tuples into the system and then choose to rollback to a prior release, then you may experience unintended side-effects. Care should be taken!
  >
  > Read on for more information.

  If you introduce a model with a condition defined in a relation's type restriction(s) and then rollback to a prior OpenFGA release, then the model will be treated as though the conditioned type restriction did not exist.

  ```
  model
    schema 1.1

  type user

  type document
    relations
      define viewer: [user with somecondition]

  condition somecondition(x: int) {
    x < 100
  }
  ```

  and then you rollback to `v1.3.7` or earlier, then the model above will be treated equivalently to

  ```
  model
    schema 1.1

  type user

  type document
    relations
      define viewer: [user]
  ```

  Likewise, if you write a relationship tuple with a condition and then rollback to a prior release, then the tuple will be treated as an unconditioned tuple.

  ```
  - document:1#viewer@user:jon, {condition: "somecondition"}
  ```

  will be treated equivalently to `document:1#viewer@user:jon` in `v1.3.7` or earlier. That is, `Check(document:1#viewer@user:jon)` would return `{allowed: true}` even though at the tuple was introduced it was conditioned.
- Minimum datastore schema revision check in the server's health check ([#1166](https://github.com/openfga/openfga/pull/1166))

  Each OpenFGA release from here forward will explicitly reference a minimum datastore schema version that is required to run that specific release of OpenFGA. If OpenFGA operators have not migrated up to that revision then the server's health checks will fail.
- Username/password configuration overrides for the `openfga migrate` entrypoint ([#1133](https://github.com/openfga/openfga/pull/1133)). Thanks for the contribution @martin31821!

  Similar to the server's main entrypoint `openfga run`, you can now override the datastore username and password with environment variables. when running the `openfga migrate` utility.
- Healthcheck definitions in Dockerfile ([#1134](https://github.com/openfga/openfga/pull/1134)). Thanks @Siddhant-K-code!

### Changed
- Database iterators yielded by the RelationshipTupleReader storage interface now accept a `context` parameter which allows iteration to be promptly terminated ([#1055](https://github.com/openfga/openfga/pull/1055))

  We have noticed improvements in query performance by adding this because once a resolution path has been found we more quickly cancel any further evaluation by terminating the iterators promptly.
- Improved tuple validation performance with precomputation of TTUs ([#1171](https://github.com/openfga/openfga/pull/1171))
- Refactored the commands in the `pkg/server/commands` package to uniformly use the Options builder pattern ([#1142](https://github.com/openfga/openfga/pull/1142)). Thanks for the contribution @ilaleksin!
- Upgraded to Go `1.21.4` ([#1143](https://github.com/openfga/openfga/pull/1143)). Thanks @tranngoclam!

### Fixed
- If two requests were made with the same request body and contextual tuples but the order of the contextual tuples differed, then the cache key that is produced is now the same.([#1187](https://github.com/openfga/openfga/pull/1187))
- Use `NoOp` TracerProvider if tracing is disabled ([#1139](https://github.com/openfga/openfga/pull/1139) and [#1196](https://github.com/openfga/openfga/pull/1196))

## [1.3.7] - 2023-11-06
[Full changelog](https://github.com/openfga/openfga/compare/v1.3.6...v1.3.7)

### Security
- Bumped up the `grpc-health-probe` dependency to the latest release which fixed some vulnerabilities.

## [1.3.6] - 2023-11-06
[Full changelog](https://github.com/openfga/openfga/compare/v1.3.5...v1.3.6)

### Added
- Provenance manifests generation (`openfga.intoto.jsonl``) for verification of release artifacts with SLSA attestations.

### Changed
- Removed the experimental flag `check-query-cache`. If you wish to enable the Check query cache you no longer need the experimental flag.

## [1.3.5] - 2023-10-27
[Full changelog](https://github.com/openfga/openfga/compare/v1.3.4...v1.3.5)

### Added
- Export metrics from MySQL and Postgres ([#1023](https://github.com/openfga/openfga/pull/1023))

  To export datastore metrics, set `OPENFGA_METRICS_ENABLED=true` and `OPENFGA_DATASTORE_METRICS_ENABLED=true`.

### Changed
- Write Authorization Models in a single database row ([#1030](https://github.com/openfga/openfga/pull/1030))

  :warning: In order to avoid downtime, we recommend upgrading to at least v1.3.3 _before_ upgrading to v1.3.5.

  This is the second of a series of releases that will progressively introduce changes via code and database migrations that will allow authorization models to be stored in a single database row.

  See [here for more details](https://github.com/openfga/openfga/issues/1025).

### Fixed
- Return all results when `OPENFGA_LIST_OBJECTS_MAX_RESULTS=0` ([#1067](https://github.com/openfga/openfga/pull/1067))
- Promptly return if max results are met before deadline in ListObjects ([#1064](https://github.com/openfga/openfga/pull/1064))
- Fix sort order on ReadChanges ([#1079](https://github.com/openfga/openfga/pull/1079))

## [1.3.4] - 2023-10-17
[Full changelog](https://github.com/openfga/openfga/compare/v1.3.3...v1.3.4)

### Changed
- Bumped up to Go 1.21.3 ([#1060](https://github.com/openfga/openfga/pull/1060))

### Fixed
- Incorrect string in model validation error message ([#1057](https://github.com/openfga/openfga/pull/1057))
- Incorrect results can be returned by Check API when passing in contextual tuples and the `check-query-cache` experimental flag is turned on ([#1059](https://github.com/openfga/openfga/pull/1059))

### Security
- Patches [CVE-2023-45810](https://github.com/openfga/openfga/security/advisories/GHSA-hr4f-6jh8-f2vq). See the CVE for more details

## [1.3.3] - 2023-10-04
[Full changelog](https://github.com/openfga/openfga/compare/v1.3.2...v1.3.3)

### Added
- Configurable size limit for Authorization Models ([#1032](https://github.com/openfga/openfga/pull/1032))

  We've introduced a new size limit for authorization models, provided a consistent behavior across datastores, which defaults to `256KB`. This can be configured by using the `--max-authorization-model-size-in-bytes` flag.

### Changed
- Move standalone server config defaults ([#1036](https://github.com/openfga/openfga/pull/1036))
- Persist Authorization Models serialized protobuf in the database ([#1028](https://github.com/openfga/openfga/pull/1028))

  In the next series of releases will progressively introduce changes via code and database migrations that will allow authorization models to be stored in a single database row.

  See [here for more details](https://github.com/openfga/openfga/issues/1025).

### Fixed
- Reduce use of GOB in encoded cache key ([#1029](https://github.com/openfga/openfga/pull/1029))

## [1.3.2] - 2023-08-25
### Added
- Support TLS for OTLP trace endpoint ([#885](https://github.com/openfga/openfga/pull/885)) - thanks @matoous
- Configurable limits to database reads per ListObjects query ([#967](https://github.com/openfga/openfga/pull/967))
- Datastore query count labels to traces and query latency histogram in ListObjects ([#959](https://github.com/openfga/openfga/pull/959))
- GitHub workflow to check Markdown links ([#1016](https://github.com/openfga/openfga/pull/1016)) - thanks @sanketrai1

### Changed
- Use slices and maps packages from go1.21 ([#969](https://github.com/openfga/openfga/pull/969)) - thanks @tranngoclam
- Moved request validations to RPC handlers so library integrations benefit ([#975](https://github.com/openfga/openfga/pull/975), [#998](https://github.com/openfga/openfga/pull/998))
- Refactored internal usages of ConnectedObjects to ReverseExpand ([#968](https://github.com/openfga/openfga/pull/968))
- Expose validation middleware ([#1005](https://github.com/openfga/openfga/pull/1005))
- Upgrade grpc validator middleware to the latest v2 package ([#1019](https://github.com/openfga/openfga/pull/1019)) - thanks @tranngoclam

### Fixed
- Change response code to internal error for concurrency conflicts ([#1011](https://github.com/openfga/openfga/pull/1011))

### Security
- Patches [CVE-2023-43645](https://github.com/openfga/openfga/security/advisories/GHSA-2hm9-h873-pgqh) - see the CVE for more details

  **[BREAKING]** If your model contained cycles or a relation definition that has the relation itself in its evaluation path, then Checks and queries that require evaluation will no longer be evaluated on v1.3.2+ and will return errors instead. You will need to update your models to remove the cycles.

## [1.3.1] - 2023-08-23
### Added
- Count datastore queries involved in Check resolution metadata ([#880](https://github.com/openfga/openfga/pull/880))

  OpenFGA request logs and traces will now include a field `datastore_query_count` that shows how many queries were involved in a single Check resolution.
- Histogram metric to report the `datastore_query_count` per Check ([#924](https://github.com/openfga/openfga/pull/932))

  This new metric can be used to report percentiles of the number of database queries required to resolve Check requests.
- Check request duration histogram labeled by method and datastore query count ([#950](https://github.com/openfga/openfga/pull/950))

  The `request_duration_by_query_count_ms` metric reports the total request duration (in ms) labelled by the RPC method and ranges of observations for the `datastore_query_count`. This metrics allows operators of an OpenFGA server to report request duration percentiles for Check requests based on the number of database queries that were required to resolve the query.
- Optimize Check to avoid database lookups in some scenarios ([#932](https://github.com/openfga/openfga/pull/932))
- CachedCheckResolver for caching Check subproblems ([#891](https://github.com/openfga/openfga/pull/891))

  This experimental feature adds new caching capabilities to the OpenFGA server. It is an "opt-in" feature and thus must be enabled. To enable this feature you must specify the experimental flag `check-query-cache` and set the `--check-query-cache-enabled=true` flag.

  ```shell
  openfga run --experimentals check-query-cache --check-query-cache-enabled=true
  ```
- Server request logs now include the `user-agent` ([#943](https://github.com/openfga/openfga/pull/943))

### Changed
- Default Check and ListObjects concurrency read limits ([#916](https://github.com/openfga/openfga/pull/916))

  In our last release [v1.3.0](https://github.com/openfga/openfga/releases/tag/v1.3.0) we modified the default behavior of Check and ListObjects such that it limits/restricts the degree of concurrency that is allowed for a single request. This change was unintended. This release reverts the default behavior back to unbounded concurrency limits (the prior default). The change mostly affects those using OpenFGA as a library.
- Bumped up to Go 1.21 ([#952](https://github.com/openfga/openfga/pull/952))

### Security
- Patches [CVE-2023-40579](https://github.com/openfga/openfga/security/advisories/GHSA-jcf2-mxr2-gmqp) - see the CVE for more details

## [1.3.0] - 2023-08-01
[Full changelog](https://github.com/openfga/openfga/compare/v1.2.0...v1.3.0)

### Added
- Bounded concurrency limiter for Check and ListObjects queries ([#860](https://github.com/openfga/openfga/pull/860), [#887](https://github.com/openfga/openfga/pull/887))
  New server configurations can be provided to limit/bound the amount of concurrency that is allowed during query evaluation. These settings can help reduce the impact/burden that a single query (e.g. Check, ListObjects, etc..) can have on the underlying database and OpenFGA server.

  - `--maxConcurrentReadsForListObjects` - The maximum allowed number of concurrent reads in a single ListObjects query.

  - `--maxConcurrentReadsForCheck` - The maximum allowed number of concurrent reads in a single Check query.

  - `--resolveNodeBreadthLimit` - Defines how many nodes on a given level can be evaluated concurrently in a Check resolution tree.
- Jaeger persistent storage for traces in `docker-compose.yaml` ([#888](https://github.com/openfga/openfga/pull/888)) - thanks @Azanul

### Changed
- [BREAKING] Imports for OpenFGA protobuf API dependencies ([#898](https://github.com/openfga/openfga/pull/898))

  - **Problem** - Previously we depended on [Buf remote generated packages](https://buf.build/docs/bsr/remote-packages/overview), but they recently deprecated protobuf imports served from the `go.buf.build` domain (see [Migrate from remote generation alpha](https://buf.build/docs/migration-guides/migrate-remote-generation-alpha)). OpenFGA builds are currently broken as a result of this.
  - **Change** - We switched our protobuf API dependency from `go.buf.build/openfga/go/openfga/api/openfga/v1` to `github.com/openfga/api/proto/openfga/v1`. So we no longer use Buf remote generated packages in favor of packages we managed in the [`openfga/api`](https://github.com/openfga/api) repository. This fixes existing build issues.
  - **Impact** - Developers using the OpenFGA as a library or the gRPC API must change their protobuf dependency from `go.buf.build/openfga/go/openfga/api/openfga/v1` to `github.com/openfga/api/proto/openfga/v1`. A global find/replace and package dependency update should fix it. Here's a diff demonstrating the changes for a Go app, for example:

    ```go
    import (
      ...
    - openfgav1 "go.buf.build/openfga/go/openfga/api/openfga/v1"
    + openfgav1 "github.com/openfga/api/proto/openfga/v1"
    )
    ```
- Refactor the `Server` constructor to use the options builder pattern ([#833](https://github.com/openfga/openfga/pull/833))

  ```go
  import (
    openfga "github.com/openfga/openfga/pkg/server"
  )

  s := openfga.New(
    &server.Dependencies{...},
    &server.Config{...},
  )
  ```

  becomes

  ```go
  import (
    openfga "github.com/openfga/openfga/pkg/server"
  )

  var opts []openfga.OpenFGAServiceV1Option
  s := openfga.MustNewServerWithOpts(opts...)
  ```

### Fixed
- Disable default debug level-logging in `retryablehttp` client ([#882](https://github.com/openfga/openfga/pull/882)) - thanks @KlausVii

## [1.2.0] - 2023-06-30
[Full changelog](https://github.com/openfga/openfga/compare/v1.1.1...v1.2.0)

### Added
- Optimizations for [ListObjects](https://openfga.dev/api/service#/Relationship%20Queries/ListObjects) and [StreamedListObjects](https://openfga.dev/api/service#/Relationship%20Queries/StreamedListObjects) for models involving intersection (`and`) and exclusion (`but not`) ([#797](https://github.com/openfga/openfga/pull/797))

### Changed
- Cache model validation results on first model load ([#831](https://github.com/openfga/openfga/pull/831))
- Cache inflight requests when looking up any authorization model ([#831](https://github.com/openfga/openfga/pull/831))
- Update postgres max connections in docker compose file ([#829](https://github.com/openfga/openfga/pull/829))

## [1.1.1] - 2023-06-26
[Full changelog](https://github.com/openfga/openfga/compare/v1.1.0...v1.1.1)

### Added
- Official Homebrew installation instructions ([#781](https://github.com/openfga/openfga/pull/781)) - thanks @chenrui333
- The `--verbose` flag has been added to the `openfga migrate` command ([#776](https://github.com/openfga/openfga/pull/776))
- The `openfga validate-models` CLI command has been introduced to validate all models across all stores ([#817](https://github.com/openfga/openfga/pull/817))

### Changed
- Updated the version of the `grpc-health-probe` binary included in OpenFGA builds ([#784](https://github.com/openfga/openfga/pull/784))
- Cache inflight requests when looking up the latest authorization model ([#820](https://github.com/openfga/openfga/pull/820))

### Fixed
- Validation of models with non-zero entrypoints ([#802](https://github.com/openfga/openfga/pull/802))
- Remove unintended newlines in model validation error messages ([#816](https://github.com/openfga/openfga/pull/816)) - thanks @Galzzly

### Security
- Patches [CVE-2023-35933](https://github.com/openfga/openfga/security/advisories/GHSA-hr9r-8phq-5x8j) - additional model validations are now applied to models that can lead to the vulnerability. See the CVE report for more details, and don't hesitate to reach out if you have questions.

## [1.1.0] - 2023-05-15
[Full changelog](https://github.com/openfga/openfga/compare/v1.0.1...v1.1.0)

### Added
- Streaming ListObjects has no limit in number of results returned ([#733](https://github.com/openfga/openfga/pull/733))
- Add Homebrew release stage to goreleaser's release process ([#716](https://github.com/openfga/openfga/pull/716))

### Changed
- [BREAKING] The flags to turn on writing and evaluation of `v1.0` models have been dropped ([#763](https://github.com/openfga/openfga/pull/763))

### Fixed
- Avoid DB connection churning in unoptimized ListObjects ([#711](https://github.com/openfga/openfga/pull/711))
- Ensure ListObjects respects configurable ListObjectsDeadline ([#704](https://github.com/openfga/openfga/pull/704))
- In Write, throw 400 instead of 500 error if auth model ID not found ([#725](https://github.com/openfga/openfga/pull/725))
- Performance improvements when loading the authorization model ([#726](https://github.com/openfga/openfga/pull/726))
- Ensure Check evaluates deterministically on the eval boundary case ([#732](https://github.com/openfga/openfga/pull/732))

## [1.0.1] - 2023-04-18
[Full changelog](https://github.com/openfga/openfga/compare/v1.0.0...v1.0.1)

### Fixed
- Correct permission and location for gRPC health probe in Docker image (#697)

## [1.0.0] - 2023-04-14
[Full changelog](https://github.com/openfga/openfga/compare/v0.4.3...v1.0.0)

### Fixed
- MySQL migration script errors during downgrade (#664)

## [0.4.3] - 2023-04-12
[Full changelog](https://github.com/openfga/openfga/compare/v0.4.2...v0.4.3)

### Added
- OpenFGA with Postgres is now considered stable and ready for production usage.
- Release artifacts are now signed and include a Software Bill of Materials (SBOM) ([#683](https://github.com/openfga/openfga/pull/683))

  The SBOM (Software Bill of Materials) is included in each GitHub release using [Syft](https://github.com/anchore/syft) and is exported in [SPDX](https://spdx.dev) format.

  Developers will be able to verify the signature of the release artifacts with the following workflow(s):

  ```shell
  wget https://github.com/openfga/openfga/releases/download/<tag>/checksums.txt

  cosign verify-blob \
    --certificate-identity 'https://github.com/openfga/openfga/.github/workflows/release.yml@refs/tags/<tag>' \
    --certificate-oidc-issuer 'https://token.actions.githubusercontent.com' \
    --cert https://github.com/openfga/openfga/releases/download/<tag>/checksums.txt.pem \
    --signature https://github.com/openfga/openfga/releases/download/<tag>/checksums.txt.sig \
    ./checksums.txt
  ```

  If the `checksums.txt` validation succeeds, it means the checksums included in the release were not tampered with, so we can use it to verify the hashes of other files using the `sha256sum` utility. You can then download any file you want from the release, and verify it with, for example:

  ```shell
  wget https://github.com/openfga/openfga/releases/download/<tag>/openfga_<version>_linux_amd64.tar.gz.sbom
  wget https://github.com/openfga/openfga/releases/download/<tag>/openfga_<version>_linux_amd64.tar.gz

  sha256sum --ignore-missing -c checksums.txt
  ```

  And both should say "OK".

  You can then inspect the .sbom file to see the entire dependency tree of the binary.

  Developers can also verify the Docker image signature. Cosign actually embeds the signature in the image manifest, so we only need the public key used to sign it in order to verify its authenticity:

  ```shell
  cosign verify -key cosign.pub openfga/openfga:<tag>
  ```
- `openfga migrate` now accepts reading configuration from a config file and environment variables like the `openfga run` command ([#655](https://github.com/openfga/openfga/pull/655)) - thanks @suttod!
- The `--trace-service-name` command-line flag has been added to allow for customizing the service name in traces ([#652](https://github.com/openfga/openfga/pull/652)) - thanks @jmiettinen

### Changed
- Bumped up to Go version 1.20 ([#664](https://github.com/openfga/openfga/pull/664))
- Default model schema versions to 1.1 ([#669](https://github.com/openfga/openfga/pull/669))

  In preparation for sunsetting support for models with schema version 1.0, the [WriteAuthorizationModel API](https://openfga.dev/api/service#/Authorization%20Models/WriteAuthorizationModel) will now interpret any model provided to it as a 1.1 model if the `schema_version` field is omitted in the request. This shouldn't affect default behavior since 1.0 model support is enabled by default.

### Fixed
- Postgres and MySQL implementations have been fixed to avoid ordering relationship tuple queries by `ulid` when it is not needed. This can improve read query performance on larger OpenFGA stores ([#677](https://github.com/openfga/openfga/pull/677))
- Synchronize concurrent access to in-memory storage iterators ([#587](https://github.com/openfga/openfga/pull/587))
- Improve error logging in the `openfga migrate` command ([#663](https://github.com/openfga/openfga/pull/663))
- Fix middleware ordering so that `requestid` middleware is registered earlier ([#662](https://github.com/openfga/openfga/pull/662))

## [0.4.2] - 2023-03-17
[Full changelog](https://github.com/openfga/openfga/compare/v0.4.1...v0.4.2)

### Fixed
- Correct migration path for mysql in `openfga migrate` ([#644](https://github.com/openfga/openfga/pull/664))

## [0.4.1] - 2023-03-16
[Full changelog](https://github.com/openfga/openfga/compare/v0.4.0...v0.4.1)

The `v0.4.1` release includes everything in `v0.4.0` which includes breaking changes, please read the [`v0.4.0` changelog entry](#040---2023-03-15) for more details.

### Fixed
- Fix ListObjects not returning objects a user has access to in some cases (openfga/openfga#637)

## [0.4.0] - 2023-03-15
[Full changelog](https://github.com/openfga/openfga/compare/v0.3.7...v0.4.0)

> Note: the 0.4.0 release was held due to issues discovered after the release was cut.

### Added
- Add OpenFGA version command to the CLI ([#625](https://github.com/openfga/openfga/pull/625))
- Add `timeout` flag to `migrate` command ([#634](https://github.com/openfga/openfga/pull/634))

### Removed
- [BREAKING] Disable schema 1.0 support, except if appropriate flags are set (openfga/openfga#613)
  - As of this release, OpenFGA no longer allows writing or evaluating schema `v1.0` models by default. If you need support for it for now, you can use the:
    - `OPENFGA_ALLOW_WRITING_1_0_MODELS`: set to `true` to allow `WriteAuthorizationModel` to accept schema `v1.0` models.
    - `OPENFGA_ALLOW_EVALUATING_1_0_MODELS`: set to `true` to allow `Check`, `Expand`, `ListObjects`, `Write` and `WriteAssertions` that target schema `v1.0` models.
    - `ReadAuthorizationModel`, `ReadAuthorizationModels` and `ReadAssertions` are unaffected and will continue to work regardless of the target model schema version.
  - Note that these flags will be removed and support fully dropped in a future release. Read the [Schema v1.0 Deprecation Timeline](https://openfga.dev/docs/modeling/migrating/migrating-schema-1-1#deprecation-timeline) for more details.

### Fixed
- Improve the speed of Check for 1.1 models by using type restrictions (([#545](https://github.com/openfga/openfga/pull/545), ([#596](https://github.com/openfga/openfga/pull/596))
- Various important fixes to the experimental ListObjects endpoint
  - Improve readUsersets query by dropping unnecessary sorting ([#631](https://github.com/openfga/openfga/pull/631),([#633](https://github.com/openfga/openfga/pull/633))
  - Fix null pointer exception if computed userset does not exist ([#572](https://github.com/openfga/openfga/pull/572))
  - Fix race condition in memory store ([#585](https://github.com/openfga/openfga/pull/585))
  - Ensure no objects returned that would not have been allowed in Checks ([#577](https://github.com/openfga/openfga/pull/577))
  - Reverse expansion with indirect computed userset relationship ([#611](https://github.com/openfga/openfga/pull/611))
  - Improved tests ([#582](https://github.com/openfga/openfga/pull/582), [#599](https://github.com/openfga/openfga/pull/599), [#601](https://github.com/openfga/openfga/pull/601), [#620](https://github.com/openfga/openfga/pull/620))
- Tuning of OTEL parameters ([#570](https://github.com/openfga/openfga/pull/570))
- Fix tracing in Check API ([#627](https://github.com/openfga/openfga/pull/627))
- Use chainguard images in Dockerfile ([#628](https://github.com/openfga/openfga/pull/628))

## [0.3.7] - 2023-02-21
[Full changelog](https://github.com/openfga/openfga/compare/v0.3.6...v0.3.7)

### Fixed
- Contextual tuple propagation in the unoptimized ListObjects implementation ([#565](https://github.com/openfga/openfga/pull/565))

## [0.3.6] - 2023-02-16
[Full changelog](https://github.com/openfga/openfga/compare/v0.3.5...v0.3.6)

Re-release of `v0.3.5` because the go module proxy cached a prior commit of the `v0.3.5` tag.

## [0.3.5] - 2023-02-14
[Full changelog](https://github.com/openfga/openfga/compare/v0.3.4...v0.3.5)

### Added
- [`grpc-health-probe`](https://github.com/grpc-ecosystem/grpc-health-probe) for Health Checks ([#520](https://github.com/openfga/openfga/pull/520))

  OpenFGA containers now include an embedded `grpc_health_probe` binary that can be used to probe the Health Check endpoints of OpenFGA servers. Take a look at the [docker-compose.yaml](https://github.com/openfga/openfga/blob/main/docker-compose.yaml) file for an example.
- Improvements to telemetry: logging, tracing, and metrics ([#468](https://github.com/openfga/openfga/pull/468), [#514](https://github.com/openfga/openfga/pull/514), [#517](https://github.com/openfga/openfga/pull/517), [#522](https://github.com/openfga/openfga/pull/522))

  - We have added Prometheus as the standard metrics provided for OpenFGA and provide a way to launch Grafana to view the metrics locally. See [docker-compose.yaml](https://github.com/openfga/openfga/blob/main/docker-compose.yaml) for more information.

  - We've improved the attributes of various trace spans and made sure that trace span names align with the functions they decorate.

  - Our logging has been enhanced with more logged fields including request level logging which includes a `request_id` and `store_id` field in the log message.

  These features will allow operators of OpenFGA to improve their monitoring and observability processes.
- Nightly releases ([#508](https://github.com/openfga/openfga/pull/508)) - thanks @Siddhant-K-code!

  You should now be able to run nightly releases of OpenFGA using `docker pull openfga/openfga:nightly`

### Fixed
- Undefined computed relations on tuplesets now behave properly ([#532](https://github.com/openfga/openfga/pull/532))

  If you had a model involving two different computed relations on the same tupleset, then it's possible you may have received an internal server error if one of the computed relations was undefined. For example,

  ```
  type document
    relations
      define parent as self
      define viewer as x from parent or y from parent

  type folder
    relations
      define x as self

  type org
    relations
      define y as self
  ```

  Given the tuple `{ user: "org:contoso", relation: "parent", object: "document:1" }`, then `Check({ user: "jon", relation: "viewer", object: "document:1" })` would return an error prior to this fix because the `x` computed relation on the `document#parent` tupleset relation is not defined for the `org` object type.
- Eliminate duplicate objects in ListObjects response ([#528](https://github.com/openfga/openfga/pull/528))

## [0.3.4] - 2023-02-02
[Full changelog](https://github.com/openfga/openfga/compare/v0.3.3...v0.3.4)

### Added
- Added OpenTelemetry tracing ([#499](https://github.com/openfga/openfga/pull/499))

### Removed
- The ReadTuples endpoint has been removed ([#495](https://github.com/openfga/openfga/pull/495)). Please use [Read](https://openfga.dev/api/service#/Relationship%20Tuples/Read) with no tuple key instead (e.g. `POST /stores/<store_id>/read` with `{}` as the body).

### Fixed
- Fixed the environment variable mapping ([#498](https://github.com/openfga/openfga/pull/498)). For the full list of environment variables see [.config-schema.json](https://github.com/openfga/openfga/blob/main/.config-schema.json).
- Fix for stack overflow error in ListObjects ([#506](https://github.com/openfga/openfga/pull/506)). Thank you for reporting the issue @wonderbeyond!

## [0.3.3] - 2023-01-31
[Full changelog](https://github.com/openfga/openfga/compare/v0.3.2...v0.3.3)

### Added
- Environment variable names have been updated ([#472](https://github.com/openfga/openfga/pull/472)).

  For example, `OPENFGA_MAX_TUPLES_PER_WRITE` instead of `OPENFGA_MAXTUPLESPERWRITE`.

  For the full list please see [.config-schema.json](https://github.com/openfga/openfga/blob/main/.config-schema.json).

  The old form still works but is considered deprecated and should not be used anymore.
- Optimized ListObjects is now on by default ([#489](https://github.com/openfga/openfga/pull/489)) (`--experimentals="list-objects-optimized"` is no longer needed)
- Avoid connection churn in our datastore implementations ([#474](https://github.com/openfga/openfga/pull/474))
- The default values for `OPENFGA_DATASTORE_MAX_OPEN_CONNS` and `OPENFGA_DATASTORE_MAX_IDLE_CONNS` have been set to 30 and 10 respectively ([#492](https://github.com/openfga/openfga/pull/492))

### Fixed
- ListObjects should no longer return duplicates ([#475](https://github.com/openfga/openfga/pull/475))

## [0.3.2] - 2023-01-18
[Full changelog](https://github.com/openfga/openfga/compare/v0.3.1...v0.3.2)

### Added
- OpenTelemetry metrics integration with an `otlp` exporter ([#360](https://github.com/openfga/openfga/pull/360)) - thanks @AlexandreBrg!

  To export OpenTelemetry metrics from an OpenFGA instance you can now provide the `otel-metrics` experimental flag along with the `--otel-telemetry-endpoint` and `--otel-telemetry-protocol` flags. For example,

  ```
  ./openfga run --experimentals=otel-metrics --otel-telemetry-endpoint=127.0.0.1:4317 --otel-telemetry-protocol=http
  ```

  For more information see the official documentation on [Experimental Features](https://openfga.dev/docs/getting-started/setup-openfga/docker#experimental-features) and [Telemetry](https://openfga.dev/docs/getting-started/setup-openfga/docker#telemetry).
- Type-bound public access support in the optimized ListObjects implementation (when the `list-objects-optimized` experimental feature is enabled) ([#444](https://github.com/openfga/openfga/pull/444))

### Fixed
- Tuple validations for models with schema version 1.1 ([#446](https://github.com/openfga/openfga/pull/446), [#457](https://github.com/openfga/openfga/pull/457))
- Evaluate rewrites on nested usersets in the optimized ListObjects implementation ([#432](https://github.com/openfga/openfga/pull/432))

## [0.3.1] - 2022-12-19
[Full changelog](https://github.com/openfga/openfga/compare/v0.3.0...v0.3.1)

### Added
- Datastore configuration flags to control connection pool settings
  `--datastore-max-open-conns`
  `--datastore-max-idle-conns`
  `--datastore-conn-max-idle-time`
  `--datastore-conn-max-lifetime`
  These flags can be used to fine-tune database connections for your specific deployment of OpenFGA.
- Log level configuration flags
  `--log-level` (can be one of ['none', 'debug', 'info', 'warn', 'error', 'panic', 'fatal'])
- Support for Experimental Feature flags
  A new flag `--experimentals` has been added to enable certain experimental features in OpenFGA. For more information see [Experimental Features](https://openfga.dev/docs/getting-started/setup-openfga/docker#experimental-features).

### Security
- Patches [CVE-2022-23542](https://github.com/openfga/openfga/security/advisories/GHSA-m3q4-7qmj-657m) - relationship reads now respect type restrictions from prior models ([#422](https://github.com/openfga/openfga/pull/422)).

## [0.3.0] - 2022-12-12
[Full changelog](https://github.com/openfga/openfga/compare/v0.2.5...v0.3.0)

### Added
- Support for [v1.1 JSON Schema](https://github.com/openfga/rfcs/blob/feat/add-type-restrictions-to-json-syntax/20220831-add-type-restrictions-to-json-syntax.md)

  - You can now write your models in the [new DSL](https://github.com/openfga/rfcs/blob/type-restriction-dsl/20221012-add-type-restrictions-to-dsl-syntax.md)
    which the Playground and the [syntax transformer](https://github.com/openfga/syntax-transformer) can convert to the
    JSON syntax. Schema v1.1 allows for adding type restrictions to each assignable relation, and it can be used to
    indicate cases such as "The folder's parent must be a folder" (and so not a user or a document).
    - This change also comes with breaking changes to how `*` and `<type>:*` are treated:
    - `<type>:*` is interpreted differently according to the model version. v1.0 will interpret it as a object of type
      `<type>` and id `*`, whereas v1.1 will interpret is as all objects of type `<type>`.
    - `*` is still supported in v1.0 models, but not supported in v1.1 models. A validation error will be thrown when
      used in checks or writes and it will be ignored when evaluating.
  - Additionally, the change to v1.1 models allows us to provide more consistent validation when writing the model
    instead of when issuing checks.

  :warning: Note that with this release **models with schema version 1.0 are now considered deprecated**, with the plan to
  drop support for them over the next couple of months, please migrate to version 1.1 when you can. Read more about
  [migrating to the new syntax](https://openfga.dev/docs/modeling/migrating/migrating-schema-1-1).

### Changed
- ListObjects changes

  The response has changed to include the object type, for example:

  ```json
  { "object_ids": ["a", "b", "c"] }
  ```

  to

  ```json
  { "objects": ["document:a", "document:b", "document:c"] }
  ```

  We have also improved validation and fixed support for Contextual Tuples that were causing inaccurate responses to be
  returned.

### Deprecated
- The ReadTuples API endpoint is now marked as deprecated, and support for it will be dropped shortly. Please use Read with no tuple key instead.

## [0.2.5] - 2022-11-07
### Added
- Multi-platform container build manifests to releases ([#323](https://github.com/openfga/openfga/pull/323))

### Fixed
- Read RPC returns correct error when authorization model id is not found ([#312](https://github.com/openfga/openfga/pull/312))
- Throw error if `http.upstreamTimeout` config is less than `listObjectsDeadline` ([#315](https://github.com/openfga/openfga/pull/315))

### Security
- Patches [CVE-2022-39352](https://github.com/openfga/openfga/security/advisories/GHSA-3gfj-fxx4-f22w)

## [0.2.4] - 2022-10-24
### Added
- Update Go to 1.19

### Fixed
- TLS certificate config path mappings ([#285](https://github.com/openfga/openfga/pull/285))
- Error message when a `user` field is invalid ([#278](https://github.com/openfga/openfga/pull/278))
- host:port mapping with unspecified host ([#275](https://github.com/openfga/openfga/pull/275))
- Wait for connection to postgres before starting ([#270](https://github.com/openfga/openfga/pull/270))

### Security
- Patches [CVE-2022-39340](https://github.com/openfga/openfga/security/advisories/GHSA-95x7-mh78-7w2r), [CVE-2022-39341](https://github.com/openfga/openfga/security/advisories/GHSA-vj4m-83m8-xpw5), and [CVE-2022-39342](https://github.com/openfga/openfga/security/advisories/GHSA-f4mm-2r69-mg5f)

## [0.2.3] - 2022-10-05
### Added
- Support for MySQL storage backend ([#210](https://github.com/openfga/openfga/pull/210)). Thank you @MidasLamb!
- Allow specification of type restrictions in authorization models ([#223](https://github.com/openfga/openfga/pull/223)). Note: Type restriction is not enforced yet, this just allows storing them.
- Tuple validation against type restrictions in Write API ([#232](https://github.com/openfga/openfga/pull/232))
- Upgraded the Postgres storage backend to use pgx v5 ([#225](https://github.com/openfga/openfga/pull/225))

### Fixed
- Close database connections after migration ([#252](https://github.com/openfga/openfga/pull/252))
- Race condition in streaming ListObjects ([#255](https://github.com/openfga/openfga/pull/255), [#256](https://github.com/openfga/openfga/pull/256))

## [0.2.2] - 2022-09-15
### Fixed
- Reject direct writes if only indirect relationship allowed ([#114](https://github.com/openfga/openfga/pull/114)). Thanks @dblclik!
- Log internal errors at the grpc layer ([#222](https://github.com/openfga/openfga/pull/222))
- Authorization model validation ([#224](https://github.com/openfga/openfga/pull/224))
- Bug in `migrate` command ([#236](https://github.com/openfga/openfga/pull/236))
- Skip malformed tuples involving tuple to userset definitions ([#234](https://github.com/openfga/openfga/pull/234))

## [0.2.1] - 2022-08-30
### Added
- Support Check API calls on userset types of users ([#146](https://github.com/openfga/openfga/pull/146))
- Add backoff when connecting to Postgres ([#188](https://github.com/openfga/openfga/pull/188))

### Fixed
- Improve logging of internal server errors ([#193](https://github.com/openfga/openfga/pull/193))
- Use Postgres in the sample Docker Compose file ([#195](https://github.com/openfga/openfga/pull/195))
- Emit authorization errors ([#144](https://github.com/openfga/openfga/pull/144))
- Telemetry in Check and ListObjects APIs ([#177](https://github.com/openfga/openfga/pull/177))
- ListObjects API: respect the value of ListObjectsMaxResults ([#181](https://github.com/openfga/openfga/pull/181))

## [0.2.0] - 2022-08-12
### Added
- [ListObjects API](https://openfga.dev/api/service#/Relationship%20Queries/ListObjects)

  The ListObjects API provides a way to list all of the objects (of a particular type) that a user has a relationship with. It provides a solution to the [Search with Permissions (Option 3)](https://openfga.dev/docs/interacting/search-with-permissions#option-3-build-a-list-of-ids-then-search) use case for access-aware filtering on smaller object collections. It implements the [ListObjects RFC](https://github.com/openfga/rfcs/blob/main/20220714-listObjects-api.md).

  This addition brings with it two new server configuration options `--listObjects-deadline` and `--listObjects-max-results`. These configurations help protect the server from excessively long lived and large responses.

  > ⚠️ If `--listObjects-deadline` or `--listObjects-max-results` are provided, the endpoint may only return a subset of the data. If you provide the deadline but returning all of the results would take longer than the deadline, then you may not get all of the results. If you limit the max results to 1, then you'll get at most 1 result.
- Support for presharedkey authentication in the Playground ([#141](https://github.com/openfga/openfga/pull/141))

  The embedded Playground now works if you run OpenFGA using one or more preshared keys for authentication. OIDC authentication remains unsupported for the Playground at this time.

## [0.1.7] - 2022-07-29
### Added
- `migrate` CLI command ([#56](https://github.com/openfga/openfga/pull/56))

  The `migrate` command has been added to the OpenFGA CLI to assist with bootstrapping and managing database schema migrations. See the usage for more info.

  ```
  ➜ openfga migrate -h
  The migrate command is used to migrate the database schema needed for OpenFGA.

  Usage:
    openfga migrate [flags]

  Flags:
        --datastore-engine string   (required) the database engine to run the migrations for
        --datastore-uri string      (required) the connection uri of the database to run the migrations against (e.g. 'postgres://postgres:password@localhost:5432/postgres')
    -h, --help                      help for migrate
        --version uint              the version to migrate to (if omitted the latest schema will be used)
  ```

## [0.1.6] - 2022-07-27
### Fixed
- Issue with embedded Playground assets found in the `v0.1.5` released docker image ([#129](https://github.com/openfga/openfga/pull/129))

## [0.1.5] - 2022-07-27
### Added
- Support for defining server configuration in `config.yaml`, CLI flags, or env variables ([#63](https://github.com/openfga/openfga/pull/63), [#92](https://github.com/openfga/openfga/pull/92), [#100](https://github.com/openfga/openfga/pull/100))

  `v0.1.5` introduces multiple ways to support a variety of server configuration strategies. You can configure the server with CLI flags, env variables, or a `config.yaml` file.

  Server config will be loaded in the following order of precedence:

  - CLI flags (e.g. `--datastore-engine`)
  - env variables (e.g. `OPENFGA_DATASTORE_ENGINE`)
  - `config.yaml`

  If a `config.yaml` file is provided, the OpenFGA server will look for it in `"/etc/openfga"`, `"$HOME/.openfga"`, or `"."` (the current working directory), in that order.
- Support for grpc health checks ([#86](https://github.com/openfga/openfga/pull/86))

  `v0.1.5` introduces support for the [GRPC Health Checking Protocol](https://github.com/grpc/grpc/blob/master/doc/health-checking.md). The server's health can be checked with the grpc or HTTP health check endpoints (the `/healthz` endpoint is just a proxy to the grpc health check RPC).

  For example,

  ```
  grpcurl -plaintext \
    -d '{"service":"openfga.v1.OpenFGAService"}' \
    localhost:8081 grpc.health.v1.Health/Check
  ```

  or, if the HTTP server is enabled, with the `/healthz` endpoint:

  ```
  curl --request GET -d '{"service":"openfga.v1.OpenFGAService"}' http://localhost:8080/healthz
  ```
- Profiling support (pprof) ([#111](https://github.com/openfga/openfga/pull/111))

  You can now profile the OpenFGA server while it's running using the [pprof](https://github.com/google/pprof/blob/main/doc/README.md) profiler. To enable the pprof profiler set `profiler.enabled=true`. It is served on the `/debug/pprof` endpoint and port `3001` by default.
- Configuration to enable/disable the HTTP server ([#84](https://github.com/openfga/openfga/pull/84))

  You can now enable/disable the HTTP server by setting `http.enabled=true/false`. It is enabled by default.

### Changed
- Env variables have a new mappings.

  Please refer to the [`.config-schema.json`](https://github.com/openfga/openfga/blob/main/.config-schema.json) file for a description of the new configurations or `openfga run -h` for the CLI flags. Env variables are mapped by prefixing `OPENFGA` and converting dot notation into underscores (e.g. `datastore.uri` becomes `OPENFGA_DATASTORE_URI`).

### Fixed
- goroutine leaks in Check resolution. ([#113](https://github.com/openfga/openfga/pull/113))

## [0.1.4] - 2022-06-27
### Added
- OpenFGA Playground support ([#68](https://github.com/openfga/openfga/pull/68))
- CORS policy configuration ([#65](https://github.com/openfga/openfga/pull/65))

## [0.1.2] - 2022-06-20
### Added
- Request validation middleware
- Postgres startup script

## [0.1.1] - 2022-06-16
### Added
- TLS support for both the grpc and HTTP servers
- Configurable logging formats including `text` and `json` formats
- OpenFGA CLI with a preliminary `run` command to run the server

## [0.1.0] - 2022-06-08
### Added
- Initial working implementation of OpenFGA APIs (Check, Expand, Write, Read, Authorization Models, etc..)
- Postgres storage adapter implementation
- Memory storage adapter implementation
- Early support for preshared key or OIDC authentication methods

[Unreleased]: https://github.com/openfga/openfga/compare/v1.8.9...HEAD
[1.8.9]: https://github.com/openfga/openfga/compare/v1.8.8...v1.8.9
[1.8.8]: https://github.com/openfga/openfga/compare/v1.8.7...v1.8.8
[1.8.7]: https://github.com/openfga/openfga/compare/v1.8.6...v1.8.7
[1.8.6]: https://github.com/openfga/openfga/compare/v1.8.5...v1.8.6
[1.8.5]: https://github.com/openfga/openfga/compare/v1.8.4...v1.8.5
[1.8.4]: https://github.com/openfga/openfga/compare/v1.8.3...v1.8.4
[1.8.3]: https://github.com/openfga/openfga/compare/v1.8.2...v1.8.3
[1.8.2]: https://github.com/openfga/openfga/compare/v1.8.1...v1.8.2
[1.8.1]: https://github.com/openfga/openfga/compare/v1.8.0...v1.8.1
[1.8.0]: https://github.com/openfga/openfga/compare/v1.7.0...v1.8.0
[1.7.0]: https://github.com/openfga/openfga/compare/v1.6.2...v1.7.0
[1.6.2]: https://github.com/openfga/openfga/compare/v1.6.1...v1.6.2
[1.6.1]: https://github.com/openfga/openfga/compare/v1.6.0...v1.6.1
[1.6.0]: https://github.com/openfga/openfga/compare/v1.5.9...v1.6.0
[1.5.9]: https://github.com/openfga/openfga/compare/v1.5.8...v1.5.9
[1.5.8]: https://github.com/openfga/openfga/compare/v1.5.7...v1.5.8
[1.5.7]: https://github.com/openfga/openfga/compare/v1.5.6...v1.5.7
[1.5.6]: https://github.com/openfga/openfga/compare/v1.5.5...v1.5.6
[1.5.5]: https://github.com/openfga/openfga/compare/v1.5.4...v1.5.5
[1.5.4]: https://github.com/openfga/openfga/compare/v1.5.3...v1.5.4
[1.5.3]: https://github.com/openfga/openfga/compare/v1.5.2...v1.5.3
[1.5.2]: https://github.com/openfga/openfga/compare/v1.5.1...v1.5.2
[1.5.1]: https://github.com/openfga/openfga/compare/v1.5.0...v1.5.1
[1.5.0]: https://github.com/openfga/openfga/compare/v1.4.3...v1.5.0
[1.4.3]: https://github.com/openfga/openfga/compare/v1.4.2...v1.4.3
[1.4.2]: https://github.com/openfga/openfga/compare/v1.4.1...v1.4.2
[1.4.1]: https://github.com/openfga/openfga/compare/v1.4.0...v1.4.1
[1.4.0]: https://github.com/openfga/openfga/compare/v1.3.10...v1.4.0
[1.3.10]: https://github.com/openfga/openfga/compare/v1.3.9...v1.3.10
[1.3.9]: https://github.com/openfga/openfga/compare/v1.3.8...v1.3.9
[1.3.8]: https://github.com/openfga/openfga/compare/v1.3.7...v1.3.8
[1.3.7]: https://github.com/openfga/openfga/compare/v1.3.6...v1.3.7
[1.3.6]: https://github.com/openfga/openfga/compare/v1.3.5...v1.3.6
[1.3.5]: https://github.com/openfga/openfga/compare/v1.3.4...v1.3.5
[1.3.4]: https://github.com/openfga/openfga/compare/v1.3.3...v1.3.4
[1.3.3]: https://github.com/openfga/openfga/compare/v1.3.2...v1.3.3
[1.3.2]: https://github.com/openfga/openfga/compare/v1.3.1...v1.3.2
[1.3.1]: https://github.com/openfga/openfga/compare/v1.3.0...v1.3.1
[1.3.0]: https://github.com/openfga/openfga/compare/v1.2.0...v1.3.0
[1.2.0]: https://github.com/openfga/openfga/compare/v1.1.1...v1.2.0
[1.1.1]: https://github.com/openfga/openfga/compare/v1.1.0...v1.1.1
[1.1.0]: https://github.com/openfga/openfga/compare/v1.0.1...v1.1.0
[1.0.1]: https://github.com/openfga/openfga/compare/v1.0.0...v1.0.1
[1.0.0]: https://github.com/openfga/openfga/compare/v0.4.3...v1.0.0
[0.4.3]: https://github.com/openfga/openfga/compare/v0.4.2...v0.4.3
[0.4.2]: https://github.com/openfga/openfga/compare/v0.4.1...v0.4.2
[0.4.1]: https://github.com/openfga/openfga/compare/v0.4.0...v0.4.1
[0.4.0]: https://github.com/openfga/openfga/compare/v0.3.7...v0.4.0
[0.3.7]: https://github.com/openfga/openfga/compare/v0.3.6...v0.3.7
[0.3.6]: https://github.com/openfga/openfga/compare/v0.3.5...v0.3.6
[0.3.5]: https://github.com/openfga/openfga/compare/v0.3.4...v0.3.5
[0.3.4]: https://github.com/openfga/openfga/compare/v0.3.3...v0.3.4
[0.3.3]: https://github.com/openfga/openfga/compare/v0.3.2...v0.3.3
[0.3.2]: https://github.com/openfga/openfga/compare/v0.3.1...v0.3.2
[0.3.1]: https://github.com/openfga/openfga/compare/v0.3.0...v0.3.1
[0.3.0]: https://github.com/openfga/openfga/compare/v0.2.5...v0.3.0
[0.2.5]: https://github.com/openfga/openfga/compare/v0.2.4...v0.2.5
[0.2.4]: https://github.com/openfga/openfga/compare/v0.2.3...v0.2.4
[0.2.3]: https://github.com/openfga/openfga/compare/v0.2.2...v0.2.3
[0.2.2]: https://github.com/openfga/openfga/compare/v0.2.1...v0.2.2
[0.2.1]: https://github.com/openfga/openfga/compare/v0.2.0...v0.2.1
[0.2.0]: https://github.com/openfga/openfga/compare/v0.1.7...v0.2.0
[0.1.7]: https://github.com/openfga/openfga/compare/v0.1.6...v0.1.7
[0.1.6]: https://github.com/openfga/openfga/compare/v0.1.5...v0.1.6
[0.1.5]: https://github.com/openfga/openfga/compare/v0.1.4...v0.1.5
[0.1.4]: https://github.com/openfga/openfga/compare/v0.1.2...v0.1.4
[0.1.2]: https://github.com/openfga/openfga/compare/v0.1.1...v0.1.2
[0.1.1]: https://github.com/openfga/openfga/compare/v0.1.0...v0.1.1
[0.1.0]: https://github.com/openfga/openfga/releases/tag/v0.1.0<|MERGE_RESOLUTION|>--- conflicted
+++ resolved
@@ -7,16 +7,14 @@
 Try to keep listed changes to a concise bulleted list of simple explanations of changes. Aim for the amount of information needed so that readers can understand where they would look in the codebase to investigate the changes' implementation, or where they would look in the documentation to understand how to make use of the change in practice - better yet, link directly to the docs and provide detailed information there. Only elaborate if doing so is required to avoid breaking changes or experimental features from ruining someone's day.
 
 ## [Unreleased]
-<<<<<<< HEAD
-### Changed
-- Panics in check are converted to errors. [#2361](https://github.com/openfga/openfga/pull/2361).
-=======
 ### Added
 - Added "dispatch_count" to the context tags of batch-check requests.
 - Added "dispatch_count" histogram metric to batch-check requests.
 - Added "request.throttled" boolean to the context tags for check and batch-check
 - Added "throttled_requests_count" metric to batch-check requests.
->>>>>>> 73dceae9
+
+### Changed
+- Panics in check are converted to errors. [#2361](https://github.com/openfga/openfga/pull/2361).
 
 ## [1.8.9] - 2025-04-01
 [Full changelog](https://github.com/openfga/openfga/compare/v1.8.8...v1.8.9)
