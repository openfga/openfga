# Changelog
All notable changes to this project will be documented in this file.

The format is based on [Keep a Changelog](https://keepachangelog.com/en/1.0.0/),
and this project adheres to [Semantic Versioning](https://semver.org/spec/v2.0.0.html).

Try to keep listed changes to a concise bulleted list of simple explanations of changes. Aim for the amount of information needed so that readers can understand where they would look in the codebase to investigate the changes' implementation, or where they would look in the documentation to understand how to make use of the change in practice - better yet, link directly to the docs and provide detailed information there. Only elaborate if doing so is required to avoid breaking changes or experimental features from ruining someone's day.

## [Unreleased]

### Added
<<<<<<< HEAD
* Refactoring the code in OIDC authenticator by removing unwanted error messages when validating a token. Token validation will now throw codes 1004 and 1005 
for invalid tokens. [#1999](https://github.com/openfga/openfga/pull/1999)

### Added
* Documenting OpenFGA release process [#1923](https://github.com/openfga/openfga/pull/1923)
* Cache Controller to extend Sub-problems and Iterators lifetime in cache [#2006](https://github.com/openfga/openfga/pull/2006)
* Add access control experimental feature [#1913](https://github.com/openfga/openfga/pull/1913)
=======
* Added `start_time` parameter to `ReadChanges` API to allow filtering by specific time [#2020](https://github.com/openfga/openfga/pull/2020)

### Breaking changes
* The storage adapter `ReadChanges`'s parameter ReadChangesOptions allows filtering by `StartTime` [#2020](https://github.com/openfga/openfga/pull/2020).
  As a part of the implementation a new component called ContinuationTokenSerializer was introduced.
  If you are using a custom storage adapter, you will need to pick either a SQL or String Token Serializer, or implement your own one.

## [1.7.0] - 2024-10-29

### Added
* Add an experimental access control feature [#1913](https://github.com/openfga/openfga/pull/1913)
  Learn more about this feature and how to enable it [here](https://openfga.dev/docs/getting-started/setup-openfga/access-control)
  If you do try it out, please provide feedback in the [GitHub Discussion](https://github.com/orgs/openfga/discussions)
* Document OpenFGA release process [#1923](https://github.com/openfga/openfga/pull/1923)

### Changed
* Bump max number of contextual tuples in a single request to `100`. [#2040](https://github.com/openfga/openfga/pull/2040)
  Note: In assertions, they are still restricted to `20` per assertion
>>>>>>> 8307264d

### Performance
* Improve `Check` performance in the case that the query involves resolving nested tuple to userset relations. Enable via experimental flag `enable-check-optimizations`. [#2025](https://github.com/openfga/openfga/pull/2025)
* Improve the sub-problem caching in `Check` [#2006](https://github.com/openfga/openfga/pull/2006), [#2035](https://github.com/openfga/openfga/pull/2035)

### Fixed
* Fixed internal error for `Check` where model has nested userset with publicly assignable wildcard. [#2049](https://github.com/openfga/openfga/pull/2049)
* Fixed goroutine leak when `ListObjects` or `StreamedListObjects` call cannot be completed within `REQUEST_TIMEOUT`. [#2030](https://github.com/openfga/openfga/pull/2030)
* Fixed incorrect dispatch counts in `ListObjects` used for observability [2013](https://github.com/openfga/openfga/pull/2013)
* Correct metrics label for `ListUsers` API calls [#2000](https://github.com/openfga/openfga/pull/2000)

### Breaking changes
* The storage adapter `ListStores`'s parameter `ListStoresOptions` allows filtering by `IDs` [#1913](https://github.com/openfga/openfga/pull/1913)
  If you are using a custom storage adapter, `ListStores` now expects `ListStoresOptions` parameter that accepts passing in a list of IDs.
  See the following adapter [change](https://github.com/openfga/openfga/pull/1913/files#diff-8b98b331c5d4acbeb7274c68973d20900daaed47c8d8f3e62ba39284379166bbR86-R87) and the following [change](https://github.com/openfga/openfga/pull/1913/files#diff-087f50fca2d7eab21b8d342dbbf8fb0de6d405f85b51334b3801d2c34d810ff9L582-L587) for a sample storage adapter implementation.
  If you are not using OpenFGA as a library with a custom storage adapter, this will not affect you. (for example, if you are using OpenFGA through our published docker images, you are not affected).

## [1.6.2] - 2024-10-03

[Full changelog](https://github.com/openfga/openfga/compare/v1.6.1...v1.6.2)

### Added
* Improve tracing in Check API by enhancing discoverability of model ID. [#1964](https://github.com/openfga/openfga/pull/1964)
* Improve tracing in all APIs by adding the store ID to the span. [#1965](https://github.com/openfga/openfga/pull/1965)
* Add a cache for datastore iterators on Check API. [#1924](https://github.com/openfga/openfga/pull/1924).

  Can be configured via `OPENFGA_CHECK_ITERATOR_CACHE_ENABLED` and `OPENFGA_CHECK_ITERATOR_CACHE_MAX_RESULTS`.

### Changed
* `ReadChanges` now supports sorting. [#1976](https://github.com/openfga/openfga/pull/1976).

  This is a breaking change related to the storage interface. If you are not implementing a storage adaptor, then these changes should not impact you.


### Removed

* Removed deprecated opentelemetry-connector `memory_ballast` extension. [#1942](https://github.com/openfga/openfga/pull/1942).
* Removed experimental logging of cache hits for each subproblem in `Check` API calls. [#1960](https://github.com/openfga/openfga/pull/1960).

### Fixed

* Handle all permutations of SQLite busy / locked errors [#1936](https://github.com/openfga/openfga/pull/1936). Thanks @DanCech!
* Goroutine leak in Check API introduced in v1.6.1 [#1962](https://github.com/openfga/openfga/pull/1962).
* Broken migration from v.1.4.3 to v1.5.4 (https://github.com/openfga/openfga/issues/1668) [#1980](https://github.com/openfga/openfga/issues/1980) and [#1986](https://github.com/openfga/openfga/issues/1986).
* Upgrade go from 1.22.6 to 1.22.7 to address CVE-2024-34156 [#1987](https://github.com/openfga/openfga/pull/1987). Thanks @golanglemonade!

### Performance
* Improve check performance in the case that the query involves resolving nested userset. Enable via experimental flag `enable-check-optimizations`. [#1945](https://github.com/openfga/openfga/issues/1945)

## [1.6.1] - 2024-09-12

### Changed

* Support context in assertions [#1907](https://github.com/openfga/openfga/pull/1907)

### Added

* Support for graceful shutdown on `SIGTERM` signal, improving termination handling in containerized environments [#1928](https://github.com/openfga/openfga/pull/1928). Thanks @flex-seongbok @Siddhant-K-code
* Stack trace when logging panics [#1904](https://github.com/openfga/openfga/pull/1904)
* Throttling metric `throttled_requests_count` for observing the number of throttled requests for a given throttling configuration [#1863](https://github.com/openfga/openfga/pull/1863)
* New metric on number of allowed vs. non-allowed Check responses [#1911](https://github.com/openfga/openfga/pull/1911)

#### New datastore engine: SQLite (beta) [#1615](https://github.com/openfga/openfga/pull/1615)

```
openfga migrate --datastore-engine sqlite --datastore-uri openfga.sqlite
openfga run --datastore-engine sqlite --datastore-uri openfga.sqlite
```

Thanks @DanCech!

### Fixed

* When a request gets cancelled by a client, throw a 4xx, not a 5xx. [#1905](https://github.com/openfga/openfga/pull/1905)
* Makes the `pkg.logger.Logger.With` immutable by creating a child logger instead of mutating the delegate one to prevent side effects [1906](https://github.com/openfga/openfga/pull/1906)
* Extend request timeout to 10s for slow tests [1926](https://github.com/openfga/openfga/pull/1926)

### Performance

* Improve performance of Check API in the case that the query involves resolving a tuple to userset and/or a userset, by streaming intermediate results. [#1888](https://github.com/openfga/openfga/pull/1888)

## [1.6.0] - 2024-08-30

[Full changelog](https://github.com/openfga/openfga/compare/v1.5.9...v1.6.0)

### Changed

* Consistency options experimental flag has been removed and is now enabled by default. Refer to the [consistency options documentation](https://openfga.dev/docs/interacting/consistency) for details. [#1889](https://github.com/openfga/openfga/pull/1889)
* Require at least Go 1.22.6 [#1831](https://github.com/openfga/openfga/pull/1831). Thanks @tranngoclam
* Add a "query_duration_ms" field on each log [#1807](https://github.com/openfga/openfga/pull/1831). Thanks @lalalalatt
* Default logging to stdout instead of stderr [#1830](https://github.com/openfga/openfga/pull/1830)

### Fixed

* Check API: internal fixes [#1843](https://github.com/openfga/openfga/pull/1843)
* Correct docker file syntax [#1852](https://github.com/openfga/openfga/pull/1852)

### Performance

* Performance improvements for Check API:
  - introduce an optimization when the input request relation is pointing to a computed relation [#1793](https://github.com/openfga/openfga/pull/1793)
  - batch calls that compute membership checks and start processing them earlier [#1804](https://github.com/openfga/openfga/pull/1804)
  - performance improvement in wildcard scenarios [#1848](https://github.com/openfga/openfga/pull/1848)
* Performance improvement in tuple validation on reads [#1825](https://github.com/openfga/openfga/pull/1825)

### Breaking changes

* Set a maximum limit on bytes to the WriteAssertions API: 64 KB [#1847](https://github.com/openfga/openfga/pull/1847)

## [1.5.9] - 2024-08-13

[Full changelog](https://github.com/openfga/openfga/compare/v1.5.8...v1.5.9)

### Security

* Address [CVE-2024-42473](https://github.com/openfga/openfga/security/advisories/GHSA-3f6g-m4hr-59h8) - a critical issue where Check API can return incorrect responses. Please see the CVE report for more details.

## [1.5.8] - 2024-08-07

[Full changelog](https://github.com/openfga/openfga/compare/v1.5.7...v1.5.8)

### Added
* Performance improvements for Check API:
   - introduce an optimization when the input request relation is pointing to a computed relation [#1793](https://github.com/openfga/openfga/pull/1793)
   - batch calls that compute membership checks and start processing them earlier [#1804](https://github.com/openfga/openfga/pull/1804)
* Logging number of cache hits for each subproblem of each authorization model for `Check` API calls. Enabled with the `OPENFGA_CHECK_TRACKER_ENABLED` flag. [#1785](https://github.com/openfga/openfga/pull/1785)
* Aliases for issuers and subject validation in OIDC AuthN mode using `OPENFGA_AUTHN_OIDC_ISSUER_ALIASES` and `OPENFGA_AUTHN_OIDC_SUBJECTS` respectively [#1784](https://github.com/openfga/openfga/pull/1784) Thanks @Code2Life!
* Dispatch Throttling for our `ListUsers` API. This can be enabled using `OPENFGA_LIST_USERS_DISPATCH_THROTTLING_ENABLED` and the env variables below.  [#1658](https://github.com/openfga/openfga/pull/1658)
  * `OPENFGA_LIST_USERS_DISPATCH_THROTTLING_THRESHOLD` - The number of dispatches allowed before throttling is triggered
  * `OPENFGA_LIST_USERS_DISPATCH_THROTTLING_MAX_THRESHOLD` - The maximum number of dispatches allowed before the request is rejected
  * `OPENFGA_LIST_USERS_DISPATCH_THROTTLING_FREQUENCY` - The frequency at which the deprioritized throttling queue is processed
* Support sending contextual tuples in the Write Assertions API. [#1821](https://github.com/openfga/openfga/pull/1821)

### Fixed
* address `"expected exactly one terminal relation for fast path, received {num}"` error during `Check` for models with type restrictions with and without a condition or with multiple conditions. [#1814](https://github.com/openfga/openfga/pull/1814)

## [1.5.7] - 2024-07-25

### Added

* Support requesting a different consistency option per request in `Check`, `Expand`, `ListObjects`, `ListUsers`, and `Read` [#1764](https://github.com/openfga/openfga/pull/1764)
  * This is currently experimental and needs to be enabled by configuring `OPENFGA_EXPERIMENTALS=enable-consistency-params` or passing `--experimentals enable-consistency-params` to `openfga run`.
  * When `HIGHER_CONSISTENCY` is requested, OpenFGA will skip the check resolver cache. For storage implementors it is recommended to skip any caching and perform a stronger read if `HIGHER_CONSISTENCY` is requested. This can be accessed in the `Consistency` options provided to the relevant methods of the storage interface.
* Start publishing images to `ghcr.io/openfga/openfga` as alternative to DockerHub [#1775](https://github.com/openfga/openfga/pull/1775) - Thanks @JAORMX!
* Performance improvements for parent child relations in Check [#1765](https://github.com/openfga/openfga/pull/1765)
* Performance improvement in Check: computed relations don't consume from the resolution depth quota, don't trigger additional goroutines, and don't get cached [#1786](https://github.com/openfga/openfga/pull/1786)

### Changed

* Update to Go 1.22 in container image [#1776](https://github.com/openfga/openfga/pull/1776) - Thanks @tranngoclam!

### Breaking Changes :warning:

> [!NOTE]
> The following breaking changes are related to the storage interface. If you are not implementing a storage adaptor, then there are these changes should not impact your usage of OpenFGA.

#### Removal of `PaginationOptions` in favour of a per-method `Options` type [#1732](https://github.com/openfga/openfga/pull/1732)

The options parameter of type `PaginationOptions` has been replaced with a per-method type that contains a `Pagination` field that contains this data in the following methods:

* `ReadAuthorizationModels` - Type is `ReadAuthorizationModelsOptions`
* `ListStores` - Type is `ListStoresOptions`
* `ReadChanges` - Type is `ReadChangesOptions`
* `ReadPage` - Type is `ReadPageOptions`

#### Introduction of new `Options` types to certain methods in the storage interface to facilitate consistency data [#1750](https://github.com/openfga/openfga/pull/1750)

The following methods have had an options parameter introduced to the method signature to include consistency data, or the existing options parameter has been expanded to hold consistency data.

This consistency data should be used to help determine whether any form of caching should be used as part of the read performed by the storage adapter.

* `Read` - Added a new parameter of type `ReadOptions`
* `ReadPage` - Added `Consistency` to existing `ReadPageOptions` type
* `ReadUserSetTuples` - Added a new parameter of type `ReadUserSetTuplesOptions`
* `ReadStartingWithUser` - Added a new parameter of type `ReadStartingWithUserOptions`

## [1.5.6] - 2024-07-17

[Full changelog](https://github.com/openfga/openfga/compare/v1.5.5...v1.5.6)

### Added

* Performance improvements to userset subproblem resolutions in Check in certain scenarios [#1734](https://github.com/openfga/openfga/pull/1734)
* Performance improvements to tuple-to-userset subproblem resolutions in Check in certain scenarios [#1735](https://github.com/openfga/openfga/pull/1735)
* Warning when log level set to `none` [#1705](https://github.com/openfga/openfga/pull/1705) - thank you, @Siddhant-K-code!
* Minor performance improvement for queries when model ID not specified [#1754](https://github.com/openfga/openfga/pull/1754)

### Fixed

* Race condition in ListUsers which could erroneously swallow errors [#1755](https://github.com/openfga/openfga/pull/1755)
* "relation is undefined" error in Check and ListUsers [#1767](https://github.com/openfga/openfga/pull/1767)
* Request ID included with Streaming ListObjects responses [#1636](https://github.com/openfga/openfga/pull/1636)

### Removed

* ListUsers experimental flag (will continue to work if passed) [#1730](https://github.com/openfga/openfga/pull/1730)

## [1.5.5] - 2024-06-18

[Full changelog](https://github.com/openfga/openfga/compare/v1.5.4...v1.5.5)

### Added

* Configuring maximum cost for CEL evaluation via `OPENFGA_MAX_CONDITION_EVALUATION_COST` [#1631](https://github.com/openfga/openfga/pull/1631) - thank you, @cmmoran

### Fixed

* OTel trace context propagation to grpc-gateway [#1624](https://github.com/openfga/openfga/pull/1624) - thank you, @Zach-Johnson

### Removed

* `excluded_users` from ListUsers response. Further discovery required before being reintroduced. If impacted by this removal, please provide feedback in [issue #1692](https://github.com/openfga/openfga/issues/1692) [#1685](https://github.com/openfga/openfga/pull/1685)

## [1.5.4] - 2024-05-29

[Full changelog](https://github.com/openfga/openfga/compare/v1.5.3...v1.5.4)

### Added

* ListUsers API which answers the question "what users are related to a specific object?". This feature is experimental and can be enabled by configuring `OPENFGA_EXPERIMENTALS=enable-list-users`. Also see [Performing a ListUsers call](https://openfga.dev/docs/getting-started/perform-list-users) and [ListUsers API docs](https://openfga.dev/api/service#/Relationship%20Queries/ListUsers). **Known Limitation:** Child usersets that are negated from their parent are currently not returned as `excluded_users` [#1433](https://github.com/openfga/openfga/pull/1433)
* ListObjects throttling to manage resource usage of expensive queries. Throttling improves overall query performance by limiting the number of dispatches, which are the recursive sub-operations of a ListObjects query [#1571](https://github.com/openfga/openfga/pull/1571)
* Per-request dispatch throttling threshold configuration via context [#1546](https://github.com/openfga/openfga/pull/1546)
* Self-defining usersets for Check, ListObjects and ListUsers. These are implicit tuples that exist by virtue of set theory. For example, the userset `document:1#viewer` implicitly possess the `viewer` relation for `document:1` [#1521](https://github.com/openfga/openfga/pull/1521)
* Panic recovery handling for all APIs [#1557](https://github.com/openfga/openfga/pull/1557)
* Logging of non-sensitive server configuration on startup [#1609](https://github.com/openfga/openfga/pull/1609)
* Appropriate error codes for throttled requests indicating if a request should be retried [#1552](https://github.com/openfga/openfga/pull/1552)
* Minor performance improvements in Check API by reducing quantity of spans created [#1550](https://github.com/openfga/openfga/pull/1550), [#1589](https://github.com/openfga/openfga/pull/1589)

### Fixed

* Goroutine leak occurring during initial server validation [#1617](https://github.com/openfga/openfga/pull/1617)
* Stricter filtering of invalid tuples with ListObjects [#1563](https://github.com/openfga/openfga/pull/1563)
* Panic on server close if caching is enabled [#1568](https://github.com/openfga/openfga/pull/1568)
* Prevent calling datastore if context has error [#1593](https://github.com/openfga/openfga/pull/1593)

### Changed

* `request_id` is now same as `trace_id` (e.g. `1e20da43269fe07e3d2ac018c0aad2d1`) if tracing is enabled. Otherwise, remains an UUID (e.g. `38fee7ac-4bfe-4cf6-baa2-8b5ec296b485`) [#1576](https://github.com/openfga/openfga/pull/1576) - thank you, @00chorch

### Removed

* `request_duration_by_query_count_ms` metric [#1579](https://github.com/openfga/openfga/pull/1579)


## [1.5.3] - 2024-04-16

[Full changelog](https://github.com/openfga/openfga/compare/v1.5.2...v1.5.3)

### Added

* Apply tags to requests that have been intentionally throttled (https://github.com/openfga/openfga/pull/1531). This will add a new log field titled "throttled" to such requests.

### Fixed

* Panic that occurred on Check API with some authorization models and tuples (https://github.com/openfga/openfga/pull/1517)

### Changed

* [Modular Models (Schema 1.2)](https://openfga.dev/docs/modeling/modular-models) support is enabled by default and the experimental flag for it has been dropped (https://github.com/openfga/openfga/pull/1520)
* Bumped to Go 1.21.9 (https://github.com/openfga/openfga/pull/1523)

### Security

* Patch [CVE-2024-31452](https://github.com/openfga/openfga/security/advisories/GHSA-8cph-m685-6v6r) - a critical issue where Check and ListObjects APIs returns incorrect results for some models and tuples. See the CVE report for more details.

## [1.5.2] - 2024-04-03

[Full changelog](https://github.com/openfga/openfga/compare/v1.5.1...v1.5.2)

### Fixed

* Fix the count of datastore reads in the Check API ([#1452](https://github.com/openfga/openfga/pull/1452))
* Fix the correct default used for dispatch throttling ([#1479](https://github.com/openfga/openfga/pull/1479))

### Security

* Bumped up the `grpc-health-probe` dependency in the published Docker image to the latest release which fixes some vulnerabilities ([#1507](https://github.com/openfga/openfga/pull/1507))

### Contributions

* Add homebrew release job by @chenrui333 ([#780](https://github.com/openfga/openfga/pull/780))

## [1.5.1] - 2024-03-19

[Full changelog](https://github.com/openfga/openfga/compare/v1.5.0...v1.5.1)

### Added

- Include calls to ListObjects and StreamedListObjects methods in the `dispatch_count` histogram ([#1427](https://github.com/openfga/openfga/pull/1427))
- Added `request_duration_ms` histogram which has `datastore_query_count` and `dispatch_count` as dimensions ([#1444](https://github.com/openfga/openfga/pull/1444))
- Added new flag `OPENFGA_AUTHN_OIDC_ISSUER_ALIASES` to specify oidc issuer aliases ([#1354](https://github.com/openfga/openfga/pull/1354)) - Thanks @le-yams!
- Added experimental support for modular models via `OPENFGA_EXPERIMENTALS=enable-modular-models` ([#1443](https://github.com/openfga/openfga/pull/1443)). This will enable writing models that are split across multiple files.
- Added support for throttling dispatches ([#1440](https://github.com/openfga/openfga/pull/1440)). This will throttle Check requests that are overly complex. You can turn on this feature via OPENFGA_DISPATCH_THROTTLING_ENABLED and configured via OPENFGA_DISPATCH_THROTTLING_THRESHOLD and OPENFGA_DISPATCH_THROTTLING_FREQUENCY

### Fixed

- Throw HTTP 400 when tuple condition is invalid instead of HTTP 500 ([#1420](https://github.com/openfga/openfga/pull/1420))
- Fix model validation which threw error "no entrypoints defined" ([#1422](https://github.com/openfga/openfga/pull/1422))

### Deprecation :warning:

- Histogram `request_duration_by_query_count_ms` will be removed in the next release, in favour of `request_duration_ms` ([#1450](https://github.com/openfga/openfga/pull/1450))

### Contribution

- Thanks @lekaf974 for enhancing NewLogger with builder pattern options ([#1413](https://github.com/openfga/openfga/pull/1413))

## [1.5.0] - 2024-03-01

[Full changelog](https://github.com/openfga/openfga/compare/v1.4.3...v1.5.0)

### Added

- Override option for timestamp in JSON logs ([#1330](https://github.com/openfga/openfga/pull/1330)) - thank you, @raj-saxena!
- OpenTelemetry tracing and attributes to check algorithm ([#1331](https://github.com/openfga/openfga/pull/1331), [#1388](https://github.com/openfga/openfga/pull/1388))
- Dispatch count to check response metadata as a query complexity heuristic ([#1343](https://github.com/openfga/openfga/pull/1343))

### Fixed

- Cycles detected during check now deterministically return with `{allowed:false}` ([#1371](https://github.com/openfga/openfga/pull/1371), [#1372](https://github.com/openfga/openfga/pull/1372))
- Fix incorrect path for gPRC health check ([#1321](https://github.com/openfga/openfga/pull/1321))

### Breaking Change :warning:

The `AuthorizationModelReadBackend` interface method `FindLatestAuthorizationModelID` has changed to `FindLatestAuthorizationModel` for performance improvements. [#1387](https://github.com/openfga/openfga/pull/1387)

If you implement your own data store, you will need to make the following change:

<table>
<tr>
<th>Before</th>
<th>After</th>
</tr>
<tr>
<td>

```go
func (...) FindLatestAuthorizationModelID(ctx context.Context, storeID string) (string, error) {
  //...get model ID
  return modelID, nil
}
```

</td>
<td>

```go
func (...) FindLatestAuthorizationModel(ctx context.Context, storeID string) (*openfgav1.AuthorizationModel, error) {
  //...get model
  return model.(*openfgav1.AuthorizationModel), nil
}
```

</td>
</tr>
</table>

## [1.4.3] - 2024-01-26

[Full changelog](https://github.com/openfga/openfga/compare/v1.4.2...v1.4.3)

### Added

* Add ability to close all server resources through `server.Stop()` ([#1318](https://github.com/openfga/openfga/pull/1318))

### Changed

* Increase performance by removing redundant `map.Clone()` calls in model validation ([#1281](https://github.com/openfga/openfga/pull/1281))

### Fixed

* Fix the sorting of contextual tuples when generating a cache key during check ([#1299](https://github.com/openfga/openfga/pull/1299))

### Security

* Patch [CVE-2024-23820](https://github.com/openfga/openfga/security/advisories/GHSA-rxpw-85vw-fx87) - a critical issue
  where issuing many `ListObjects` API calls that hit the `--listObjects-deadline` setting can lead to an out of memory error.
  See the CVE report for more details

## [1.4.2] - 2024-01-10

[Full changelog](https://github.com/openfga/openfga/compare/v1.4.1...v1.4.2)

### Fixed

* Goroutine leak in ListObjects because of a leak in ReverseExpand ([#1297](https://github.com/openfga/openfga/pull/1297))

## [1.4.1] - 2024-01-04

[Full changelog](https://github.com/openfga/openfga/compare/v1.4.0...v1.4.1)

### Changed
* Reduce goroutine overhead in ListObjects ([#1173](https://github.com/openfga/openfga/pull/1173))

* Added `openfga` prefix to custom exported Prometheus metrics

   > ⚠️ This change may impact existing deployments of OpenFGA if you're integrating with the metrics reported by OpenFGA.

   Custom metrics reported by the OpenFGA server are now prefixed with `openfga_`. For example, `request_duration_by_query_count_ms `  is now exported as `openfga_request_duration_by_query_count_ms`.

### Added
* Support for cancellation/timeouts when evaluating Conditions ([#1237](https://github.com/openfga/openfga/pull/1237))
* Tracing span info for Condition evaluation ([#1251](https://github.com/openfga/openfga/pull/1251))

### Fixed
* Resolve rewrites involving exclusion (e.g. `but not`) more deterministically in Check ([#1239](https://github.com/openfga/openfga/pull/1239))

* Record span errors correctly in Check, ListObjects, and StreamedListObjects ([#1231](https://github.com/openfga/openfga/pull/1231))

* Log request validation errors correctly ([#1236](https://github.com/openfga/openfga/pull/1236))

## [1.4.0] - 2023-12-11

[Full changelog](https://github.com/openfga/openfga/compare/v1.3.10...v1.4.0)

### Changed
* Enable support for Conditional Relationship Tuples by default. ([#1220](https://github.com/openfga/openfga/pull/1220))

* Added stricter gRPC server max message size constraints ([#1222](https://github.com/openfga/openfga/pull/1222))

  We changed the default gRPC max message size (4MB) to a stricter 512KB to protect the server from excessively large request `context` fields. This shouldn't impact existing clients since our calculated max message size should be much smaller than 512KB given our other input constraints.

## [1.3.10] - 2023-12-08

[Full changelog](https://github.com/openfga/openfga/compare/v1.3.9...v1.3.10)

### Changed
* Bumped up to Go 1.21.5 ([#1219](https://github.com/openfga/openfga/pull/1219))

### Fixed
* Reorder protobuf fields for persisted Assertions ([#1217](https://github.com/openfga/openfga/pull/1217))

  Assertions written on or after v1.3.8 should be re-written to resolve some binary encoding issues that were introduced.

* Handle floating point conversion errors in conditions ([#1200](https://github.com/openfga/openfga/pull/1200))

## [1.3.9] - 2023-12-05

[Full changelog](https://github.com/openfga/openfga/compare/v1.3.8...v1.3.9)

### Fixed
* Avoid panic when processing a nil set of writes ([#1208](https://github.com/openfga/openfga/pull/1208)) - thanks @stgraber!

* Decoding of null conditions in SQL storage implementations ([#1212](https://github.com/openfga/openfga/pull/1212))

## [1.3.8] - 2023-12-04

[Full changelog](https://github.com/openfga/openfga/compare/v1.3.7...v1.3.8)

### Added
* Experimental support for ABAC Conditional Relationships.

  To enable experimental support for ABAC Conditional Relationships you can pass the `enable-conditions` experimental flag. For example, `openfga run --experimentals=enable-conditions`. The upcoming `v1.4.0` release will introduce official support for this new feature. For more information please see our [official blog post](https://openfga.dev/blog/conditional-tuples-announcement). The `v1.4.0` release will have more official documentation on [openfga.dev](https://openfga.dev/).

  > ⚠️ If you enable experimental support for ABAC and introduce models and/or relationship tuples into the system and then choose to rollback to a prior release, then you may experience unintended side-effects. Care should be taken!
  >
  > Read on for more information.

  If you introduce a model with a condition defined in a relation's type restriction(s) and then rollback to a prior OpenFGA release, then the model will be treated as though the conditioned type restriction did not exist.

  ```
  model
    schema 1.1

  type user

  type document
    relations
      define viewer: [user with somecondition]

  condition somecondition(x: int) {
    x < 100
  }
  ```
  and then you rollback to `v1.3.7` or earlier, then the model above will be treated equivalently to
  ```
  model
    schema 1.1

  type user

  type document
    relations
      define viewer: [user]
  ```

  Likewise, if you write a relationship tuple with a condition and then rollback to a prior release, then the tuple will be treated as an unconditioned tuple.

  ```
  - document:1#viewer@user:jon, {condition: "somecondition"}
  ```
  will be treated equivalently to `document:1#viewer@user:jon` in `v1.3.7` or earlier. That is, `Check(document:1#viewer@user:jon)` would return `{allowed: true}` even though at the tuple was introduced it was conditioned.

* Minimum datastore schema revision check in the server's health check ([#1166](https://github.com/openfga/openfga/pull/1166))

  Each OpenFGA release from here forward will explicitly reference a minimum datastore schema version that is required to run that specific release of OpenFGA. If OpenFGA operators have not migrated up to that revision then the server's health checks will fail.

* Username/password configuration overrides for the `openfga migrate` entrypoint ([#1133](https://github.com/openfga/openfga/pull/1133)). Thanks for the contribution @martin31821!

  Similar to the server's main entrypoint `openfga run`, you can now override the datastore username and password with environment variables. when running the `openfga migrate` utility.

* Healthcheck definitions in Dockerfile ([#1134](https://github.com/openfga/openfga/pull/1134)). Thanks @Siddhant-K-code!

### Changed
* Database iterators yielded by the RelationshipTupleReader storage interface now accept a `context` parameter which allows iteration to be promptly terminated ([#1055](https://github.com/openfga/openfga/pull/1055))

  We have noticed improvements in query performance by adding this because once a resolution path has been found we more quickly cancel any further evaluation by terminating the iterators promptly.

* Improved tuple validation peformance with precomputation of TTUs ([#1171](https://github.com/openfga/openfga/pull/1171))

* Refactored the commands in the `pkg/server/commands` package to uniformly use the Options builder pattern ([#1142](https://github.com/openfga/openfga/pull/1142)). Thanks for the contribution @ilaleksin!

* Upgraded to Go `1.21.4` ([#1143](https://github.com/openfga/openfga/pull/1143)). Thanks @tranngoclam!

### Fixed
* If two requests were made with the same request body and contextual tuples but the order of the contextual tuples differed, then the cache key that is produced is now the same.([#1187](https://github.com/openfga/openfga/pull/1187))


* Use `NoOp` TracerProvider if tracing is disabled ([#1139](https://github.com/openfga/openfga/pull/1139) and [#1196](https://github.com/openfga/openfga/pull/1196))

## [1.3.7] - 2023-11-06

[Full changelog](https://github.com/openfga/openfga/compare/v1.3.6...v1.3.7)

### Security
* Bumped up the `grpc-health-probe` dependency to the latest release which fixed some vulnerabilities.

## [1.3.6] - 2023-11-06

[Full changelog](https://github.com/openfga/openfga/compare/v1.3.5...v1.3.6)

### Added
* Provenance manifests generation (`openfga.intoto.jsonl``) for verification of release artifacts with SLSA attestations.

### Changed
* Removed the experimental flag `check-query-cache`. If you wish to enable the Check query cache you no longer need the experimental flag.


## [1.3.5] - 2023-10-27

[Full changelog](https://github.com/openfga/openfga/compare/v1.3.4...v1.3.5)

### Added

* Export metrics from MySQL and Postgres ([#1023](https://github.com/openfga/openfga/pull/1023))

  To export datastore metrics, set `OPENFGA_METRICS_ENABLED=true` and `OPENFGA_DATASTORE_METRICS_ENABLED=true`.

### Fixed

* Return all results when `OPENFGA_LIST_OBJECTS_MAX_RESULTS=0` ([#1067](https://github.com/openfga/openfga/pull/1067))
* Promptly return if max results are met before deadline in ListObjects ([#1064](https://github.com/openfga/openfga/pull/1064))
* Fix sort order on ReadChanges ([#1079](https://github.com/openfga/openfga/pull/1079))

### Changed

* Write Authorization Models in a single database row ([#1030](https://github.com/openfga/openfga/pull/1030))

  :warning: In order to avoid downtime, we recommend upgrading to at least v1.3.3 _before_ upgrading to v1.3.5.

  This is the second of a series of releases that will progressively introduce changes via code and database migrations that will allow authorization models to be stored in a single database row.

  See [here for more details](https://github.com/openfga/openfga/issues/1025).

## [1.3.4] - 2023-10-17

[Full changelog](https://github.com/openfga/openfga/compare/v1.3.3...v1.3.4)

### Fixed

* Incorrect string in model validation error message ([#1057](https://github.com/openfga/openfga/pull/1057))
* Incorrect results can be returned by Check API when passing in contextual tuples and the `check-query-cache` experimental flag is turned on ([#1059](https://github.com/openfga/openfga/pull/1059))

### Changed

* Bumped up to Go 1.21.3 ([#1060](https://github.com/openfga/openfga/pull/1060))

### Security

* Patches [CVE-2023-45810](https://github.com/openfga/openfga/security/advisories/GHSA-hr4f-6jh8-f2vq). See the CVE for more details

## [1.3.3] - 2023-10-04

[Full changelog](https://github.com/openfga/openfga/compare/v1.3.2...v1.3.3)

### Added

* Configurable size limit for Authorization Models ([#1032](https://github.com/openfga/openfga/pull/1032))

  We've introduced a new size limit for authorization models, provided a consistent behavior across datastores, which defaults to `256KB`. This can be configured by using the `--max-authorization-model-size-in-bytes` flag.

### Fixed

* Reduce use of GOB in encoded cache key ([#1029](https://github.com/openfga/openfga/pull/1029))

### Changed

* Move standalone server config defaults ([#1036](https://github.com/openfga/openfga/pull/1036))

* Persist Authorization Models serialized protobuf in the database ([#1028](https://github.com/openfga/openfga/pull/1028))

  In the next series of releases will progressively introduce changes via code and database migrations that will allow authorization models to be stored in a single database row.

  See [here for more details](https://github.com/openfga/openfga/issues/1025).


## [1.3.2] - 2023-08-25
### Added
* Support TLS for OTLP trace endpoint ([#885](https://github.com/openfga/openfga/pull/885)) - thanks @matoous
* Configurable limits to database reads per ListObjects query ([#967](https://github.com/openfga/openfga/pull/967))
* Datastore query count labels to traces and query latency histogram in ListObjects ([#959](https://github.com/openfga/openfga/pull/959))
* GitHub workflow to check Markdown links ([#1016](https://github.com/openfga/openfga/pull/1016)) - thanks @sanketrai1

### Fixed
* Change response code to internal error for concurrency conflicts ([#1011](https://github.com/openfga/openfga/pull/1011))

### Changed
* Use slices and maps packages from go1.21 ([#969](https://github.com/openfga/openfga/pull/969)) - thanks @tranngoclam
* Moved request validations to RPC handlers so library integrations benefit ([#975](https://github.com/openfga/openfga/pull/975), [#998](https://github.com/openfga/openfga/pull/998))
* Refactored internal usages of ConnectedObjects to ReverseExpand ([#968](https://github.com/openfga/openfga/pull/968))
* Expose validation middleware ([#1005](https://github.com/openfga/openfga/pull/1005))
* Upgrade grpc validator middleware to the latest v2 package ([#1019](https://github.com/openfga/openfga/pull/1019)) - thanks @tranngoclam

### Security
* Patches [CVE-2023-43645](https://github.com/openfga/openfga/security/advisories/GHSA-2hm9-h873-pgqh) - see the CVE for more details

  **[BREAKING]** If your model contained cycles or a relation definition that has the relation itself in its evaluation path, then Checks and queries that require evaluation will no longer be evaluated on v1.3.2+ and will return errors instead. You will need to update your models to remove the cycles.

## [1.3.1] - 2023-08-23

### Added
* Count datastore queries involved in Check resolution metadata ([#880](https://github.com/openfga/openfga/pull/880))

  OpenFGA request logs and traces will now include a field `datastore_query_count` that shows how many queries were involved in a single Check resolution.

* Histogram metric to report the `datastore_query_count` per Check ([#924](https://github.com/openfga/openfga/pull/932))

  This new metric can be used to report percentiles of the number of database queries required to resolve Check requests.

* Check request duration histogram labeled by method and datastore query count ([#950](https://github.com/openfga/openfga/pull/950))

  The `request_duration_by_query_count_ms` metric reports the total request duration (in ms) labelled by the RPC method and ranges of observations for the `datastore_query_count`. This metrics allows operators of an OpenFGA server to report request duration percentiles for Check requests based on the number of database queries that were required to resolve the query.

* Optimize Check to avoid database lookups in some scenarios ([#932](https://github.com/openfga/openfga/pull/932))

* CachedCheckResolver for caching Check subproblems ([#891](https://github.com/openfga/openfga/pull/891))

  This experimental feature adds new caching capabilities to the OpenFGA server. It is an "opt-in" feature and thus must be enabled. To enable this feature you must specify the experimental flag `check-query-cache` and set the  `--check-query-cache-enabled=true` flag.

  ```shell
  openfga run --experimentals check-query-cache --check-query-cache-enabled=true
  ```

* Server request logs now include the `user-agent` ([#943](https://github.com/openfga/openfga/pull/943))

### Changed
* Default Check and ListObjects concurrency read limits ([#916](https://github.com/openfga/openfga/pull/916))

  In our last release [v1.3.0](https://github.com/openfga/openfga/releases/tag/v1.3.0) we modified the default behavior of Check and ListObjects such that it limits/restricts the degree of concurrency that is allowed for a single request. This change was unintended. This release reverts the default behavior back to unbounded concurrency limits (the prior default). The change mostly affects those using OpenFGA as a library.

* Bumped up to Go 1.21 ([#952](https://github.com/openfga/openfga/pull/952))

### Security
* Patches [CVE-2023-40579](https://github.com/openfga/openfga/security/advisories/GHSA-jcf2-mxr2-gmqp) - see the CVE for more details

## [1.3.0] - 2023-08-01

[Full changelog](https://github.com/openfga/openfga/compare/v1.2.0...v1.3.0)

### Added
* Bounded concurrency limiter for Check and ListObjects queries ([#860](https://github.com/openfga/openfga/pull/860), [#887](https://github.com/openfga/openfga/pull/887))
  New server configurations can be provided to limit/bound the amount of concurrency that is allowed during query evaluation. These settings can help reduce the impact/burden that a single query (e.g. Check, ListObjects, etc..) can have on the underlying database and OpenFGA server.

  * `--maxConcurrentReadsForListObjects` - The maximum allowed number of concurrent reads in a single ListObjects query.

  * `--maxConcurrentReadsForCheck` - The maximum allowed number of concurrent reads in a single Check query.

  * `--resolveNodeBreadthLimit` - Defines how many nodes on a given level can be evaluated concurrently in a Check resolution tree.

* Jaeger persistent storage for traces in `docker-compose.yaml` ([#888](https://github.com/openfga/openfga/pull/888)) - thanks @Azanul

### Fixed
* Disable default debug level-logging in `retryablehttp` client ([#882](https://github.com/openfga/openfga/pull/882)) - thanks @KlausVii

### Changed
* [BREAKING] Imports for OpenFGA protobuf API dependencies ([#898](https://github.com/openfga/openfga/pull/898))
  * **Problem** - Previously we depended on [Buf remote generated packages](https://buf.build/docs/bsr/remote-packages/overview), but they recently deprecated protobuf imports served from the `go.buf.build` domain (see [Migrate from remote generation alpha](https://buf.build/docs/migration-guides/migrate-remote-generation-alpha)). OpenFGA builds are currently broken as a result of this.
  * **Change** - We switched our protobuf API dependency from `go.buf.build/openfga/go/openfga/api/openfga/v1` to `github.com/openfga/api/proto/openfga/v1`. So we no longer use Buf remote generated packages in favor of packages we managed in the [`openfga/api`](https://github.com/openfga/api) repository. This fixes existing build issues.
  * **Impact** - Developers using the OpenFGA as a library or the gRPC API must change their protobuf dependency from `go.buf.build/openfga/go/openfga/api/openfga/v1` to `github.com/openfga/api/proto/openfga/v1`. A global find/replace and package dependency update should fix it. Here's a diff demonstrating the changes for a Go app, for example:

    ```go
    import (
      ...
    - openfgav1 "go.buf.build/openfga/go/openfga/api/openfga/v1"
    + openfgav1 "github.com/openfga/api/proto/openfga/v1"
    )
    ```

* Refactor the `Server` constructor to use the options builder pattern ([#833](https://github.com/openfga/openfga/pull/833))

  ```go
  import (
    openfga "github.com/openfga/openfga/pkg/server"
  )

  s := openfga.New(
    &server.Dependencies{...},
    &server.Config{...},
  )
  ```
  becomes
  ```go
  import (
    openfga "github.com/openfga/openfga/pkg/server"
  )

  var opts []openfga.OpenFGAServiceV1Option
  s := openfga.MustNewServerWithOpts(opts...)
  ```
## [1.2.0] - 2023-06-30

[Full changelog](https://github.com/openfga/openfga/compare/v1.1.1...v1.2.0)

### Added
* Optimizations for [ListObjects](https://openfga.dev/api/service#/Relationship%20Queries/ListObjects) and [StreamedListObjects](https://openfga.dev/api/service#/Relationship%20Queries/StreamedListObjects) for models involving intersection (`and`) and exclusion (`but not`) ([#797](https://github.com/openfga/openfga/pull/797))

### Changed
* Cache model validation results on first model load ([#831](https://github.com/openfga/openfga/pull/831))
* Cache inflight requests when looking up any authorization model ([#831](https://github.com/openfga/openfga/pull/831))
* Update postgres max connections in docker compose file ([#829](https://github.com/openfga/openfga/pull/829))

## [1.1.1] - 2023-06-26

[Full changelog](https://github.com/openfga/openfga/compare/v1.1.0...v1.1.1)

### Added
* Official Homebrew installation instructions ([#781](https://github.com/openfga/openfga/pull/781)) - thanks @chenrui333
* The `--verbose` flag has been added to the `openfga migrate` command ([#776](https://github.com/openfga/openfga/pull/776))
* The `openfga validate-models` CLI command has been introduced to validate all models across all stores ([#817](https://github.com/openfga/openfga/pull/817))

### Changed
* Updated the version of the `grpc-health-probe` binary included in OpenFGA builds ([#784](https://github.com/openfga/openfga/pull/784))
* Cache inflight requests when looking up the latest authorization model ([#820](https://github.com/openfga/openfga/pull/820))

### Fixed
* Validation of models with non-zero entrypoints ([#802](https://github.com/openfga/openfga/pull/802))
* Remove unintended newlines in model validation error messages ([#816](https://github.com/openfga/openfga/pull/816)) - thanks @Galzzly

### Security
* Patches [CVE-2023-35933](https://github.com/openfga/openfga/security/advisories/GHSA-hr9r-8phq-5x8j) - additional model validations are now applied to models that can lead to the vulnerability. See the CVE report for more details, and don't hesitate to reach out if you have questions.

## [1.1.0] - 2023-05-15

[Full changelog](https://github.com/openfga/openfga/compare/v1.0.1...v1.1.0)

### Added
* Streaming ListObjects has no limit in number of results returned ([#733](https://github.com/openfga/openfga/pull/733))
* Add Homebrew release stage to goreleaser's release process ([#716](https://github.com/openfga/openfga/pull/716))

### Fixed
* Avoid DB connection churning in unoptimized ListObjects ([#711](https://github.com/openfga/openfga/pull/711))
* Ensure ListObjects respects configurable ListObjectsDeadline ([#704](https://github.com/openfga/openfga/pull/704))
* In Write, throw 400 instead of 500 error if auth model ID not found ([#725](https://github.com/openfga/openfga/pull/725))
* Performance improvements when loading the authorization model ([#726](https://github.com/openfga/openfga/pull/726))
* Ensure Check evaluates deterministically on the eval boundary case ([#732](https://github.com/openfga/openfga/pull/732))

### Changed
* [BREAKING] The flags to turn on writing and evaluation of `v1.0` models have been dropped ([#763](https://github.com/openfga/openfga/pull/763))

## [1.0.1] - 2023-04-18

[Full changelog](https://github.com/openfga/openfga/compare/v1.0.0...v1.0.1)

### Fixed
* Correct permission and location for gRPC health probe in Docker image (#697)

## [1.0.0] - 2023-04-14

[Full changelog](https://github.com/openfga/openfga/compare/v0.4.3...v1.0.0)

### Ready for Production with Postgres
OpenFGA with Postgres is now considered stable and ready for production usage.

### Fixed
* MySQL migration script errors during downgrade (#664)

## [0.4.3] - 2023-04-12

[Full changelog](https://github.com/openfga/openfga/compare/v0.4.2...v0.4.3)

### Added
* Release artifacts are now signed and include a Software Bill of Materials (SBOM) ([#683](https://github.com/openfga/openfga/pull/683))

  The SBOM (Software Bill of Materials) is included in each GitHub release using [Syft](https://github.com/anchore/syft) and is exported in [SPDX](https://spdx.dev) format.

  Developers will be able to verify the signature of the release artifacts with the following workflow(s):

  ```shell
  wget https://github.com/openfga/openfga/releases/download/<tag>/checksums.txt

  cosign verify-blob \
    --certificate-identity 'https://github.com/openfga/openfga/.github/workflows/release.yml@refs/tags/<tag>' \
    --certificate-oidc-issuer 'https://token.actions.githubusercontent.com' \
    --cert https://github.com/openfga/openfga/releases/download/<tag>/checksums.txt.pem \
    --signature https://github.com/openfga/openfga/releases/download/<tag>/checksums.txt.sig \
    ./checksums.txt
  ```

  If the `checksums.txt` validation succeeds, it means the checksums included in the release were not tampered with, so we can use it to verify the hashes of other files using the `sha256sum` utility. You can then download any file you want from the release, and verify it with, for example:

  ```shell
  wget https://github.com/openfga/openfga/releases/download/<tag>/openfga_<version>_linux_amd64.tar.gz.sbom
  wget https://github.com/openfga/openfga/releases/download/<tag>/openfga_<version>_linux_amd64.tar.gz

  sha256sum --ignore-missing -c checksums.txt
  ```

  And both should say "OK".

  You can then inspect the .sbom file to see the entire dependency tree of the binary.

  Developers can also verify the Docker image signature. Cosign actually embeds the signature in the image manifest, so we only need the public key used to sign it in order to verify its authenticity:

  ```shell
  cosign verify -key cosign.pub openfga/openfga:<tag>
  ```

* `openfga migrate` now accepts reading configuration from a config file and environment variables like the `openfga run` command ([#655](https://github.com/openfga/openfga/pull/655)) - thanks @suttod!

* The `--trace-service-name` command-line flag has been added to allow for customizing the service name in traces ([#652](https://github.com/openfga/openfga/pull/652)) - thanks @jmiettinen

### Fixed
* Postgres and MySQL implementations have been fixed to avoid ordering relationship tuple queries by `ulid` when it is not needed. This can improve read query performance on larger OpenFGA stores ([#677](https://github.com/openfga/openfga/pull/677))
* Synchronize concurrent access to in-memory storage iterators ([#587](https://github.com/openfga/openfga/pull/587))
* Improve error logging in the `openfga migrate` command ([#663](https://github.com/openfga/openfga/pull/663))
* Fix middleware ordering so that `requestid` middleware is registered earlier ([#662](https://github.com/openfga/openfga/pull/662))

### Changed
* Bumped up to Go version 1.20 ([#664](https://github.com/openfga/openfga/pull/664))
* Default model schema versions to 1.1 ([#669](https://github.com/openfga/openfga/pull/669))

  In preparation for sunsetting support for models with schema version 1.0, the [WriteAuthorizationModel API](https://openfga.dev/api/service#/Authorization%20Models/WriteAuthorizationModel) will now interpret any model provided to it as a 1.1 model if the `schema_version` field is omitted in the request. This shouldn't affect default behavior since 1.0 model support is enabled by default.

## [0.4.2] - 2023-03-17

[Full changelog](https://github.com/openfga/openfga/compare/v0.4.1...v0.4.2)

### Fixed
* Correct migration path for mysql in `openfga migrate` ([#644](https://github.com/openfga/openfga/pull/664))

## [0.4.1] - 2023-03-16

[Full changelog](https://github.com/openfga/openfga/compare/v0.4.0...v0.4.1)


The `v0.4.1` release includes everything in `v0.4.0` which includes breaking changes, please read the [`v0.4.0` changelog entry](#040---2023-03-15) for more details.

### Fixed

* Fix ListObjects not returning objects a user has access to in some cases (openfga/openfga#637)

## [0.4.0] - 2023-03-15

[Full changelog](https://github.com/openfga/openfga/compare/v0.3.7...v0.4.0)

> Note: the 0.4.0 release was held due to issues discovered after the release was cut.

### Removed

* [BREAKING] Disable schema 1.0 support, except if appropriate flags are set (openfga/openfga#613)
  * As of this release, OpenFGA no longer allows writing or evaluating schema `v1.0` models by default. If you need support for it for now, you can use the:
    * `OPENFGA_ALLOW_WRITING_1_0_MODELS`: set to `true` to allow `WriteAuthorizationModel` to accept schema `v1.0` models.
    * `OPENFGA_ALLOW_EVALUATING_1_0_MODELS`: set to `true` to allow `Check`, `Expand`, `ListObjects`, `Write` and `WriteAssertions` that target schema `v1.0` models.
    * `ReadAuthorizationModel`, `ReadAuthorizationModels` and `ReadAssertions` are unaffected and will continue to work regardless of the target model schema version.
  * Note that these flags will be removed and support fully dropped in a future release. Read the [Schema v1.0 Deprecation Timeline](https://openfga.dev/docs/modeling/migrating/migrating-schema-1-1#deprecation-timeline) for more details.

### Added
* Add OpenFGA version command to the CLI ([#625](https://github.com/openfga/openfga/pull/625))
* Add `timeout` flag to `migrate` command ([#634](https://github.com/openfga/openfga/pull/634))

### Fixed

* Improve the speed of Check for 1.1 models by using type restrictions (([#545](https://github.com/openfga/openfga/pull/545), ([#596](https://github.com/openfga/openfga/pull/596))
* Various important fixes to the experimental ListObjects endpoint
  * Improve readUsersets query by dropping unnecessary sorting ([#631](https://github.com/openfga/openfga/pull/631),([#633](https://github.com/openfga/openfga/pull/633))
  * Fix null pointer exception if computed userset does not exist ([#572](https://github.com/openfga/openfga/pull/572))
  * Fix race condition in memory store ([#585](https://github.com/openfga/openfga/pull/585))
  * Ensure no objects returned that would not have been allowed in Checks ([#577](https://github.com/openfga/openfga/pull/577))
  * Reverse expansion with indirect computed userset relationship ([#611](https://github.com/openfga/openfga/pull/611))
  * Improved tests ([#582](https://github.com/openfga/openfga/pull/582), [#599](https://github.com/openfga/openfga/pull/599), [#601](https://github.com/openfga/openfga/pull/601), [#620](https://github.com/openfga/openfga/pull/620))
* Tuning of OTEL parameters ([#570](https://github.com/openfga/openfga/pull/570))
* Fix tracing in Check API ([#627](https://github.com/openfga/openfga/pull/627))
* Use chainguard images in Dockerfile ([#628](https://github.com/openfga/openfga/pull/628))


## [0.3.7] - 2023-02-21

[Full changelog](https://github.com/openfga/openfga/compare/v0.3.6...v0.3.7)

### Fixed
* Contextual tuple propagation in the unoptimized ListObjects implementation ([#565](https://github.com/openfga/openfga/pull/565))

## [0.3.6] - 2023-02-16

[Full changelog](https://github.com/openfga/openfga/compare/v0.3.5...v0.3.6)

Re-release of `v0.3.5` because the go module proxy cached a prior commit of the `v0.3.5` tag.

## [0.3.5] - 2023-02-14

[Full changelog](https://github.com/openfga/openfga/compare/v0.3.4...v0.3.5)

### Added
* [`grpc-health-probe`](https://github.com/grpc-ecosystem/grpc-health-probe) for Health Checks ([#520](https://github.com/openfga/openfga/pull/520))

  OpenFGA containers now include an embedded `grpc_health_probe` binary that can be used to probe the Health Check endpoints of OpenFGA servers. Take a look at the [docker-compose.yaml](https://github.com/openfga/openfga/blob/main/docker-compose.yaml) file for an example.

* Improvements to telemetry: logging, tracing, and metrics ([#468](https://github.com/openfga/openfga/pull/468), [#514](https://github.com/openfga/openfga/pull/514), [#517](https://github.com/openfga/openfga/pull/517), [#522](https://github.com/openfga/openfga/pull/522))

  * We have added Prometheus as the standard metrics provided for OpenFGA and provide a way to launch Grafana to view the metrics locally. See [docker-compose.yaml](https://github.com/openfga/openfga/blob/main/docker-compose.yaml) for more information.

  * We've improved the attributes of various trace spans and made sure that trace span names align with the functions they decorate.

  * Our logging has been enhanced with more logged fields including request level logging which includes a `request_id` and `store_id` field in the log message.

  These features will allow operators of OpenFGA to improve their monitoring and observability processes.

* Nightly releases ([#508](https://github.com/openfga/openfga/pull/508)) - thanks @Siddhant-K-code!

  You should now be able to run nightly releases of OpenFGA using `docker pull openfga/openfga:nightly`

### Fixed
* Undefined computed relations on tuplesets now behave properly ([#532](https://github.com/openfga/openfga/pull/532))

  If you had a model involving two different computed relations on the same tupleset, then it's possible you may have received an internal server error if one of the computed relations was undefined. For example,
  ```
  type document
    relations
      define parent as self
      define viewer as x from parent or y from parent

  type folder
    relations
      define x as self

  type org
    relations
      define y as self
  ```
  Given the tuple `{ user: "org:contoso", relation: "parent", object: "document:1" }`, then `Check({ user: "jon", relation: "viewer", object: "document:1" })` would return an error prior to this fix because the `x` computed relation on the `document#parent` tupleset relation is not defined for the `org` object type.

* Eliminate duplicate objects in ListObjects response ([#528](https://github.com/openfga/openfga/pull/528))

## [0.3.4] - 2023-02-02

[Full changelog](https://github.com/openfga/openfga/compare/v0.3.3...v0.3.4)

### Fixed

* Fixed the environment variable mapping ([#498](https://github.com/openfga/openfga/pull/498)). For the full list of environment variables see [.config-schema.json](https://github.com/openfga/openfga/blob/main/.config-schema.json).
* Fix for stack overflow error in ListObjects ([#506](https://github.com/openfga/openfga/pull/506)). Thank you for reporting the issue @wonderbeyond!

### Added

* Added OpenTelemetry tracing ([#499](https://github.com/openfga/openfga/pull/499))

### Removed

* The ReadTuples endpoint has been removed ([#495](https://github.com/openfga/openfga/pull/495)). Please use [Read](https://openfga.dev/api/service#/Relationship%20Tuples/Read) with no tuple key instead (e.g. `POST /stores/<store_id>/read` with `{}` as the body).

## [0.3.3] - 2023-01-31

[Full changelog](https://github.com/openfga/openfga/compare/v0.3.2...v0.3.3)

### Added

* Environment variable names have been updated ([#472](https://github.com/openfga/openfga/pull/472)).

  For example, `OPENFGA_MAX_TUPLES_PER_WRITE` instead of `OPENFGA_MAXTUPLESPERWRITE`.

  For the full list please see [.config-schema.json](https://github.com/openfga/openfga/blob/main/.config-schema.json).

  The old form still works but is considered deprecated and should not be used anymore.

* Optimized ListObjects is now on by default ([#489](https://github.com/openfga/openfga/pull/489)) (`--experimentals="list-objects-optimized"` is no longer needed)

* Avoid connection churn in our datastore implementations ([#474](https://github.com/openfga/openfga/pull/474))

* The default values for `OPENFGA_DATASTORE_MAX_OPEN_CONNS` and `OPENFGA_DATASTORE_MAX_IDLE_CONNS` have been set to 30 and 10 respectively ([#492](https://github.com/openfga/openfga/pull/492))

### Fixed

* ListObjects should no longer return duplicates ([#475](https://github.com/openfga/openfga/pull/475))

## [0.3.2] - 2023-01-18

[Full changelog](https://github.com/openfga/openfga/compare/v0.3.1...v0.3.2)


### Added
* OpenTelemetry metrics integration with an `otlp` exporter ([#360](https://github.com/openfga/openfga/pull/360)) - thanks @AlexandreBrg!

  To export OpenTelemetry metrics from an OpenFGA instance you can now provide the `otel-metrics` experimental flag along with the `--otel-telemetry-endpoint` and `--otel-telemetry-protocol` flags. For example,

  ```
  ./openfga run --experimentals=otel-metrics --otel-telemetry-endpoint=127.0.0.1:4317 --otel-telemetry-protocol=http
  ```

  For more information see the official documentation on [Experimental Features](https://openfga.dev/docs/getting-started/setup-openfga/docker#experimental-features) and [Telemetry](https://openfga.dev/docs/getting-started/setup-openfga/docker#telemetry).

* Type-bound public access support in the optimized ListObjects implementation (when the `list-objects-optimized` experimental feature is enabled) ([#444](https://github.com/openfga/openfga/pull/444))

### Fixed
* Tuple validations for models with schema version 1.1 ([#446](https://github.com/openfga/openfga/pull/446), [#457](https://github.com/openfga/openfga/pull/457))
* Evaluate rewrites on nested usersets in the optimized ListObjects implementation ([#432](https://github.com/openfga/openfga/pull/432))

## [0.3.1] - 2022-12-19

[Full changelog](https://github.com/openfga/openfga/compare/v0.3.0...v0.3.1)

### Added
* Datastore configuration flags to control connection pool settings
  `--datastore-max-open-conns`
  `--datastore-max-idle-conns`
  `--datastore-conn-max-idle-time`
  `--datastore-conn-max-lifetime`
  These flags can be used to fine-tune database connections for your specific deployment of OpenFGA.

* Log level configuration flags
  `--log-level` (can be one of ['none', 'debug', 'info', 'warn', 'error', 'panic', 'fatal'])

* Support for Experimental Feature flags
  A new flag `--experimentals` has been added to enable certain experimental features in OpenFGA. For more information see [Experimental Features](https://openfga.dev/docs/getting-started/setup-openfga/docker#experimental-features).

### Security
* Patches [CVE-2022-23542](https://github.com/openfga/openfga/security/advisories/GHSA-m3q4-7qmj-657m) - relationship reads now respect type restrictions from prior models ([#422](https://github.com/openfga/openfga/pull/422)).

## [0.3.0] - 2022-12-12

[Full changelog](https://github.com/openfga/openfga/compare/v0.2.5...v0.3.0)

This release comes with a few big changes:

### Support for [v1.1 JSON Schema](https://github.com/openfga/rfcs/blob/feat/add-type-restrictions-to-json-syntax/20220831-add-type-restrictions-to-json-syntax.md)

- You can now write your models in the [new DSL](https://github.com/openfga/rfcs/blob/type-restriction-dsl/20221012-add-type-restrictions-to-dsl-syntax.md)
which the Playground and the [syntax transformer](https://github.com/openfga/syntax-transformer) can convert to the
JSON syntax. Schema v1.1 allows for adding type restrictions to each assignable relation, and it can be used to
indicate cases such as "The folder's parent must be a folder" (and so not a user or a document).
  - This change also comes with breaking changes to how `*` and `<type>:*` are treated:
  - `<type>:*` is interpreted differently according to the model version. v1.0 will interpret it as a object of type
    `<type>` and id `*`, whereas v1.1 will interpret is as all objects of type `<type>`.
  - `*` is still supported in v1.0 models, but not supported in v1.1 models. A validation error will be thrown when
    used in checks or writes and it will be ignored when evaluating.
- Additionally, the change to v1.1 models allows us to provide more consistent validation when writing the model
instead of when issuing checks.

:warning: Note that with this release **models with schema version 1.0 are now considered deprecated**, with the plan to
drop support for them over the next couple of months, please migrate to version 1.1 when you can. Read more about
[migrating to the new syntax](https://openfga.dev/docs/modeling/migrating/migrating-schema-1-1).

### ListObjects changes

The response has changed to include the object type, for example:
```json
{ "object_ids": [ "a", "b", "c" ] }
```
to
```json
{ "objects": [ "document:a", "document:b", "document:c" ] }
```

We have also improved validation and fixed support for Contextual Tuples that were causing inaccurate responses to be
returned.

### ReadTuples deprecation

:warning:This endpoint is now marked as deprecated, and support for it will be dropped shortly. Please use Read with
no tuple key instead.


## [0.2.5] - 2022-11-07
### Security
* Patches [CVE-2022-39352](https://github.com/openfga/openfga/security/advisories/GHSA-3gfj-fxx4-f22w)

### Added
* Multi-platform container build manifests to releases ([#323](https://github.com/openfga/openfga/pull/323))

### Fixed
* Read RPC returns correct error when authorization model id is not found ([#312](https://github.com/openfga/openfga/pull/312))
* Throw error if `http.upstreamTimeout` config is less than `listObjectsDeadline` ([#315](https://github.com/openfga/openfga/pull/315))

## [0.2.4] - 2022-10-24
### Security
* Patches [CVE-2022-39340](https://github.com/openfga/openfga/security/advisories/GHSA-95x7-mh78-7w2r), [CVE-2022-39341](https://github.com/openfga/openfga/security/advisories/GHSA-vj4m-83m8-xpw5), and [CVE-2022-39342](https://github.com/openfga/openfga/security/advisories/GHSA-f4mm-2r69-mg5f)

### Fixed
* TLS certificate config path mappings ([#285](https://github.com/openfga/openfga/pull/285))
* Error message when a `user` field is invalid ([#278](https://github.com/openfga/openfga/pull/278))
* host:port mapping with unspecified host ([#275](https://github.com/openfga/openfga/pull/275))
* Wait for connection to postgres before starting ([#270](https://github.com/openfga/openfga/pull/270))


### Added
* Update Go to 1.19

## [0.2.3] - 2022-10-05
### Added
* Support for MySQL storage backend ([#210](https://github.com/openfga/openfga/pull/210)). Thank you @MidasLamb!
* Allow specification of type restrictions in authorization models ([#223](https://github.com/openfga/openfga/pull/223)). Note: Type restriction is not enforced yet, this just allows storing them.
* Tuple validation against type restrictions in Write API ([#232](https://github.com/openfga/openfga/pull/232))
* Upgraded the Postgres storage backend to use pgx v5 ([#225](https://github.com/openfga/openfga/pull/225))

### Fixed
* Close database connections after migration ([#252](https://github.com/openfga/openfga/pull/252))
* Race condition in streaming ListObjects ([#255](https://github.com/openfga/openfga/pull/255), [#256](https://github.com/openfga/openfga/pull/256))


## [0.2.2] - 2022-09-15
### Fixed
* Reject direct writes if only indirect relationship allowed ([#114](https://github.com/openfga/openfga/pull/114)). Thanks @dblclik!
* Log internal errors at the grpc layer ([#222](https://github.com/openfga/openfga/pull/222))
* Authorization model validation ([#224](https://github.com/openfga/openfga/pull/224))
* Bug in `migrate` command ([#236](https://github.com/openfga/openfga/pull/236))
* Skip malformed tuples involving tuple to userset definitions ([#234](https://github.com/openfga/openfga/pull/234))

## [0.2.1] - 2022-08-30
### Added
* Support Check API calls on userset types of users ([#146](https://github.com/openfga/openfga/pull/146))
* Add backoff when connecting to Postgres ([#188](https://github.com/openfga/openfga/pull/188))

### Fixed
* Improve logging of internal server errors ([#193](https://github.com/openfga/openfga/pull/193))
* Use Postgres in the sample Docker Compose file ([#195](https://github.com/openfga/openfga/pull/195))
* Emit authorization errors ([#144](https://github.com/openfga/openfga/pull/144))
* Telemetry in Check and ListObjects APIs ([#177](https://github.com/openfga/openfga/pull/177))
* ListObjects API: respect the value of ListObjectsMaxResults ([#181](https://github.com/openfga/openfga/pull/181))


## [0.2.0] - 2022-08-12
### Added
* [ListObjects API](https://openfga.dev/api/service#/Relationship%20Queries/ListObjects)

  The ListObjects API provides a way to list all of the objects (of a particular type) that a user has a relationship with. It provides a solution to the [Search with Permissions (Option 3)](https://openfga.dev/docs/interacting/search-with-permissions#option-3-build-a-list-of-ids-then-search) use case for access-aware filtering on smaller object collections. It implements the [ListObjects RFC](https://github.com/openfga/rfcs/blob/main/20220714-listObjects-api.md).

  This addition brings with it two new server configuration options `--listObjects-deadline` and `--listObjects-max-results`. These configurations help protect the server from excessively long lived and large responses.

  > ⚠️ If `--listObjects-deadline` or `--listObjects-max-results` are provided, the endpoint may only return a subset of the data. If you provide the deadline but returning all of the results would take longer than the deadline, then you may not get all of the results. If you limit the max results to 1, then you'll get at most 1 result.

* Support for presharedkey authentication in the Playground ([#141](https://github.com/openfga/openfga/pull/141))

  The embedded Playground now works if you run OpenFGA using one or more preshared keys for authentication. OIDC authentication remains unsupported for the Playground at this time.


## [0.1.7] - 2022-07-29
### Added
* `migrate` CLI command ([#56](https://github.com/openfga/openfga/pull/56))

  The `migrate` command has been added to the OpenFGA CLI to assist with bootstrapping and managing database schema migrations. See the usage for more info.

  ```
  ➜ openfga migrate -h
  The migrate command is used to migrate the database schema needed for OpenFGA.

  Usage:
    openfga migrate [flags]

  Flags:
        --datastore-engine string   (required) the database engine to run the migrations for
        --datastore-uri string      (required) the connection uri of the database to run the migrations against (e.g. 'postgres://postgres:password@localhost:5432/postgres')
    -h, --help                      help for migrate
        --version uint              the version to migrate to (if omitted the latest schema will be used)
  ```

## [0.1.6] - 2022-07-27
### Fixed
* Issue with embedded Playground assets found in the `v0.1.5` released docker image ([#129](https://github.com/openfga/openfga/pull/129))

## [0.1.5] - 2022-07-27
### Added
* Support for defining server configuration in `config.yaml`, CLI flags, or env variables ([#63](https://github.com/openfga/openfga/pull/63), [#92](https://github.com/openfga/openfga/pull/92), [#100](https://github.com/openfga/openfga/pull/100))

  `v0.1.5` introduces multiple ways to support a variety of server configuration strategies. You can configure the server with CLI flags, env variables, or a `config.yaml` file.

  Server config will be loaded in the following order of precedence:

    * CLI flags (e.g. `--datastore-engine`)
    * env variables (e.g. `OPENFGA_DATASTORE_ENGINE`)
    * `config.yaml`

  If a `config.yaml` file is provided, the OpenFGA server will look for it in `"/etc/openfga"`, `"$HOME/.openfga"`, or `"."` (the current working directory), in that order.

* Support for grpc health checks ([#86](https://github.com/openfga/openfga/pull/86))

  `v0.1.5` introduces support for the [GRPC Health Checking Protocol](https://github.com/grpc/grpc/blob/master/doc/health-checking.md). The server's health can be checked with the grpc or HTTP health check endpoints (the `/healthz` endpoint is just a proxy to the grpc health check RPC).

  For example,
  ```
  grpcurl -plaintext \
    -d '{"service":"openfga.v1.OpenFGAService"}' \
    localhost:8081 grpc.health.v1.Health/Check
  ```
  or, if the HTTP server is enabled, with the `/healthz` endpoint:
  ```
  curl --request GET -d '{"service":"openfga.v1.OpenFGAService"}' http://localhost:8080/healthz
  ```

* Profiling support (pprof) ([#111](https://github.com/openfga/openfga/pull/111))

  You can now profile the OpenFGA server while it's running using the [pprof](https://github.com/google/pprof/blob/main/doc/README.md) profiler. To enable the pprof profiler set `profiler.enabled=true`. It is served on the `/debug/pprof` endpoint and port `3001` by default.

* Configuration to enable/disable the HTTP server ([#84](https://github.com/openfga/openfga/pull/84))

  You can now enable/disable the HTTP server by setting `http.enabled=true/false`. It is enabled by default.

### Changed
* Env variables have a new mappings.

  Please refer to the [`.config-schema.json`](https://github.com/openfga/openfga/blob/main/.config-schema.json) file for a description of the new configurations or `openfga run -h` for the CLI flags. Env variables are mapped by prefixing `OPENFGA` and converting dot notation into underscores (e.g. `datastore.uri` becomes `OPENFGA_DATASTORE_URI`).

### Fixed
* goroutine leaks in Check resolution. ([#113](https://github.com/openfga/openfga/pull/113))

## [0.1.4] - 2022-06-27
### Added
* OpenFGA Playground support ([#68](https://github.com/openfga/openfga/pull/68))
* CORS policy configuration ([#65](https://github.com/openfga/openfga/pull/65))

## [0.1.2] - 2022-06-20
### Added
* Request validation middleware
* Postgres startup script

## [0.1.1] - 2022-06-16
### Added
* TLS support for both the grpc and HTTP servers
* Configurable logging formats including `text` and `json` formats
* OpenFGA CLI with a preliminary `run` command to run the server

## [0.1.0] - 2022-06-08
### Added
* Initial working implementation of OpenFGA APIs (Check, Expand, Write, Read, Authorization Models, etc..)
* Postgres storage adapter implementation
* Memory storage adapter implementation
* Early support for preshared key or OIDC authentication methods

[Unreleased]: https://github.com/openfga/openfga/compare/v1.7.0...HEAD
[1.7.0]: https://github.com/openfga/openfga/releases/tag/v1.7.0
[1.6.2]: https://github.com/openfga/openfga/releases/tag/v1.6.2
[1.6.1]: https://github.com/openfga/openfga/releases/tag/v1.6.1
[1.6.0]: https://github.com/openfga/openfga/releases/tag/v1.6.0
[1.5.9]: https://github.com/openfga/openfga/releases/tag/v1.5.9
[1.5.8]: https://github.com/openfga/openfga/releases/tag/v1.5.8
[1.5.7]: https://github.com/openfga/openfga/releases/tag/v1.5.7
[1.5.6]: https://github.com/openfga/openfga/releases/tag/v1.5.6
[1.5.5]: https://github.com/openfga/openfga/releases/tag/v1.5.5
[1.5.4]: https://github.com/openfga/openfga/releases/tag/v1.5.4
[1.5.3]: https://github.com/openfga/openfga/releases/tag/v1.5.3
[1.5.2]: https://github.com/openfga/openfga/releases/tag/v1.5.2
[1.5.1]: https://github.com/openfga/openfga/releases/tag/v1.5.1
[1.5.0]: https://github.com/openfga/openfga/releases/tag/v1.5.0
[1.4.3]: https://github.com/openfga/openfga/releases/tag/v1.4.3
[1.4.2]: https://github.com/openfga/openfga/releases/tag/v1.4.2
[1.4.1]: https://github.com/openfga/openfga/releases/tag/v1.4.1
[1.4.0]: https://github.com/openfga/openfga/releases/tag/v1.4.0
[1.3.10]: https://github.com/openfga/openfga/releases/tag/v1.3.10
[1.3.9]: https://github.com/openfga/openfga/releases/tag/v1.3.9
[1.3.8]: https://github.com/openfga/openfga/releases/tag/v1.3.8
[1.3.7]: https://github.com/openfga/openfga/releases/tag/v1.3.7
[1.3.6]: https://github.com/openfga/openfga/releases/tag/v1.3.6
[1.3.5]: https://github.com/openfga/openfga/releases/tag/v1.3.5
[1.3.4]: https://github.com/openfga/openfga/releases/tag/v1.3.4
[1.3.3]: https://github.com/openfga/openfga/releases/tag/v1.3.3
[1.3.2]: https://github.com/openfga/openfga/releases/tag/v1.3.2
[1.3.1]: https://github.com/openfga/openfga/releases/tag/v1.3.1
[1.3.0]: https://github.com/openfga/openfga/releases/tag/v1.3.0
[1.2.0]: https://github.com/openfga/openfga/releases/tag/v1.2.0
[1.1.1]: https://github.com/openfga/openfga/releases/tag/v1.1.1
[1.1.0]: https://github.com/openfga/openfga/releases/tag/v1.1.0
[1.0.1]: https://github.com/openfga/openfga/releases/tag/v1.0.1
[1.0.0]: https://github.com/openfga/openfga/releases/tag/v1.0.0
[0.4.3]: https://github.com/openfga/openfga/releases/tag/v0.4.3
[0.4.2]: https://github.com/openfga/openfga/releases/tag/v0.4.2
[0.4.1]: https://github.com/openfga/openfga/releases/tag/v0.4.1
[0.4.0]: https://github.com/openfga/openfga/releases/tag/v0.4.0
[0.3.7]: https://github.com/openfga/openfga/releases/tag/v0.3.7
[0.3.6]: https://github.com/openfga/openfga/releases/tag/v0.3.6
[0.3.5]: https://github.com/openfga/openfga/releases/tag/v0.3.5
[0.3.4]: https://github.com/openfga/openfga/releases/tag/v0.3.4
[0.3.3]: https://github.com/openfga/openfga/releases/tag/v0.3.3
[0.3.2]: https://github.com/openfga/openfga/releases/tag/v0.3.2
[0.3.1]: https://github.com/openfga/openfga/releases/tag/v0.3.1
[0.3.0]: https://github.com/openfga/openfga/releases/tag/v0.3.0
[0.2.5]: https://github.com/openfga/openfga/releases/tag/v0.2.5
[0.2.4]: https://github.com/openfga/openfga/releases/tag/v0.2.4
[0.2.3]: https://github.com/openfga/openfga/releases/tag/v0.2.3
[0.2.2]: https://github.com/openfga/openfga/releases/tag/v0.2.2
[0.2.1]: https://github.com/openfga/openfga/releases/tag/v0.2.1
[0.2.0]: https://github.com/openfga/openfga/releases/tag/v0.2.0
[0.1.7]: https://github.com/openfga/openfga/releases/tag/v0.1.7
[0.1.6]: https://github.com/openfga/openfga/releases/tag/v0.1.6
[0.1.5]: https://github.com/openfga/openfga/releases/tag/v0.1.5
[0.1.4]: https://github.com/openfga/openfga/releases/tag/v0.1.4
[0.1.2]: https://github.com/openfga/openfga/releases/tag/v0.1.2
[0.1.1]: https://github.com/openfga/openfga/releases/tag/v0.1.1
[0.1.0]: https://github.com/openfga/openfga/releases/tag/v0.1.0<|MERGE_RESOLUTION|>--- conflicted
+++ resolved
@@ -9,16 +9,11 @@
 ## [Unreleased]
 
 ### Added
-<<<<<<< HEAD
-* Refactoring the code in OIDC authenticator by removing unwanted error messages when validating a token. Token validation will now throw codes 1004 and 1005 
+* Added `start_time` parameter to `ReadChanges` API to allow filtering by specific time [#2020](https://github.com/openfga/openfga/pull/2020)
+
+### Changed
+* Refactored the code in OIDC authenticator by removing unwanted error messages when validating a token. Token validation will now throw codes 1004 and 1005
 for invalid tokens. [#1999](https://github.com/openfga/openfga/pull/1999)
-
-### Added
-* Documenting OpenFGA release process [#1923](https://github.com/openfga/openfga/pull/1923)
-* Cache Controller to extend Sub-problems and Iterators lifetime in cache [#2006](https://github.com/openfga/openfga/pull/2006)
-* Add access control experimental feature [#1913](https://github.com/openfga/openfga/pull/1913)
-=======
-* Added `start_time` parameter to `ReadChanges` API to allow filtering by specific time [#2020](https://github.com/openfga/openfga/pull/2020)
 
 ### Breaking changes
 * The storage adapter `ReadChanges`'s parameter ReadChangesOptions allows filtering by `StartTime` [#2020](https://github.com/openfga/openfga/pull/2020).
@@ -36,7 +31,6 @@
 ### Changed
 * Bump max number of contextual tuples in a single request to `100`. [#2040](https://github.com/openfga/openfga/pull/2040)
   Note: In assertions, they are still restricted to `20` per assertion
->>>>>>> 8307264d
 
 ### Performance
 * Improve `Check` performance in the case that the query involves resolving nested tuple to userset relations. Enable via experimental flag `enable-check-optimizations`. [#2025](https://github.com/openfga/openfga/pull/2025)
