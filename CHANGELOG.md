--- conflicted
+++ resolved
@@ -7,16 +7,14 @@
 Try to keep listed changes to a concise bulleted list of simple explanations of changes. Aim for the amount of information needed so that readers can understand where they would look in the codebase to investigate the changes' implementation, or where they would look in the documentation to understand how to make use of the change in practice - better yet, link directly to the docs and provide detailed information there. Only elaborate if doing so is required to avoid breaking changes or experimental features from ruining someone's day.
 
 ## [Unreleased]
-<<<<<<< HEAD
+### Added
+- Added `storage.ErrTransactionThrottled` for throttling errors applied at the datastore level. [#2304](https://github.com/openfga/openfga/pull/2304).
+
 ### Changed
 - Rewrite some of the check resolution logic to keep track of running go routines and ensure that all routines have synchronized back into the original parent thread of execution before continuing. [#2275](https://github.com/openfga/openfga/pull/2275)
-=======
-### Added
-- Added `storage.ErrTransactionThrottled` for throttling errors applied at the datastore level. [#2304](https://github.com/openfga/openfga/pull/2304).
 
 ### Removed
 - Removed recently-added `tuples_iterator_cache_invalid_hit_count` metric. The `cachecontroller_cache_invalidation_count` from 1.8.6 better accomplishes the same goal. [#2296)[https://github.com/openfga/openfga/pull/2296/]
->>>>>>> 49259cf1
 
 ### Fixed
 - Fixed evaluation of certain recursive TTU cases behind the `enable-check-optimizations` flag. [#2281](https://github.com/openfga/openfga/pull/2281)
