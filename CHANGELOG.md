# Changelog
All notable changes to this project will be documented in this file.

The format is based on [Keep a Changelog](https://keepachangelog.com/en/1.0.0/),
and this project adheres to [Semantic Versioning](https://semver.org/spec/v2.0.0.html).

Try to keep listed changes to a concise bulleted list of simple explanations of changes. Aim for the amount of information needed so that readers can understand where they would look in the codebase to investigate the changes' implementation, or where they would look in the documentation to understand how to make use of the change in practice - better yet, link directly to the docs and provide detailed information there. Only elaborate if doing so is required to avoid breaking changes or experimental features from ruining someone's day.

## [Unreleased]
<<<<<<< HEAD
### Changed
- Shared iterator refactor to reduce lock contention. [#2478](https://github.com/openfga/openfga/pull/2478)
=======
### Fixed
- Reverts the base docker image back to `cgr.dev/chainguard/static` [#2473](https://github.com/openfga/openfga/issues/2473)
>>>>>>> a3cae63e

## [1.8.14] - 2025-06-10
### Fixed
- Performance improve for SQL based datastore by reducing connection usage during IsReady check. [#2483](https://github.com/openfga/openfga/pull/2483)
- SQL drivers now respect zero value for MaxOpenConns, ConnMaxIdleTime, ConnMaxLifetime. [#2484](https://github.com/openfga/openfga/pull/2484)
- When `enable-check-optimizations` experiment flag is enabled, incorrect check for model with recursion and user is assigned to more than 100 groups due to iteratorToUserset not handling multiple messages incorrectly. [#2491](https://github.com/openfga/openfga/pull/2491)
- Correlate storage context with caller's context. [#2292](https://github.com/openfga/openfga/pull/2292)

## [1.8.13] - 2025-05-22
### Added
- New `DatastoreThrottle` configuration for Check, ListObjects, ListUsers. [#2452](https://github.com/openfga/openfga/pull/2452)
- Added pkg `migrate` to expose `.RunMigrations()` for programmatic use. [#2422](https://github.com/openfga/openfga/pull/2422)
- Performance optimization by allowing datastore query iterator to be shared by multiple consumers. This can be enabled via `OPENFGA_SHARED_ITERATOR_ENABLED`. [#2433](https://github.com/openfga/openfga/pull/2433), [#2410](https://github.com/openfga/openfga/pull/2410) and [#2423](https://github.com/openfga/openfga/pull/2423)
- Upgraded all references of Postgres to v17. [#2407](https://github.com/openfga/openfga/pull/2407)

### Fixed
- Ensure `fanin.Stop` and `fanin.Drain` are called for all clients which may create blocking goroutines. [#2441](https://github.com/openfga/openfga/pull/2441)
- Prevent throttled Go routines from "leaking" when a request context has been canceled or deadline exceeded. [#2450](https://github.com/openfga/openfga/pull/2450)
- Filter context tuples based on type restrictions for ReadUsersetTuples. [CVE-2025-48371](https://github.com/openfga/openfga/security/advisories/GHSA-c72g-53hw-82q7)

## [1.8.12] - 2025-05-12
[Full changelog](https://github.com/openfga/openfga/compare/v1.8.11...v1.8.12)

### Changed
- `DefaultResolveNodeBreadthLimit` changed from 100 to 10 in order to reduce connection contention. [#2425](https://github.com/openfga/openfga/pull/2425)
- PostgreSQL and MySQL based iterators will load tuples only when needed (lazy loading). [#2425](https://github.com/openfga/openfga/pull/2425)

### Fixed
- Replace hardcoded Prometheus datasource UID (`PBFA97CFB590B2093`) with `${DS_PROMETHEUS}` in `telemetry/grafana/dashboards/openfga.json`. This allows the Grafana dashboard to correctly reference the dynamic Prometheus datasource, resolving issues with improper binding. [#2287](https://github.com/openfga/openfga/issues/2287)
- Handle case where iterator is stopped more than once for `current_iterator_cache_count`. [#2409](https://github.com/openfga/openfga/pull/2409)
- Fix deadlock when number of SQL datastore connections is less than Resolve Max Breadth. [#2425](https://github.com/openfga/openfga/pull/2425)
- Improved `panic()` handling from `go` routines: [#2379](https://github.com/openfga/openfga/pull/2379), [#2385](https://github.com/openfga/openfga/pull/2385), [#2405](https://github.com/openfga/openfga/pull/2405)

## [1.8.11] - 2025-04-29
[Full changelog](https://github.com/openfga/openfga/compare/v1.8.10...v1.8.11)

### Changed
- Update go version to 1.24.2 [#2404](https://github.com/openfga/openfga/pull/2404)

### Fixed
- Do not save to check query cache when result indicates cycle. [CVE-2025-46331](https://github.com/openfga/openfga/security/advisories/GHSA-w222-m46c-mgh6)

## [1.8.10] - 2025-04-28
[Full changelog](https://github.com/openfga/openfga/compare/v1.8.9...v1.8.10)

### Added
- Added "dispatch_count" attribute to batch-check request logs. [#2369](https://github.com/openfga/openfga/pull/2369)
- Added "dispatch_count" histogram metric to batch-check requests. [#2369](https://github.com/openfga/openfga/pull/2369)
- Added "request.throttled" boolean for check and batch-check request logs. [#2369](https://github.com/openfga/openfga/pull/2369)
- Added "throttled_requests_count" metric to batch-check requests. [#2369](https://github.com/openfga/openfga/pull/2369)
- Surface partial metrics on check resolutions [#2371](https://github.com/openfga/openfga/pull/2371)
- Adds `cache_item_count` gauge metric to track how many items are in the check query cache. [#2396](https://github.com/openfga/openfga/pull/2412)
- Adds `cache_item_removed_count` counter metric to track removed items from cache. [#2396](https://github.com/openfga/openfga/pull/2412)
- Added "current_iterator_cache_count" gauge metric to current number of iterator cache. [#2397](https://github.com/openfga/openfga/pull/2397)
- Adds cached iterators to ListObjects [#2388](https://github.com/openfga/openfga/pull/2388)

### Changed
- The serverconfig was moved from internal to pkg to make it available to external users of this package. [#2382](https://github.com/openfga/openfga/pull/2382)
- Panics in goroutines in check are converted to errors.

### Fixed
- Add limit to goroutine concurrency when processing iterator [#2386](https://github.com/openfga/openfga/pull/2386)
- Fixes case where cached_datastore.ReadStartingWithUser generated bad cache invalidation keys. [#2381](https://github.com/openfga/openfga/pull/2381)

## [1.8.9] - 2025-04-01
[Full changelog](https://github.com/openfga/openfga/compare/v1.8.8...v1.8.9)

### Added
- Updated grpc logs for the healthcheck service to log at the Debug level instead of at the Info level. [#2340](https://github.com/openfga/openfga/pull/2340)
- Separate out experimental list objects optimization flag (`enable-list-objects-optimizations`) from experimental check optimization flag (`enable-check-optimizations`) to allow individual optimization. [#2341](https://github.com/openfga/openfga/pull/2341).

## [1.8.8] - 2025-03-18
[Full changelog](https://github.com/openfga/openfga/compare/v1.8.7...v1.8.8)

### Added
- Added a new CheckResolver (`ShadowResolver`) to allow comparing changes across different CheckResolvers. [#2308](https://github.com/openfga/openfga/pull/2308).

### Changed
- Extend object_id VARCHAR in MySQL to 255 characters. [#2230](https://github.com/openfga/openfga/pull/2230).

## [1.8.7] - 2025-03-07
[Full changelog](https://github.com/openfga/openfga/compare/v1.8.6...v1.8.7)

### Added
- Added `storage.ErrTransactionThrottled` for throttling errors applied at the datastore level. [#2304](https://github.com/openfga/openfga/pull/2304).

### Removed
- Removed recently-added `tuples_iterator_cache_invalid_hit_count` metric. The `cachecontroller_cache_invalidation_count` from 1.8.6 better accomplishes the same goal. [#2296)[https://github.com/openfga/openfga/pull/2296/]

### Fixed
- Fixed evaluation of certain recursive TTU cases behind the `enable-check-optimizations` flag. [#2281](https://github.com/openfga/openfga/pull/2281)

## [1.8.6] - 2025-02-20
[Full changelog](https://github.com/openfga/openfga/compare/v1.8.5...v1.8.6)

### Added
- Added `cachecontroller_cache_invalidation_count` metric to track invalidation operations. [#2282](https://github.com/openfga/openfga/pull/2282)

## [1.8.5] - 2025-02-19
[Full changelog](https://github.com/openfga/openfga/compare/v1.8.4...v1.8.5)

### Added
- Improve `Check` performance for sub-problems when caching is enabled [#2193](https://github.com/openfga/openfga/pull/2193).
- Improve `Check` performance for relations involving public wildcard. Enable via experimental flag `enable-check-optimizations`.  [#2180](https://github.com/openfga/openfga/pull/2180).
- Improve Check API performance when experimental flag `enable-check-optimizations` is turned on and contextual tuples are involved. [#2150](https://github.com/openfga/openfga/pull/2150)
- Added metrics to track invalid cache hits: `check_cache_invalid_hit_count` and `tuples_iterator_cache_invalid_hit_count` [#2222](https://github.com/openfga/openfga/pull/2222).
- Move Check performance optimizations out of experimental mode: shortcutting based on path, recursive userset fast path, and recursive TTU fast path. [#2236](https://github.com/openfga/openfga/pull/2236)
- Improve Check API performance when experimental flag `enable-check-optimizations` is turned on and the model contains union of a TTU and algebraic operations. [#2200](https://github.com/openfga/openfga/pull/2200)
- Implement dynamic TLS certificate reloading for HTTP and gRPC servers. [#2182](https://github.com/openfga/openfga/pull/2182)
- Publicize `check.RunMatrixTests` method to allow testing against any `ClientInterface`. [#2267](https://github.com/openfga/openfga/pull/2267).

### Changed
- Performance optimizations for string operations and memory allocations across the codebase [#2238](https://github.com/openfga/openfga/pull/2238) and [#2241](https://github.com/openfga/openfga/pull/2241)
- Update to Go 1.23 as the min supported version and bump the container image to go1.23.6
  We follow Go's version support policy and will only support the latest two major versions of Go. Now that [Go 1.24 is out](https://go.dev/blog/go1.24), we have dropped support for Go < 1.23.

### Fixed
- Optimized database dialect handling by setting it during initialization instead of per-call, fixing SQL syntax errors in MySQL [#2252](https://github.com/openfga/openfga/pull/2252)
- Fixed incorrect invalidation by cache controller on cache iterator. [#2190](https://github.com/openfga/openfga/pull/2190), [#2216](https://github.com/openfga/openfga/pull/2216)
- Fixed incorrect types in configuration JSON schema [#2217](https://github.com/openfga/openfga/pull/2217), [#2228](https://github.com/openfga/openfga/pull/2228).
- Fixed `BatchCheck` API to validate presence of the `tuple_key` property of a `BatchCheckItem` [#2242](https://github.com/openfga/openfga/issues/2242)
- Fixed incorrect check and list objects evaluation when model has a relation directly assignable to both public access AND userset with the same type and type bound public access tuple is assigned to the object.

## [1.8.4] - 2025-01-13
[Full changelog](https://github.com/openfga/openfga/compare/v1.8.3...v1.8.4)

### Fixed
- Fixed missing binding between flags and environment variables for the cache controller feature [#2184](https://github.com/openfga/openfga/pull/2184)
- Fixed Read API to validate user field and assert presence of both type and value. [#2195](https://github.com/openfga/openfga/pull/2195)

### Security
- Address [CVE-2024-56323](https://github.com/openfga/openfga/security/advisories/GHSA-32q6-rr98-cjqv) - an issue affecting Check and ListObjects results for users using Conditions in Contextual Tuples. Please see the CVE report for more details.

## [1.8.3] - 2024-12-31
[Full changelog](https://github.com/openfga/openfga/compare/v1.8.2...v1.8.3)

### Added
- Improve `Check` performance for Userset relationships that include set operations. Enable via experimental flag `enable-check-optimizations`. [#2140](https://github.com/openfga/openfga/pull/2140)
- Add `name` as a filter to `ListStores`. The name parameter instructs the API to only include results that match that name. [#2103](https://github.com/openfga/openfga/pull/2103)
- Additional guard against nil context at the time of server initialization [#2187](https://github.com/openfga/openfga/pull/2187)

### Fixed
- Ensure Check Cache Key considers `contextual_tuple` conditions and their contexts [#2160](https://github.com/openfga/openfga/pull/2160).

## [1.8.2] - 2024-12-13
[Full changelog](https://github.com/openfga/openfga/compare/v1.8.1...v1.8.2)

### Added
- Add metrics `cachecontroller_find_changes_and_invalidate_histogram` on latency for cache controller in finding changes and invalidating.  [#2135](https://github.com/openfga/openfga/pull/2135)
- Improve `Check` performance when cache controller is enabled by invalidating iterator and sub-problem cache asynchronously when read changes API indicates there are recent writes/deletes for the store.  [#2124](https://github.com/openfga/openfga/pull/2124)
- Improve check cache key generation performance via `strings.Builder` [#2161](https://github.com/openfga/openfga/pull/2161).

### Fixed
- Labels of metrics that went past the `max` histogram bucket are now labelled "+Inf" instead of ">max". [#2146](https://github.com/openfga/openfga/pull/2146)
- Prevent possible data races by waiting for in-flight cached iterator goroutines during server shutdown [#2145](https://github.com/openfga/openfga/pull/2145)
- Correct incorrect check result returned when using experimental flag `enable-check-optimizations` and model has intersection or exclusion within a TTU or Userset. [#2157](https://github.com/openfga/openfga/pull/2157)

## [1.8.1] - 2024-12-05
[Full changelog](https://github.com/openfga/openfga/compare/v1.8.0...v1.8.1)

### Added
- New flag `OPENFGA_CHECK_ITERATOR_TTL`. Please see the flag description (`./openfga run --help`) for more details. [#2082](https://github.com/openfga/openfga/pull/2082)
- New flag `OPENFGA_CHECK_CACHE_LIMIT`. Please see the flag description (`./openfga run --help`) for more details. [#2082](https://github.com/openfga/openfga/pull/2082)
- Improve `Check` performance for TTU relationships that include set operations. Enable via experimental flag `enable-check-optimizations`. [#2075](https://github.com/openfga/openfga/pull/2075)
- Add a field in log entries when authz calls were made. [#2130](https://github.com/openfga/openfga/pull/2130)
- Add `Duration` to `ResolveCheckResponseMetadata` for use in metrics. [#2139](https://github.com/openfga/openfga/pull/2139)
- Add `check_duration_ms` metric to `server` package to enable measurement of check across different API methods. [#2139](https://github.com/openfga/openfga/pull/2139)
- Added deduplication logic to BatchCheck API. [#2102](https://github.com/openfga/openfga/pull/2102)

### Changed
- OIDC token validation will now exclusively throw error code 1004 for invalid tokens. [#1999](https://github.com/openfga/openfga/pull/1999)

### Removed
- Begin deprecation process for flag `OPENFGA_CHECK_QUERY_CACHE_LIMIT`, in favor of `OPENFGA_CHECK_CACHE_LIMIT`. [#2082](https://github.com/openfga/openfga/pull/2082)
- Removed flags with the `OPENFGA_DISPATCH_THROTTLING_*` name. [#2083](https://github.com/openfga/openfga/pull/2083)

### Fixed
- Improve `Check` performance in the case that the query involves types that cannot be reached from the source. Enable via experimental flag `enable-check-optimizations`. [#2104](https://github.com/openfga/openfga/pull/2104)
- Fix regression introduced in #2091: error message for invalid Writes. [#2110](https://github.com/openfga/openfga/pull/2110)
- Ensure `/read` and `/list-objects` respect the received `Consistency` values [#2113](https://github.com/openfga/openfga/pull/2113)
- Fix `access-control` to always return unauthorized errors, and add logging for authorization failures [2129](https://github.com/openfga/openfga/pull/2129)
- Fix composition of database decorators to fix some performance issues. [#2126](https://github.com/openfga/openfga/pull/2126)

## [1.8.0] - 2024-11-08
[Full changelog](https://github.com/openfga/openfga/compare/v1.7.0...v1.8.0)

### Added
- Added `start_time` parameter to `ReadChanges` API to allow filtering by specific time [#2020](https://github.com/openfga/openfga/pull/2020)
- Added support for Contextual Tuples in the `Expand` API. [#2045](https://github.com/openfga/openfga/pull/2045)
- Added a flag `OPENFGA_CONTEXT_PROPAGATION_TO_DATASTORE` to control propagation of a request's context to the datastore. [#1838](https://github.com/openfga/openfga/pull/1838)
- Added OTEL measurement for access control store check latency and write latency due to authorization [#2069](https://github.com/openfga/openfga/pull/2069)
- Added `BatchCheck` API which allows multiple check operations to be performed in a single request.
  It requires a unique `correlation_id` associated with each individual check to map each result to its associated tuple.
  For more details, see [batch check docs](https://openfga.dev/docs/interacting/relationship-queries#batch-check) [#2039](https://github.com/openfga/openfga/pull/2039).

### Changed
- The storage adapter `ReadChanges`'s parameter ReadChangesOptions allows filtering by `StartTime` [#2020](https://github.com/openfga/openfga/pull/2020).
  As a part of the implementation, a new server setting called `WithContinuationTokenSerializer` was introduced.
  If you are using OpenFGA as a library, you will need to pass in either `StringContinuationTokenSerializer`, or `SQLContinuationTokenSerializer`, or implement your own (if you also have your own storage adapter)
- The storage adapter `ReadPage` return parameters changed from `([]*openfgav1.Tuple, []byte, error)` to `([]*openfgav1.Tuple, string, error)` [#2064](https://github.com/openfga/openfga/pull/2064)
  If you are using a custom storage adapter or consume `ReadPage` func in your code, you will need to update the return type and/or handling of the `ReadPage` function.
- `ErrMismatchObjectType` error type removed from `openfga` package [#2064](https://github.com/openfga/openfga/pull/2064) as storage is not validating this anymore.
  Validation moved to `ReadChangesQuery` implementation.

### Fixed
- Improve `Check` performance in the case that the query involves resolving nested userset with type bound public access. Enable via experimental flag `enable-check-optimizations`. [#2063](https://github.com/openfga/openfga/pull/2063)

## [1.7.0] - 2024-10-29
### Added
- Add an experimental access control feature [#1913](https://github.com/openfga/openfga/pull/1913)
  Learn more about this feature and how to enable it [here](https://openfga.dev/docs/getting-started/setup-openfga/access-control)
  If you do try it out, please provide feedback in the [GitHub Discussion](https://github.com/orgs/openfga/discussions)
- Document OpenFGA release process [#1923](https://github.com/openfga/openfga/pull/1923)

### Changed
- Bump max number of contextual tuples in a single request to `100`. [#2040](https://github.com/openfga/openfga/pull/2040)
  Note: In assertions, they are still restricted to `20` per assertion
- The storage adapter `ListStores`'s parameter `ListStoresOptions` allows filtering by `IDs` [#1913](https://github.com/openfga/openfga/pull/1913)
  If you are using a custom storage adapter, `ListStores` now expects `ListStoresOptions` parameter that accepts passing in a list of IDs.
  See the following adapter [change](https://github.com/openfga/openfga/pull/1913/files#diff-8b98b331c5d4acbeb7274c68973d20900daaed47c8d8f3e62ba39284379166bbR86-R87) and the following [change](https://github.com/openfga/openfga/pull/1913/files#diff-087f50fca2d7eab21b8d342dbbf8fb0de6d405f85b51334b3801d2c34d810ff9L582-L587) for a sample storage adapter implementation.
  If you are not using OpenFGA as a library with a custom storage adapter, this will not affect you. (for example, if you are using OpenFGA through our published docker images, you are not affected).

### Fixed
- Improve `Check` performance in the case that the query involves resolving nested tuple to userset relations. Enable via experimental flag `enable-check-optimizations`. [#2025](https://github.com/openfga/openfga/pull/2025)
- Improve the sub-problem caching in `Check` [#2006](https://github.com/openfga/openfga/pull/2006), [#2035](https://github.com/openfga/openfga/pull/2035)
- Fixed internal error for `Check` where model has nested userset with publicly assignable wildcard. [#2049](https://github.com/openfga/openfga/pull/2049)
- Fixed goroutine leak when `ListObjects` or `StreamedListObjects` call cannot be completed within `REQUEST_TIMEOUT`. [#2030](https://github.com/openfga/openfga/pull/2030)
- Fixed incorrect dispatch counts in `ListObjects` used for observability [2013](https://github.com/openfga/openfga/pull/2013)
- Correct metrics label for `ListUsers` API calls [#2000](https://github.com/openfga/openfga/pull/2000)

## [1.6.2] - 2024-10-03
[Full changelog](https://github.com/openfga/openfga/compare/v1.6.1...v1.6.2)

### Added
- Improve tracing in Check API by enhancing discoverability of model ID. [#1964](https://github.com/openfga/openfga/pull/1964)
- Improve tracing in all APIs by adding the store ID to the span. [#1965](https://github.com/openfga/openfga/pull/1965)
- Add a cache for datastore iterators on Check API. [#1924](https://github.com/openfga/openfga/pull/1924).

  Can be configured via `OPENFGA_CHECK_ITERATOR_CACHE_ENABLED` and `OPENFGA_CHECK_ITERATOR_CACHE_MAX_RESULTS`.
- Improve check performance in the case that the query involves resolving nested userset. Enable via experimental flag `enable-check-optimizations`. [#1945](https://github.com/openfga/openfga/issues/1945)

### Changed
- `ReadChanges` now supports sorting. [#1976](https://github.com/openfga/openfga/pull/1976).

  This is a breaking change related to the storage interface. If you are not implementing a storage adaptor, then these changes should not impact you.

### Removed
- Removed deprecated opentelemetry-connector `memory_ballast` extension. [#1942](https://github.com/openfga/openfga/pull/1942).
- Removed experimental logging of cache hits for each subproblem in `Check` API calls. [#1960](https://github.com/openfga/openfga/pull/1960).

### Fixed
- Handle all permutations of SQLite busy / locked errors [#1936](https://github.com/openfga/openfga/pull/1936). Thanks @DanCech!
- Goroutine leak in Check API introduced in v1.6.1 [#1962](https://github.com/openfga/openfga/pull/1962).
- Broken migration from v.1.4.3 to v1.5.4 (https://github.com/openfga/openfga/issues/1668) [#1980](https://github.com/openfga/openfga/issues/1980) and [#1986](https://github.com/openfga/openfga/issues/1986).
- Upgrade go from 1.22.6 to 1.22.7 to address CVE-2024-34156 [#1987](https://github.com/openfga/openfga/pull/1987). Thanks @golanglemonade!

## [1.6.1] - 2024-09-12
### Added
- Stack trace when logging panics [#1904](https://github.com/openfga/openfga/pull/1904)
- Throttling metric `throttled_requests_count` for observing the number of throttled requests for a given throttling configuration [#1863](https://github.com/openfga/openfga/pull/1863)
- New metric on number of allowed vs. non-allowed Check responses [#1911](https://github.com/openfga/openfga/pull/1911)
- New datastore engine: SQLite (beta) [#1615](https://github.com/openfga/openfga/pull/1615) Thanks @DanCech!

  ```
  openfga migrate --datastore-engine sqlite --datastore-uri openfga.sqlite
  openfga run --datastore-engine sqlite --datastore-uri openfga.sqlite
  ```

### Changed
- Support context in assertions [#1907](https://github.com/openfga/openfga/pull/1907)

### Fixed
- When a request gets cancelled by a client, throw a 4xx, not a 5xx. [#1905](https://github.com/openfga/openfga/pull/1905)
- Makes the `pkg.logger.Logger.With` immutable by creating a child logger instead of mutating the delegate one to prevent side effects [1906](https://github.com/openfga/openfga/pull/1906)
- Extend request timeout to 10s for slow tests [1926](https://github.com/openfga/openfga/pull/1926)
- Improve performance of Check API in the case that the query involves resolving a tuple to userset and/or a userset, by streaming intermediate results. [#1888](https://github.com/openfga/openfga/pull/1888)

## [1.6.0] - 2024-08-30
[Full changelog](https://github.com/openfga/openfga/compare/v1.5.9...v1.6.0)

### Changed
- Consistency options experimental flag has been removed and is now enabled by default. Refer to the [consistency options documentation](https://openfga.dev/docs/interacting/consistency) for details. [#1889](https://github.com/openfga/openfga/pull/1889)
- Require at least Go 1.22.6 [#1831](https://github.com/openfga/openfga/pull/1831). Thanks @tranngoclam
- Add a "query_duration_ms" field on each log [#1807](https://github.com/openfga/openfga/pull/1831). Thanks @lalalalatt
- Default logging to stdout instead of stderr [#1830](https://github.com/openfga/openfga/pull/1830)
- Breaking: Set a maximum limit on bytes to the WriteAssertions API: 64 KB [#1847](https://github.com/openfga/openfga/pull/1847)

### Fixed
- Check API: internal fixes [#1843](https://github.com/openfga/openfga/pull/1843)
- Correct docker file syntax [#1852](https://github.com/openfga/openfga/pull/1852)
- Performance improvements for Check API:
  - introduce an optimization when the input request relation is pointing to a computed relation [#1793](https://github.com/openfga/openfga/pull/1793)
  - batch calls that compute membership checks and start processing them earlier [#1804](https://github.com/openfga/openfga/pull/1804)
  - performance improvement in wildcard scenarios [#1848](https://github.com/openfga/openfga/pull/1848)
- Performance improvement in tuple validation on reads [#1825](https://github.com/openfga/openfga/pull/1825)

## [1.5.9] - 2024-08-13
[Full changelog](https://github.com/openfga/openfga/compare/v1.5.8...v1.5.9)

### Security
- Address [CVE-2024-42473](https://github.com/openfga/openfga/security/advisories/GHSA-3f6g-m4hr-59h8) - a critical issue where Check API can return incorrect responses. Please see the CVE report for more details.

## [1.5.8] - 2024-08-07
[Full changelog](https://github.com/openfga/openfga/compare/v1.5.7...v1.5.8)

### Added
- Performance improvements for Check API:
  - introduce an optimization when the input request relation is pointing to a computed relation [#1793](https://github.com/openfga/openfga/pull/1793)
  - batch calls that compute membership checks and start processing them earlier [#1804](https://github.com/openfga/openfga/pull/1804)
- Logging number of cache hits for each subproblem of each authorization model for `Check` API calls. Enabled with the `OPENFGA_CHECK_TRACKER_ENABLED` flag. [#1785](https://github.com/openfga/openfga/pull/1785)
- Aliases for issuers and subject validation in OIDC AuthN mode using `OPENFGA_AUTHN_OIDC_ISSUER_ALIASES` and `OPENFGA_AUTHN_OIDC_SUBJECTS` respectively [#1784](https://github.com/openfga/openfga/pull/1784) Thanks @Code2Life!
- Dispatch Throttling for our `ListUsers` API. This can be enabled using `OPENFGA_LIST_USERS_DISPATCH_THROTTLING_ENABLED` and the env variables below. [#1658](https://github.com/openfga/openfga/pull/1658)
  - `OPENFGA_LIST_USERS_DISPATCH_THROTTLING_THRESHOLD` - The number of dispatches allowed before throttling is triggered
  - `OPENFGA_LIST_USERS_DISPATCH_THROTTLING_MAX_THRESHOLD` - The maximum number of dispatches allowed before the request is rejected
  - `OPENFGA_LIST_USERS_DISPATCH_THROTTLING_FREQUENCY` - The frequency at which the deprioritized throttling queue is processed
- Support sending contextual tuples in the Write Assertions API. [#1821](https://github.com/openfga/openfga/pull/1821)

### Fixed
- address `"expected exactly one terminal relation for fast path, received {num}"` error during `Check` for models with type restrictions with and without a condition or with multiple conditions. [#1814](https://github.com/openfga/openfga/pull/1814)

## [1.5.7] - 2024-07-25
### Added
- Support requesting a different consistency option per request in `Check`, `Expand`, `ListObjects`, `ListUsers`, and `Read` [#1764](https://github.com/openfga/openfga/pull/1764)
  - This is currently experimental and needs to be enabled by configuring `OPENFGA_EXPERIMENTALS=enable-consistency-params` or passing `--experimentals enable-consistency-params` to `openfga run`.
  - When `HIGHER_CONSISTENCY` is requested, OpenFGA will skip the check resolver cache. For storage implementors it is recommended to skip any caching and perform a stronger read if `HIGHER_CONSISTENCY` is requested. This can be accessed in the `Consistency` options provided to the relevant methods of the storage interface.
- Start publishing images to `ghcr.io/openfga/openfga` as alternative to DockerHub [#1775](https://github.com/openfga/openfga/pull/1775) - Thanks @JAORMX!
- Performance improvements for parent child relations in Check [#1765](https://github.com/openfga/openfga/pull/1765)
- Performance improvement in Check: computed relations don't consume from the resolution depth quota, don't trigger additional goroutines, and don't get cached [#1786](https://github.com/openfga/openfga/pull/1786)

### Changed
- Update to Go 1.22 in container image [#1776](https://github.com/openfga/openfga/pull/1776) - Thanks @tranngoclam!
- Breaking: Changes to storage interface

  > [!NOTE]
  > The following breaking changes are related to the storage interface. If you are not implementing a storage adaptor, then there are these changes should not impact your usage of OpenFGA.

  - Removal of `PaginationOptions` in favour of a per-method `Options` type [#1732](https://github.com/openfga/openfga/pull/1732)

    The options parameter of type `PaginationOptions` has been replaced with a per-method type that contains a `Pagination` field that contains this data in the following methods:

    - `ReadAuthorizationModels` - Type is `ReadAuthorizationModelsOptions`
    - `ListStores` - Type is `ListStoresOptions`
    - `ReadChanges` - Type is `ReadChangesOptions`
    - `ReadPage` - Type is `ReadPageOptions`

  #### Introduction of new `Options` types to certain methods in the storage interface to facilitate consistency data [#1750](https://github.com/openfga/openfga/pull/1750)

  The following methods have had an options parameter introduced to the method signature to include consistency data, or the existing options parameter has been expanded to hold consistency data.

  This consistency data should be used to help determine whether any form of caching should be used as part of the read performed by the storage adapter.
- `Read` - Added a new parameter of type `ReadOptions`
- `ReadPage` - Added `Consistency` to existing `ReadPageOptions` type
- `ReadUserSetTuples` - Added a new parameter of type `ReadUserSetTuplesOptions`
- `ReadStartingWithUser` - Added a new parameter of type `ReadStartingWithUserOptions`

## [1.5.6] - 2024-07-17
[Full changelog](https://github.com/openfga/openfga/compare/v1.5.5...v1.5.6)

### Added
- Performance improvements to userset subproblem resolutions in Check in certain scenarios [#1734](https://github.com/openfga/openfga/pull/1734)
- Performance improvements to tuple-to-userset subproblem resolutions in Check in certain scenarios [#1735](https://github.com/openfga/openfga/pull/1735)
- Warning when log level set to `none` [#1705](https://github.com/openfga/openfga/pull/1705) - thank you, @Siddhant-K-code!
- Minor performance improvement for queries when model ID not specified [#1754](https://github.com/openfga/openfga/pull/1754)

### Removed
- ListUsers experimental flag (will continue to work if passed) [#1730](https://github.com/openfga/openfga/pull/1730)

### Fixed
- Race condition in ListUsers which could erroneously swallow errors [#1755](https://github.com/openfga/openfga/pull/1755)
- "relation is undefined" error in Check and ListUsers [#1767](https://github.com/openfga/openfga/pull/1767)
- Request ID included with Streaming ListObjects responses [#1636](https://github.com/openfga/openfga/pull/1636)

## [1.5.5] - 2024-06-18
[Full changelog](https://github.com/openfga/openfga/compare/v1.5.4...v1.5.5)

### Added
- Configuring maximum cost for CEL evaluation via `OPENFGA_MAX_CONDITION_EVALUATION_COST` [#1631](https://github.com/openfga/openfga/pull/1631) - thank you, @cmmoran

### Removed
- `excluded_users` from ListUsers response. Further discovery required before being reintroduced. If impacted by this removal, please provide feedback in [issue #1692](https://github.com/openfga/openfga/issues/1692) [#1685](https://github.com/openfga/openfga/pull/1685)

### Fixed
- OTel trace context propagation to grpc-gateway [#1624](https://github.com/openfga/openfga/pull/1624) - thank you, @Zach-Johnson

## [1.5.4] - 2024-05-29
[Full changelog](https://github.com/openfga/openfga/compare/v1.5.3...v1.5.4)

### Added
- ListUsers API which answers the question "what users are related to a specific object?". This feature is experimental and can be enabled by configuring `OPENFGA_EXPERIMENTALS=enable-list-users`. Also see [Performing a ListUsers call](https://openfga.dev/docs/getting-started/perform-list-users) and [ListUsers API docs](https://openfga.dev/api/service#/Relationship%20Queries/ListUsers). **Known Limitation:** Child usersets that are negated from their parent are currently not returned as `excluded_users` [#1433](https://github.com/openfga/openfga/pull/1433)
- ListObjects throttling to manage resource usage of expensive queries. Throttling improves overall query performance by limiting the number of dispatches, which are the recursive sub-operations of a ListObjects query [#1571](https://github.com/openfga/openfga/pull/1571)
- Per-request dispatch throttling threshold configuration via context [#1546](https://github.com/openfga/openfga/pull/1546)
- Self-defining usersets for Check, ListObjects and ListUsers. These are implicit tuples that exist by virtue of set theory. For example, the userset `document:1#viewer` implicitly possess the `viewer` relation for `document:1` [#1521](https://github.com/openfga/openfga/pull/1521)
- Panic recovery handling for all APIs [#1557](https://github.com/openfga/openfga/pull/1557)
- Logging of non-sensitive server configuration on startup [#1609](https://github.com/openfga/openfga/pull/1609)
- Appropriate error codes for throttled requests indicating if a request should be retried [#1552](https://github.com/openfga/openfga/pull/1552)
- Minor performance improvements in Check API by reducing quantity of spans created [#1550](https://github.com/openfga/openfga/pull/1550), [#1589](https://github.com/openfga/openfga/pull/1589)

### Changed
- `request_id` is now same as `trace_id` (e.g. `1e20da43269fe07e3d2ac018c0aad2d1`) if tracing is enabled. Otherwise, remains an UUID (e.g. `38fee7ac-4bfe-4cf6-baa2-8b5ec296b485`) [#1576](https://github.com/openfga/openfga/pull/1576) - thank you, @00chorch

### Removed
- `request_duration_by_query_count_ms` metric [#1579](https://github.com/openfga/openfga/pull/1579)

### Fixed
- Goroutine leak occurring during initial server validation [#1617](https://github.com/openfga/openfga/pull/1617)
- Stricter filtering of invalid tuples with ListObjects [#1563](https://github.com/openfga/openfga/pull/1563)
- Panic on server close if caching is enabled [#1568](https://github.com/openfga/openfga/pull/1568)
- Prevent calling datastore if context has error [#1593](https://github.com/openfga/openfga/pull/1593)

## [1.5.3] - 2024-04-16
[Full changelog](https://github.com/openfga/openfga/compare/v1.5.2...v1.5.3)

### Added
- Apply tags to requests that have been intentionally throttled (https://github.com/openfga/openfga/pull/1531). This will add a new log field titled "throttled" to such requests.

### Changed
- [Modular Models (Schema 1.2)](https://openfga.dev/docs/modeling/modular-models) support is enabled by default and the experimental flag for it has been dropped (https://github.com/openfga/openfga/pull/1520)
- Bumped to Go 1.21.9 (https://github.com/openfga/openfga/pull/1523)

### Fixed
- Panic that occurred on Check API with some authorization models and tuples (https://github.com/openfga/openfga/pull/1517)

### Security
- Patch [CVE-2024-31452](https://github.com/openfga/openfga/security/advisories/GHSA-8cph-m685-6v6r) - a critical issue where Check and ListObjects APIs returns incorrect results for some models and tuples. See the CVE report for more details.

## [1.5.2] - 2024-04-03
[Full changelog](https://github.com/openfga/openfga/compare/v1.5.1...v1.5.2)

### Added
- Add homebrew release job by @chenrui333 ([#780](https://github.com/openfga/openfga/pull/780))

### Fixed
- Fix the count of datastore reads in the Check API ([#1452](https://github.com/openfga/openfga/pull/1452))
- Fix the correct default used for dispatch throttling ([#1479](https://github.com/openfga/openfga/pull/1479))

### Security
- Bumped up the `grpc-health-probe` dependency in the published Docker image to the latest release which fixes some vulnerabilities ([#1507](https://github.com/openfga/openfga/pull/1507))

## [1.5.1] - 2024-03-19
[Full changelog](https://github.com/openfga/openfga/compare/v1.5.0...v1.5.1)

### Added
- Include calls to ListObjects and StreamedListObjects methods in the `dispatch_count` histogram ([#1427](https://github.com/openfga/openfga/pull/1427))
- Added `request_duration_ms` histogram which has `datastore_query_count` and `dispatch_count` as dimensions ([#1444](https://github.com/openfga/openfga/pull/1444))
- Added new flag `OPENFGA_AUTHN_OIDC_ISSUER_ALIASES` to specify oidc issuer aliases ([#1354](https://github.com/openfga/openfga/pull/1354)) - Thanks @le-yams!
- Added experimental support for modular models via `OPENFGA_EXPERIMENTALS=enable-modular-models` ([#1443](https://github.com/openfga/openfga/pull/1443)). This will enable writing models that are split across multiple files.
- Added support for throttling dispatches ([#1440](https://github.com/openfga/openfga/pull/1440)). This will throttle Check requests that are overly complex. You can turn on this feature via OPENFGA_DISPATCH_THROTTLING_ENABLED and configured via OPENFGA_DISPATCH_THROTTLING_THRESHOLD and OPENFGA_DISPATCH_THROTTLING_FREQUENCY
- Thanks @lekaf974 for enhancing NewLogger with builder pattern options ([#1413](https://github.com/openfga/openfga/pull/1413))

### Deprecated
- Histogram `request_duration_by_query_count_ms` will be removed in the next release, in favour of `request_duration_ms` ([#1450](https://github.com/openfga/openfga/pull/1450))

### Fixed
- Throw HTTP 400 when tuple condition is invalid instead of HTTP 500 ([#1420](https://github.com/openfga/openfga/pull/1420))
- Fix model validation which threw error "no entrypoints defined" ([#1422](https://github.com/openfga/openfga/pull/1422))

## [1.5.0] - 2024-03-01
[Full changelog](https://github.com/openfga/openfga/compare/v1.4.3...v1.5.0)

### Added
- Override option for timestamp in JSON logs ([#1330](https://github.com/openfga/openfga/pull/1330)) - thank you, @raj-saxena!
- OpenTelemetry tracing and attributes to check algorithm ([#1331](https://github.com/openfga/openfga/pull/1331), [#1388](https://github.com/openfga/openfga/pull/1388))
- Dispatch count to check response metadata as a query complexity heuristic ([#1343](https://github.com/openfga/openfga/pull/1343))

### Changed
- Breaking: The `AuthorizationModelReadBackend` interface method `FindLatestAuthorizationModelID` has changed to `FindLatestAuthorizationModel` for performance improvements. [#1387](https://github.com/openfga/openfga/pull/1387)

  If you implement your own data store, you will need to make the following change:

  <table>
  <tr>
  <th>Before</th>
  <th>After</th>
  </tr>
  <tr>
  <td>

  ```go
  func (...) FindLatestAuthorizationModelID(ctx context.Context, storeID string) (string, error) {
    //...get model ID
    return modelID, nil
  }
  ```

  </td>
  <td>

  ```go
  func (...) FindLatestAuthorizationModel(ctx context.Context, storeID string) (*openfgav1.AuthorizationModel, error) {
    //...get model
    return model.(*openfgav1.AuthorizationModel), nil
  }
  ```

  </td>
  </tr>
  </table>

### Fixed
- Cycles detected during check now deterministically return with `{allowed:false}` ([#1371](https://github.com/openfga/openfga/pull/1371), [#1372](https://github.com/openfga/openfga/pull/1372))
- Fix incorrect path for gPRC health check ([#1321](https://github.com/openfga/openfga/pull/1321))

## [1.4.3] - 2024-01-26
[Full changelog](https://github.com/openfga/openfga/compare/v1.4.2...v1.4.3)

### Added
- Add ability to close all server resources through `server.Stop()` ([#1318](https://github.com/openfga/openfga/pull/1318))

### Changed
- Increase performance by removing redundant `map.Clone()` calls in model validation ([#1281](https://github.com/openfga/openfga/pull/1281))

### Fixed
- Fix the sorting of contextual tuples when generating a cache key during check ([#1299](https://github.com/openfga/openfga/pull/1299))

### Security
- Patch [CVE-2024-23820](https://github.com/openfga/openfga/security/advisories/GHSA-rxpw-85vw-fx87) - a critical issue
  where issuing many `ListObjects` API calls that hit the `--listObjects-deadline` setting can lead to an out of memory error.
  See the CVE report for more details

## [1.4.2] - 2024-01-10
[Full changelog](https://github.com/openfga/openfga/compare/v1.4.1...v1.4.2)

### Fixed
- Goroutine leak in ListObjects because of a leak in ReverseExpand ([#1297](https://github.com/openfga/openfga/pull/1297))

## [1.4.1] - 2024-01-04
[Full changelog](https://github.com/openfga/openfga/compare/v1.4.0...v1.4.1)

### Added
- Support for cancellation/timeouts when evaluating Conditions ([#1237](https://github.com/openfga/openfga/pull/1237))
- Tracing span info for Condition evaluation ([#1251](https://github.com/openfga/openfga/pull/1251))

### Changed
- Reduce goroutine overhead in ListObjects ([#1173](https://github.com/openfga/openfga/pull/1173))
- Added `openfga` prefix to custom exported Prometheus metrics

  > ⚠️ This change may impact existing deployments of OpenFGA if you're integrating with the metrics reported by OpenFGA.

  Custom metrics reported by the OpenFGA server are now prefixed with `openfga_`. For example, `request_duration_by_query_count_ms ` is now exported as `openfga_request_duration_by_query_count_ms`.

### Fixed
- Resolve rewrites involving exclusion (e.g. `but not`) more deterministically in Check ([#1239](https://github.com/openfga/openfga/pull/1239))
- Record span errors correctly in Check, ListObjects, and StreamedListObjects ([#1231](https://github.com/openfga/openfga/pull/1231))
- Log request validation errors correctly ([#1236](https://github.com/openfga/openfga/pull/1236))

## [1.4.0] - 2023-12-11
[Full changelog](https://github.com/openfga/openfga/compare/v1.3.10...v1.4.0)

### Changed
- Enable support for Conditional Relationship Tuples by default. ([#1220](https://github.com/openfga/openfga/pull/1220))
- Added stricter gRPC server max message size constraints ([#1222](https://github.com/openfga/openfga/pull/1222))

  We changed the default gRPC max message size (4MB) to a stricter 512KB to protect the server from excessively large request `context` fields. This shouldn't impact existing clients since our calculated max message size should be much smaller than 512KB given our other input constraints.

## [1.3.10] - 2023-12-08
[Full changelog](https://github.com/openfga/openfga/compare/v1.3.9...v1.3.10)

### Changed
- Bumped up to Go 1.21.5 ([#1219](https://github.com/openfga/openfga/pull/1219))

### Fixed
- Reorder protobuf fields for persisted Assertions ([#1217](https://github.com/openfga/openfga/pull/1217))

  Assertions written on or after v1.3.8 should be re-written to resolve some binary encoding issues that were introduced.
- Handle floating point conversion errors in conditions ([#1200](https://github.com/openfga/openfga/pull/1200))

## [1.3.9] - 2023-12-05
[Full changelog](https://github.com/openfga/openfga/compare/v1.3.8...v1.3.9)

### Fixed
- Avoid panic when processing a nil set of writes ([#1208](https://github.com/openfga/openfga/pull/1208)) - thanks @stgraber!
- Decoding of null conditions in SQL storage implementations ([#1212](https://github.com/openfga/openfga/pull/1212))

## [1.3.8] - 2023-12-04
[Full changelog](https://github.com/openfga/openfga/compare/v1.3.7...v1.3.8)

### Added
- Experimental support for ABAC Conditional Relationships.

  To enable experimental support for ABAC Conditional Relationships you can pass the `enable-conditions` experimental flag. For example, `openfga run --experimentals=enable-conditions`. The upcoming `v1.4.0` release will introduce official support for this new feature. For more information please see our [official blog post](https://openfga.dev/blog/conditional-tuples-announcement). The `v1.4.0` release will have more official documentation on [openfga.dev](https://openfga.dev/).

  > ⚠️ If you enable experimental support for ABAC and introduce models and/or relationship tuples into the system and then choose to rollback to a prior release, then you may experience unintended side-effects. Care should be taken!
  >
  > Read on for more information.

  If you introduce a model with a condition defined in a relation's type restriction(s) and then rollback to a prior OpenFGA release, then the model will be treated as though the conditioned type restriction did not exist.

  ```
  model
    schema 1.1

  type user

  type document
    relations
      define viewer: [user with somecondition]

  condition somecondition(x: int) {
    x < 100
  }
  ```

  and then you rollback to `v1.3.7` or earlier, then the model above will be treated equivalently to

  ```
  model
    schema 1.1

  type user

  type document
    relations
      define viewer: [user]
  ```

  Likewise, if you write a relationship tuple with a condition and then rollback to a prior release, then the tuple will be treated as an unconditioned tuple.

  ```
  - document:1#viewer@user:jon, {condition: "somecondition"}
  ```

  will be treated equivalently to `document:1#viewer@user:jon` in `v1.3.7` or earlier. That is, `Check(document:1#viewer@user:jon)` would return `{allowed: true}` even though at the tuple was introduced it was conditioned.
- Minimum datastore schema revision check in the server's health check ([#1166](https://github.com/openfga/openfga/pull/1166))

  Each OpenFGA release from here forward will explicitly reference a minimum datastore schema version that is required to run that specific release of OpenFGA. If OpenFGA operators have not migrated up to that revision then the server's health checks will fail.
- Username/password configuration overrides for the `openfga migrate` entrypoint ([#1133](https://github.com/openfga/openfga/pull/1133)). Thanks for the contribution @martin31821!

  Similar to the server's main entrypoint `openfga run`, you can now override the datastore username and password with environment variables. when running the `openfga migrate` utility.
- Healthcheck definitions in Dockerfile ([#1134](https://github.com/openfga/openfga/pull/1134)). Thanks @Siddhant-K-code!

### Changed
- Database iterators yielded by the RelationshipTupleReader storage interface now accept a `context` parameter which allows iteration to be promptly terminated ([#1055](https://github.com/openfga/openfga/pull/1055))

  We have noticed improvements in query performance by adding this because once a resolution path has been found we more quickly cancel any further evaluation by terminating the iterators promptly.
- Improved tuple validation performance with precomputation of TTUs ([#1171](https://github.com/openfga/openfga/pull/1171))
- Refactored the commands in the `pkg/server/commands` package to uniformly use the Options builder pattern ([#1142](https://github.com/openfga/openfga/pull/1142)). Thanks for the contribution @ilaleksin!
- Upgraded to Go `1.21.4` ([#1143](https://github.com/openfga/openfga/pull/1143)). Thanks @tranngoclam!

### Fixed
- If two requests were made with the same request body and contextual tuples but the order of the contextual tuples differed, then the cache key that is produced is now the same.([#1187](https://github.com/openfga/openfga/pull/1187))
- Use `NoOp` TracerProvider if tracing is disabled ([#1139](https://github.com/openfga/openfga/pull/1139) and [#1196](https://github.com/openfga/openfga/pull/1196))

## [1.3.7] - 2023-11-06
[Full changelog](https://github.com/openfga/openfga/compare/v1.3.6...v1.3.7)

### Security
- Bumped up the `grpc-health-probe` dependency to the latest release which fixed some vulnerabilities.

## [1.3.6] - 2023-11-06
[Full changelog](https://github.com/openfga/openfga/compare/v1.3.5...v1.3.6)

### Added
- Provenance manifests generation (`openfga.intoto.jsonl``) for verification of release artifacts with SLSA attestations.

### Changed
- Removed the experimental flag `check-query-cache`. If you wish to enable the Check query cache you no longer need the experimental flag.

## [1.3.5] - 2023-10-27
[Full changelog](https://github.com/openfga/openfga/compare/v1.3.4...v1.3.5)

### Added
- Export metrics from MySQL and Postgres ([#1023](https://github.com/openfga/openfga/pull/1023))

  To export datastore metrics, set `OPENFGA_METRICS_ENABLED=true` and `OPENFGA_DATASTORE_METRICS_ENABLED=true`.

### Changed
- Write Authorization Models in a single database row ([#1030](https://github.com/openfga/openfga/pull/1030))

  :warning: In order to avoid downtime, we recommend upgrading to at least v1.3.3 _before_ upgrading to v1.3.5.

  This is the second of a series of releases that will progressively introduce changes via code and database migrations that will allow authorization models to be stored in a single database row.

  See [here for more details](https://github.com/openfga/openfga/issues/1025).

### Fixed
- Return all results when `OPENFGA_LIST_OBJECTS_MAX_RESULTS=0` ([#1067](https://github.com/openfga/openfga/pull/1067))
- Promptly return if max results are met before deadline in ListObjects ([#1064](https://github.com/openfga/openfga/pull/1064))
- Fix sort order on ReadChanges ([#1079](https://github.com/openfga/openfga/pull/1079))

## [1.3.4] - 2023-10-17
[Full changelog](https://github.com/openfga/openfga/compare/v1.3.3...v1.3.4)

### Changed
- Bumped up to Go 1.21.3 ([#1060](https://github.com/openfga/openfga/pull/1060))

### Fixed
- Incorrect string in model validation error message ([#1057](https://github.com/openfga/openfga/pull/1057))
- Incorrect results can be returned by Check API when passing in contextual tuples and the `check-query-cache` experimental flag is turned on ([#1059](https://github.com/openfga/openfga/pull/1059))

### Security
- Patches [CVE-2023-45810](https://github.com/openfga/openfga/security/advisories/GHSA-hr4f-6jh8-f2vq). See the CVE for more details

## [1.3.3] - 2023-10-04
[Full changelog](https://github.com/openfga/openfga/compare/v1.3.2...v1.3.3)

### Added
- Configurable size limit for Authorization Models ([#1032](https://github.com/openfga/openfga/pull/1032))

  We've introduced a new size limit for authorization models, provided a consistent behavior across datastores, which defaults to `256KB`. This can be configured by using the `--max-authorization-model-size-in-bytes` flag.

### Changed
- Move standalone server config defaults ([#1036](https://github.com/openfga/openfga/pull/1036))
- Persist Authorization Models serialized protobuf in the database ([#1028](https://github.com/openfga/openfga/pull/1028))

  In the next series of releases will progressively introduce changes via code and database migrations that will allow authorization models to be stored in a single database row.

  See [here for more details](https://github.com/openfga/openfga/issues/1025).

### Fixed
- Reduce use of GOB in encoded cache key ([#1029](https://github.com/openfga/openfga/pull/1029))

## [1.3.2] - 2023-08-25
### Added
- Support TLS for OTLP trace endpoint ([#885](https://github.com/openfga/openfga/pull/885)) - thanks @matoous
- Configurable limits to database reads per ListObjects query ([#967](https://github.com/openfga/openfga/pull/967))
- Datastore query count labels to traces and query latency histogram in ListObjects ([#959](https://github.com/openfga/openfga/pull/959))
- GitHub workflow to check Markdown links ([#1016](https://github.com/openfga/openfga/pull/1016)) - thanks @sanketrai1

### Changed
- Use slices and maps packages from go1.21 ([#969](https://github.com/openfga/openfga/pull/969)) - thanks @tranngoclam
- Moved request validations to RPC handlers so library integrations benefit ([#975](https://github.com/openfga/openfga/pull/975), [#998](https://github.com/openfga/openfga/pull/998))
- Refactored internal usages of ConnectedObjects to ReverseExpand ([#968](https://github.com/openfga/openfga/pull/968))
- Expose validation middleware ([#1005](https://github.com/openfga/openfga/pull/1005))
- Upgrade grpc validator middleware to the latest v2 package ([#1019](https://github.com/openfga/openfga/pull/1019)) - thanks @tranngoclam

### Fixed
- Change response code to internal error for concurrency conflicts ([#1011](https://github.com/openfga/openfga/pull/1011))

### Security
- Patches [CVE-2023-43645](https://github.com/openfga/openfga/security/advisories/GHSA-2hm9-h873-pgqh) - see the CVE for more details

  **[BREAKING]** If your model contained cycles or a relation definition that has the relation itself in its evaluation path, then Checks and queries that require evaluation will no longer be evaluated on v1.3.2+ and will return errors instead. You will need to update your models to remove the cycles.

## [1.3.1] - 2023-08-23
### Added
- Count datastore queries involved in Check resolution metadata ([#880](https://github.com/openfga/openfga/pull/880))

  OpenFGA request logs and traces will now include a field `datastore_query_count` that shows how many queries were involved in a single Check resolution.
- Histogram metric to report the `datastore_query_count` per Check ([#924](https://github.com/openfga/openfga/pull/932))

  This new metric can be used to report percentiles of the number of database queries required to resolve Check requests.
- Check request duration histogram labeled by method and datastore query count ([#950](https://github.com/openfga/openfga/pull/950))

  The `request_duration_by_query_count_ms` metric reports the total request duration (in ms) labelled by the RPC method and ranges of observations for the `datastore_query_count`. This metrics allows operators of an OpenFGA server to report request duration percentiles for Check requests based on the number of database queries that were required to resolve the query.
- Optimize Check to avoid database lookups in some scenarios ([#932](https://github.com/openfga/openfga/pull/932))
- CachedCheckResolver for caching Check subproblems ([#891](https://github.com/openfga/openfga/pull/891))

  This experimental feature adds new caching capabilities to the OpenFGA server. It is an "opt-in" feature and thus must be enabled. To enable this feature you must specify the experimental flag `check-query-cache` and set the `--check-query-cache-enabled=true` flag.

  ```shell
  openfga run --experimentals check-query-cache --check-query-cache-enabled=true
  ```
- Server request logs now include the `user-agent` ([#943](https://github.com/openfga/openfga/pull/943))

### Changed
- Default Check and ListObjects concurrency read limits ([#916](https://github.com/openfga/openfga/pull/916))

  In our last release [v1.3.0](https://github.com/openfga/openfga/releases/tag/v1.3.0) we modified the default behavior of Check and ListObjects such that it limits/restricts the degree of concurrency that is allowed for a single request. This change was unintended. This release reverts the default behavior back to unbounded concurrency limits (the prior default). The change mostly affects those using OpenFGA as a library.
- Bumped up to Go 1.21 ([#952](https://github.com/openfga/openfga/pull/952))

### Security
- Patches [CVE-2023-40579](https://github.com/openfga/openfga/security/advisories/GHSA-jcf2-mxr2-gmqp) - see the CVE for more details

## [1.3.0] - 2023-08-01
[Full changelog](https://github.com/openfga/openfga/compare/v1.2.0...v1.3.0)

### Added
- Bounded concurrency limiter for Check and ListObjects queries ([#860](https://github.com/openfga/openfga/pull/860), [#887](https://github.com/openfga/openfga/pull/887))
  New server configurations can be provided to limit/bound the amount of concurrency that is allowed during query evaluation. These settings can help reduce the impact/burden that a single query (e.g. Check, ListObjects, etc..) can have on the underlying database and OpenFGA server.

  - `--maxConcurrentReadsForListObjects` - The maximum allowed number of concurrent reads in a single ListObjects query.

  - `--maxConcurrentReadsForCheck` - The maximum allowed number of concurrent reads in a single Check query.

  - `--resolveNodeBreadthLimit` - Defines how many nodes on a given level can be evaluated concurrently in a Check resolution tree.
- Jaeger persistent storage for traces in `docker-compose.yaml` ([#888](https://github.com/openfga/openfga/pull/888)) - thanks @Azanul

### Changed
- [BREAKING] Imports for OpenFGA protobuf API dependencies ([#898](https://github.com/openfga/openfga/pull/898))

  - **Problem** - Previously we depended on [Buf remote generated packages](https://buf.build/docs/bsr/remote-packages/overview), but they recently deprecated protobuf imports served from the `go.buf.build` domain (see [Migrate from remote generation alpha](https://buf.build/docs/migration-guides/migrate-remote-generation-alpha)). OpenFGA builds are currently broken as a result of this.
  - **Change** - We switched our protobuf API dependency from `go.buf.build/openfga/go/openfga/api/openfga/v1` to `github.com/openfga/api/proto/openfga/v1`. So we no longer use Buf remote generated packages in favor of packages we managed in the [`openfga/api`](https://github.com/openfga/api) repository. This fixes existing build issues.
  - **Impact** - Developers using the OpenFGA as a library or the gRPC API must change their protobuf dependency from `go.buf.build/openfga/go/openfga/api/openfga/v1` to `github.com/openfga/api/proto/openfga/v1`. A global find/replace and package dependency update should fix it. Here's a diff demonstrating the changes for a Go app, for example:

    ```go
    import (
      ...
    - openfgav1 "go.buf.build/openfga/go/openfga/api/openfga/v1"
    + openfgav1 "github.com/openfga/api/proto/openfga/v1"
    )
    ```
- Refactor the `Server` constructor to use the options builder pattern ([#833](https://github.com/openfga/openfga/pull/833))

  ```go
  import (
    openfga "github.com/openfga/openfga/pkg/server"
  )

  s := openfga.New(
    &server.Dependencies{...},
    &server.Config{...},
  )
  ```

  becomes

  ```go
  import (
    openfga "github.com/openfga/openfga/pkg/server"
  )

  var opts []openfga.OpenFGAServiceV1Option
  s := openfga.MustNewServerWithOpts(opts...)
  ```

### Fixed
- Disable default debug level-logging in `retryablehttp` client ([#882](https://github.com/openfga/openfga/pull/882)) - thanks @KlausVii

## [1.2.0] - 2023-06-30
[Full changelog](https://github.com/openfga/openfga/compare/v1.1.1...v1.2.0)

### Added
- Optimizations for [ListObjects](https://openfga.dev/api/service#/Relationship%20Queries/ListObjects) and [StreamedListObjects](https://openfga.dev/api/service#/Relationship%20Queries/StreamedListObjects) for models involving intersection (`and`) and exclusion (`but not`) ([#797](https://github.com/openfga/openfga/pull/797))

### Changed
- Cache model validation results on first model load ([#831](https://github.com/openfga/openfga/pull/831))
- Cache inflight requests when looking up any authorization model ([#831](https://github.com/openfga/openfga/pull/831))
- Update postgres max connections in docker compose file ([#829](https://github.com/openfga/openfga/pull/829))

## [1.1.1] - 2023-06-26
[Full changelog](https://github.com/openfga/openfga/compare/v1.1.0...v1.1.1)

### Added
- Official Homebrew installation instructions ([#781](https://github.com/openfga/openfga/pull/781)) - thanks @chenrui333
- The `--verbose` flag has been added to the `openfga migrate` command ([#776](https://github.com/openfga/openfga/pull/776))
- The `openfga validate-models` CLI command has been introduced to validate all models across all stores ([#817](https://github.com/openfga/openfga/pull/817))

### Changed
- Updated the version of the `grpc-health-probe` binary included in OpenFGA builds ([#784](https://github.com/openfga/openfga/pull/784))
- Cache inflight requests when looking up the latest authorization model ([#820](https://github.com/openfga/openfga/pull/820))

### Fixed
- Validation of models with non-zero entrypoints ([#802](https://github.com/openfga/openfga/pull/802))
- Remove unintended newlines in model validation error messages ([#816](https://github.com/openfga/openfga/pull/816)) - thanks @Galzzly

### Security
- Patches [CVE-2023-35933](https://github.com/openfga/openfga/security/advisories/GHSA-hr9r-8phq-5x8j) - additional model validations are now applied to models that can lead to the vulnerability. See the CVE report for more details, and don't hesitate to reach out if you have questions.

## [1.1.0] - 2023-05-15
[Full changelog](https://github.com/openfga/openfga/compare/v1.0.1...v1.1.0)

### Added
- Streaming ListObjects has no limit in number of results returned ([#733](https://github.com/openfga/openfga/pull/733))
- Add Homebrew release stage to goreleaser's release process ([#716](https://github.com/openfga/openfga/pull/716))

### Changed
- [BREAKING] The flags to turn on writing and evaluation of `v1.0` models have been dropped ([#763](https://github.com/openfga/openfga/pull/763))

### Fixed
- Avoid DB connection churning in unoptimized ListObjects ([#711](https://github.com/openfga/openfga/pull/711))
- Ensure ListObjects respects configurable ListObjectsDeadline ([#704](https://github.com/openfga/openfga/pull/704))
- In Write, throw 400 instead of 500 error if auth model ID not found ([#725](https://github.com/openfga/openfga/pull/725))
- Performance improvements when loading the authorization model ([#726](https://github.com/openfga/openfga/pull/726))
- Ensure Check evaluates deterministically on the eval boundary case ([#732](https://github.com/openfga/openfga/pull/732))

## [1.0.1] - 2023-04-18
[Full changelog](https://github.com/openfga/openfga/compare/v1.0.0...v1.0.1)

### Fixed
- Correct permission and location for gRPC health probe in Docker image (#697)

## [1.0.0] - 2023-04-14
[Full changelog](https://github.com/openfga/openfga/compare/v0.4.3...v1.0.0)

### Fixed
- MySQL migration script errors during downgrade (#664)

## [0.4.3] - 2023-04-12
[Full changelog](https://github.com/openfga/openfga/compare/v0.4.2...v0.4.3)

### Added
- OpenFGA with Postgres is now considered stable and ready for production usage.
- Release artifacts are now signed and include a Software Bill of Materials (SBOM) ([#683](https://github.com/openfga/openfga/pull/683))

  The SBOM (Software Bill of Materials) is included in each GitHub release using [Syft](https://github.com/anchore/syft) and is exported in [SPDX](https://spdx.dev) format.

  Developers will be able to verify the signature of the release artifacts with the following workflow(s):

  ```shell
  wget https://github.com/openfga/openfga/releases/download/<tag>/checksums.txt

  cosign verify-blob \
    --certificate-identity 'https://github.com/openfga/openfga/.github/workflows/release.yml@refs/tags/<tag>' \
    --certificate-oidc-issuer 'https://token.actions.githubusercontent.com' \
    --cert https://github.com/openfga/openfga/releases/download/<tag>/checksums.txt.pem \
    --signature https://github.com/openfga/openfga/releases/download/<tag>/checksums.txt.sig \
    ./checksums.txt
  ```

  If the `checksums.txt` validation succeeds, it means the checksums included in the release were not tampered with, so we can use it to verify the hashes of other files using the `sha256sum` utility. You can then download any file you want from the release, and verify it with, for example:

  ```shell
  wget https://github.com/openfga/openfga/releases/download/<tag>/openfga_<version>_linux_amd64.tar.gz.sbom
  wget https://github.com/openfga/openfga/releases/download/<tag>/openfga_<version>_linux_amd64.tar.gz

  sha256sum --ignore-missing -c checksums.txt
  ```

  And both should say "OK".

  You can then inspect the .sbom file to see the entire dependency tree of the binary.

  Developers can also verify the Docker image signature. Cosign actually embeds the signature in the image manifest, so we only need the public key used to sign it in order to verify its authenticity:

  ```shell
  cosign verify -key cosign.pub openfga/openfga:<tag>
  ```
- `openfga migrate` now accepts reading configuration from a config file and environment variables like the `openfga run` command ([#655](https://github.com/openfga/openfga/pull/655)) - thanks @suttod!
- The `--trace-service-name` command-line flag has been added to allow for customizing the service name in traces ([#652](https://github.com/openfga/openfga/pull/652)) - thanks @jmiettinen

### Changed
- Bumped up to Go version 1.20 ([#664](https://github.com/openfga/openfga/pull/664))
- Default model schema versions to 1.1 ([#669](https://github.com/openfga/openfga/pull/669))

  In preparation for sunsetting support for models with schema version 1.0, the [WriteAuthorizationModel API](https://openfga.dev/api/service#/Authorization%20Models/WriteAuthorizationModel) will now interpret any model provided to it as a 1.1 model if the `schema_version` field is omitted in the request. This shouldn't affect default behavior since 1.0 model support is enabled by default.

### Fixed
- Postgres and MySQL implementations have been fixed to avoid ordering relationship tuple queries by `ulid` when it is not needed. This can improve read query performance on larger OpenFGA stores ([#677](https://github.com/openfga/openfga/pull/677))
- Synchronize concurrent access to in-memory storage iterators ([#587](https://github.com/openfga/openfga/pull/587))
- Improve error logging in the `openfga migrate` command ([#663](https://github.com/openfga/openfga/pull/663))
- Fix middleware ordering so that `requestid` middleware is registered earlier ([#662](https://github.com/openfga/openfga/pull/662))

## [0.4.2] - 2023-03-17
[Full changelog](https://github.com/openfga/openfga/compare/v0.4.1...v0.4.2)

### Fixed
- Correct migration path for mysql in `openfga migrate` ([#644](https://github.com/openfga/openfga/pull/664))

## [0.4.1] - 2023-03-16
[Full changelog](https://github.com/openfga/openfga/compare/v0.4.0...v0.4.1)

The `v0.4.1` release includes everything in `v0.4.0` which includes breaking changes, please read the [`v0.4.0` changelog entry](#040---2023-03-15) for more details.

### Fixed
- Fix ListObjects not returning objects a user has access to in some cases (openfga/openfga#637)

## [0.4.0] - 2023-03-15
[Full changelog](https://github.com/openfga/openfga/compare/v0.3.7...v0.4.0)

> Note: the 0.4.0 release was held due to issues discovered after the release was cut.

### Added
- Add OpenFGA version command to the CLI ([#625](https://github.com/openfga/openfga/pull/625))
- Add `timeout` flag to `migrate` command ([#634](https://github.com/openfga/openfga/pull/634))

### Removed
- [BREAKING] Disable schema 1.0 support, except if appropriate flags are set (openfga/openfga#613)
  - As of this release, OpenFGA no longer allows writing or evaluating schema `v1.0` models by default. If you need support for it for now, you can use the:
    - `OPENFGA_ALLOW_WRITING_1_0_MODELS`: set to `true` to allow `WriteAuthorizationModel` to accept schema `v1.0` models.
    - `OPENFGA_ALLOW_EVALUATING_1_0_MODELS`: set to `true` to allow `Check`, `Expand`, `ListObjects`, `Write` and `WriteAssertions` that target schema `v1.0` models.
    - `ReadAuthorizationModel`, `ReadAuthorizationModels` and `ReadAssertions` are unaffected and will continue to work regardless of the target model schema version.
  - Note that these flags will be removed and support fully dropped in a future release. Read the [Schema v1.0 Deprecation Timeline](https://openfga.dev/docs/modeling/migrating/migrating-schema-1-1#deprecation-timeline) for more details.

### Fixed
- Improve the speed of Check for 1.1 models by using type restrictions (([#545](https://github.com/openfga/openfga/pull/545), ([#596](https://github.com/openfga/openfga/pull/596))
- Various important fixes to the experimental ListObjects endpoint
  - Improve readUsersets query by dropping unnecessary sorting ([#631](https://github.com/openfga/openfga/pull/631),([#633](https://github.com/openfga/openfga/pull/633))
  - Fix null pointer exception if computed userset does not exist ([#572](https://github.com/openfga/openfga/pull/572))
  - Fix race condition in memory store ([#585](https://github.com/openfga/openfga/pull/585))
  - Ensure no objects returned that would not have been allowed in Checks ([#577](https://github.com/openfga/openfga/pull/577))
  - Reverse expansion with indirect computed userset relationship ([#611](https://github.com/openfga/openfga/pull/611))
  - Improved tests ([#582](https://github.com/openfga/openfga/pull/582), [#599](https://github.com/openfga/openfga/pull/599), [#601](https://github.com/openfga/openfga/pull/601), [#620](https://github.com/openfga/openfga/pull/620))
- Tuning of OTEL parameters ([#570](https://github.com/openfga/openfga/pull/570))
- Fix tracing in Check API ([#627](https://github.com/openfga/openfga/pull/627))
- Use chainguard images in Dockerfile ([#628](https://github.com/openfga/openfga/pull/628))

## [0.3.7] - 2023-02-21
[Full changelog](https://github.com/openfga/openfga/compare/v0.3.6...v0.3.7)

### Fixed
- Contextual tuple propagation in the unoptimized ListObjects implementation ([#565](https://github.com/openfga/openfga/pull/565))

## [0.3.6] - 2023-02-16
[Full changelog](https://github.com/openfga/openfga/compare/v0.3.5...v0.3.6)

Re-release of `v0.3.5` because the go module proxy cached a prior commit of the `v0.3.5` tag.

## [0.3.5] - 2023-02-14
[Full changelog](https://github.com/openfga/openfga/compare/v0.3.4...v0.3.5)

### Added
- [`grpc-health-probe`](https://github.com/grpc-ecosystem/grpc-health-probe) for Health Checks ([#520](https://github.com/openfga/openfga/pull/520))

  OpenFGA containers now include an embedded `grpc_health_probe` binary that can be used to probe the Health Check endpoints of OpenFGA servers. Take a look at the [docker-compose.yaml](https://github.com/openfga/openfga/blob/main/docker-compose.yaml) file for an example.
- Improvements to telemetry: logging, tracing, and metrics ([#468](https://github.com/openfga/openfga/pull/468), [#514](https://github.com/openfga/openfga/pull/514), [#517](https://github.com/openfga/openfga/pull/517), [#522](https://github.com/openfga/openfga/pull/522))

  - We have added Prometheus as the standard metrics provided for OpenFGA and provide a way to launch Grafana to view the metrics locally. See [docker-compose.yaml](https://github.com/openfga/openfga/blob/main/docker-compose.yaml) for more information.

  - We've improved the attributes of various trace spans and made sure that trace span names align with the functions they decorate.

  - Our logging has been enhanced with more logged fields including request level logging which includes a `request_id` and `store_id` field in the log message.

  These features will allow operators of OpenFGA to improve their monitoring and observability processes.
- Nightly releases ([#508](https://github.com/openfga/openfga/pull/508)) - thanks @Siddhant-K-code!

  You should now be able to run nightly releases of OpenFGA using `docker pull openfga/openfga:nightly`

### Fixed
- Undefined computed relations on tuplesets now behave properly ([#532](https://github.com/openfga/openfga/pull/532))

  If you had a model involving two different computed relations on the same tupleset, then it's possible you may have received an internal server error if one of the computed relations was undefined. For example,

  ```
  type document
    relations
      define parent as self
      define viewer as x from parent or y from parent

  type folder
    relations
      define x as self

  type org
    relations
      define y as self
  ```

  Given the tuple `{ user: "org:contoso", relation: "parent", object: "document:1" }`, then `Check({ user: "jon", relation: "viewer", object: "document:1" })` would return an error prior to this fix because the `x` computed relation on the `document#parent` tupleset relation is not defined for the `org` object type.
- Eliminate duplicate objects in ListObjects response ([#528](https://github.com/openfga/openfga/pull/528))

## [0.3.4] - 2023-02-02
[Full changelog](https://github.com/openfga/openfga/compare/v0.3.3...v0.3.4)

### Added
- Added OpenTelemetry tracing ([#499](https://github.com/openfga/openfga/pull/499))

### Removed
- The ReadTuples endpoint has been removed ([#495](https://github.com/openfga/openfga/pull/495)). Please use [Read](https://openfga.dev/api/service#/Relationship%20Tuples/Read) with no tuple key instead (e.g. `POST /stores/<store_id>/read` with `{}` as the body).

### Fixed
- Fixed the environment variable mapping ([#498](https://github.com/openfga/openfga/pull/498)). For the full list of environment variables see [.config-schema.json](https://github.com/openfga/openfga/blob/main/.config-schema.json).
- Fix for stack overflow error in ListObjects ([#506](https://github.com/openfga/openfga/pull/506)). Thank you for reporting the issue @wonderbeyond!

## [0.3.3] - 2023-01-31
[Full changelog](https://github.com/openfga/openfga/compare/v0.3.2...v0.3.3)

### Added
- Environment variable names have been updated ([#472](https://github.com/openfga/openfga/pull/472)).

  For example, `OPENFGA_MAX_TUPLES_PER_WRITE` instead of `OPENFGA_MAXTUPLESPERWRITE`.

  For the full list please see [.config-schema.json](https://github.com/openfga/openfga/blob/main/.config-schema.json).

  The old form still works but is considered deprecated and should not be used anymore.
- Optimized ListObjects is now on by default ([#489](https://github.com/openfga/openfga/pull/489)) (`--experimentals="list-objects-optimized"` is no longer needed)
- Avoid connection churn in our datastore implementations ([#474](https://github.com/openfga/openfga/pull/474))
- The default values for `OPENFGA_DATASTORE_MAX_OPEN_CONNS` and `OPENFGA_DATASTORE_MAX_IDLE_CONNS` have been set to 30 and 10 respectively ([#492](https://github.com/openfga/openfga/pull/492))

### Fixed
- ListObjects should no longer return duplicates ([#475](https://github.com/openfga/openfga/pull/475))

## [0.3.2] - 2023-01-18
[Full changelog](https://github.com/openfga/openfga/compare/v0.3.1...v0.3.2)

### Added
- OpenTelemetry metrics integration with an `otlp` exporter ([#360](https://github.com/openfga/openfga/pull/360)) - thanks @AlexandreBrg!

  To export OpenTelemetry metrics from an OpenFGA instance you can now provide the `otel-metrics` experimental flag along with the `--otel-telemetry-endpoint` and `--otel-telemetry-protocol` flags. For example,

  ```
  ./openfga run --experimentals=otel-metrics --otel-telemetry-endpoint=127.0.0.1:4317 --otel-telemetry-protocol=http
  ```

  For more information see the official documentation on [Experimental Features](https://openfga.dev/docs/getting-started/setup-openfga/docker#experimental-features) and [Telemetry](https://openfga.dev/docs/getting-started/setup-openfga/docker#telemetry).
- Type-bound public access support in the optimized ListObjects implementation (when the `list-objects-optimized` experimental feature is enabled) ([#444](https://github.com/openfga/openfga/pull/444))

### Fixed
- Tuple validations for models with schema version 1.1 ([#446](https://github.com/openfga/openfga/pull/446), [#457](https://github.com/openfga/openfga/pull/457))
- Evaluate rewrites on nested usersets in the optimized ListObjects implementation ([#432](https://github.com/openfga/openfga/pull/432))

## [0.3.1] - 2022-12-19
[Full changelog](https://github.com/openfga/openfga/compare/v0.3.0...v0.3.1)

### Added
- Datastore configuration flags to control connection pool settings
  `--datastore-max-open-conns`
  `--datastore-max-idle-conns`
  `--datastore-conn-max-idle-time`
  `--datastore-conn-max-lifetime`
  These flags can be used to fine-tune database connections for your specific deployment of OpenFGA.
- Log level configuration flags
  `--log-level` (can be one of ['none', 'debug', 'info', 'warn', 'error', 'panic', 'fatal'])
- Support for Experimental Feature flags
  A new flag `--experimentals` has been added to enable certain experimental features in OpenFGA. For more information see [Experimental Features](https://openfga.dev/docs/getting-started/setup-openfga/docker#experimental-features).

### Security
- Patches [CVE-2022-23542](https://github.com/openfga/openfga/security/advisories/GHSA-m3q4-7qmj-657m) - relationship reads now respect type restrictions from prior models ([#422](https://github.com/openfga/openfga/pull/422)).

## [0.3.0] - 2022-12-12
[Full changelog](https://github.com/openfga/openfga/compare/v0.2.5...v0.3.0)

### Added
- Support for [v1.1 JSON Schema](https://github.com/openfga/rfcs/blob/feat/add-type-restrictions-to-json-syntax/20220831-add-type-restrictions-to-json-syntax.md)

  - You can now write your models in the [new DSL](https://github.com/openfga/rfcs/blob/type-restriction-dsl/20221012-add-type-restrictions-to-dsl-syntax.md)
    which the Playground and the [syntax transformer](https://github.com/openfga/syntax-transformer) can convert to the
    JSON syntax. Schema v1.1 allows for adding type restrictions to each assignable relation, and it can be used to
    indicate cases such as "The folder's parent must be a folder" (and so not a user or a document).
    - This change also comes with breaking changes to how `*` and `<type>:*` are treated:
    - `<type>:*` is interpreted differently according to the model version. v1.0 will interpret it as a object of type
      `<type>` and id `*`, whereas v1.1 will interpret is as all objects of type `<type>`.
    - `*` is still supported in v1.0 models, but not supported in v1.1 models. A validation error will be thrown when
      used in checks or writes and it will be ignored when evaluating.
  - Additionally, the change to v1.1 models allows us to provide more consistent validation when writing the model
    instead of when issuing checks.

  :warning: Note that with this release **models with schema version 1.0 are now considered deprecated**, with the plan to
  drop support for them over the next couple of months, please migrate to version 1.1 when you can. Read more about
  [migrating to the new syntax](https://openfga.dev/docs/modeling/migrating/migrating-schema-1-1).

### Changed
- ListObjects changes

  The response has changed to include the object type, for example:

  ```json
  { "object_ids": ["a", "b", "c"] }
  ```

  to

  ```json
  { "objects": ["document:a", "document:b", "document:c"] }
  ```

  We have also improved validation and fixed support for Contextual Tuples that were causing inaccurate responses to be
  returned.

### Deprecated
- The ReadTuples API endpoint is now marked as deprecated, and support for it will be dropped shortly. Please use Read with no tuple key instead.

## [0.2.5] - 2022-11-07
### Added
- Multi-platform container build manifests to releases ([#323](https://github.com/openfga/openfga/pull/323))

### Fixed
- Read RPC returns correct error when authorization model id is not found ([#312](https://github.com/openfga/openfga/pull/312))
- Throw error if `http.upstreamTimeout` config is less than `listObjectsDeadline` ([#315](https://github.com/openfga/openfga/pull/315))

### Security
- Patches [CVE-2022-39352](https://github.com/openfga/openfga/security/advisories/GHSA-3gfj-fxx4-f22w)

## [0.2.4] - 2022-10-24
### Added
- Update Go to 1.19

### Fixed
- TLS certificate config path mappings ([#285](https://github.com/openfga/openfga/pull/285))
- Error message when a `user` field is invalid ([#278](https://github.com/openfga/openfga/pull/278))
- host:port mapping with unspecified host ([#275](https://github.com/openfga/openfga/pull/275))
- Wait for connection to postgres before starting ([#270](https://github.com/openfga/openfga/pull/270))

### Security
- Patches [CVE-2022-39340](https://github.com/openfga/openfga/security/advisories/GHSA-95x7-mh78-7w2r), [CVE-2022-39341](https://github.com/openfga/openfga/security/advisories/GHSA-vj4m-83m8-xpw5), and [CVE-2022-39342](https://github.com/openfga/openfga/security/advisories/GHSA-f4mm-2r69-mg5f)

## [0.2.3] - 2022-10-05
### Added
- Support for MySQL storage backend ([#210](https://github.com/openfga/openfga/pull/210)). Thank you @MidasLamb!
- Allow specification of type restrictions in authorization models ([#223](https://github.com/openfga/openfga/pull/223)). Note: Type restriction is not enforced yet, this just allows storing them.
- Tuple validation against type restrictions in Write API ([#232](https://github.com/openfga/openfga/pull/232))
- Upgraded the Postgres storage backend to use pgx v5 ([#225](https://github.com/openfga/openfga/pull/225))

### Fixed
- Close database connections after migration ([#252](https://github.com/openfga/openfga/pull/252))
- Race condition in streaming ListObjects ([#255](https://github.com/openfga/openfga/pull/255), [#256](https://github.com/openfga/openfga/pull/256))

## [0.2.2] - 2022-09-15
### Fixed
- Reject direct writes if only indirect relationship allowed ([#114](https://github.com/openfga/openfga/pull/114)). Thanks @dblclik!
- Log internal errors at the grpc layer ([#222](https://github.com/openfga/openfga/pull/222))
- Authorization model validation ([#224](https://github.com/openfga/openfga/pull/224))
- Bug in `migrate` command ([#236](https://github.com/openfga/openfga/pull/236))
- Skip malformed tuples involving tuple to userset definitions ([#234](https://github.com/openfga/openfga/pull/234))

## [0.2.1] - 2022-08-30
### Added
- Support Check API calls on userset types of users ([#146](https://github.com/openfga/openfga/pull/146))
- Add backoff when connecting to Postgres ([#188](https://github.com/openfga/openfga/pull/188))

### Fixed
- Improve logging of internal server errors ([#193](https://github.com/openfga/openfga/pull/193))
- Use Postgres in the sample Docker Compose file ([#195](https://github.com/openfga/openfga/pull/195))
- Emit authorization errors ([#144](https://github.com/openfga/openfga/pull/144))
- Telemetry in Check and ListObjects APIs ([#177](https://github.com/openfga/openfga/pull/177))
- ListObjects API: respect the value of ListObjectsMaxResults ([#181](https://github.com/openfga/openfga/pull/181))

## [0.2.0] - 2022-08-12
### Added
- [ListObjects API](https://openfga.dev/api/service#/Relationship%20Queries/ListObjects)

  The ListObjects API provides a way to list all of the objects (of a particular type) that a user has a relationship with. It provides a solution to the [Search with Permissions (Option 3)](https://openfga.dev/docs/interacting/search-with-permissions#option-3-build-a-list-of-ids-then-search) use case for access-aware filtering on smaller object collections. It implements the [ListObjects RFC](https://github.com/openfga/rfcs/blob/main/20220714-listObjects-api.md).

  This addition brings with it two new server configuration options `--listObjects-deadline` and `--listObjects-max-results`. These configurations help protect the server from excessively long lived and large responses.

  > ⚠️ If `--listObjects-deadline` or `--listObjects-max-results` are provided, the endpoint may only return a subset of the data. If you provide the deadline but returning all of the results would take longer than the deadline, then you may not get all of the results. If you limit the max results to 1, then you'll get at most 1 result.
- Support for presharedkey authentication in the Playground ([#141](https://github.com/openfga/openfga/pull/141))

  The embedded Playground now works if you run OpenFGA using one or more preshared keys for authentication. OIDC authentication remains unsupported for the Playground at this time.

## [0.1.7] - 2022-07-29
### Added
- `migrate` CLI command ([#56](https://github.com/openfga/openfga/pull/56))

  The `migrate` command has been added to the OpenFGA CLI to assist with bootstrapping and managing database schema migrations. See the usage for more info.

  ```
  ➜ openfga migrate -h
  The migrate command is used to migrate the database schema needed for OpenFGA.

  Usage:
    openfga migrate [flags]

  Flags:
        --datastore-engine string   (required) the database engine to run the migrations for
        --datastore-uri string      (required) the connection uri of the database to run the migrations against (e.g. 'postgres://postgres:password@localhost:5432/postgres')
    -h, --help                      help for migrate
        --version uint              the version to migrate to (if omitted the latest schema will be used)
  ```

## [0.1.6] - 2022-07-27
### Fixed
- Issue with embedded Playground assets found in the `v0.1.5` released docker image ([#129](https://github.com/openfga/openfga/pull/129))

## [0.1.5] - 2022-07-27
### Added
- Support for defining server configuration in `config.yaml`, CLI flags, or env variables ([#63](https://github.com/openfga/openfga/pull/63), [#92](https://github.com/openfga/openfga/pull/92), [#100](https://github.com/openfga/openfga/pull/100))

  `v0.1.5` introduces multiple ways to support a variety of server configuration strategies. You can configure the server with CLI flags, env variables, or a `config.yaml` file.

  Server config will be loaded in the following order of precedence:

  - CLI flags (e.g. `--datastore-engine`)
  - env variables (e.g. `OPENFGA_DATASTORE_ENGINE`)
  - `config.yaml`

  If a `config.yaml` file is provided, the OpenFGA server will look for it in `"/etc/openfga"`, `"$HOME/.openfga"`, or `"."` (the current working directory), in that order.
- Support for grpc health checks ([#86](https://github.com/openfga/openfga/pull/86))

  `v0.1.5` introduces support for the [GRPC Health Checking Protocol](https://github.com/grpc/grpc/blob/master/doc/health-checking.md). The server's health can be checked with the grpc or HTTP health check endpoints (the `/healthz` endpoint is just a proxy to the grpc health check RPC).

  For example,

  ```
  grpcurl -plaintext \
    -d '{"service":"openfga.v1.OpenFGAService"}' \
    localhost:8081 grpc.health.v1.Health/Check
  ```

  or, if the HTTP server is enabled, with the `/healthz` endpoint:

  ```
  curl --request GET -d '{"service":"openfga.v1.OpenFGAService"}' http://localhost:8080/healthz
  ```
- Profiling support (pprof) ([#111](https://github.com/openfga/openfga/pull/111))

  You can now profile the OpenFGA server while it's running using the [pprof](https://github.com/google/pprof/blob/main/doc/README.md) profiler. To enable the pprof profiler set `profiler.enabled=true`. It is served on the `/debug/pprof` endpoint and port `3001` by default.
- Configuration to enable/disable the HTTP server ([#84](https://github.com/openfga/openfga/pull/84))

  You can now enable/disable the HTTP server by setting `http.enabled=true/false`. It is enabled by default.

### Changed
- Env variables have a new mappings.

  Please refer to the [`.config-schema.json`](https://github.com/openfga/openfga/blob/main/.config-schema.json) file for a description of the new configurations or `openfga run -h` for the CLI flags. Env variables are mapped by prefixing `OPENFGA` and converting dot notation into underscores (e.g. `datastore.uri` becomes `OPENFGA_DATASTORE_URI`).

### Fixed
- goroutine leaks in Check resolution. ([#113](https://github.com/openfga/openfga/pull/113))

## [0.1.4] - 2022-06-27
### Added
- OpenFGA Playground support ([#68](https://github.com/openfga/openfga/pull/68))
- CORS policy configuration ([#65](https://github.com/openfga/openfga/pull/65))

## [0.1.2] - 2022-06-20
### Added
- Request validation middleware
- Postgres startup script

## [0.1.1] - 2022-06-16
### Added
- TLS support for both the grpc and HTTP servers
- Configurable logging formats including `text` and `json` formats
- OpenFGA CLI with a preliminary `run` command to run the server

## [0.1.0] - 2022-06-08
### Added
- Initial working implementation of OpenFGA APIs (Check, Expand, Write, Read, Authorization Models, etc..)
- Postgres storage adapter implementation
- Memory storage adapter implementation
- Early support for preshared key or OIDC authentication methods

[Unreleased]: https://github.com/openfga/openfga/compare/v1.8.14...HEAD
[1.8.14]: https://github.com/openfga/openfga/compare/v1.8.13...v1.8.14
[1.8.13]: https://github.com/openfga/openfga/compare/v1.8.12...v1.8.13
[1.8.12]: https://github.com/openfga/openfga/compare/v1.8.11...v1.8.12
[1.8.11]: https://github.com/openfga/openfga/compare/v1.8.10...v1.8.11
[1.8.10]: https://github.com/openfga/openfga/compare/v1.8.9...v1.8.10
[1.8.9]: https://github.com/openfga/openfga/compare/v1.8.8...v1.8.9
[1.8.8]: https://github.com/openfga/openfga/compare/v1.8.7...v1.8.8
[1.8.7]: https://github.com/openfga/openfga/compare/v1.8.6...v1.8.7
[1.8.6]: https://github.com/openfga/openfga/compare/v1.8.5...v1.8.6
[1.8.5]: https://github.com/openfga/openfga/compare/v1.8.4...v1.8.5
[1.8.4]: https://github.com/openfga/openfga/compare/v1.8.3...v1.8.4
[1.8.3]: https://github.com/openfga/openfga/compare/v1.8.2...v1.8.3
[1.8.2]: https://github.com/openfga/openfga/compare/v1.8.1...v1.8.2
[1.8.1]: https://github.com/openfga/openfga/compare/v1.8.0...v1.8.1
[1.8.0]: https://github.com/openfga/openfga/compare/v1.7.0...v1.8.0
[1.7.0]: https://github.com/openfga/openfga/compare/v1.6.2...v1.7.0
[1.6.2]: https://github.com/openfga/openfga/compare/v1.6.1...v1.6.2
[1.6.1]: https://github.com/openfga/openfga/compare/v1.6.0...v1.6.1
[1.6.0]: https://github.com/openfga/openfga/compare/v1.5.9...v1.6.0
[1.5.9]: https://github.com/openfga/openfga/compare/v1.5.8...v1.5.9
[1.5.8]: https://github.com/openfga/openfga/compare/v1.5.7...v1.5.8
[1.5.7]: https://github.com/openfga/openfga/compare/v1.5.6...v1.5.7
[1.5.6]: https://github.com/openfga/openfga/compare/v1.5.5...v1.5.6
[1.5.5]: https://github.com/openfga/openfga/compare/v1.5.4...v1.5.5
[1.5.4]: https://github.com/openfga/openfga/compare/v1.5.3...v1.5.4
[1.5.3]: https://github.com/openfga/openfga/compare/v1.5.2...v1.5.3
[1.5.2]: https://github.com/openfga/openfga/compare/v1.5.1...v1.5.2
[1.5.1]: https://github.com/openfga/openfga/compare/v1.5.0...v1.5.1
[1.5.0]: https://github.com/openfga/openfga/compare/v1.4.3...v1.5.0
[1.4.3]: https://github.com/openfga/openfga/compare/v1.4.2...v1.4.3
[1.4.2]: https://github.com/openfga/openfga/compare/v1.4.1...v1.4.2
[1.4.1]: https://github.com/openfga/openfga/compare/v1.4.0...v1.4.1
[1.4.0]: https://github.com/openfga/openfga/compare/v1.3.10...v1.4.0
[1.3.10]: https://github.com/openfga/openfga/compare/v1.3.9...v1.3.10
[1.3.9]: https://github.com/openfga/openfga/compare/v1.3.8...v1.3.9
[1.3.8]: https://github.com/openfga/openfga/compare/v1.3.7...v1.3.8
[1.3.7]: https://github.com/openfga/openfga/compare/v1.3.6...v1.3.7
[1.3.6]: https://github.com/openfga/openfga/compare/v1.3.5...v1.3.6
[1.3.5]: https://github.com/openfga/openfga/compare/v1.3.4...v1.3.5
[1.3.4]: https://github.com/openfga/openfga/compare/v1.3.3...v1.3.4
[1.3.3]: https://github.com/openfga/openfga/compare/v1.3.2...v1.3.3
[1.3.2]: https://github.com/openfga/openfga/compare/v1.3.1...v1.3.2
[1.3.1]: https://github.com/openfga/openfga/compare/v1.3.0...v1.3.1
[1.3.0]: https://github.com/openfga/openfga/compare/v1.2.0...v1.3.0
[1.2.0]: https://github.com/openfga/openfga/compare/v1.1.1...v1.2.0
[1.1.1]: https://github.com/openfga/openfga/compare/v1.1.0...v1.1.1
[1.1.0]: https://github.com/openfga/openfga/compare/v1.0.1...v1.1.0
[1.0.1]: https://github.com/openfga/openfga/compare/v1.0.0...v1.0.1
[1.0.0]: https://github.com/openfga/openfga/compare/v0.4.3...v1.0.0
[0.4.3]: https://github.com/openfga/openfga/compare/v0.4.2...v0.4.3
[0.4.2]: https://github.com/openfga/openfga/compare/v0.4.1...v0.4.2
[0.4.1]: https://github.com/openfga/openfga/compare/v0.4.0...v0.4.1
[0.4.0]: https://github.com/openfga/openfga/compare/v0.3.7...v0.4.0
[0.3.7]: https://github.com/openfga/openfga/compare/v0.3.6...v0.3.7
[0.3.6]: https://github.com/openfga/openfga/compare/v0.3.5...v0.3.6
[0.3.5]: https://github.com/openfga/openfga/compare/v0.3.4...v0.3.5
[0.3.4]: https://github.com/openfga/openfga/compare/v0.3.3...v0.3.4
[0.3.3]: https://github.com/openfga/openfga/compare/v0.3.2...v0.3.3
[0.3.2]: https://github.com/openfga/openfga/compare/v0.3.1...v0.3.2
[0.3.1]: https://github.com/openfga/openfga/compare/v0.3.0...v0.3.1
[0.3.0]: https://github.com/openfga/openfga/compare/v0.2.5...v0.3.0
[0.2.5]: https://github.com/openfga/openfga/compare/v0.2.4...v0.2.5
[0.2.4]: https://github.com/openfga/openfga/compare/v0.2.3...v0.2.4
[0.2.3]: https://github.com/openfga/openfga/compare/v0.2.2...v0.2.3
[0.2.2]: https://github.com/openfga/openfga/compare/v0.2.1...v0.2.2
[0.2.1]: https://github.com/openfga/openfga/compare/v0.2.0...v0.2.1
[0.2.0]: https://github.com/openfga/openfga/compare/v0.1.7...v0.2.0
[0.1.7]: https://github.com/openfga/openfga/compare/v0.1.6...v0.1.7
[0.1.6]: https://github.com/openfga/openfga/compare/v0.1.5...v0.1.6
[0.1.5]: https://github.com/openfga/openfga/compare/v0.1.4...v0.1.5
[0.1.4]: https://github.com/openfga/openfga/compare/v0.1.2...v0.1.4
[0.1.2]: https://github.com/openfga/openfga/compare/v0.1.1...v0.1.2
[0.1.1]: https://github.com/openfga/openfga/compare/v0.1.0...v0.1.1
[0.1.0]: https://github.com/openfga/openfga/releases/tag/v0.1.0<|MERGE_RESOLUTION|>--- conflicted
+++ resolved
@@ -7,13 +7,11 @@
 Try to keep listed changes to a concise bulleted list of simple explanations of changes. Aim for the amount of information needed so that readers can understand where they would look in the codebase to investigate the changes' implementation, or where they would look in the documentation to understand how to make use of the change in practice - better yet, link directly to the docs and provide detailed information there. Only elaborate if doing so is required to avoid breaking changes or experimental features from ruining someone's day.
 
 ## [Unreleased]
-<<<<<<< HEAD
 ### Changed
 - Shared iterator refactor to reduce lock contention. [#2478](https://github.com/openfga/openfga/pull/2478)
-=======
+
 ### Fixed
 - Reverts the base docker image back to `cgr.dev/chainguard/static` [#2473](https://github.com/openfga/openfga/issues/2473)
->>>>>>> a3cae63e
 
 ## [1.8.14] - 2025-06-10
 ### Fixed
