# Changelog
All notable changes to this project will be documented in this file.

The format is based on [Keep a Changelog](https://keepachangelog.com/en/1.0.0/),
and this project adheres to [Semantic Versioning](https://semver.org/spec/v2.0.0.html).

Try to keep listed changes to a concise bulleted list of simple explanations of changes. Aim for the amount of information needed so that readers can understand where they would look in the codebase to investigate the changes' implementation, or where they would look in the documentation to understand how to make use of the change in practice - better yet, link directly to the docs and provide detailed information there. Only elaborate if doing so is required to avoid breaking changes or experimental features from ruining someone's day.

## [Unreleased]
<<<<<<< HEAD
### Changed
- Rewrite some of the check resolution logic to keep track of running go routines and ensure that all routines have synchronized back into the original parent thread of execution before continuing. [#2275](https://github.com/openfga/openfga/pull/2275)
=======
### Fixed
- Fixed evaluation of certain recursive TTU cases behind the `enable-check-optimizations` flag. [#2281](https://github.com/openfga/openfga/pull/2281)
>>>>>>> 56bb7c04

## [1.8.6] - 2025-02-20
[Full changelog](https://github.com/openfga/openfga/compare/v1.8.5...v1.8.6)

### Added
- Added `cachecontroller_cache_invalidation_count` metric to track invalidation operations. [#2282](https://github.com/openfga/openfga/pull/2282)

## [1.8.5] - 2025-02-19
[Full changelog](https://github.com/openfga/openfga/compare/v1.8.4...v1.8.5)

### Added
- Improve `Check` performance for sub-problems when caching is enabled [#2193](https://github.com/openfga/openfga/pull/2193).
- Improve `Check` performance for relations involving public wildcard. Enable via experimental flag `enable-check-optimizations`.  [#2180](https://github.com/openfga/openfga/pull/2180).
- Improve Check API performance when experimental flag `enable-check-optimizations` is turned on and contextual tuples are involved. [#2150](https://github.com/openfga/openfga/pull/2150)
- Added metrics to track invalid cache hits: `check_cache_invalid_hit_count` and `tuples_iterator_cache_invalid_hit_count` [#2222](https://github.com/openfga/openfga/pull/2222).
- Move Check performance optimizations out of experimental mode: shortcutting based on path, recursive userset fast path, and recursive TTU fast path. [#2236](https://github.com/openfga/openfga/pull/2236)
- Improve Check API performance when experimental flag `enable-check-optimizations` is turned on and the model contains union of a TTU and algebraic operations. [#2200](https://github.com/openfga/openfga/pull/2200)
- Implement dynamic TLS certificate reloading for HTTP and gRPC servers. [#2182](https://github.com/openfga/openfga/pull/2182)
- Publicize `check.RunMatrixTests` method to allow testing against any `ClientInterface`. [#2267](https://github.com/openfga/openfga/pull/2267).

### Changed
- Performance optimizations for string operations and memory allocations across the codebase [#2238](https://github.com/openfga/openfga/pull/2238) and [#2241](https://github.com/openfga/openfga/pull/2241)
- Update to Go 1.23 as the min supported version and bump the container image to go1.23.6
  We follow Go's version support policy and will only support the latest two major versions of Go. Now that [Go 1.24 is out](https://go.dev/blog/go1.24), we have dropped support for Go < 1.23.

### Fixed
- Optimized database dialect handling by setting it during initialization instead of per-call, fixing SQL syntax errors in MySQL [#2252](https://github.com/openfga/openfga/pull/2252)
- Fixed incorrect invalidation by cache controller on cache iterator. [#2190](https://github.com/openfga/openfga/pull/2190), [#2216](https://github.com/openfga/openfga/pull/2216)
- Fixed incorrect types in configuration JSON schema [#2217](https://github.com/openfga/openfga/pull/2217), [#2228](https://github.com/openfga/openfga/pull/2228).
- Fixed `BatchCheck` API to validate presence of the `tuple_key` property of a `BatchCheckItem` [#2242](https://github.com/openfga/openfga/issues/2242)
- Fixed incorrect check and list objects evaluation when model has a relation directly assignable to both public access AND userset with the same type and type bound public access tuple is assigned to the object.

## [1.8.4] - 2025-01-13
[Full changelog](https://github.com/openfga/openfga/compare/v1.8.3...v1.8.4)

### Fixed
- Fixed missing binding between flags and environment variables for the cache controller feature [#2184](https://github.com/openfga/openfga/pull/2184)
- Fixed Read API to validate user field and assert presence of both type and value. [#2195](https://github.com/openfga/openfga/pull/2195)

### Security
- Address [CVE-2024-56323](https://github.com/openfga/openfga/security/advisories/GHSA-32q6-rr98-cjqv) - an issue affecting Check and ListObjects results for users using Conditions in Contextual Tuples. Please see the CVE report for more details.

## [1.8.3] - 2024-12-31
[Full changelog](https://github.com/openfga/openfga/compare/v1.8.2...v1.8.3)

### Added
- Improve `Check` performance for Userset relationships that include set operations. Enable via experimental flag `enable-check-optimizations`. [#2140](https://github.com/openfga/openfga/pull/2140)
- Add `name` as a filter to `ListStores`. The name parameter instructs the API to only include results that match that name. [#2103](https://github.com/openfga/openfga/pull/2103)
- Additional guard against nil context at the time of server initialization [#2187](https://github.com/openfga/openfga/pull/2187)

### Fixed
- Ensure Check Cache Key considers `contextual_tuple` conditions and their contexts [#2160](https://github.com/openfga/openfga/pull/2160).

## [1.8.2] - 2024-12-13
[Full changelog](https://github.com/openfga/openfga/compare/v1.8.1...v1.8.2)

### Added
- Add metrics `cachecontroller_find_changes_and_invalidate_histogram` on latency for cache controller in finding changes and invalidating.  [#2135](https://github.com/openfga/openfga/pull/2135)
- Improve `Check` performance when cache controller is enabled by invalidating iterator and sub-problem cache asynchronously when read changes API indicates there are recent writes/deletes for the store.  [#2124](https://github.com/openfga/openfga/pull/2124)
- Improve check cache key generation performance via `strings.Builder` [#2161](https://github.com/openfga/openfga/pull/2161).

### Fixed
- Labels of metrics that went past the `max` histogram bucket are now labelled "+Inf" instead of ">max". [#2146](https://github.com/openfga/openfga/pull/2146)
- Prevent possible data races by waiting for in-flight cached iterator goroutines during server shutdown [#2145](https://github.com/openfga/openfga/pull/2145)
- Correct incorrect check result returned when using experimental flag `enable-check-optimizations` and model has intersection or exclusion within a TTU or Userset. [#2157](https://github.com/openfga/openfga/pull/2157)

## [1.8.1] - 2024-12-05
[Full changelog](https://github.com/openfga/openfga/compare/v1.8.0...v1.8.1)

### Added
- New flag `OPENFGA_CHECK_ITERATOR_TTL`. Please see the flag description (`./openfga run --help`) for more details. [#2082](https://github.com/openfga/openfga/pull/2082)
- New flag `OPENFGA_CHECK_CACHE_LIMIT`. Please see the flag description (`./openfga run --help`) for more details. [#2082](https://github.com/openfga/openfga/pull/2082)
- Improve `Check` performance for TTU relationships that include set operations. Enable via experimental flag `enable-check-optimizations`. [#2075](https://github.com/openfga/openfga/pull/2075)
- Add a field in log entries when authz calls were made. [#2130](https://github.com/openfga/openfga/pull/2130)
- Add `Duration` to `ResolveCheckResponseMetadata` for use in metrics. [#2139](https://github.com/openfga/openfga/pull/2139)
- Add `check_duration_ms` metric to `server` package to enable measurement of check across different API methods. [#2139](https://github.com/openfga/openfga/pull/2139)
- Added deduplication logic to BatchCheck API. [#2102](https://github.com/openfga/openfga/pull/2102)

### Changed
- OIDC token validation will now exclusively throw error code 1004 for invalid tokens. [#1999](https://github.com/openfga/openfga/pull/1999)

### Removed
- Begin deprecation process for flag `OPENFGA_CHECK_QUERY_CACHE_LIMIT`, in favor of `OPENFGA_CHECK_CACHE_LIMIT`. [#2082](https://github.com/openfga/openfga/pull/2082)
- Removed flags with the `OPENFGA_DISPATCH_THROTTLING_*` name. [#2083](https://github.com/openfga/openfga/pull/2083)

### Fixed
- Improve `Check` performance in the case that the query involves types that cannot be reached from the source. Enable via experimental flag `enable-check-optimizations`. [#2104](https://github.com/openfga/openfga/pull/2104)
- Fix regression introduced in #2091: error message for invalid Writes. [#2110](https://github.com/openfga/openfga/pull/2110)
- Ensure `/read` and `/list-objects` respect the received `Consistency` values [#2113](https://github.com/openfga/openfga/pull/2113)
- Fix `access-control` to always return unauthorized errors, and add logging for authorization failures [2129](https://github.com/openfga/openfga/pull/2129)
- Fix composition of database decorators to fix some performance issues. [#2126](https://github.com/openfga/openfga/pull/2126)

## [1.8.0] - 2024-11-08
[Full changelog](https://github.com/openfga/openfga/compare/v1.7.0...v1.8.0)

### Added
- Added `start_time` parameter to `ReadChanges` API to allow filtering by specific time [#2020](https://github.com/openfga/openfga/pull/2020)
- Added support for Contextual Tuples in the `Expand` API. [#2045](https://github.com/openfga/openfga/pull/2045)
- Added a flag `OPENFGA_CONTEXT_PROPAGATION_TO_DATASTORE` to control propagation of a request's context to the datastore. [#1838](https://github.com/openfga/openfga/pull/1838)
- Added OTEL measurement for access control store check latency and write latency due to authorization [#2069](https://github.com/openfga/openfga/pull/2069)
- Added `BatchCheck` API which allows multiple check operations to be performed in a single request.
  It requires a unique `correlation_id` associated with each individual check to map each result to its associated tuple.
  For more details, see [batch check docs](https://openfga.dev/docs/interacting/relationship-queries#batch-check) [#2039](https://github.com/openfga/openfga/pull/2039).

### Changed
- The storage adapter `ReadChanges`'s parameter ReadChangesOptions allows filtering by `StartTime` [#2020](https://github.com/openfga/openfga/pull/2020).
  As a part of the implementation, a new server setting called `WithContinuationTokenSerializer` was introduced.
  If you are using OpenFGA as a library, you will need to pass in either `StringContinuationTokenSerializer`, or `SQLContinuationTokenSerializer`, or implement your own (if you also have your own storage adapter)
- The storage adapter `ReadPage` return parameters changed from `([]*openfgav1.Tuple, []byte, error)` to `([]*openfgav1.Tuple, string, error)` [#2064](https://github.com/openfga/openfga/pull/2064)
  If you are using a custom storage adapter or consume `ReadPage` func in your code, you will need to update the return type and/or handling of the `ReadPage` function.
- `ErrMismatchObjectType` error type removed from `openfga` package [#2064](https://github.com/openfga/openfga/pull/2064) as storage is not validating this anymore.
  Validation moved to `ReadChangesQuery` implementation.

### Fixed
- Improve `Check` performance in the case that the query involves resolving nested userset with type bound public access. Enable via experimental flag `enable-check-optimizations`. [#2063](https://github.com/openfga/openfga/pull/2063)

## [1.7.0] - 2024-10-29
### Added
- Add an experimental access control feature [#1913](https://github.com/openfga/openfga/pull/1913)
  Learn more about this feature and how to enable it [here](https://openfga.dev/docs/getting-started/setup-openfga/access-control)
  If you do try it out, please provide feedback in the [GitHub Discussion](https://github.com/orgs/openfga/discussions)
- Document OpenFGA release process [#1923](https://github.com/openfga/openfga/pull/1923)

### Changed
- Bump max number of contextual tuples in a single request to `100`. [#2040](https://github.com/openfga/openfga/pull/2040)
  Note: In assertions, they are still restricted to `20` per assertion
- The storage adapter `ListStores`'s parameter `ListStoresOptions` allows filtering by `IDs` [#1913](https://github.com/openfga/openfga/pull/1913)
  If you are using a custom storage adapter, `ListStores` now expects `ListStoresOptions` parameter that accepts passing in a list of IDs.
  See the following adapter [change](https://github.com/openfga/openfga/pull/1913/files#diff-8b98b331c5d4acbeb7274c68973d20900daaed47c8d8f3e62ba39284379166bbR86-R87) and the following [change](https://github.com/openfga/openfga/pull/1913/files#diff-087f50fca2d7eab21b8d342dbbf8fb0de6d405f85b51334b3801d2c34d810ff9L582-L587) for a sample storage adapter implementation.
  If you are not using OpenFGA as a library with a custom storage adapter, this will not affect you. (for example, if you are using OpenFGA through our published docker images, you are not affected).

### Fixed
- Improve `Check` performance in the case that the query involves resolving nested tuple to userset relations. Enable via experimental flag `enable-check-optimizations`. [#2025](https://github.com/openfga/openfga/pull/2025)
- Improve the sub-problem caching in `Check` [#2006](https://github.com/openfga/openfga/pull/2006), [#2035](https://github.com/openfga/openfga/pull/2035)
- Fixed internal error for `Check` where model has nested userset with publicly assignable wildcard. [#2049](https://github.com/openfga/openfga/pull/2049)
- Fixed goroutine leak when `ListObjects` or `StreamedListObjects` call cannot be completed within `REQUEST_TIMEOUT`. [#2030](https://github.com/openfga/openfga/pull/2030)
- Fixed incorrect dispatch counts in `ListObjects` used for observability [2013](https://github.com/openfga/openfga/pull/2013)
- Correct metrics label for `ListUsers` API calls [#2000](https://github.com/openfga/openfga/pull/2000)

## [1.6.2] - 2024-10-03
[Full changelog](https://github.com/openfga/openfga/compare/v1.6.1...v1.6.2)

### Added
- Improve tracing in Check API by enhancing discoverability of model ID. [#1964](https://github.com/openfga/openfga/pull/1964)
- Improve tracing in all APIs by adding the store ID to the span. [#1965](https://github.com/openfga/openfga/pull/1965)
- Add a cache for datastore iterators on Check API. [#1924](https://github.com/openfga/openfga/pull/1924).

  Can be configured via `OPENFGA_CHECK_ITERATOR_CACHE_ENABLED` and `OPENFGA_CHECK_ITERATOR_CACHE_MAX_RESULTS`.
- Improve check performance in the case that the query involves resolving nested userset. Enable via experimental flag `enable-check-optimizations`. [#1945](https://github.com/openfga/openfga/issues/1945)

### Changed
- `ReadChanges` now supports sorting. [#1976](https://github.com/openfga/openfga/pull/1976).

  This is a breaking change related to the storage interface. If you are not implementing a storage adaptor, then these changes should not impact you.

### Removed
- Removed deprecated opentelemetry-connector `memory_ballast` extension. [#1942](https://github.com/openfga/openfga/pull/1942).
- Removed experimental logging of cache hits for each subproblem in `Check` API calls. [#1960](https://github.com/openfga/openfga/pull/1960).

### Fixed
- Handle all permutations of SQLite busy / locked errors [#1936](https://github.com/openfga/openfga/pull/1936). Thanks @DanCech!
- Goroutine leak in Check API introduced in v1.6.1 [#1962](https://github.com/openfga/openfga/pull/1962).
- Broken migration from v.1.4.3 to v1.5.4 (https://github.com/openfga/openfga/issues/1668) [#1980](https://github.com/openfga/openfga/issues/1980) and [#1986](https://github.com/openfga/openfga/issues/1986).
- Upgrade go from 1.22.6 to 1.22.7 to address CVE-2024-34156 [#1987](https://github.com/openfga/openfga/pull/1987). Thanks @golanglemonade!

## [1.6.1] - 2024-09-12
### Added
- Stack trace when logging panics [#1904](https://github.com/openfga/openfga/pull/1904)
- Throttling metric `throttled_requests_count` for observing the number of throttled requests for a given throttling configuration [#1863](https://github.com/openfga/openfga/pull/1863)
- New metric on number of allowed vs. non-allowed Check responses [#1911](https://github.com/openfga/openfga/pull/1911)
- New datastore engine: SQLite (beta) [#1615](https://github.com/openfga/openfga/pull/1615) Thanks @DanCech!

  ```
  openfga migrate --datastore-engine sqlite --datastore-uri openfga.sqlite
  openfga run --datastore-engine sqlite --datastore-uri openfga.sqlite
  ```

### Changed
- Support context in assertions [#1907](https://github.com/openfga/openfga/pull/1907)

### Fixed
- When a request gets cancelled by a client, throw a 4xx, not a 5xx. [#1905](https://github.com/openfga/openfga/pull/1905)
- Makes the `pkg.logger.Logger.With` immutable by creating a child logger instead of mutating the delegate one to prevent side effects [1906](https://github.com/openfga/openfga/pull/1906)
- Extend request timeout to 10s for slow tests [1926](https://github.com/openfga/openfga/pull/1926)
- Improve performance of Check API in the case that the query involves resolving a tuple to userset and/or a userset, by streaming intermediate results. [#1888](https://github.com/openfga/openfga/pull/1888)

## [1.6.0] - 2024-08-30
[Full changelog](https://github.com/openfga/openfga/compare/v1.5.9...v1.6.0)

### Changed
- Consistency options experimental flag has been removed and is now enabled by default. Refer to the [consistency options documentation](https://openfga.dev/docs/interacting/consistency) for details. [#1889](https://github.com/openfga/openfga/pull/1889)
- Require at least Go 1.22.6 [#1831](https://github.com/openfga/openfga/pull/1831). Thanks @tranngoclam
- Add a "query_duration_ms" field on each log [#1807](https://github.com/openfga/openfga/pull/1831). Thanks @lalalalatt
- Default logging to stdout instead of stderr [#1830](https://github.com/openfga/openfga/pull/1830)
- Breaking: Set a maximum limit on bytes to the WriteAssertions API: 64 KB [#1847](https://github.com/openfga/openfga/pull/1847)

### Fixed
- Check API: internal fixes [#1843](https://github.com/openfga/openfga/pull/1843)
- Correct docker file syntax [#1852](https://github.com/openfga/openfga/pull/1852)
- Performance improvements for Check API:
  - introduce an optimization when the input request relation is pointing to a computed relation [#1793](https://github.com/openfga/openfga/pull/1793)
  - batch calls that compute membership checks and start processing them earlier [#1804](https://github.com/openfga/openfga/pull/1804)
  - performance improvement in wildcard scenarios [#1848](https://github.com/openfga/openfga/pull/1848)
- Performance improvement in tuple validation on reads [#1825](https://github.com/openfga/openfga/pull/1825)

## [1.5.9] - 2024-08-13
[Full changelog](https://github.com/openfga/openfga/compare/v1.5.8...v1.5.9)

### Security
- Address [CVE-2024-42473](https://github.com/openfga/openfga/security/advisories/GHSA-3f6g-m4hr-59h8) - a critical issue where Check API can return incorrect responses. Please see the CVE report for more details.

## [1.5.8] - 2024-08-07
[Full changelog](https://github.com/openfga/openfga/compare/v1.5.7...v1.5.8)

### Added
- Performance improvements for Check API:
  - introduce an optimization when the input request relation is pointing to a computed relation [#1793](https://github.com/openfga/openfga/pull/1793)
  - batch calls that compute membership checks and start processing them earlier [#1804](https://github.com/openfga/openfga/pull/1804)
- Logging number of cache hits for each subproblem of each authorization model for `Check` API calls. Enabled with the `OPENFGA_CHECK_TRACKER_ENABLED` flag. [#1785](https://github.com/openfga/openfga/pull/1785)
- Aliases for issuers and subject validation in OIDC AuthN mode using `OPENFGA_AUTHN_OIDC_ISSUER_ALIASES` and `OPENFGA_AUTHN_OIDC_SUBJECTS` respectively [#1784](https://github.com/openfga/openfga/pull/1784) Thanks @Code2Life!
- Dispatch Throttling for our `ListUsers` API. This can be enabled using `OPENFGA_LIST_USERS_DISPATCH_THROTTLING_ENABLED` and the env variables below. [#1658](https://github.com/openfga/openfga/pull/1658)
  - `OPENFGA_LIST_USERS_DISPATCH_THROTTLING_THRESHOLD` - The number of dispatches allowed before throttling is triggered
  - `OPENFGA_LIST_USERS_DISPATCH_THROTTLING_MAX_THRESHOLD` - The maximum number of dispatches allowed before the request is rejected
  - `OPENFGA_LIST_USERS_DISPATCH_THROTTLING_FREQUENCY` - The frequency at which the deprioritized throttling queue is processed
- Support sending contextual tuples in the Write Assertions API. [#1821](https://github.com/openfga/openfga/pull/1821)

### Fixed
- address `"expected exactly one terminal relation for fast path, received {num}"` error during `Check` for models with type restrictions with and without a condition or with multiple conditions. [#1814](https://github.com/openfga/openfga/pull/1814)

## [1.5.7] - 2024-07-25
### Added
- Support requesting a different consistency option per request in `Check`, `Expand`, `ListObjects`, `ListUsers`, and `Read` [#1764](https://github.com/openfga/openfga/pull/1764)
  - This is currently experimental and needs to be enabled by configuring `OPENFGA_EXPERIMENTALS=enable-consistency-params` or passing `--experimentals enable-consistency-params` to `openfga run`.
  - When `HIGHER_CONSISTENCY` is requested, OpenFGA will skip the check resolver cache. For storage implementors it is recommended to skip any caching and perform a stronger read if `HIGHER_CONSISTENCY` is requested. This can be accessed in the `Consistency` options provided to the relevant methods of the storage interface.
- Start publishing images to `ghcr.io/openfga/openfga` as alternative to DockerHub [#1775](https://github.com/openfga/openfga/pull/1775) - Thanks @JAORMX!
- Performance improvements for parent child relations in Check [#1765](https://github.com/openfga/openfga/pull/1765)
- Performance improvement in Check: computed relations don't consume from the resolution depth quota, don't trigger additional goroutines, and don't get cached [#1786](https://github.com/openfga/openfga/pull/1786)

### Changed
- Update to Go 1.22 in container image [#1776](https://github.com/openfga/openfga/pull/1776) - Thanks @tranngoclam!
- Breaking: Changes to storage interface

  > [!NOTE]
  > The following breaking changes are related to the storage interface. If you are not implementing a storage adaptor, then there are these changes should not impact your usage of OpenFGA.

  - Removal of `PaginationOptions` in favour of a per-method `Options` type [#1732](https://github.com/openfga/openfga/pull/1732)

    The options parameter of type `PaginationOptions` has been replaced with a per-method type that contains a `Pagination` field that contains this data in the following methods:

    - `ReadAuthorizationModels` - Type is `ReadAuthorizationModelsOptions`
    - `ListStores` - Type is `ListStoresOptions`
    - `ReadChanges` - Type is `ReadChangesOptions`
    - `ReadPage` - Type is `ReadPageOptions`

  #### Introduction of new `Options` types to certain methods in the storage interface to facilitate consistency data [#1750](https://github.com/openfga/openfga/pull/1750)

  The following methods have had an options parameter introduced to the method signature to include consistency data, or the existing options parameter has been expanded to hold consistency data.

  This consistency data should be used to help determine whether any form of caching should be used as part of the read performed by the storage adapter.
- `Read` - Added a new parameter of type `ReadOptions`
- `ReadPage` - Added `Consistency` to existing `ReadPageOptions` type
- `ReadUserSetTuples` - Added a new parameter of type `ReadUserSetTuplesOptions`
- `ReadStartingWithUser` - Added a new parameter of type `ReadStartingWithUserOptions`

## [1.5.6] - 2024-07-17
[Full changelog](https://github.com/openfga/openfga/compare/v1.5.5...v1.5.6)

### Added
- Performance improvements to userset subproblem resolutions in Check in certain scenarios [#1734](https://github.com/openfga/openfga/pull/1734)
- Performance improvements to tuple-to-userset subproblem resolutions in Check in certain scenarios [#1735](https://github.com/openfga/openfga/pull/1735)
- Warning when log level set to `none` [#1705](https://github.com/openfga/openfga/pull/1705) - thank you, @Siddhant-K-code!
- Minor performance improvement for queries when model ID not specified [#1754](https://github.com/openfga/openfga/pull/1754)

### Removed
- ListUsers experimental flag (will continue to work if passed) [#1730](https://github.com/openfga/openfga/pull/1730)

### Fixed
- Race condition in ListUsers which could erroneously swallow errors [#1755](https://github.com/openfga/openfga/pull/1755)
- "relation is undefined" error in Check and ListUsers [#1767](https://github.com/openfga/openfga/pull/1767)
- Request ID included with Streaming ListObjects responses [#1636](https://github.com/openfga/openfga/pull/1636)

## [1.5.5] - 2024-06-18
[Full changelog](https://github.com/openfga/openfga/compare/v1.5.4...v1.5.5)

### Added
- Configuring maximum cost for CEL evaluation via `OPENFGA_MAX_CONDITION_EVALUATION_COST` [#1631](https://github.com/openfga/openfga/pull/1631) - thank you, @cmmoran

### Removed
- `excluded_users` from ListUsers response. Further discovery required before being reintroduced. If impacted by this removal, please provide feedback in [issue #1692](https://github.com/openfga/openfga/issues/1692) [#1685](https://github.com/openfga/openfga/pull/1685)

### Fixed
- OTel trace context propagation to grpc-gateway [#1624](https://github.com/openfga/openfga/pull/1624) - thank you, @Zach-Johnson

## [1.5.4] - 2024-05-29
[Full changelog](https://github.com/openfga/openfga/compare/v1.5.3...v1.5.4)

### Added
- ListUsers API which answers the question "what users are related to a specific object?". This feature is experimental and can be enabled by configuring `OPENFGA_EXPERIMENTALS=enable-list-users`. Also see [Performing a ListUsers call](https://openfga.dev/docs/getting-started/perform-list-users) and [ListUsers API docs](https://openfga.dev/api/service#/Relationship%20Queries/ListUsers). **Known Limitation:** Child usersets that are negated from their parent are currently not returned as `excluded_users` [#1433](https://github.com/openfga/openfga/pull/1433)
- ListObjects throttling to manage resource usage of expensive queries. Throttling improves overall query performance by limiting the number of dispatches, which are the recursive sub-operations of a ListObjects query [#1571](https://github.com/openfga/openfga/pull/1571)
- Per-request dispatch throttling threshold configuration via context [#1546](https://github.com/openfga/openfga/pull/1546)
- Self-defining usersets for Check, ListObjects and ListUsers. These are implicit tuples that exist by virtue of set theory. For example, the userset `document:1#viewer` implicitly possess the `viewer` relation for `document:1` [#1521](https://github.com/openfga/openfga/pull/1521)
- Panic recovery handling for all APIs [#1557](https://github.com/openfga/openfga/pull/1557)
- Logging of non-sensitive server configuration on startup [#1609](https://github.com/openfga/openfga/pull/1609)
- Appropriate error codes for throttled requests indicating if a request should be retried [#1552](https://github.com/openfga/openfga/pull/1552)
- Minor performance improvements in Check API by reducing quantity of spans created [#1550](https://github.com/openfga/openfga/pull/1550), [#1589](https://github.com/openfga/openfga/pull/1589)

### Changed
- `request_id` is now same as `trace_id` (e.g. `1e20da43269fe07e3d2ac018c0aad2d1`) if tracing is enabled. Otherwise, remains an UUID (e.g. `38fee7ac-4bfe-4cf6-baa2-8b5ec296b485`) [#1576](https://github.com/openfga/openfga/pull/1576) - thank you, @00chorch

### Removed
- `request_duration_by_query_count_ms` metric [#1579](https://github.com/openfga/openfga/pull/1579)

### Fixed
- Goroutine leak occurring during initial server validation [#1617](https://github.com/openfga/openfga/pull/1617)
- Stricter filtering of invalid tuples with ListObjects [#1563](https://github.com/openfga/openfga/pull/1563)
- Panic on server close if caching is enabled [#1568](https://github.com/openfga/openfga/pull/1568)
- Prevent calling datastore if context has error [#1593](https://github.com/openfga/openfga/pull/1593)

## [1.5.3] - 2024-04-16
[Full changelog](https://github.com/openfga/openfga/compare/v1.5.2...v1.5.3)

### Added
- Apply tags to requests that have been intentionally throttled (https://github.com/openfga/openfga/pull/1531). This will add a new log field titled "throttled" to such requests.

### Changed
- [Modular Models (Schema 1.2)](https://openfga.dev/docs/modeling/modular-models) support is enabled by default and the experimental flag for it has been dropped (https://github.com/openfga/openfga/pull/1520)
- Bumped to Go 1.21.9 (https://github.com/openfga/openfga/pull/1523)

### Fixed
- Panic that occurred on Check API with some authorization models and tuples (https://github.com/openfga/openfga/pull/1517)

### Security
- Patch [CVE-2024-31452](https://github.com/openfga/openfga/security/advisories/GHSA-8cph-m685-6v6r) - a critical issue where Check and ListObjects APIs returns incorrect results for some models and tuples. See the CVE report for more details.

## [1.5.2] - 2024-04-03
[Full changelog](https://github.com/openfga/openfga/compare/v1.5.1...v1.5.2)

### Added
- Add homebrew release job by @chenrui333 ([#780](https://github.com/openfga/openfga/pull/780))

### Fixed
- Fix the count of datastore reads in the Check API ([#1452](https://github.com/openfga/openfga/pull/1452))
- Fix the correct default used for dispatch throttling ([#1479](https://github.com/openfga/openfga/pull/1479))

### Security
- Bumped up the `grpc-health-probe` dependency in the published Docker image to the latest release which fixes some vulnerabilities ([#1507](https://github.com/openfga/openfga/pull/1507))

## [1.5.1] - 2024-03-19
[Full changelog](https://github.com/openfga/openfga/compare/v1.5.0...v1.5.1)

### Added
- Include calls to ListObjects and StreamedListObjects methods in the `dispatch_count` histogram ([#1427](https://github.com/openfga/openfga/pull/1427))
- Added `request_duration_ms` histogram which has `datastore_query_count` and `dispatch_count` as dimensions ([#1444](https://github.com/openfga/openfga/pull/1444))
- Added new flag `OPENFGA_AUTHN_OIDC_ISSUER_ALIASES` to specify oidc issuer aliases ([#1354](https://github.com/openfga/openfga/pull/1354)) - Thanks @le-yams!
- Added experimental support for modular models via `OPENFGA_EXPERIMENTALS=enable-modular-models` ([#1443](https://github.com/openfga/openfga/pull/1443)). This will enable writing models that are split across multiple files.
- Added support for throttling dispatches ([#1440](https://github.com/openfga/openfga/pull/1440)). This will throttle Check requests that are overly complex. You can turn on this feature via OPENFGA_DISPATCH_THROTTLING_ENABLED and configured via OPENFGA_DISPATCH_THROTTLING_THRESHOLD and OPENFGA_DISPATCH_THROTTLING_FREQUENCY
- Thanks @lekaf974 for enhancing NewLogger with builder pattern options ([#1413](https://github.com/openfga/openfga/pull/1413))

### Deprecated
- Histogram `request_duration_by_query_count_ms` will be removed in the next release, in favour of `request_duration_ms` ([#1450](https://github.com/openfga/openfga/pull/1450))

### Fixed
- Throw HTTP 400 when tuple condition is invalid instead of HTTP 500 ([#1420](https://github.com/openfga/openfga/pull/1420))
- Fix model validation which threw error "no entrypoints defined" ([#1422](https://github.com/openfga/openfga/pull/1422))

## [1.5.0] - 2024-03-01
[Full changelog](https://github.com/openfga/openfga/compare/v1.4.3...v1.5.0)

### Added
- Override option for timestamp in JSON logs ([#1330](https://github.com/openfga/openfga/pull/1330)) - thank you, @raj-saxena!
- OpenTelemetry tracing and attributes to check algorithm ([#1331](https://github.com/openfga/openfga/pull/1331), [#1388](https://github.com/openfga/openfga/pull/1388))
- Dispatch count to check response metadata as a query complexity heuristic ([#1343](https://github.com/openfga/openfga/pull/1343))

### Changed
- Breaking: The `AuthorizationModelReadBackend` interface method `FindLatestAuthorizationModelID` has changed to `FindLatestAuthorizationModel` for performance improvements. [#1387](https://github.com/openfga/openfga/pull/1387)

  If you implement your own data store, you will need to make the following change:

  <table>
  <tr>
  <th>Before</th>
  <th>After</th>
  </tr>
  <tr>
  <td>

  ```go
  func (...) FindLatestAuthorizationModelID(ctx context.Context, storeID string) (string, error) {
    //...get model ID
    return modelID, nil
  }
  ```

  </td>
  <td>

  ```go
  func (...) FindLatestAuthorizationModel(ctx context.Context, storeID string) (*openfgav1.AuthorizationModel, error) {
    //...get model
    return model.(*openfgav1.AuthorizationModel), nil
  }
  ```

  </td>
  </tr>
  </table>

### Fixed
- Cycles detected during check now deterministically return with `{allowed:false}` ([#1371](https://github.com/openfga/openfga/pull/1371), [#1372](https://github.com/openfga/openfga/pull/1372))
- Fix incorrect path for gPRC health check ([#1321](https://github.com/openfga/openfga/pull/1321))

## [1.4.3] - 2024-01-26
[Full changelog](https://github.com/openfga/openfga/compare/v1.4.2...v1.4.3)

### Added
- Add ability to close all server resources through `server.Stop()` ([#1318](https://github.com/openfga/openfga/pull/1318))

### Changed
- Increase performance by removing redundant `map.Clone()` calls in model validation ([#1281](https://github.com/openfga/openfga/pull/1281))

### Fixed
- Fix the sorting of contextual tuples when generating a cache key during check ([#1299](https://github.com/openfga/openfga/pull/1299))

### Security
- Patch [CVE-2024-23820](https://github.com/openfga/openfga/security/advisories/GHSA-rxpw-85vw-fx87) - a critical issue
  where issuing many `ListObjects` API calls that hit the `--listObjects-deadline` setting can lead to an out of memory error.
  See the CVE report for more details

## [1.4.2] - 2024-01-10
[Full changelog](https://github.com/openfga/openfga/compare/v1.4.1...v1.4.2)

### Fixed
- Goroutine leak in ListObjects because of a leak in ReverseExpand ([#1297](https://github.com/openfga/openfga/pull/1297))

## [1.4.1] - 2024-01-04
[Full changelog](https://github.com/openfga/openfga/compare/v1.4.0...v1.4.1)

### Added
- Support for cancellation/timeouts when evaluating Conditions ([#1237](https://github.com/openfga/openfga/pull/1237))
- Tracing span info for Condition evaluation ([#1251](https://github.com/openfga/openfga/pull/1251))

### Changed
- Reduce goroutine overhead in ListObjects ([#1173](https://github.com/openfga/openfga/pull/1173))
- Added `openfga` prefix to custom exported Prometheus metrics

  > ⚠️ This change may impact existing deployments of OpenFGA if you're integrating with the metrics reported by OpenFGA.

  Custom metrics reported by the OpenFGA server are now prefixed with `openfga_`. For example, `request_duration_by_query_count_ms ` is now exported as `openfga_request_duration_by_query_count_ms`.

### Fixed
- Resolve rewrites involving exclusion (e.g. `but not`) more deterministically in Check ([#1239](https://github.com/openfga/openfga/pull/1239))
- Record span errors correctly in Check, ListObjects, and StreamedListObjects ([#1231](https://github.com/openfga/openfga/pull/1231))
- Log request validation errors correctly ([#1236](https://github.com/openfga/openfga/pull/1236))

## [1.4.0] - 2023-12-11
[Full changelog](https://github.com/openfga/openfga/compare/v1.3.10...v1.4.0)

### Changed
- Enable support for Conditional Relationship Tuples by default. ([#1220](https://github.com/openfga/openfga/pull/1220))
- Added stricter gRPC server max message size constraints ([#1222](https://github.com/openfga/openfga/pull/1222))

  We changed the default gRPC max message size (4MB) to a stricter 512KB to protect the server from excessively large request `context` fields. This shouldn't impact existing clients since our calculated max message size should be much smaller than 512KB given our other input constraints.

## [1.3.10] - 2023-12-08
[Full changelog](https://github.com/openfga/openfga/compare/v1.3.9...v1.3.10)

### Changed
- Bumped up to Go 1.21.5 ([#1219](https://github.com/openfga/openfga/pull/1219))

### Fixed
- Reorder protobuf fields for persisted Assertions ([#1217](https://github.com/openfga/openfga/pull/1217))

  Assertions written on or after v1.3.8 should be re-written to resolve some binary encoding issues that were introduced.
- Handle floating point conversion errors in conditions ([#1200](https://github.com/openfga/openfga/pull/1200))

## [1.3.9] - 2023-12-05
[Full changelog](https://github.com/openfga/openfga/compare/v1.3.8...v1.3.9)

### Fixed
- Avoid panic when processing a nil set of writes ([#1208](https://github.com/openfga/openfga/pull/1208)) - thanks @stgraber!
- Decoding of null conditions in SQL storage implementations ([#1212](https://github.com/openfga/openfga/pull/1212))

## [1.3.8] - 2023-12-04
[Full changelog](https://github.com/openfga/openfga/compare/v1.3.7...v1.3.8)

### Added
- Experimental support for ABAC Conditional Relationships.

  To enable experimental support for ABAC Conditional Relationships you can pass the `enable-conditions` experimental flag. For example, `openfga run --experimentals=enable-conditions`. The upcoming `v1.4.0` release will introduce official support for this new feature. For more information please see our [official blog post](https://openfga.dev/blog/conditional-tuples-announcement). The `v1.4.0` release will have more official documentation on [openfga.dev](https://openfga.dev/).

  > ⚠️ If you enable experimental support for ABAC and introduce models and/or relationship tuples into the system and then choose to rollback to a prior release, then you may experience unintended side-effects. Care should be taken!
  >
  > Read on for more information.

  If you introduce a model with a condition defined in a relation's type restriction(s) and then rollback to a prior OpenFGA release, then the model will be treated as though the conditioned type restriction did not exist.

  ```
  model
    schema 1.1

  type user

  type document
    relations
      define viewer: [user with somecondition]

  condition somecondition(x: int) {
    x < 100
  }
  ```

  and then you rollback to `v1.3.7` or earlier, then the model above will be treated equivalently to

  ```
  model
    schema 1.1

  type user

  type document
    relations
      define viewer: [user]
  ```

  Likewise, if you write a relationship tuple with a condition and then rollback to a prior release, then the tuple will be treated as an unconditioned tuple.

  ```
  - document:1#viewer@user:jon, {condition: "somecondition"}
  ```

  will be treated equivalently to `document:1#viewer@user:jon` in `v1.3.7` or earlier. That is, `Check(document:1#viewer@user:jon)` would return `{allowed: true}` even though at the tuple was introduced it was conditioned.
- Minimum datastore schema revision check in the server's health check ([#1166](https://github.com/openfga/openfga/pull/1166))

  Each OpenFGA release from here forward will explicitly reference a minimum datastore schema version that is required to run that specific release of OpenFGA. If OpenFGA operators have not migrated up to that revision then the server's health checks will fail.
- Username/password configuration overrides for the `openfga migrate` entrypoint ([#1133](https://github.com/openfga/openfga/pull/1133)). Thanks for the contribution @martin31821!

  Similar to the server's main entrypoint `openfga run`, you can now override the datastore username and password with environment variables. when running the `openfga migrate` utility.
- Healthcheck definitions in Dockerfile ([#1134](https://github.com/openfga/openfga/pull/1134)). Thanks @Siddhant-K-code!

### Changed
- Database iterators yielded by the RelationshipTupleReader storage interface now accept a `context` parameter which allows iteration to be promptly terminated ([#1055](https://github.com/openfga/openfga/pull/1055))

  We have noticed improvements in query performance by adding this because once a resolution path has been found we more quickly cancel any further evaluation by terminating the iterators promptly.
- Improved tuple validation performance with precomputation of TTUs ([#1171](https://github.com/openfga/openfga/pull/1171))
- Refactored the commands in the `pkg/server/commands` package to uniformly use the Options builder pattern ([#1142](https://github.com/openfga/openfga/pull/1142)). Thanks for the contribution @ilaleksin!
- Upgraded to Go `1.21.4` ([#1143](https://github.com/openfga/openfga/pull/1143)). Thanks @tranngoclam!

### Fixed
- If two requests were made with the same request body and contextual tuples but the order of the contextual tuples differed, then the cache key that is produced is now the same.([#1187](https://github.com/openfga/openfga/pull/1187))
- Use `NoOp` TracerProvider if tracing is disabled ([#1139](https://github.com/openfga/openfga/pull/1139) and [#1196](https://github.com/openfga/openfga/pull/1196))

## [1.3.7] - 2023-11-06
[Full changelog](https://github.com/openfga/openfga/compare/v1.3.6...v1.3.7)

### Security
- Bumped up the `grpc-health-probe` dependency to the latest release which fixed some vulnerabilities.

## [1.3.6] - 2023-11-06
[Full changelog](https://github.com/openfga/openfga/compare/v1.3.5...v1.3.6)

### Added
- Provenance manifests generation (`openfga.intoto.jsonl``) for verification of release artifacts with SLSA attestations.

### Changed
- Removed the experimental flag `check-query-cache`. If you wish to enable the Check query cache you no longer need the experimental flag.

## [1.3.5] - 2023-10-27
[Full changelog](https://github.com/openfga/openfga/compare/v1.3.4...v1.3.5)

### Added
- Export metrics from MySQL and Postgres ([#1023](https://github.com/openfga/openfga/pull/1023))

  To export datastore metrics, set `OPENFGA_METRICS_ENABLED=true` and `OPENFGA_DATASTORE_METRICS_ENABLED=true`.

### Changed
- Write Authorization Models in a single database row ([#1030](https://github.com/openfga/openfga/pull/1030))

  :warning: In order to avoid downtime, we recommend upgrading to at least v1.3.3 _before_ upgrading to v1.3.5.

  This is the second of a series of releases that will progressively introduce changes via code and database migrations that will allow authorization models to be stored in a single database row.

  See [here for more details](https://github.com/openfga/openfga/issues/1025).

### Fixed
- Return all results when `OPENFGA_LIST_OBJECTS_MAX_RESULTS=0` ([#1067](https://github.com/openfga/openfga/pull/1067))
- Promptly return if max results are met before deadline in ListObjects ([#1064](https://github.com/openfga/openfga/pull/1064))
- Fix sort order on ReadChanges ([#1079](https://github.com/openfga/openfga/pull/1079))

## [1.3.4] - 2023-10-17
[Full changelog](https://github.com/openfga/openfga/compare/v1.3.3...v1.3.4)

### Changed
- Bumped up to Go 1.21.3 ([#1060](https://github.com/openfga/openfga/pull/1060))

### Fixed
- Incorrect string in model validation error message ([#1057](https://github.com/openfga/openfga/pull/1057))
- Incorrect results can be returned by Check API when passing in contextual tuples and the `check-query-cache` experimental flag is turned on ([#1059](https://github.com/openfga/openfga/pull/1059))

### Security
- Patches [CVE-2023-45810](https://github.com/openfga/openfga/security/advisories/GHSA-hr4f-6jh8-f2vq). See the CVE for more details

## [1.3.3] - 2023-10-04
[Full changelog](https://github.com/openfga/openfga/compare/v1.3.2...v1.3.3)

### Added
- Configurable size limit for Authorization Models ([#1032](https://github.com/openfga/openfga/pull/1032))

  We've introduced a new size limit for authorization models, provided a consistent behavior across datastores, which defaults to `256KB`. This can be configured by using the `--max-authorization-model-size-in-bytes` flag.

### Changed
- Move standalone server config defaults ([#1036](https://github.com/openfga/openfga/pull/1036))
- Persist Authorization Models serialized protobuf in the database ([#1028](https://github.com/openfga/openfga/pull/1028))

  In the next series of releases will progressively introduce changes via code and database migrations that will allow authorization models to be stored in a single database row.

  See [here for more details](https://github.com/openfga/openfga/issues/1025).

### Fixed
- Reduce use of GOB in encoded cache key ([#1029](https://github.com/openfga/openfga/pull/1029))

## [1.3.2] - 2023-08-25
### Added
- Support TLS for OTLP trace endpoint ([#885](https://github.com/openfga/openfga/pull/885)) - thanks @matoous
- Configurable limits to database reads per ListObjects query ([#967](https://github.com/openfga/openfga/pull/967))
- Datastore query count labels to traces and query latency histogram in ListObjects ([#959](https://github.com/openfga/openfga/pull/959))
- GitHub workflow to check Markdown links ([#1016](https://github.com/openfga/openfga/pull/1016)) - thanks @sanketrai1

### Changed
- Use slices and maps packages from go1.21 ([#969](https://github.com/openfga/openfga/pull/969)) - thanks @tranngoclam
- Moved request validations to RPC handlers so library integrations benefit ([#975](https://github.com/openfga/openfga/pull/975), [#998](https://github.com/openfga/openfga/pull/998))
- Refactored internal usages of ConnectedObjects to ReverseExpand ([#968](https://github.com/openfga/openfga/pull/968))
- Expose validation middleware ([#1005](https://github.com/openfga/openfga/pull/1005))
- Upgrade grpc validator middleware to the latest v2 package ([#1019](https://github.com/openfga/openfga/pull/1019)) - thanks @tranngoclam

### Fixed
- Change response code to internal error for concurrency conflicts ([#1011](https://github.com/openfga/openfga/pull/1011))

### Security
- Patches [CVE-2023-43645](https://github.com/openfga/openfga/security/advisories/GHSA-2hm9-h873-pgqh) - see the CVE for more details

  **[BREAKING]** If your model contained cycles or a relation definition that has the relation itself in its evaluation path, then Checks and queries that require evaluation will no longer be evaluated on v1.3.2+ and will return errors instead. You will need to update your models to remove the cycles.

## [1.3.1] - 2023-08-23
### Added
- Count datastore queries involved in Check resolution metadata ([#880](https://github.com/openfga/openfga/pull/880))

  OpenFGA request logs and traces will now include a field `datastore_query_count` that shows how many queries were involved in a single Check resolution.
- Histogram metric to report the `datastore_query_count` per Check ([#924](https://github.com/openfga/openfga/pull/932))

  This new metric can be used to report percentiles of the number of database queries required to resolve Check requests.
- Check request duration histogram labeled by method and datastore query count ([#950](https://github.com/openfga/openfga/pull/950))

  The `request_duration_by_query_count_ms` metric reports the total request duration (in ms) labelled by the RPC method and ranges of observations for the `datastore_query_count`. This metrics allows operators of an OpenFGA server to report request duration percentiles for Check requests based on the number of database queries that were required to resolve the query.
- Optimize Check to avoid database lookups in some scenarios ([#932](https://github.com/openfga/openfga/pull/932))
- CachedCheckResolver for caching Check subproblems ([#891](https://github.com/openfga/openfga/pull/891))

  This experimental feature adds new caching capabilities to the OpenFGA server. It is an "opt-in" feature and thus must be enabled. To enable this feature you must specify the experimental flag `check-query-cache` and set the `--check-query-cache-enabled=true` flag.

  ```shell
  openfga run --experimentals check-query-cache --check-query-cache-enabled=true
  ```
- Server request logs now include the `user-agent` ([#943](https://github.com/openfga/openfga/pull/943))

### Changed
- Default Check and ListObjects concurrency read limits ([#916](https://github.com/openfga/openfga/pull/916))

  In our last release [v1.3.0](https://github.com/openfga/openfga/releases/tag/v1.3.0) we modified the default behavior of Check and ListObjects such that it limits/restricts the degree of concurrency that is allowed for a single request. This change was unintended. This release reverts the default behavior back to unbounded concurrency limits (the prior default). The change mostly affects those using OpenFGA as a library.
- Bumped up to Go 1.21 ([#952](https://github.com/openfga/openfga/pull/952))

### Security
- Patches [CVE-2023-40579](https://github.com/openfga/openfga/security/advisories/GHSA-jcf2-mxr2-gmqp) - see the CVE for more details

## [1.3.0] - 2023-08-01
[Full changelog](https://github.com/openfga/openfga/compare/v1.2.0...v1.3.0)

### Added
- Bounded concurrency limiter for Check and ListObjects queries ([#860](https://github.com/openfga/openfga/pull/860), [#887](https://github.com/openfga/openfga/pull/887))
  New server configurations can be provided to limit/bound the amount of concurrency that is allowed during query evaluation. These settings can help reduce the impact/burden that a single query (e.g. Check, ListObjects, etc..) can have on the underlying database and OpenFGA server.

  - `--maxConcurrentReadsForListObjects` - The maximum allowed number of concurrent reads in a single ListObjects query.

  - `--maxConcurrentReadsForCheck` - The maximum allowed number of concurrent reads in a single Check query.

  - `--resolveNodeBreadthLimit` - Defines how many nodes on a given level can be evaluated concurrently in a Check resolution tree.
- Jaeger persistent storage for traces in `docker-compose.yaml` ([#888](https://github.com/openfga/openfga/pull/888)) - thanks @Azanul

### Changed
- [BREAKING] Imports for OpenFGA protobuf API dependencies ([#898](https://github.com/openfga/openfga/pull/898))

  - **Problem** - Previously we depended on [Buf remote generated packages](https://buf.build/docs/bsr/remote-packages/overview), but they recently deprecated protobuf imports served from the `go.buf.build` domain (see [Migrate from remote generation alpha](https://buf.build/docs/migration-guides/migrate-remote-generation-alpha)). OpenFGA builds are currently broken as a result of this.
  - **Change** - We switched our protobuf API dependency from `go.buf.build/openfga/go/openfga/api/openfga/v1` to `github.com/openfga/api/proto/openfga/v1`. So we no longer use Buf remote generated packages in favor of packages we managed in the [`openfga/api`](https://github.com/openfga/api) repository. This fixes existing build issues.
  - **Impact** - Developers using the OpenFGA as a library or the gRPC API must change their protobuf dependency from `go.buf.build/openfga/go/openfga/api/openfga/v1` to `github.com/openfga/api/proto/openfga/v1`. A global find/replace and package dependency update should fix it. Here's a diff demonstrating the changes for a Go app, for example:

    ```go
    import (
      ...
    - openfgav1 "go.buf.build/openfga/go/openfga/api/openfga/v1"
    + openfgav1 "github.com/openfga/api/proto/openfga/v1"
    )
    ```
- Refactor the `Server` constructor to use the options builder pattern ([#833](https://github.com/openfga/openfga/pull/833))

  ```go
  import (
    openfga "github.com/openfga/openfga/pkg/server"
  )

  s := openfga.New(
    &server.Dependencies{...},
    &server.Config{...},
  )
  ```

  becomes

  ```go
  import (
    openfga "github.com/openfga/openfga/pkg/server"
  )

  var opts []openfga.OpenFGAServiceV1Option
  s := openfga.MustNewServerWithOpts(opts...)
  ```

### Fixed
- Disable default debug level-logging in `retryablehttp` client ([#882](https://github.com/openfga/openfga/pull/882)) - thanks @KlausVii

## [1.2.0] - 2023-06-30
[Full changelog](https://github.com/openfga/openfga/compare/v1.1.1...v1.2.0)

### Added
- Optimizations for [ListObjects](https://openfga.dev/api/service#/Relationship%20Queries/ListObjects) and [StreamedListObjects](https://openfga.dev/api/service#/Relationship%20Queries/StreamedListObjects) for models involving intersection (`and`) and exclusion (`but not`) ([#797](https://github.com/openfga/openfga/pull/797))

### Changed
- Cache model validation results on first model load ([#831](https://github.com/openfga/openfga/pull/831))
- Cache inflight requests when looking up any authorization model ([#831](https://github.com/openfga/openfga/pull/831))
- Update postgres max connections in docker compose file ([#829](https://github.com/openfga/openfga/pull/829))

## [1.1.1] - 2023-06-26
[Full changelog](https://github.com/openfga/openfga/compare/v1.1.0...v1.1.1)

### Added
- Official Homebrew installation instructions ([#781](https://github.com/openfga/openfga/pull/781)) - thanks @chenrui333
- The `--verbose` flag has been added to the `openfga migrate` command ([#776](https://github.com/openfga/openfga/pull/776))
- The `openfga validate-models` CLI command has been introduced to validate all models across all stores ([#817](https://github.com/openfga/openfga/pull/817))

### Changed
- Updated the version of the `grpc-health-probe` binary included in OpenFGA builds ([#784](https://github.com/openfga/openfga/pull/784))
- Cache inflight requests when looking up the latest authorization model ([#820](https://github.com/openfga/openfga/pull/820))

### Fixed
- Validation of models with non-zero entrypoints ([#802](https://github.com/openfga/openfga/pull/802))
- Remove unintended newlines in model validation error messages ([#816](https://github.com/openfga/openfga/pull/816)) - thanks @Galzzly

### Security
- Patches [CVE-2023-35933](https://github.com/openfga/openfga/security/advisories/GHSA-hr9r-8phq-5x8j) - additional model validations are now applied to models that can lead to the vulnerability. See the CVE report for more details, and don't hesitate to reach out if you have questions.

## [1.1.0] - 2023-05-15
[Full changelog](https://github.com/openfga/openfga/compare/v1.0.1...v1.1.0)

### Added
- Streaming ListObjects has no limit in number of results returned ([#733](https://github.com/openfga/openfga/pull/733))
- Add Homebrew release stage to goreleaser's release process ([#716](https://github.com/openfga/openfga/pull/716))

### Changed
- [BREAKING] The flags to turn on writing and evaluation of `v1.0` models have been dropped ([#763](https://github.com/openfga/openfga/pull/763))

### Fixed
- Avoid DB connection churning in unoptimized ListObjects ([#711](https://github.com/openfga/openfga/pull/711))
- Ensure ListObjects respects configurable ListObjectsDeadline ([#704](https://github.com/openfga/openfga/pull/704))
- In Write, throw 400 instead of 500 error if auth model ID not found ([#725](https://github.com/openfga/openfga/pull/725))
- Performance improvements when loading the authorization model ([#726](https://github.com/openfga/openfga/pull/726))
- Ensure Check evaluates deterministically on the eval boundary case ([#732](https://github.com/openfga/openfga/pull/732))

## [1.0.1] - 2023-04-18
[Full changelog](https://github.com/openfga/openfga/compare/v1.0.0...v1.0.1)

### Fixed
- Correct permission and location for gRPC health probe in Docker image (#697)

## [1.0.0] - 2023-04-14
[Full changelog](https://github.com/openfga/openfga/compare/v0.4.3...v1.0.0)

### Fixed
- MySQL migration script errors during downgrade (#664)

## [0.4.3] - 2023-04-12
[Full changelog](https://github.com/openfga/openfga/compare/v0.4.2...v0.4.3)

### Added
- OpenFGA with Postgres is now considered stable and ready for production usage.
- Release artifacts are now signed and include a Software Bill of Materials (SBOM) ([#683](https://github.com/openfga/openfga/pull/683))

  The SBOM (Software Bill of Materials) is included in each GitHub release using [Syft](https://github.com/anchore/syft) and is exported in [SPDX](https://spdx.dev) format.

  Developers will be able to verify the signature of the release artifacts with the following workflow(s):

  ```shell
  wget https://github.com/openfga/openfga/releases/download/<tag>/checksums.txt

  cosign verify-blob \
    --certificate-identity 'https://github.com/openfga/openfga/.github/workflows/release.yml@refs/tags/<tag>' \
    --certificate-oidc-issuer 'https://token.actions.githubusercontent.com' \
    --cert https://github.com/openfga/openfga/releases/download/<tag>/checksums.txt.pem \
    --signature https://github.com/openfga/openfga/releases/download/<tag>/checksums.txt.sig \
    ./checksums.txt
  ```

  If the `checksums.txt` validation succeeds, it means the checksums included in the release were not tampered with, so we can use it to verify the hashes of other files using the `sha256sum` utility. You can then download any file you want from the release, and verify it with, for example:

  ```shell
  wget https://github.com/openfga/openfga/releases/download/<tag>/openfga_<version>_linux_amd64.tar.gz.sbom
  wget https://github.com/openfga/openfga/releases/download/<tag>/openfga_<version>_linux_amd64.tar.gz

  sha256sum --ignore-missing -c checksums.txt
  ```

  And both should say "OK".

  You can then inspect the .sbom file to see the entire dependency tree of the binary.

  Developers can also verify the Docker image signature. Cosign actually embeds the signature in the image manifest, so we only need the public key used to sign it in order to verify its authenticity:

  ```shell
  cosign verify -key cosign.pub openfga/openfga:<tag>
  ```
- `openfga migrate` now accepts reading configuration from a config file and environment variables like the `openfga run` command ([#655](https://github.com/openfga/openfga/pull/655)) - thanks @suttod!
- The `--trace-service-name` command-line flag has been added to allow for customizing the service name in traces ([#652](https://github.com/openfga/openfga/pull/652)) - thanks @jmiettinen

### Changed
- Bumped up to Go version 1.20 ([#664](https://github.com/openfga/openfga/pull/664))
- Default model schema versions to 1.1 ([#669](https://github.com/openfga/openfga/pull/669))

  In preparation for sunsetting support for models with schema version 1.0, the [WriteAuthorizationModel API](https://openfga.dev/api/service#/Authorization%20Models/WriteAuthorizationModel) will now interpret any model provided to it as a 1.1 model if the `schema_version` field is omitted in the request. This shouldn't affect default behavior since 1.0 model support is enabled by default.

### Fixed
- Postgres and MySQL implementations have been fixed to avoid ordering relationship tuple queries by `ulid` when it is not needed. This can improve read query performance on larger OpenFGA stores ([#677](https://github.com/openfga/openfga/pull/677))
- Synchronize concurrent access to in-memory storage iterators ([#587](https://github.com/openfga/openfga/pull/587))
- Improve error logging in the `openfga migrate` command ([#663](https://github.com/openfga/openfga/pull/663))
- Fix middleware ordering so that `requestid` middleware is registered earlier ([#662](https://github.com/openfga/openfga/pull/662))

## [0.4.2] - 2023-03-17
[Full changelog](https://github.com/openfga/openfga/compare/v0.4.1...v0.4.2)

### Fixed
- Correct migration path for mysql in `openfga migrate` ([#644](https://github.com/openfga/openfga/pull/664))

## [0.4.1] - 2023-03-16
[Full changelog](https://github.com/openfga/openfga/compare/v0.4.0...v0.4.1)

The `v0.4.1` release includes everything in `v0.4.0` which includes breaking changes, please read the [`v0.4.0` changelog entry](#040---2023-03-15) for more details.

### Fixed
- Fix ListObjects not returning objects a user has access to in some cases (openfga/openfga#637)

## [0.4.0] - 2023-03-15
[Full changelog](https://github.com/openfga/openfga/compare/v0.3.7...v0.4.0)

> Note: the 0.4.0 release was held due to issues discovered after the release was cut.

### Added
- Add OpenFGA version command to the CLI ([#625](https://github.com/openfga/openfga/pull/625))
- Add `timeout` flag to `migrate` command ([#634](https://github.com/openfga/openfga/pull/634))

### Removed
- [BREAKING] Disable schema 1.0 support, except if appropriate flags are set (openfga/openfga#613)
  - As of this release, OpenFGA no longer allows writing or evaluating schema `v1.0` models by default. If you need support for it for now, you can use the:
    - `OPENFGA_ALLOW_WRITING_1_0_MODELS`: set to `true` to allow `WriteAuthorizationModel` to accept schema `v1.0` models.
    - `OPENFGA_ALLOW_EVALUATING_1_0_MODELS`: set to `true` to allow `Check`, `Expand`, `ListObjects`, `Write` and `WriteAssertions` that target schema `v1.0` models.
    - `ReadAuthorizationModel`, `ReadAuthorizationModels` and `ReadAssertions` are unaffected and will continue to work regardless of the target model schema version.
  - Note that these flags will be removed and support fully dropped in a future release. Read the [Schema v1.0 Deprecation Timeline](https://openfga.dev/docs/modeling/migrating/migrating-schema-1-1#deprecation-timeline) for more details.

### Fixed
- Improve the speed of Check for 1.1 models by using type restrictions (([#545](https://github.com/openfga/openfga/pull/545), ([#596](https://github.com/openfga/openfga/pull/596))
- Various important fixes to the experimental ListObjects endpoint
  - Improve readUsersets query by dropping unnecessary sorting ([#631](https://github.com/openfga/openfga/pull/631),([#633](https://github.com/openfga/openfga/pull/633))
  - Fix null pointer exception if computed userset does not exist ([#572](https://github.com/openfga/openfga/pull/572))
  - Fix race condition in memory store ([#585](https://github.com/openfga/openfga/pull/585))
  - Ensure no objects returned that would not have been allowed in Checks ([#577](https://github.com/openfga/openfga/pull/577))
  - Reverse expansion with indirect computed userset relationship ([#611](https://github.com/openfga/openfga/pull/611))
  - Improved tests ([#582](https://github.com/openfga/openfga/pull/582), [#599](https://github.com/openfga/openfga/pull/599), [#601](https://github.com/openfga/openfga/pull/601), [#620](https://github.com/openfga/openfga/pull/620))
- Tuning of OTEL parameters ([#570](https://github.com/openfga/openfga/pull/570))
- Fix tracing in Check API ([#627](https://github.com/openfga/openfga/pull/627))
- Use chainguard images in Dockerfile ([#628](https://github.com/openfga/openfga/pull/628))

## [0.3.7] - 2023-02-21
[Full changelog](https://github.com/openfga/openfga/compare/v0.3.6...v0.3.7)

### Fixed
- Contextual tuple propagation in the unoptimized ListObjects implementation ([#565](https://github.com/openfga/openfga/pull/565))

## [0.3.6] - 2023-02-16
[Full changelog](https://github.com/openfga/openfga/compare/v0.3.5...v0.3.6)

Re-release of `v0.3.5` because the go module proxy cached a prior commit of the `v0.3.5` tag.

## [0.3.5] - 2023-02-14
[Full changelog](https://github.com/openfga/openfga/compare/v0.3.4...v0.3.5)

### Added
- [`grpc-health-probe`](https://github.com/grpc-ecosystem/grpc-health-probe) for Health Checks ([#520](https://github.com/openfga/openfga/pull/520))

  OpenFGA containers now include an embedded `grpc_health_probe` binary that can be used to probe the Health Check endpoints of OpenFGA servers. Take a look at the [docker-compose.yaml](https://github.com/openfga/openfga/blob/main/docker-compose.yaml) file for an example.
- Improvements to telemetry: logging, tracing, and metrics ([#468](https://github.com/openfga/openfga/pull/468), [#514](https://github.com/openfga/openfga/pull/514), [#517](https://github.com/openfga/openfga/pull/517), [#522](https://github.com/openfga/openfga/pull/522))

  - We have added Prometheus as the standard metrics provided for OpenFGA and provide a way to launch Grafana to view the metrics locally. See [docker-compose.yaml](https://github.com/openfga/openfga/blob/main/docker-compose.yaml) for more information.

  - We've improved the attributes of various trace spans and made sure that trace span names align with the functions they decorate.

  - Our logging has been enhanced with more logged fields including request level logging which includes a `request_id` and `store_id` field in the log message.

  These features will allow operators of OpenFGA to improve their monitoring and observability processes.
- Nightly releases ([#508](https://github.com/openfga/openfga/pull/508)) - thanks @Siddhant-K-code!

  You should now be able to run nightly releases of OpenFGA using `docker pull openfga/openfga:nightly`

### Fixed
- Undefined computed relations on tuplesets now behave properly ([#532](https://github.com/openfga/openfga/pull/532))

  If you had a model involving two different computed relations on the same tupleset, then it's possible you may have received an internal server error if one of the computed relations was undefined. For example,

  ```
  type document
    relations
      define parent as self
      define viewer as x from parent or y from parent

  type folder
    relations
      define x as self

  type org
    relations
      define y as self
  ```

  Given the tuple `{ user: "org:contoso", relation: "parent", object: "document:1" }`, then `Check({ user: "jon", relation: "viewer", object: "document:1" })` would return an error prior to this fix because the `x` computed relation on the `document#parent` tupleset relation is not defined for the `org` object type.
- Eliminate duplicate objects in ListObjects response ([#528](https://github.com/openfga/openfga/pull/528))

## [0.3.4] - 2023-02-02
[Full changelog](https://github.com/openfga/openfga/compare/v0.3.3...v0.3.4)

### Added
- Added OpenTelemetry tracing ([#499](https://github.com/openfga/openfga/pull/499))

### Removed
- The ReadTuples endpoint has been removed ([#495](https://github.com/openfga/openfga/pull/495)). Please use [Read](https://openfga.dev/api/service#/Relationship%20Tuples/Read) with no tuple key instead (e.g. `POST /stores/<store_id>/read` with `{}` as the body).

### Fixed
- Fixed the environment variable mapping ([#498](https://github.com/openfga/openfga/pull/498)). For the full list of environment variables see [.config-schema.json](https://github.com/openfga/openfga/blob/main/.config-schema.json).
- Fix for stack overflow error in ListObjects ([#506](https://github.com/openfga/openfga/pull/506)). Thank you for reporting the issue @wonderbeyond!

## [0.3.3] - 2023-01-31
[Full changelog](https://github.com/openfga/openfga/compare/v0.3.2...v0.3.3)

### Added
- Environment variable names have been updated ([#472](https://github.com/openfga/openfga/pull/472)).

  For example, `OPENFGA_MAX_TUPLES_PER_WRITE` instead of `OPENFGA_MAXTUPLESPERWRITE`.

  For the full list please see [.config-schema.json](https://github.com/openfga/openfga/blob/main/.config-schema.json).

  The old form still works but is considered deprecated and should not be used anymore.
- Optimized ListObjects is now on by default ([#489](https://github.com/openfga/openfga/pull/489)) (`--experimentals="list-objects-optimized"` is no longer needed)
- Avoid connection churn in our datastore implementations ([#474](https://github.com/openfga/openfga/pull/474))
- The default values for `OPENFGA_DATASTORE_MAX_OPEN_CONNS` and `OPENFGA_DATASTORE_MAX_IDLE_CONNS` have been set to 30 and 10 respectively ([#492](https://github.com/openfga/openfga/pull/492))

### Fixed
- ListObjects should no longer return duplicates ([#475](https://github.com/openfga/openfga/pull/475))

## [0.3.2] - 2023-01-18
[Full changelog](https://github.com/openfga/openfga/compare/v0.3.1...v0.3.2)

### Added
- OpenTelemetry metrics integration with an `otlp` exporter ([#360](https://github.com/openfga/openfga/pull/360)) - thanks @AlexandreBrg!

  To export OpenTelemetry metrics from an OpenFGA instance you can now provide the `otel-metrics` experimental flag along with the `--otel-telemetry-endpoint` and `--otel-telemetry-protocol` flags. For example,

  ```
  ./openfga run --experimentals=otel-metrics --otel-telemetry-endpoint=127.0.0.1:4317 --otel-telemetry-protocol=http
  ```

  For more information see the official documentation on [Experimental Features](https://openfga.dev/docs/getting-started/setup-openfga/docker#experimental-features) and [Telemetry](https://openfga.dev/docs/getting-started/setup-openfga/docker#telemetry).
- Type-bound public access support in the optimized ListObjects implementation (when the `list-objects-optimized` experimental feature is enabled) ([#444](https://github.com/openfga/openfga/pull/444))

### Fixed
- Tuple validations for models with schema version 1.1 ([#446](https://github.com/openfga/openfga/pull/446), [#457](https://github.com/openfga/openfga/pull/457))
- Evaluate rewrites on nested usersets in the optimized ListObjects implementation ([#432](https://github.com/openfga/openfga/pull/432))

## [0.3.1] - 2022-12-19
[Full changelog](https://github.com/openfga/openfga/compare/v0.3.0...v0.3.1)

### Added
- Datastore configuration flags to control connection pool settings
  `--datastore-max-open-conns`
  `--datastore-max-idle-conns`
  `--datastore-conn-max-idle-time`
  `--datastore-conn-max-lifetime`
  These flags can be used to fine-tune database connections for your specific deployment of OpenFGA.
- Log level configuration flags
  `--log-level` (can be one of ['none', 'debug', 'info', 'warn', 'error', 'panic', 'fatal'])
- Support for Experimental Feature flags
  A new flag `--experimentals` has been added to enable certain experimental features in OpenFGA. For more information see [Experimental Features](https://openfga.dev/docs/getting-started/setup-openfga/docker#experimental-features).

### Security
- Patches [CVE-2022-23542](https://github.com/openfga/openfga/security/advisories/GHSA-m3q4-7qmj-657m) - relationship reads now respect type restrictions from prior models ([#422](https://github.com/openfga/openfga/pull/422)).

## [0.3.0] - 2022-12-12
[Full changelog](https://github.com/openfga/openfga/compare/v0.2.5...v0.3.0)

### Added
- Support for [v1.1 JSON Schema](https://github.com/openfga/rfcs/blob/feat/add-type-restrictions-to-json-syntax/20220831-add-type-restrictions-to-json-syntax.md)

  - You can now write your models in the [new DSL](https://github.com/openfga/rfcs/blob/type-restriction-dsl/20221012-add-type-restrictions-to-dsl-syntax.md)
    which the Playground and the [syntax transformer](https://github.com/openfga/syntax-transformer) can convert to the
    JSON syntax. Schema v1.1 allows for adding type restrictions to each assignable relation, and it can be used to
    indicate cases such as "The folder's parent must be a folder" (and so not a user or a document).
    - This change also comes with breaking changes to how `*` and `<type>:*` are treated:
    - `<type>:*` is interpreted differently according to the model version. v1.0 will interpret it as a object of type
      `<type>` and id `*`, whereas v1.1 will interpret is as all objects of type `<type>`.
    - `*` is still supported in v1.0 models, but not supported in v1.1 models. A validation error will be thrown when
      used in checks or writes and it will be ignored when evaluating.
  - Additionally, the change to v1.1 models allows us to provide more consistent validation when writing the model
    instead of when issuing checks.

  :warning: Note that with this release **models with schema version 1.0 are now considered deprecated**, with the plan to
  drop support for them over the next couple of months, please migrate to version 1.1 when you can. Read more about
  [migrating to the new syntax](https://openfga.dev/docs/modeling/migrating/migrating-schema-1-1).

### Changed
- ListObjects changes

  The response has changed to include the object type, for example:

  ```json
  { "object_ids": ["a", "b", "c"] }
  ```

  to

  ```json
  { "objects": ["document:a", "document:b", "document:c"] }
  ```

  We have also improved validation and fixed support for Contextual Tuples that were causing inaccurate responses to be
  returned.

### Deprecated
- The ReadTuples API endpoint is now marked as deprecated, and support for it will be dropped shortly. Please use Read with no tuple key instead.

## [0.2.5] - 2022-11-07
### Added
- Multi-platform container build manifests to releases ([#323](https://github.com/openfga/openfga/pull/323))

### Fixed
- Read RPC returns correct error when authorization model id is not found ([#312](https://github.com/openfga/openfga/pull/312))
- Throw error if `http.upstreamTimeout` config is less than `listObjectsDeadline` ([#315](https://github.com/openfga/openfga/pull/315))

### Security
- Patches [CVE-2022-39352](https://github.com/openfga/openfga/security/advisories/GHSA-3gfj-fxx4-f22w)

## [0.2.4] - 2022-10-24
### Added
- Update Go to 1.19

### Fixed
- TLS certificate config path mappings ([#285](https://github.com/openfga/openfga/pull/285))
- Error message when a `user` field is invalid ([#278](https://github.com/openfga/openfga/pull/278))
- host:port mapping with unspecified host ([#275](https://github.com/openfga/openfga/pull/275))
- Wait for connection to postgres before starting ([#270](https://github.com/openfga/openfga/pull/270))

### Security
- Patches [CVE-2022-39340](https://github.com/openfga/openfga/security/advisories/GHSA-95x7-mh78-7w2r), [CVE-2022-39341](https://github.com/openfga/openfga/security/advisories/GHSA-vj4m-83m8-xpw5), and [CVE-2022-39342](https://github.com/openfga/openfga/security/advisories/GHSA-f4mm-2r69-mg5f)

## [0.2.3] - 2022-10-05
### Added
- Support for MySQL storage backend ([#210](https://github.com/openfga/openfga/pull/210)). Thank you @MidasLamb!
- Allow specification of type restrictions in authorization models ([#223](https://github.com/openfga/openfga/pull/223)). Note: Type restriction is not enforced yet, this just allows storing them.
- Tuple validation against type restrictions in Write API ([#232](https://github.com/openfga/openfga/pull/232))
- Upgraded the Postgres storage backend to use pgx v5 ([#225](https://github.com/openfga/openfga/pull/225))

### Fixed
- Close database connections after migration ([#252](https://github.com/openfga/openfga/pull/252))
- Race condition in streaming ListObjects ([#255](https://github.com/openfga/openfga/pull/255), [#256](https://github.com/openfga/openfga/pull/256))

## [0.2.2] - 2022-09-15
### Fixed
- Reject direct writes if only indirect relationship allowed ([#114](https://github.com/openfga/openfga/pull/114)). Thanks @dblclik!
- Log internal errors at the grpc layer ([#222](https://github.com/openfga/openfga/pull/222))
- Authorization model validation ([#224](https://github.com/openfga/openfga/pull/224))
- Bug in `migrate` command ([#236](https://github.com/openfga/openfga/pull/236))
- Skip malformed tuples involving tuple to userset definitions ([#234](https://github.com/openfga/openfga/pull/234))

## [0.2.1] - 2022-08-30
### Added
- Support Check API calls on userset types of users ([#146](https://github.com/openfga/openfga/pull/146))
- Add backoff when connecting to Postgres ([#188](https://github.com/openfga/openfga/pull/188))

### Fixed
- Improve logging of internal server errors ([#193](https://github.com/openfga/openfga/pull/193))
- Use Postgres in the sample Docker Compose file ([#195](https://github.com/openfga/openfga/pull/195))
- Emit authorization errors ([#144](https://github.com/openfga/openfga/pull/144))
- Telemetry in Check and ListObjects APIs ([#177](https://github.com/openfga/openfga/pull/177))
- ListObjects API: respect the value of ListObjectsMaxResults ([#181](https://github.com/openfga/openfga/pull/181))

## [0.2.0] - 2022-08-12
### Added
- [ListObjects API](https://openfga.dev/api/service#/Relationship%20Queries/ListObjects)

  The ListObjects API provides a way to list all of the objects (of a particular type) that a user has a relationship with. It provides a solution to the [Search with Permissions (Option 3)](https://openfga.dev/docs/interacting/search-with-permissions#option-3-build-a-list-of-ids-then-search) use case for access-aware filtering on smaller object collections. It implements the [ListObjects RFC](https://github.com/openfga/rfcs/blob/main/20220714-listObjects-api.md).

  This addition brings with it two new server configuration options `--listObjects-deadline` and `--listObjects-max-results`. These configurations help protect the server from excessively long lived and large responses.

  > ⚠️ If `--listObjects-deadline` or `--listObjects-max-results` are provided, the endpoint may only return a subset of the data. If you provide the deadline but returning all of the results would take longer than the deadline, then you may not get all of the results. If you limit the max results to 1, then you'll get at most 1 result.
- Support for presharedkey authentication in the Playground ([#141](https://github.com/openfga/openfga/pull/141))

  The embedded Playground now works if you run OpenFGA using one or more preshared keys for authentication. OIDC authentication remains unsupported for the Playground at this time.

## [0.1.7] - 2022-07-29
### Added
- `migrate` CLI command ([#56](https://github.com/openfga/openfga/pull/56))

  The `migrate` command has been added to the OpenFGA CLI to assist with bootstrapping and managing database schema migrations. See the usage for more info.

  ```
  ➜ openfga migrate -h
  The migrate command is used to migrate the database schema needed for OpenFGA.

  Usage:
    openfga migrate [flags]

  Flags:
        --datastore-engine string   (required) the database engine to run the migrations for
        --datastore-uri string      (required) the connection uri of the database to run the migrations against (e.g. 'postgres://postgres:password@localhost:5432/postgres')
    -h, --help                      help for migrate
        --version uint              the version to migrate to (if omitted the latest schema will be used)
  ```

## [0.1.6] - 2022-07-27
### Fixed
- Issue with embedded Playground assets found in the `v0.1.5` released docker image ([#129](https://github.com/openfga/openfga/pull/129))

## [0.1.5] - 2022-07-27
### Added
- Support for defining server configuration in `config.yaml`, CLI flags, or env variables ([#63](https://github.com/openfga/openfga/pull/63), [#92](https://github.com/openfga/openfga/pull/92), [#100](https://github.com/openfga/openfga/pull/100))

  `v0.1.5` introduces multiple ways to support a variety of server configuration strategies. You can configure the server with CLI flags, env variables, or a `config.yaml` file.

  Server config will be loaded in the following order of precedence:

  - CLI flags (e.g. `--datastore-engine`)
  - env variables (e.g. `OPENFGA_DATASTORE_ENGINE`)
  - `config.yaml`

  If a `config.yaml` file is provided, the OpenFGA server will look for it in `"/etc/openfga"`, `"$HOME/.openfga"`, or `"."` (the current working directory), in that order.
- Support for grpc health checks ([#86](https://github.com/openfga/openfga/pull/86))

  `v0.1.5` introduces support for the [GRPC Health Checking Protocol](https://github.com/grpc/grpc/blob/master/doc/health-checking.md). The server's health can be checked with the grpc or HTTP health check endpoints (the `/healthz` endpoint is just a proxy to the grpc health check RPC).

  For example,

  ```
  grpcurl -plaintext \
    -d '{"service":"openfga.v1.OpenFGAService"}' \
    localhost:8081 grpc.health.v1.Health/Check
  ```

  or, if the HTTP server is enabled, with the `/healthz` endpoint:

  ```
  curl --request GET -d '{"service":"openfga.v1.OpenFGAService"}' http://localhost:8080/healthz
  ```
- Profiling support (pprof) ([#111](https://github.com/openfga/openfga/pull/111))

  You can now profile the OpenFGA server while it's running using the [pprof](https://github.com/google/pprof/blob/main/doc/README.md) profiler. To enable the pprof profiler set `profiler.enabled=true`. It is served on the `/debug/pprof` endpoint and port `3001` by default.
- Configuration to enable/disable the HTTP server ([#84](https://github.com/openfga/openfga/pull/84))

  You can now enable/disable the HTTP server by setting `http.enabled=true/false`. It is enabled by default.

### Changed
- Env variables have a new mappings.

  Please refer to the [`.config-schema.json`](https://github.com/openfga/openfga/blob/main/.config-schema.json) file for a description of the new configurations or `openfga run -h` for the CLI flags. Env variables are mapped by prefixing `OPENFGA` and converting dot notation into underscores (e.g. `datastore.uri` becomes `OPENFGA_DATASTORE_URI`).

### Fixed
- goroutine leaks in Check resolution. ([#113](https://github.com/openfga/openfga/pull/113))

## [0.1.4] - 2022-06-27
### Added
- OpenFGA Playground support ([#68](https://github.com/openfga/openfga/pull/68))
- CORS policy configuration ([#65](https://github.com/openfga/openfga/pull/65))

## [0.1.2] - 2022-06-20
### Added
- Request validation middleware
- Postgres startup script

## [0.1.1] - 2022-06-16
### Added
- TLS support for both the grpc and HTTP servers
- Configurable logging formats including `text` and `json` formats
- OpenFGA CLI with a preliminary `run` command to run the server

## [0.1.0] - 2022-06-08
### Added
- Initial working implementation of OpenFGA APIs (Check, Expand, Write, Read, Authorization Models, etc..)
- Postgres storage adapter implementation
- Memory storage adapter implementation
- Early support for preshared key or OIDC authentication methods

[Unreleased]: https://github.com/openfga/openfga/compare/v1.8.6...HEAD
[1.8.6]: https://github.com/openfga/openfga/compare/v1.8.5...v1.8.6
[1.8.5]: https://github.com/openfga/openfga/compare/v1.8.4...v1.8.5
[1.8.4]: https://github.com/openfga/openfga/compare/v1.8.3...v1.8.4
[1.8.3]: https://github.com/openfga/openfga/compare/v1.8.2...v1.8.3
[1.8.2]: https://github.com/openfga/openfga/compare/v1.8.1...v1.8.2
[1.8.1]: https://github.com/openfga/openfga/compare/v1.8.0...v1.8.1
[1.8.0]: https://github.com/openfga/openfga/compare/v1.7.0...v1.8.0
[1.7.0]: https://github.com/openfga/openfga/compare/v1.6.2...v1.7.0
[1.6.2]: https://github.com/openfga/openfga/compare/v1.6.1...v1.6.2
[1.6.1]: https://github.com/openfga/openfga/compare/v1.6.0...v1.6.1
[1.6.0]: https://github.com/openfga/openfga/compare/v1.5.9...v1.6.0
[1.5.9]: https://github.com/openfga/openfga/compare/v1.5.8...v1.5.9
[1.5.8]: https://github.com/openfga/openfga/compare/v1.5.7...v1.5.8
[1.5.7]: https://github.com/openfga/openfga/compare/v1.5.6...v1.5.7
[1.5.6]: https://github.com/openfga/openfga/compare/v1.5.5...v1.5.6
[1.5.5]: https://github.com/openfga/openfga/compare/v1.5.4...v1.5.5
[1.5.4]: https://github.com/openfga/openfga/compare/v1.5.3...v1.5.4
[1.5.3]: https://github.com/openfga/openfga/compare/v1.5.2...v1.5.3
[1.5.2]: https://github.com/openfga/openfga/compare/v1.5.1...v1.5.2
[1.5.1]: https://github.com/openfga/openfga/compare/v1.5.0...v1.5.1
[1.5.0]: https://github.com/openfga/openfga/compare/v1.4.3...v1.5.0
[1.4.3]: https://github.com/openfga/openfga/compare/v1.4.2...v1.4.3
[1.4.2]: https://github.com/openfga/openfga/compare/v1.4.1...v1.4.2
[1.4.1]: https://github.com/openfga/openfga/compare/v1.4.0...v1.4.1
[1.4.0]: https://github.com/openfga/openfga/compare/v1.3.10...v1.4.0
[1.3.10]: https://github.com/openfga/openfga/compare/v1.3.9...v1.3.10
[1.3.9]: https://github.com/openfga/openfga/compare/v1.3.8...v1.3.9
[1.3.8]: https://github.com/openfga/openfga/compare/v1.3.7...v1.3.8
[1.3.7]: https://github.com/openfga/openfga/compare/v1.3.6...v1.3.7
[1.3.6]: https://github.com/openfga/openfga/compare/v1.3.5...v1.3.6
[1.3.5]: https://github.com/openfga/openfga/compare/v1.3.4...v1.3.5
[1.3.4]: https://github.com/openfga/openfga/compare/v1.3.3...v1.3.4
[1.3.3]: https://github.com/openfga/openfga/compare/v1.3.2...v1.3.3
[1.3.2]: https://github.com/openfga/openfga/compare/v1.3.1...v1.3.2
[1.3.1]: https://github.com/openfga/openfga/compare/v1.3.0...v1.3.1
[1.3.0]: https://github.com/openfga/openfga/compare/v1.2.0...v1.3.0
[1.2.0]: https://github.com/openfga/openfga/compare/v1.1.1...v1.2.0
[1.1.1]: https://github.com/openfga/openfga/compare/v1.1.0...v1.1.1
[1.1.0]: https://github.com/openfga/openfga/compare/v1.0.1...v1.1.0
[1.0.1]: https://github.com/openfga/openfga/compare/v1.0.0...v1.0.1
[1.0.0]: https://github.com/openfga/openfga/compare/v0.4.3...v1.0.0
[0.4.3]: https://github.com/openfga/openfga/compare/v0.4.2...v0.4.3
[0.4.2]: https://github.com/openfga/openfga/compare/v0.4.1...v0.4.2
[0.4.1]: https://github.com/openfga/openfga/compare/v0.4.0...v0.4.1
[0.4.0]: https://github.com/openfga/openfga/compare/v0.3.7...v0.4.0
[0.3.7]: https://github.com/openfga/openfga/compare/v0.3.6...v0.3.7
[0.3.6]: https://github.com/openfga/openfga/compare/v0.3.5...v0.3.6
[0.3.5]: https://github.com/openfga/openfga/compare/v0.3.4...v0.3.5
[0.3.4]: https://github.com/openfga/openfga/compare/v0.3.3...v0.3.4
[0.3.3]: https://github.com/openfga/openfga/compare/v0.3.2...v0.3.3
[0.3.2]: https://github.com/openfga/openfga/compare/v0.3.1...v0.3.2
[0.3.1]: https://github.com/openfga/openfga/compare/v0.3.0...v0.3.1
[0.3.0]: https://github.com/openfga/openfga/compare/v0.2.5...v0.3.0
[0.2.5]: https://github.com/openfga/openfga/compare/v0.2.4...v0.2.5
[0.2.4]: https://github.com/openfga/openfga/compare/v0.2.3...v0.2.4
[0.2.3]: https://github.com/openfga/openfga/compare/v0.2.2...v0.2.3
[0.2.2]: https://github.com/openfga/openfga/compare/v0.2.1...v0.2.2
[0.2.1]: https://github.com/openfga/openfga/compare/v0.2.0...v0.2.1
[0.2.0]: https://github.com/openfga/openfga/compare/v0.1.7...v0.2.0
[0.1.7]: https://github.com/openfga/openfga/compare/v0.1.6...v0.1.7
[0.1.6]: https://github.com/openfga/openfga/compare/v0.1.5...v0.1.6
[0.1.5]: https://github.com/openfga/openfga/compare/v0.1.4...v0.1.5
[0.1.4]: https://github.com/openfga/openfga/compare/v0.1.2...v0.1.4
[0.1.2]: https://github.com/openfga/openfga/compare/v0.1.1...v0.1.2
[0.1.1]: https://github.com/openfga/openfga/compare/v0.1.0...v0.1.1
[0.1.0]: https://github.com/openfga/openfga/releases/tag/v0.1.0<|MERGE_RESOLUTION|>--- conflicted
+++ resolved
@@ -7,13 +7,11 @@
 Try to keep listed changes to a concise bulleted list of simple explanations of changes. Aim for the amount of information needed so that readers can understand where they would look in the codebase to investigate the changes' implementation, or where they would look in the documentation to understand how to make use of the change in practice - better yet, link directly to the docs and provide detailed information there. Only elaborate if doing so is required to avoid breaking changes or experimental features from ruining someone's day.
 
 ## [Unreleased]
-<<<<<<< HEAD
 ### Changed
 - Rewrite some of the check resolution logic to keep track of running go routines and ensure that all routines have synchronized back into the original parent thread of execution before continuing. [#2275](https://github.com/openfga/openfga/pull/2275)
-=======
+
 ### Fixed
 - Fixed evaluation of certain recursive TTU cases behind the `enable-check-optimizations` flag. [#2281](https://github.com/openfga/openfga/pull/2281)
->>>>>>> 56bb7c04
 
 ## [1.8.6] - 2025-02-20
 [Full changelog](https://github.com/openfga/openfga/compare/v1.8.5...v1.8.6)
