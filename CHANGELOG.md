--- conflicted
+++ resolved
@@ -13,11 +13,8 @@
 - Added "request.throttled" boolean to the context tags for check and batch-check
 - Added "throttled_requests_count" metric to batch-check requests.
 - Surface partial metrics on check resolutions [#2371](https://github.com/openfga/openfga/pull/2371)
-<<<<<<< HEAD
 - Added "current_iterator_cache_count" gauge metric to current number of iterator cache. [#2397](https://github.com/openfga/openfga/pull/2397)
-=======
 - Adds cached iterators to ListObjects [#2388](https://github.com/openfga/openfga/pull/2388)
->>>>>>> 08d576b4
 
 ### Changed
 - The serverconfig was moved from internal to pkg to make it available to external users of this package. [#2382](https://github.com/openfga/openfga/pull/2382)
