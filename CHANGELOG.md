# Changelog
All notable changes to this project will be documented in this file.

The format is based on [Keep a Changelog](https://keepachangelog.com/en/1.0.0/),
and this project adheres to [Semantic Versioning](https://semver.org/spec/v2.0.0.html).

Try to keep listed changes to a concise bulleted list of simple explanations of changes. Aim for the amount of information needed so that readers can understand where they would look in the codebase to investigate the changes' implementation, or where they would look in the documentation to understand how to make use of the change in practice - better yet, link directly to the docs and provide detailed information there. Only elaborate if doing so is required to avoid breaking changes or experimental features from ruining someone's day.

## [Unreleased]

## [1.10.2] - 2025-09-29
### Changed
- Bumped the version of `openfga/language/pkg` to a version of the weighted graph that includes recursive relation detection. [#2716](https://github.com/openfga/openfga/pull/2716)
- Log the reason on server failure start [#2703](https://github.com/openfga/openfga/pull/2703)
- Remove zap type conversion on request logger [#2717](https://github.com/openfga/openfga/pull/2717)

### Fixed
- Fixed a bug where experimental ReverseExpand constructed the underlying check relation incorrectly for intersection and exclusion in ListObjects. [#2721](https://github.com/openfga/openfga/pull/2721)

## [1.10.1] - 2025-09-22
### Fixed
- Revert spf13/viper back to v.1.20.1 to avoid bumping sourcegraph/conc to an unreleased version as it causes performance degradation. [#2706](https://github.com/openfga/openfga/pull/2706)

## [1.10.0] - 2025-09-11
### Added
- Make number of querying goroutines in experimental reverse_expand configurable via `resolveNodeBreadthLimit`. [#2652](https://github.com/openfga/openfga/pull/2652)
- Add microsecond latency numbers and datastore query count in shadow check resolver. [#2658](https://github.com/openfga/openfga/pull/2658)
- Add `NewWithDB` support for sqlite storage. [#2679](https://github.com/openfga/openfga/pull/2679)
- Add planner for selecting check resolution strategies based on runtime statistics, behind the `enable-check-optimization` flag. [#2624](https://github.com/openfga/openfga/pull/2624)
- Add `server.WithShadowCheckCacheEnabled` to enable creation of a separate cache for shadow check resolver. [#2683](https://github.com/openfga/openfga/pull/2683)
- Run weight 2 optimization for cases where there are more than 1 directly assignable userset. [#2684](https://github.com/openfga/openfga/pull/2684)

### Changed
- Make experimental reverse_expand behave the same as old reverse_expand in case of timeouts. [#2649](https://github.com/openfga/openfga/pull/2649)
- Breaking: Changes to storage interface

  > [!NOTE]
  > The following breaking changes are related to the storage interface. If you are not implementing a storage adapter, then these changes should not impact your usage of OpenFGA.

  - Changed the `RelationshipTupleWriter` datastore interface to accept variadic write options (`opts ...TupleWriteOption`) to customize behavior on duplicate inserts and missing deletes. [#2663](https://github.com/openfga/openfga/pull/2663)
    Implementers must update the `Write` method signature to include `opts ...TupleWriteOption`. Defaults preserve prior behavior (error on duplicates and on missing deletes). Example:
    `Write(ctx, store, deletes, writes, storage.WithOnDuplicateInsert(storage.OnDuplicateInsertIgnore))`

### Fixed
- Fixed bug in how experimental ReverseExpand support for ttus with multiple parents in the intersection and exclusion for list objects. [#2691](https://github.com/openfga/openfga/pull/2691)
- Improve performance by allowing weight 2 optimization if the directly assignable userset types are of different types. [#2645](https://github.com/openfga/openfga/pull/2645)
- Update ListObjects' check resolver to use correct environment variable. [#2653](https://github.com/openfga/openfga/pull/2653)
<<<<<<< HEAD
- Align datastore throttle configuration names with struct property names. [#2668](https://github.com/openfga/openfga/pull/2668)
=======
- !!REQUIRES MIGRATION!! Collation specification for queries dependent on sort order. [#2661](https://github.com/openfga/openfga/pull/2661)
    - PostgreSQL is non-disruptive.
    - MySQL requires a shared lock on the tuple table during the transaction.
>>>>>>> a645915d

## [1.9.5] - 2025-08-15
### Fixed
- Do not run weight 2 optimization for cases where there are more than 1 directly assignable userset. [#2643](https://github.com/openfga/openfga/pull/2643)

## [1.9.4] - 2025-08-13
### Fixed
- Fix breaking change introduced after upgrading the JWT dependency from v5.2.2 to v.5.3.0. [#2636](https://github.com/openfga/openfga/pull/2636)

## [1.9.3] - 2025-08-11
### Added
- Add `check_count` grpc tag to list objects requests. [#2515](https://github.com/openfga/openfga/pull/2515)
- Promote the Check fast path v2 implementations to no longer being behind the `enable-check-optimizations` config flag. [#2609](https://github.com/openfga/openfga/pull/2609)

### Changed
- Change ListObjectsResolutionMetadata fields to value types instead of pointers. [#2583](https://github.com/openfga/openfga/pull/2583)
- Instead of panic when encountering unknown parameters in hasEntrypoints, return internal error to allow graceful handling. [#2588](https://github.com/openfga/openfga/pull/2588)
- Shared iterators now rely entirely on a TTL for eviction from the pool. [#2590](https://github.com/openfga/openfga/pull/2590)
- Update go toolchain version to 1.24.6 - related: [CVE-2025-47907](https://nvd.nist.gov/vuln/detail/CVE-2025-47907)
- Revert min supported go version to 1.24.0
- Bump the base docker image to `cgr.dev/chainguard/static@sha256:6a4b683f4708f1f167ba218e31fcac0b7515d94c33c3acf223c36d5c6acd3783`

### Fixed
- Fixed bug in how experimental ReverseExpand is handling duplicate TTUs. [#2589](https://github.com/openfga/openfga/pull/2589)
- Fixed bug in how experimental ReverseExpand is handling duplicate edge traversals. [#2594](https://github.com/openfga/openfga/pull/2594)
- Fixed logs in ListObjects weighted graph to include `store_id` and `authorization_model_id` through the context. [#2581](https://github.com/openfga/openfga/pull/2581)
- Fixed bug where OpenFGA fail to start when both secondary DB and db metrics enabled. [#2598](https://github.com/openfga/openfga/pull/2598)

### Security
- Bumped up the `grpc-health-probe` dependency in the published Docker image to the latest release (v0.4.39) which fixes some vulnerabilities. [#2601](https://github.com/openfga/openfga/pull/2601)

## [1.9.2] - 2025-07-24
### Added
- Add `list_objects_optimization_count` metric to list objects requests. [#2524](https://github.com/openfga/openfga/pull/2524)

### Changed
- Update ReverseExpand to use a LinkedList to track its relation stack for performance. [#2542](https://github.com/openfga/openfga/pull/2542)
- Update ReverseExpand to use a intersection and exclusion handler to fast path check calls. [#2543](https://github.com/openfga/openfga/pull/2543)
- Deduplicate queries more effectively in ReverseExpand. [#2567](https://github.com/openfga/openfga/pull/2567)
- Update go version to 1.24.5 [#2577](https://github.com/openfga/openfga/pull/2577)

### Fixed
- Shared iterator race condition and deadlock. [#2544](https://github.com/openfga/openfga/pull/2544)
- Fixed bug in how experimental ReverseExpand is handling Intersection nodes. [#2556](https://github.com/openfga/openfga/pull/2556)
- Migration command now respects logging configuration options. [#2541](https://github.com/openfga/openfga/issues/2541)
- Fixed message in log and slight refactor in list objects intersection/exclusion. [#2566](https://github.com/openfga/openfga/pull/2566)
- Shadow list objects' check resolver should use its own cache. [#2574](https://github.com/openfga/openfga/pull/2574)
- Improve performance for list objects intersection/exclusion with `enable-list-objects-optimizations` flag. [#2569](https://github.com/openfga/openfga/pull/2569)

## [1.9.1] - 2025-07-22
### Changed
- **WARNING:** This is an incorrect version and should not be used. Please upgrade to version `v1.9.2` and do not use its companion docker image with the sha:
  `sha256:71212e9aa2f26cd74287babf7eb92743b8510960388ff0b5ac68d89a23728898`

## [1.9.0] - 2025-07-03
### Added
- Add separate reverse_expand path utilizing the weighted graph. Gated behind `enable-list-objects-optimizations` flag. [#2529](https://github.com/openfga/openfga/pull/2529)

### Changed
- SQLite based iterators will load tuples only when needed (lazy loading). [#2511](https://github.com/openfga/openfga/pull/2511)
- Shared iterator improvement to reduce lock contention when creating and cloning. [#2530](https://github.com/openfga/openfga/pull/2530)
- Enable experimental list object optimizations in shadow mode using flag `enable-list-objects-optimizations`. [#2509](https://github.com/openfga/openfga/pull/2509)
- Invalidated iterators will be removed from cache if an invalid entity entry is found allowing for less time to refresh. [#2536](https://github.com/openfga/openfga/pull/2536)
- Shared iterator cache map split into a single map per datastore operation. [#2549](https://github.com/openfga/openfga/pull/2549)
- Shared Iterator cloning performance improvement. [#2551](https://github.com/openfga/openfga/pull/2551)
- Shared iterator performance enhancements. [#2553](https://github.com/openfga/openfga/pull/2553)

### Fixed
- Cache Controller was always completely invalidating. [#2522](https://github.com/openfga/openfga/pull/2522)

## [1.8.16] - 2025-06-17
### Fixed
- Context cancelation was preventing database connections from being reused. [#2508](https://github.com/openfga/openfga/pull/2508)

## [1.8.15] - 2025-06-11
### Added
- Add support for separate read and write datastores for PostgreSQL. [#2479](https://github.com/openfga/openfga/pull/2479)

### Changed
- Shared iterator refactor to reduce lock contention. [#2478](https://github.com/openfga/openfga/pull/2478)

### Fixed
- Improve Check performance for models with recursion and `enable-check-optimizations` experiment flag is enabled. [#2492](https://github.com/openfga/openfga/pull/2492)
- Reverts the base docker image back to `cgr.dev/chainguard/static` [#2473](https://github.com/openfga/openfga/issues/2473)
- Fix for picking up env vars for `migrate` pkg [#2493](https://github.com/openfga/openfga/issues/2493)

## [1.8.14] - 2025-06-10
### Fixed
- Performance improve for SQL based datastore by reducing connection usage during IsReady check. [#2483](https://github.com/openfga/openfga/pull/2483)
- SQL drivers now respect zero value for MaxOpenConns, ConnMaxIdleTime, ConnMaxLifetime. [#2484](https://github.com/openfga/openfga/pull/2484)
- When `enable-check-optimizations` experiment flag is enabled, incorrect check for model with recursion and user is assigned to more than 100 groups due to iteratorToUserset not handling multiple messages incorrectly. [#2491](https://github.com/openfga/openfga/pull/2491)
- Correlate storage context with caller's context. [#2292](https://github.com/openfga/openfga/pull/2292)

## [1.8.13] - 2025-05-22
### Added
- New `DatastoreThrottle` configuration for Check, ListObjects, ListUsers. [#2452](https://github.com/openfga/openfga/pull/2452)
- Added pkg `migrate` to expose `.RunMigrations()` for programmatic use. [#2422](https://github.com/openfga/openfga/pull/2422)
- Performance optimization by allowing datastore query iterator to be shared by multiple consumers. This can be enabled via `OPENFGA_SHARED_ITERATOR_ENABLED`. [#2433](https://github.com/openfga/openfga/pull/2433), [#2410](https://github.com/openfga/openfga/pull/2410) and [#2423](https://github.com/openfga/openfga/pull/2423)
- Upgraded all references of Postgres to v17. [#2407](https://github.com/openfga/openfga/pull/2407)

### Fixed
- Ensure `fanin.Stop` and `fanin.Drain` are called for all clients which may create blocking goroutines. [#2441](https://github.com/openfga/openfga/pull/2441)
- Prevent throttled Go routines from "leaking" when a request context has been canceled or deadline exceeded. [#2450](https://github.com/openfga/openfga/pull/2450)
- Filter context tuples based on type restrictions for ReadUsersetTuples. [CVE-2025-48371](https://github.com/openfga/openfga/security/advisories/GHSA-c72g-53hw-82q7)

## [1.8.12] - 2025-05-12
[Full changelog](https://github.com/openfga/openfga/compare/v1.8.11...v1.8.12)

### Changed
- `DefaultResolveNodeBreadthLimit` changed from 100 to 10 in order to reduce connection contention. [#2425](https://github.com/openfga/openfga/pull/2425)
- PostgreSQL and MySQL based iterators will load tuples only when needed (lazy loading). [#2425](https://github.com/openfga/openfga/pull/2425)

### Fixed
- Replace hardcoded Prometheus datasource UID (`PBFA97CFB590B2093`) with `${DS_PROMETHEUS}` in `telemetry/grafana/dashboards/openfga.json`. This allows the Grafana dashboard to correctly reference the dynamic Prometheus datasource, resolving issues with improper binding. [#2287](https://github.com/openfga/openfga/issues/2287)
- Handle case where iterator is stopped more than once for `current_iterator_cache_count`. [#2409](https://github.com/openfga/openfga/pull/2409)
- Fix deadlock when number of SQL datastore connections is less than Resolve Max Breadth. [#2425](https://github.com/openfga/openfga/pull/2425)
- Improved `panic()` handling from `go` routines: [#2379](https://github.com/openfga/openfga/pull/2379), [#2385](https://github.com/openfga/openfga/pull/2385), [#2405](https://github.com/openfga/openfga/pull/2405)

## [1.8.11] - 2025-04-29
[Full changelog](https://github.com/openfga/openfga/compare/v1.8.10...v1.8.11)

### Changed
- Update go version to 1.24.2 [#2404](https://github.com/openfga/openfga/pull/2404)

### Fixed
- Do not save to check query cache when result indicates cycle. [CVE-2025-46331](https://github.com/openfga/openfga/security/advisories/GHSA-w222-m46c-mgh6)

## [1.8.10] - 2025-04-28
[Full changelog](https://github.com/openfga/openfga/compare/v1.8.9...v1.8.10)

### Added
- Added "dispatch_count" attribute to batch-check request logs. [#2369](https://github.com/openfga/openfga/pull/2369)
- Added "dispatch_count" histogram metric to batch-check requests. [#2369](https://github.com/openfga/openfga/pull/2369)
- Added "request.throttled" boolean for check and batch-check request logs. [#2369](https://github.com/openfga/openfga/pull/2369)
- Added "throttled_requests_count" metric to batch-check requests. [#2369](https://github.com/openfga/openfga/pull/2369)
- Surface partial metrics on check resolutions [#2371](https://github.com/openfga/openfga/pull/2371)
- Adds `cache_item_count` gauge metric to track how many items are in the check query cache. [#2396](https://github.com/openfga/openfga/pull/2412)
- Adds `cache_item_removed_count` counter metric to track removed items from cache. [#2396](https://github.com/openfga/openfga/pull/2412)
- Added "current_iterator_cache_count" gauge metric to current number of iterator cache. [#2397](https://github.com/openfga/openfga/pull/2397)
- Adds cached iterators to ListObjects [#2388](https://github.com/openfga/openfga/pull/2388)

### Changed
- The serverconfig was moved from internal to pkg to make it available to external users of this package. [#2382](https://github.com/openfga/openfga/pull/2382)
- Panics in goroutines in check are converted to errors.

### Fixed
- Add limit to goroutine concurrency when processing iterator [#2386](https://github.com/openfga/openfga/pull/2386)
- Fixes case where cached_datastore.ReadStartingWithUser generated bad cache invalidation keys. [#2381](https://github.com/openfga/openfga/pull/2381)

## [1.8.9] - 2025-04-01
[Full changelog](https://github.com/openfga/openfga/compare/v1.8.8...v1.8.9)

### Added
- Updated grpc logs for the healthcheck service to log at the Debug level instead of at the Info level. [#2340](https://github.com/openfga/openfga/pull/2340)
- Separate out experimental list objects optimization flag (`enable-list-objects-optimizations`) from experimental check optimization flag (`enable-check-optimizations`) to allow individual optimization. [#2341](https://github.com/openfga/openfga/pull/2341).

## [1.8.8] - 2025-03-18
[Full changelog](https://github.com/openfga/openfga/compare/v1.8.7...v1.8.8)

### Added
- Added a new CheckResolver (`ShadowResolver`) to allow comparing changes across different CheckResolvers. [#2308](https://github.com/openfga/openfga/pull/2308).

### Changed
- Extend object_id VARCHAR in MySQL to 255 characters. [#2230](https://github.com/openfga/openfga/pull/2230).

## [1.8.7] - 2025-03-07
[Full changelog](https://github.com/openfga/openfga/compare/v1.8.6...v1.8.7)

### Added
- Added `storage.ErrTransactionThrottled` for throttling errors applied at the datastore level. [#2304](https://github.com/openfga/openfga/pull/2304).

### Removed
- Removed recently-added `tuples_iterator_cache_invalid_hit_count` metric. The `cachecontroller_cache_invalidation_count` from 1.8.6 better accomplishes the same goal. [#2296)[https://github.com/openfga/openfga/pull/2296/]

### Fixed
- Fixed evaluation of certain recursive TTU cases behind the `enable-check-optimizations` flag. [#2281](https://github.com/openfga/openfga/pull/2281)

## [1.8.6] - 2025-02-20
[Full changelog](https://github.com/openfga/openfga/compare/v1.8.5...v1.8.6)

### Added
- Added `cachecontroller_cache_invalidation_count` metric to track invalidation operations. [#2282](https://github.com/openfga/openfga/pull/2282)

## [1.8.5] - 2025-02-19
[Full changelog](https://github.com/openfga/openfga/compare/v1.8.4...v1.8.5)

### Added
- Improve `Check` performance for sub-problems when caching is enabled [#2193](https://github.com/openfga/openfga/pull/2193).
- Improve `Check` performance for relations involving public wildcard. Enable via experimental flag `enable-check-optimizations`.  [#2180](https://github.com/openfga/openfga/pull/2180).
- Improve Check API performance when experimental flag `enable-check-optimizations` is turned on and contextual tuples are involved. [#2150](https://github.com/openfga/openfga/pull/2150)
- Added metrics to track invalid cache hits: `check_cache_invalid_hit_count` and `tuples_iterator_cache_invalid_hit_count` [#2222](https://github.com/openfga/openfga/pull/2222).
- Move Check performance optimizations out of experimental mode: shortcutting based on path, recursive userset fast path, and recursive TTU fast path. [#2236](https://github.com/openfga/openfga/pull/2236)
- Improve Check API performance when experimental flag `enable-check-optimizations` is turned on and the model contains union of a TTU and algebraic operations. [#2200](https://github.com/openfga/openfga/pull/2200)
- Implement dynamic TLS certificate reloading for HTTP and gRPC servers. [#2182](https://github.com/openfga/openfga/pull/2182)
- Publicize `check.RunMatrixTests` method to allow testing against any `ClientInterface`. [#2267](https://github.com/openfga/openfga/pull/2267).

### Changed
- Performance optimizations for string operations and memory allocations across the codebase [#2238](https://github.com/openfga/openfga/pull/2238) and [#2241](https://github.com/openfga/openfga/pull/2241)
- Update to Go 1.23 as the min supported version and bump the container image to go1.23.6
  We follow Go's version support policy and will only support the latest two major versions of Go. Now that [Go 1.24 is out](https://go.dev/blog/go1.24), we have dropped support for Go < 1.23.

### Fixed
- Optimized database dialect handling by setting it during initialization instead of per-call, fixing SQL syntax errors in MySQL [#2252](https://github.com/openfga/openfga/pull/2252)
- Fixed incorrect invalidation by cache controller on cache iterator. [#2190](https://github.com/openfga/openfga/pull/2190), [#2216](https://github.com/openfga/openfga/pull/2216)
- Fixed incorrect types in configuration JSON schema [#2217](https://github.com/openfga/openfga/pull/2217), [#2228](https://github.com/openfga/openfga/pull/2228).
- Fixed `BatchCheck` API to validate presence of the `tuple_key` property of a `BatchCheckItem` [#2242](https://github.com/openfga/openfga/issues/2242)
- Fixed incorrect check and list objects evaluation when model has a relation directly assignable to both public access AND userset with the same type and type bound public access tuple is assigned to the object.

## [1.8.4] - 2025-01-13
[Full changelog](https://github.com/openfga/openfga/compare/v1.8.3...v1.8.4)

### Fixed
- Fixed missing binding between flags and environment variables for the cache controller feature [#2184](https://github.com/openfga/openfga/pull/2184)
- Fixed Read API to validate user field and assert presence of both type and value. [#2195](https://github.com/openfga/openfga/pull/2195)

### Security
- Address [CVE-2024-56323](https://github.com/openfga/openfga/security/advisories/GHSA-32q6-rr98-cjqv) - an issue affecting Check and ListObjects results for users using Conditions in Contextual Tuples. Please see the CVE report for more details.

## [1.8.3] - 2024-12-31
[Full changelog](https://github.com/openfga/openfga/compare/v1.8.2...v1.8.3)

### Added
- Improve `Check` performance for Userset relationships that include set operations. Enable via experimental flag `enable-check-optimizations`. [#2140](https://github.com/openfga/openfga/pull/2140)
- Add `name` as a filter to `ListStores`. The name parameter instructs the API to only include results that match that name. [#2103](https://github.com/openfga/openfga/pull/2103)
- Additional guard against nil context at the time of server initialization [#2187](https://github.com/openfga/openfga/pull/2187)

### Fixed
- Ensure Check Cache Key considers `contextual_tuple` conditions and their contexts [#2160](https://github.com/openfga/openfga/pull/2160).

## [1.8.2] - 2024-12-13
[Full changelog](https://github.com/openfga/openfga/compare/v1.8.1...v1.8.2)

### Added
- Add metrics `cachecontroller_find_changes_and_invalidate_histogram` on latency for cache controller in finding changes and invalidating.  [#2135](https://github.com/openfga/openfga/pull/2135)
- Improve `Check` performance when cache controller is enabled by invalidating iterator and sub-problem cache asynchronously when read changes API indicates there are recent writes/deletes for the store.  [#2124](https://github.com/openfga/openfga/pull/2124)
- Improve check cache key generation performance via `strings.Builder` [#2161](https://github.com/openfga/openfga/pull/2161).

### Fixed
- Labels of metrics that went past the `max` histogram bucket are now labelled "+Inf" instead of ">max". [#2146](https://github.com/openfga/openfga/pull/2146)
- Prevent possible data races by waiting for in-flight cached iterator goroutines during server shutdown [#2145](https://github.com/openfga/openfga/pull/2145)
- Correct incorrect check result returned when using experimental flag `enable-check-optimizations` and model has intersection or exclusion within a TTU or Userset. [#2157](https://github.com/openfga/openfga/pull/2157)

## [1.8.1] - 2024-12-05
[Full changelog](https://github.com/openfga/openfga/compare/v1.8.0...v1.8.1)

### Added
- New flag `OPENFGA_CHECK_ITERATOR_TTL`. Please see the flag description (`./openfga run --help`) for more details. [#2082](https://github.com/openfga/openfga/pull/2082)
- New flag `OPENFGA_CHECK_CACHE_LIMIT`. Please see the flag description (`./openfga run --help`) for more details. [#2082](https://github.com/openfga/openfga/pull/2082)
- Improve `Check` performance for TTU relationships that include set operations. Enable via experimental flag `enable-check-optimizations`. [#2075](https://github.com/openfga/openfga/pull/2075)
- Add a field in log entries when authz calls were made. [#2130](https://github.com/openfga/openfga/pull/2130)
- Add `Duration` to `ResolveCheckResponseMetadata` for use in metrics. [#2139](https://github.com/openfga/openfga/pull/2139)
- Add `check_duration_ms` metric to `server` package to enable measurement of check across different API methods. [#2139](https://github.com/openfga/openfga/pull/2139)
- Added deduplication logic to BatchCheck API. [#2102](https://github.com/openfga/openfga/pull/2102)

### Changed
- OIDC token validation will now exclusively throw error code 1004 for invalid tokens. [#1999](https://github.com/openfga/openfga/pull/1999)

### Removed
- Begin deprecation process for flag `OPENFGA_CHECK_QUERY_CACHE_LIMIT`, in favor of `OPENFGA_CHECK_CACHE_LIMIT`. [#2082](https://github.com/openfga/openfga/pull/2082)
- Removed flags with the `OPENFGA_DISPATCH_THROTTLING_*` name. [#2083](https://github.com/openfga/openfga/pull/2083)

### Fixed
- Improve `Check` performance in the case that the query involves types that cannot be reached from the source. Enable via experimental flag `enable-check-optimizations`. [#2104](https://github.com/openfga/openfga/pull/2104)
- Fix regression introduced in #2091: error message for invalid Writes. [#2110](https://github.com/openfga/openfga/pull/2110)
- Ensure `/read` and `/list-objects` respect the received `Consistency` values [#2113](https://github.com/openfga/openfga/pull/2113)
- Fix `access-control` to always return unauthorized errors, and add logging for authorization failures [2129](https://github.com/openfga/openfga/pull/2129)
- Fix composition of database decorators to fix some performance issues. [#2126](https://github.com/openfga/openfga/pull/2126)

## [1.8.0] - 2024-11-08
[Full changelog](https://github.com/openfga/openfga/compare/v1.7.0...v1.8.0)

### Added
- Added `start_time` parameter to `ReadChanges` API to allow filtering by specific time [#2020](https://github.com/openfga/openfga/pull/2020)
- Added support for Contextual Tuples in the `Expand` API. [#2045](https://github.com/openfga/openfga/pull/2045)
- Added a flag `OPENFGA_CONTEXT_PROPAGATION_TO_DATASTORE` to control propagation of a request's context to the datastore. [#1838](https://github.com/openfga/openfga/pull/1838)
- Added OTEL measurement for access control store check latency and write latency due to authorization [#2069](https://github.com/openfga/openfga/pull/2069)
- Added `BatchCheck` API which allows multiple check operations to be performed in a single request.
  It requires a unique `correlation_id` associated with each individual check to map each result to its associated tuple.
  For more details, see [batch check docs](https://openfga.dev/docs/interacting/relationship-queries#batch-check) [#2039](https://github.com/openfga/openfga/pull/2039).

### Changed
- The storage adapter `ReadChanges`'s parameter ReadChangesOptions allows filtering by `StartTime` [#2020](https://github.com/openfga/openfga/pull/2020).
  As a part of the implementation, a new server setting called `WithContinuationTokenSerializer` was introduced.
  If you are using OpenFGA as a library, you will need to pass in either `StringContinuationTokenSerializer`, or `SQLContinuationTokenSerializer`, or implement your own (if you also have your own storage adapter)
- The storage adapter `ReadPage` return parameters changed from `([]*openfgav1.Tuple, []byte, error)` to `([]*openfgav1.Tuple, string, error)` [#2064](https://github.com/openfga/openfga/pull/2064)
  If you are using a custom storage adapter or consume `ReadPage` func in your code, you will need to update the return type and/or handling of the `ReadPage` function.
- `ErrMismatchObjectType` error type removed from `openfga` package [#2064](https://github.com/openfga/openfga/pull/2064) as storage is not validating this anymore.
  Validation moved to `ReadChangesQuery` implementation.

### Fixed
- Improve `Check` performance in the case that the query involves resolving nested userset with type bound public access. Enable via experimental flag `enable-check-optimizations`. [#2063](https://github.com/openfga/openfga/pull/2063)

## [1.7.0] - 2024-10-29
### Added
- Add an experimental access control feature [#1913](https://github.com/openfga/openfga/pull/1913)
  Learn more about this feature and how to enable it [here](https://openfga.dev/docs/getting-started/setup-openfga/access-control)
  If you do try it out, please provide feedback in the [GitHub Discussion](https://github.com/orgs/openfga/discussions)
- Document OpenFGA release process [#1923](https://github.com/openfga/openfga/pull/1923)

### Changed
- Bump max number of contextual tuples in a single request to `100`. [#2040](https://github.com/openfga/openfga/pull/2040)
  Note: In assertions, they are still restricted to `20` per assertion
- The storage adapter `ListStores`'s parameter `ListStoresOptions` allows filtering by `IDs` [#1913](https://github.com/openfga/openfga/pull/1913)
  If you are using a custom storage adapter, `ListStores` now expects `ListStoresOptions` parameter that accepts passing in a list of IDs.
  See the following adapter [change](https://github.com/openfga/openfga/pull/1913/files#diff-8b98b331c5d4acbeb7274c68973d20900daaed47c8d8f3e62ba39284379166bbR86-R87) and the following [change](https://github.com/openfga/openfga/pull/1913/files#diff-087f50fca2d7eab21b8d342dbbf8fb0de6d405f85b51334b3801d2c34d810ff9L582-L587) for a sample storage adapter implementation.
  If you are not using OpenFGA as a library with a custom storage adapter, this will not affect you. (for example, if you are using OpenFGA through our published docker images, you are not affected).

### Fixed
- Improve `Check` performance in the case that the query involves resolving nested tuple to userset relations. Enable via experimental flag `enable-check-optimizations`. [#2025](https://github.com/openfga/openfga/pull/2025)
- Improve the sub-problem caching in `Check` [#2006](https://github.com/openfga/openfga/pull/2006), [#2035](https://github.com/openfga/openfga/pull/2035)
- Fixed internal error for `Check` where model has nested userset with publicly assignable wildcard. [#2049](https://github.com/openfga/openfga/pull/2049)
- Fixed goroutine leak when `ListObjects` or `StreamedListObjects` call cannot be completed within `REQUEST_TIMEOUT`. [#2030](https://github.com/openfga/openfga/pull/2030)
- Fixed incorrect dispatch counts in `ListObjects` used for observability [2013](https://github.com/openfga/openfga/pull/2013)
- Correct metrics label for `ListUsers` API calls [#2000](https://github.com/openfga/openfga/pull/2000)

## [1.6.2] - 2024-10-03
[Full changelog](https://github.com/openfga/openfga/compare/v1.6.1...v1.6.2)

### Added
- Improve tracing in Check API by enhancing discoverability of model ID. [#1964](https://github.com/openfga/openfga/pull/1964)
- Improve tracing in all APIs by adding the store ID to the span. [#1965](https://github.com/openfga/openfga/pull/1965)
- Add a cache for datastore iterators on Check API. [#1924](https://github.com/openfga/openfga/pull/1924).

  Can be configured via `OPENFGA_CHECK_ITERATOR_CACHE_ENABLED` and `OPENFGA_CHECK_ITERATOR_CACHE_MAX_RESULTS`.
- Improve check performance in the case that the query involves resolving nested userset. Enable via experimental flag `enable-check-optimizations`. [#1945](https://github.com/openfga/openfga/issues/1945)

### Changed
- `ReadChanges` now supports sorting. [#1976](https://github.com/openfga/openfga/pull/1976).

  This is a breaking change related to the storage interface. If you are not implementing a storage adaptor, then these changes should not impact you.

### Removed
- Removed deprecated opentelemetry-connector `memory_ballast` extension. [#1942](https://github.com/openfga/openfga/pull/1942).
- Removed experimental logging of cache hits for each subproblem in `Check` API calls. [#1960](https://github.com/openfga/openfga/pull/1960).

### Fixed
- Handle all permutations of SQLite busy / locked errors [#1936](https://github.com/openfga/openfga/pull/1936). Thanks @DanCech!
- Goroutine leak in Check API introduced in v1.6.1 [#1962](https://github.com/openfga/openfga/pull/1962).
- Broken migration from v.1.4.3 to v1.5.4 (https://github.com/openfga/openfga/issues/1668) [#1980](https://github.com/openfga/openfga/issues/1980) and [#1986](https://github.com/openfga/openfga/issues/1986).
- Upgrade go from 1.22.6 to 1.22.7 to address CVE-2024-34156 [#1987](https://github.com/openfga/openfga/pull/1987). Thanks @golanglemonade!

## [1.6.1] - 2024-09-12
### Added
- Stack trace when logging panics [#1904](https://github.com/openfga/openfga/pull/1904)
- Throttling metric `throttled_requests_count` for observing the number of throttled requests for a given throttling configuration [#1863](https://github.com/openfga/openfga/pull/1863)
- New metric on number of allowed vs. non-allowed Check responses [#1911](https://github.com/openfga/openfga/pull/1911)
- New datastore engine: SQLite (beta) [#1615](https://github.com/openfga/openfga/pull/1615) Thanks @DanCech!

  ```
  openfga migrate --datastore-engine sqlite --datastore-uri openfga.sqlite
  openfga run --datastore-engine sqlite --datastore-uri openfga.sqlite
  ```

### Changed
- Support context in assertions [#1907](https://github.com/openfga/openfga/pull/1907)

### Fixed
- When a request gets cancelled by a client, throw a 4xx, not a 5xx. [#1905](https://github.com/openfga/openfga/pull/1905)
- Makes the `pkg.logger.Logger.With` immutable by creating a child logger instead of mutating the delegate one to prevent side effects [1906](https://github.com/openfga/openfga/pull/1906)
- Extend request timeout to 10s for slow tests [1926](https://github.com/openfga/openfga/pull/1926)
- Improve performance of Check API in the case that the query involves resolving a tuple to userset and/or a userset, by streaming intermediate results. [#1888](https://github.com/openfga/openfga/pull/1888)

## [1.6.0] - 2024-08-30
[Full changelog](https://github.com/openfga/openfga/compare/v1.5.9...v1.6.0)

### Changed
- Consistency options experimental flag has been removed and is now enabled by default. Refer to the [consistency options documentation](https://openfga.dev/docs/interacting/consistency) for details. [#1889](https://github.com/openfga/openfga/pull/1889)
- Require at least Go 1.22.6 [#1831](https://github.com/openfga/openfga/pull/1831). Thanks @tranngoclam
- Add a "query_duration_ms" field on each log [#1807](https://github.com/openfga/openfga/pull/1831). Thanks @lalalalatt
- Default logging to stdout instead of stderr [#1830](https://github.com/openfga/openfga/pull/1830)
- Breaking: Set a maximum limit on bytes to the WriteAssertions API: 64 KB [#1847](https://github.com/openfga/openfga/pull/1847)

### Fixed
- Check API: internal fixes [#1843](https://github.com/openfga/openfga/pull/1843)
- Correct docker file syntax [#1852](https://github.com/openfga/openfga/pull/1852)
- Performance improvements for Check API:
  - introduce an optimization when the input request relation is pointing to a computed relation [#1793](https://github.com/openfga/openfga/pull/1793)
  - batch calls that compute membership checks and start processing them earlier [#1804](https://github.com/openfga/openfga/pull/1804)
  - performance improvement in wildcard scenarios [#1848](https://github.com/openfga/openfga/pull/1848)
- Performance improvement in tuple validation on reads [#1825](https://github.com/openfga/openfga/pull/1825)

## [1.5.9] - 2024-08-13
[Full changelog](https://github.com/openfga/openfga/compare/v1.5.8...v1.5.9)

### Security
- Address [CVE-2024-42473](https://github.com/openfga/openfga/security/advisories/GHSA-3f6g-m4hr-59h8) - a critical issue where Check API can return incorrect responses. Please see the CVE report for more details.

## [1.5.8] - 2024-08-07
[Full changelog](https://github.com/openfga/openfga/compare/v1.5.7...v1.5.8)

### Added
- Performance improvements for Check API:
  - introduce an optimization when the input request relation is pointing to a computed relation [#1793](https://github.com/openfga/openfga/pull/1793)
  - batch calls that compute membership checks and start processing them earlier [#1804](https://github.com/openfga/openfga/pull/1804)
- Logging number of cache hits for each subproblem of each authorization model for `Check` API calls. Enabled with the `OPENFGA_CHECK_TRACKER_ENABLED` flag. [#1785](https://github.com/openfga/openfga/pull/1785)
- Aliases for issuers and subject validation in OIDC AuthN mode using `OPENFGA_AUTHN_OIDC_ISSUER_ALIASES` and `OPENFGA_AUTHN_OIDC_SUBJECTS` respectively [#1784](https://github.com/openfga/openfga/pull/1784) Thanks @Code2Life!
- Dispatch Throttling for our `ListUsers` API. This can be enabled using `OPENFGA_LIST_USERS_DISPATCH_THROTTLING_ENABLED` and the env variables below. [#1658](https://github.com/openfga/openfga/pull/1658)
  - `OPENFGA_LIST_USERS_DISPATCH_THROTTLING_THRESHOLD` - The number of dispatches allowed before throttling is triggered
  - `OPENFGA_LIST_USERS_DISPATCH_THROTTLING_MAX_THRESHOLD` - The maximum number of dispatches allowed before the request is rejected
  - `OPENFGA_LIST_USERS_DISPATCH_THROTTLING_FREQUENCY` - The frequency at which the deprioritized throttling queue is processed
- Support sending contextual tuples in the Write Assertions API. [#1821](https://github.com/openfga/openfga/pull/1821)

### Fixed
- address `"expected exactly one terminal relation for fast path, received {num}"` error during `Check` for models with type restrictions with and without a condition or with multiple conditions. [#1814](https://github.com/openfga/openfga/pull/1814)

## [1.5.7] - 2024-07-25
### Added
- Support requesting a different consistency option per request in `Check`, `Expand`, `ListObjects`, `ListUsers`, and `Read` [#1764](https://github.com/openfga/openfga/pull/1764)
  - This is currently experimental and needs to be enabled by configuring `OPENFGA_EXPERIMENTALS=enable-consistency-params` or passing `--experimentals enable-consistency-params` to `openfga run`.
  - When `HIGHER_CONSISTENCY` is requested, OpenFGA will skip the check resolver cache. For storage implementors it is recommended to skip any caching and perform a stronger read if `HIGHER_CONSISTENCY` is requested. This can be accessed in the `Consistency` options provided to the relevant methods of the storage interface.
- Start publishing images to `ghcr.io/openfga/openfga` as alternative to DockerHub [#1775](https://github.com/openfga/openfga/pull/1775) - Thanks @JAORMX!
- Performance improvements for parent child relations in Check [#1765](https://github.com/openfga/openfga/pull/1765)
- Performance improvement in Check: computed relations don't consume from the resolution depth quota, don't trigger additional goroutines, and don't get cached [#1786](https://github.com/openfga/openfga/pull/1786)

### Changed
- Update to Go 1.22 in container image [#1776](https://github.com/openfga/openfga/pull/1776) - Thanks @tranngoclam!
- Breaking: Changes to storage interface

  > [!NOTE]
  > The following breaking changes are related to the storage interface. If you are not implementing a storage adaptor, then there are these changes should not impact your usage of OpenFGA.

  - Removal of `PaginationOptions` in favour of a per-method `Options` type [#1732](https://github.com/openfga/openfga/pull/1732)

    The options parameter of type `PaginationOptions` has been replaced with a per-method type that contains a `Pagination` field that contains this data in the following methods:

    - `ReadAuthorizationModels` - Type is `ReadAuthorizationModelsOptions`
    - `ListStores` - Type is `ListStoresOptions`
    - `ReadChanges` - Type is `ReadChangesOptions`
    - `ReadPage` - Type is `ReadPageOptions`

  #### Introduction of new `Options` types to certain methods in the storage interface to facilitate consistency data [#1750](https://github.com/openfga/openfga/pull/1750)

  The following methods have had an options parameter introduced to the method signature to include consistency data, or the existing options parameter has been expanded to hold consistency data.

  This consistency data should be used to help determine whether any form of caching should be used as part of the read performed by the storage adapter.
- `Read` - Added a new parameter of type `ReadOptions`
- `ReadPage` - Added `Consistency` to existing `ReadPageOptions` type
- `ReadUserSetTuples` - Added a new parameter of type `ReadUserSetTuplesOptions`
- `ReadStartingWithUser` - Added a new parameter of type `ReadStartingWithUserOptions`

## [1.5.6] - 2024-07-17
[Full changelog](https://github.com/openfga/openfga/compare/v1.5.5...v1.5.6)

### Added
- Performance improvements to userset subproblem resolutions in Check in certain scenarios [#1734](https://github.com/openfga/openfga/pull/1734)
- Performance improvements to tuple-to-userset subproblem resolutions in Check in certain scenarios [#1735](https://github.com/openfga/openfga/pull/1735)
- Warning when log level set to `none` [#1705](https://github.com/openfga/openfga/pull/1705) - thank you, @Siddhant-K-code!
- Minor performance improvement for queries when model ID not specified [#1754](https://github.com/openfga/openfga/pull/1754)

### Removed
- ListUsers experimental flag (will continue to work if passed) [#1730](https://github.com/openfga/openfga/pull/1730)

### Fixed
- Race condition in ListUsers which could erroneously swallow errors [#1755](https://github.com/openfga/openfga/pull/1755)
- "relation is undefined" error in Check and ListUsers [#1767](https://github.com/openfga/openfga/pull/1767)
- Request ID included with Streaming ListObjects responses [#1636](https://github.com/openfga/openfga/pull/1636)

## [1.5.5] - 2024-06-18
[Full changelog](https://github.com/openfga/openfga/compare/v1.5.4...v1.5.5)

### Added
- Configuring maximum cost for CEL evaluation via `OPENFGA_MAX_CONDITION_EVALUATION_COST` [#1631](https://github.com/openfga/openfga/pull/1631) - thank you, @cmmoran

### Removed
- `excluded_users` from ListUsers response. Further discovery required before being reintroduced. If impacted by this removal, please provide feedback in [issue #1692](https://github.com/openfga/openfga/issues/1692) [#1685](https://github.com/openfga/openfga/pull/1685)

### Fixed
- OTel trace context propagation to grpc-gateway [#1624](https://github.com/openfga/openfga/pull/1624) - thank you, @Zach-Johnson

## [1.5.4] - 2024-05-29
[Full changelog](https://github.com/openfga/openfga/compare/v1.5.3...v1.5.4)

### Added
- ListUsers API which answers the question "what users are related to a specific object?". This feature is experimental and can be enabled by configuring `OPENFGA_EXPERIMENTALS=enable-list-users`. Also see [Performing a ListUsers call](https://openfga.dev/docs/getting-started/perform-list-users) and [ListUsers API docs](https://openfga.dev/api/service#/Relationship%20Queries/ListUsers). **Known Limitation:** Child usersets that are negated from their parent are currently not returned as `excluded_users` [#1433](https://github.com/openfga/openfga/pull/1433)
- ListObjects throttling to manage resource usage of expensive queries. Throttling improves overall query performance by limiting the number of dispatches, which are the recursive sub-operations of a ListObjects query [#1571](https://github.com/openfga/openfga/pull/1571)
- Per-request dispatch throttling threshold configuration via context [#1546](https://github.com/openfga/openfga/pull/1546)
- Self-defining usersets for Check, ListObjects and ListUsers. These are implicit tuples that exist by virtue of set theory. For example, the userset `document:1#viewer` implicitly possess the `viewer` relation for `document:1` [#1521](https://github.com/openfga/openfga/pull/1521)
- Panic recovery handling for all APIs [#1557](https://github.com/openfga/openfga/pull/1557)
- Logging of non-sensitive server configuration on startup [#1609](https://github.com/openfga/openfga/pull/1609)
- Appropriate error codes for throttled requests indicating if a request should be retried [#1552](https://github.com/openfga/openfga/pull/1552)
- Minor performance improvements in Check API by reducing quantity of spans created [#1550](https://github.com/openfga/openfga/pull/1550), [#1589](https://github.com/openfga/openfga/pull/1589)

### Changed
- `request_id` is now same as `trace_id` (e.g. `1e20da43269fe07e3d2ac018c0aad2d1`) if tracing is enabled. Otherwise, remains an UUID (e.g. `38fee7ac-4bfe-4cf6-baa2-8b5ec296b485`) [#1576](https://github.com/openfga/openfga/pull/1576) - thank you, @00chorch

### Removed
- `request_duration_by_query_count_ms` metric [#1579](https://github.com/openfga/openfga/pull/1579)

### Fixed
- Goroutine leak occurring during initial server validation [#1617](https://github.com/openfga/openfga/pull/1617)
- Stricter filtering of invalid tuples with ListObjects [#1563](https://github.com/openfga/openfga/pull/1563)
- Panic on server close if caching is enabled [#1568](https://github.com/openfga/openfga/pull/1568)
- Prevent calling datastore if context has error [#1593](https://github.com/openfga/openfga/pull/1593)

## [1.5.3] - 2024-04-16
[Full changelog](https://github.com/openfga/openfga/compare/v1.5.2...v1.5.3)

### Added
- Apply tags to requests that have been intentionally throttled (https://github.com/openfga/openfga/pull/1531). This will add a new log field titled "throttled" to such requests.

### Changed
- [Modular Models (Schema 1.2)](https://openfga.dev/docs/modeling/modular-models) support is enabled by default and the experimental flag for it has been dropped (https://github.com/openfga/openfga/pull/1520)
- Bumped to Go 1.21.9 (https://github.com/openfga/openfga/pull/1523)

### Fixed
- Panic that occurred on Check API with some authorization models and tuples (https://github.com/openfga/openfga/pull/1517)

### Security
- Patch [CVE-2024-31452](https://github.com/openfga/openfga/security/advisories/GHSA-8cph-m685-6v6r) - a critical issue where Check and ListObjects APIs returns incorrect results for some models and tuples. See the CVE report for more details.

## [1.5.2] - 2024-04-03
[Full changelog](https://github.com/openfga/openfga/compare/v1.5.1...v1.5.2)

### Added
- Add homebrew release job by @chenrui333 ([#780](https://github.com/openfga/openfga/pull/780))

### Fixed
- Fix the count of datastore reads in the Check API ([#1452](https://github.com/openfga/openfga/pull/1452))
- Fix the correct default used for dispatch throttling ([#1479](https://github.com/openfga/openfga/pull/1479))

### Security
- Bumped up the `grpc-health-probe` dependency in the published Docker image to the latest release which fixes some vulnerabilities ([#1507](https://github.com/openfga/openfga/pull/1507))

## [1.5.1] - 2024-03-19
[Full changelog](https://github.com/openfga/openfga/compare/v1.5.0...v1.5.1)

### Added
- Include calls to ListObjects and StreamedListObjects methods in the `dispatch_count` histogram ([#1427](https://github.com/openfga/openfga/pull/1427))
- Added `request_duration_ms` histogram which has `datastore_query_count` and `dispatch_count` as dimensions ([#1444](https://github.com/openfga/openfga/pull/1444))
- Added new flag `OPENFGA_AUTHN_OIDC_ISSUER_ALIASES` to specify oidc issuer aliases ([#1354](https://github.com/openfga/openfga/pull/1354)) - Thanks @le-yams!
- Added experimental support for modular models via `OPENFGA_EXPERIMENTALS=enable-modular-models` ([#1443](https://github.com/openfga/openfga/pull/1443)). This will enable writing models that are split across multiple files.
- Added support for throttling dispatches ([#1440](https://github.com/openfga/openfga/pull/1440)). This will throttle Check requests that are overly complex. You can turn on this feature via OPENFGA_DISPATCH_THROTTLING_ENABLED and configured via OPENFGA_DISPATCH_THROTTLING_THRESHOLD and OPENFGA_DISPATCH_THROTTLING_FREQUENCY
- Thanks @lekaf974 for enhancing NewLogger with builder pattern options ([#1413](https://github.com/openfga/openfga/pull/1413))

### Deprecated
- Histogram `request_duration_by_query_count_ms` will be removed in the next release, in favour of `request_duration_ms` ([#1450](https://github.com/openfga/openfga/pull/1450))

### Fixed
- Throw HTTP 400 when tuple condition is invalid instead of HTTP 500 ([#1420](https://github.com/openfga/openfga/pull/1420))
- Fix model validation which threw error "no entrypoints defined" ([#1422](https://github.com/openfga/openfga/pull/1422))

## [1.5.0] - 2024-03-01
[Full changelog](https://github.com/openfga/openfga/compare/v1.4.3...v1.5.0)

### Added
- Override option for timestamp in JSON logs ([#1330](https://github.com/openfga/openfga/pull/1330)) - thank you, @raj-saxena!
- OpenTelemetry tracing and attributes to check algorithm ([#1331](https://github.com/openfga/openfga/pull/1331), [#1388](https://github.com/openfga/openfga/pull/1388))
- Dispatch count to check response metadata as a query complexity heuristic ([#1343](https://github.com/openfga/openfga/pull/1343))

### Changed
- Breaking: The `AuthorizationModelReadBackend` interface method `FindLatestAuthorizationModelID` has changed to `FindLatestAuthorizationModel` for performance improvements. [#1387](https://github.com/openfga/openfga/pull/1387)

  If you implement your own data store, you will need to make the following change:

  <table>
  <tr>
  <th>Before</th>
  <th>After</th>
  </tr>
  <tr>
  <td>

  ```go
  func (...) FindLatestAuthorizationModelID(ctx context.Context, storeID string) (string, error) {
    //...get model ID
    return modelID, nil
  }
  ```

  </td>
  <td>

  ```go
  func (...) FindLatestAuthorizationModel(ctx context.Context, storeID string) (*openfgav1.AuthorizationModel, error) {
    //...get model
    return model.(*openfgav1.AuthorizationModel), nil
  }
  ```

  </td>
  </tr>
  </table>

### Fixed
- Cycles detected during check now deterministically return with `{allowed:false}` ([#1371](https://github.com/openfga/openfga/pull/1371), [#1372](https://github.com/openfga/openfga/pull/1372))
- Fix incorrect path for gPRC health check ([#1321](https://github.com/openfga/openfga/pull/1321))

## [1.4.3] - 2024-01-26
[Full changelog](https://github.com/openfga/openfga/compare/v1.4.2...v1.4.3)

### Added
- Add ability to close all server resources through `server.Stop()` ([#1318](https://github.com/openfga/openfga/pull/1318))

### Changed
- Increase performance by removing redundant `map.Clone()` calls in model validation ([#1281](https://github.com/openfga/openfga/pull/1281))

### Fixed
- Fix the sorting of contextual tuples when generating a cache key during check ([#1299](https://github.com/openfga/openfga/pull/1299))

### Security
- Patch [CVE-2024-23820](https://github.com/openfga/openfga/security/advisories/GHSA-rxpw-85vw-fx87) - a critical issue
  where issuing many `ListObjects` API calls that hit the `--listObjects-deadline` setting can lead to an out of memory error.
  See the CVE report for more details

## [1.4.2] - 2024-01-10
[Full changelog](https://github.com/openfga/openfga/compare/v1.4.1...v1.4.2)

### Fixed
- Goroutine leak in ListObjects because of a leak in ReverseExpand ([#1297](https://github.com/openfga/openfga/pull/1297))

## [1.4.1] - 2024-01-04
[Full changelog](https://github.com/openfga/openfga/compare/v1.4.0...v1.4.1)

### Added
- Support for cancellation/timeouts when evaluating Conditions ([#1237](https://github.com/openfga/openfga/pull/1237))
- Tracing span info for Condition evaluation ([#1251](https://github.com/openfga/openfga/pull/1251))

### Changed
- Reduce goroutine overhead in ListObjects ([#1173](https://github.com/openfga/openfga/pull/1173))
- Added `openfga` prefix to custom exported Prometheus metrics

  > ⚠️ This change may impact existing deployments of OpenFGA if you're integrating with the metrics reported by OpenFGA.

  Custom metrics reported by the OpenFGA server are now prefixed with `openfga_`. For example, `request_duration_by_query_count_ms ` is now exported as `openfga_request_duration_by_query_count_ms`.

### Fixed
- Resolve rewrites involving exclusion (e.g. `but not`) more deterministically in Check ([#1239](https://github.com/openfga/openfga/pull/1239))
- Record span errors correctly in Check, ListObjects, and StreamedListObjects ([#1231](https://github.com/openfga/openfga/pull/1231))
- Log request validation errors correctly ([#1236](https://github.com/openfga/openfga/pull/1236))

## [1.4.0] - 2023-12-11
[Full changelog](https://github.com/openfga/openfga/compare/v1.3.10...v1.4.0)

### Changed
- Enable support for Conditional Relationship Tuples by default. ([#1220](https://github.com/openfga/openfga/pull/1220))
- Added stricter gRPC server max message size constraints ([#1222](https://github.com/openfga/openfga/pull/1222))

  We changed the default gRPC max message size (4MB) to a stricter 512KB to protect the server from excessively large request `context` fields. This shouldn't impact existing clients since our calculated max message size should be much smaller than 512KB given our other input constraints.

## [1.3.10] - 2023-12-08
[Full changelog](https://github.com/openfga/openfga/compare/v1.3.9...v1.3.10)

### Changed
- Bumped up to Go 1.21.5 ([#1219](https://github.com/openfga/openfga/pull/1219))

### Fixed
- Reorder protobuf fields for persisted Assertions ([#1217](https://github.com/openfga/openfga/pull/1217))

  Assertions written on or after v1.3.8 should be re-written to resolve some binary encoding issues that were introduced.
- Handle floating point conversion errors in conditions ([#1200](https://github.com/openfga/openfga/pull/1200))

## [1.3.9] - 2023-12-05
[Full changelog](https://github.com/openfga/openfga/compare/v1.3.8...v1.3.9)

### Fixed
- Avoid panic when processing a nil set of writes ([#1208](https://github.com/openfga/openfga/pull/1208)) - thanks @stgraber!
- Decoding of null conditions in SQL storage implementations ([#1212](https://github.com/openfga/openfga/pull/1212))

## [1.3.8] - 2023-12-04
[Full changelog](https://github.com/openfga/openfga/compare/v1.3.7...v1.3.8)

### Added
- Experimental support for ABAC Conditional Relationships.

  To enable experimental support for ABAC Conditional Relationships you can pass the `enable-conditions` experimental flag. For example, `openfga run --experimentals=enable-conditions`. The upcoming `v1.4.0` release will introduce official support for this new feature. For more information please see our [official blog post](https://openfga.dev/blog/conditional-tuples-announcement). The `v1.4.0` release will have more official documentation on [openfga.dev](https://openfga.dev/).

  > ⚠️ If you enable experimental support for ABAC and introduce models and/or relationship tuples into the system and then choose to rollback to a prior release, then you may experience unintended side-effects. Care should be taken!
  >
  > Read on for more information.

  If you introduce a model with a condition defined in a relation's type restriction(s) and then rollback to a prior OpenFGA release, then the model will be treated as though the conditioned type restriction did not exist.

  ```
  model
    schema 1.1

  type user

  type document
    relations
      define viewer: [user with somecondition]

  condition somecondition(x: int) {
    x < 100
  }
  ```

  and then you rollback to `v1.3.7` or earlier, then the model above will be treated equivalently to

  ```
  model
    schema 1.1

  type user

  type document
    relations
      define viewer: [user]
  ```

  Likewise, if you write a relationship tuple with a condition and then rollback to a prior release, then the tuple will be treated as an unconditioned tuple.

  ```
  - document:1#viewer@user:jon, {condition: "somecondition"}
  ```

  will be treated equivalently to `document:1#viewer@user:jon` in `v1.3.7` or earlier. That is, `Check(document:1#viewer@user:jon)` would return `{allowed: true}` even though at the tuple was introduced it was conditioned.
- Minimum datastore schema revision check in the server's health check ([#1166](https://github.com/openfga/openfga/pull/1166))

  Each OpenFGA release from here forward will explicitly reference a minimum datastore schema version that is required to run that specific release of OpenFGA. If OpenFGA operators have not migrated up to that revision then the server's health checks will fail.
- Username/password configuration overrides for the `openfga migrate` entrypoint ([#1133](https://github.com/openfga/openfga/pull/1133)). Thanks for the contribution @martin31821!

  Similar to the server's main entrypoint `openfga run`, you can now override the datastore username and password with environment variables. when running the `openfga migrate` utility.
- Healthcheck definitions in Dockerfile ([#1134](https://github.com/openfga/openfga/pull/1134)). Thanks @Siddhant-K-code!

### Changed
- Database iterators yielded by the RelationshipTupleReader storage interface now accept a `context` parameter which allows iteration to be promptly terminated ([#1055](https://github.com/openfga/openfga/pull/1055))

  We have noticed improvements in query performance by adding this because once a resolution path has been found we more quickly cancel any further evaluation by terminating the iterators promptly.
- Improved tuple validation performance with precomputation of TTUs ([#1171](https://github.com/openfga/openfga/pull/1171))
- Refactored the commands in the `pkg/server/commands` package to uniformly use the Options builder pattern ([#1142](https://github.com/openfga/openfga/pull/1142)). Thanks for the contribution @ilaleksin!
- Upgraded to Go `1.21.4` ([#1143](https://github.com/openfga/openfga/pull/1143)). Thanks @tranngoclam!

### Fixed
- If two requests were made with the same request body and contextual tuples but the order of the contextual tuples differed, then the cache key that is produced is now the same.([#1187](https://github.com/openfga/openfga/pull/1187))
- Use `NoOp` TracerProvider if tracing is disabled ([#1139](https://github.com/openfga/openfga/pull/1139) and [#1196](https://github.com/openfga/openfga/pull/1196))

## [1.3.7] - 2023-11-06
[Full changelog](https://github.com/openfga/openfga/compare/v1.3.6...v1.3.7)

### Security
- Bumped up the `grpc-health-probe` dependency to the latest release which fixed some vulnerabilities.

## [1.3.6] - 2023-11-06
[Full changelog](https://github.com/openfga/openfga/compare/v1.3.5...v1.3.6)

### Added
- Provenance manifests generation (`openfga.intoto.jsonl``) for verification of release artifacts with SLSA attestations.

### Changed
- Removed the experimental flag `check-query-cache`. If you wish to enable the Check query cache you no longer need the experimental flag.

## [1.3.5] - 2023-10-27
[Full changelog](https://github.com/openfga/openfga/compare/v1.3.4...v1.3.5)

### Added
- Export metrics from MySQL and Postgres ([#1023](https://github.com/openfga/openfga/pull/1023))

  To export datastore metrics, set `OPENFGA_METRICS_ENABLED=true` and `OPENFGA_DATASTORE_METRICS_ENABLED=true`.

### Changed
- Write Authorization Models in a single database row ([#1030](https://github.com/openfga/openfga/pull/1030))

  :warning: In order to avoid downtime, we recommend upgrading to at least v1.3.3 _before_ upgrading to v1.3.5.

  This is the second of a series of releases that will progressively introduce changes via code and database migrations that will allow authorization models to be stored in a single database row.

  See [here for more details](https://github.com/openfga/openfga/issues/1025).

### Fixed
- Return all results when `OPENFGA_LIST_OBJECTS_MAX_RESULTS=0` ([#1067](https://github.com/openfga/openfga/pull/1067))
- Promptly return if max results are met before deadline in ListObjects ([#1064](https://github.com/openfga/openfga/pull/1064))
- Fix sort order on ReadChanges ([#1079](https://github.com/openfga/openfga/pull/1079))

## [1.3.4] - 2023-10-17
[Full changelog](https://github.com/openfga/openfga/compare/v1.3.3...v1.3.4)

### Changed
- Bumped up to Go 1.21.3 ([#1060](https://github.com/openfga/openfga/pull/1060))

### Fixed
- Incorrect string in model validation error message ([#1057](https://github.com/openfga/openfga/pull/1057))
- Incorrect results can be returned by Check API when passing in contextual tuples and the `check-query-cache` experimental flag is turned on ([#1059](https://github.com/openfga/openfga/pull/1059))

### Security
- Patches [CVE-2023-45810](https://github.com/openfga/openfga/security/advisories/GHSA-hr4f-6jh8-f2vq). See the CVE for more details

## [1.3.3] - 2023-10-04
[Full changelog](https://github.com/openfga/openfga/compare/v1.3.2...v1.3.3)

### Added
- Configurable size limit for Authorization Models ([#1032](https://github.com/openfga/openfga/pull/1032))

  We've introduced a new size limit for authorization models, provided a consistent behavior across datastores, which defaults to `256KB`. This can be configured by using the `--max-authorization-model-size-in-bytes` flag.

### Changed
- Move standalone server config defaults ([#1036](https://github.com/openfga/openfga/pull/1036))
- Persist Authorization Models serialized protobuf in the database ([#1028](https://github.com/openfga/openfga/pull/1028))

  In the next series of releases will progressively introduce changes via code and database migrations that will allow authorization models to be stored in a single database row.

  See [here for more details](https://github.com/openfga/openfga/issues/1025).

### Fixed
- Reduce use of GOB in encoded cache key ([#1029](https://github.com/openfga/openfga/pull/1029))

## [1.3.2] - 2023-08-25
### Added
- Support TLS for OTLP trace endpoint ([#885](https://github.com/openfga/openfga/pull/885)) - thanks @matoous
- Configurable limits to database reads per ListObjects query ([#967](https://github.com/openfga/openfga/pull/967))
- Datastore query count labels to traces and query latency histogram in ListObjects ([#959](https://github.com/openfga/openfga/pull/959))
- GitHub workflow to check Markdown links ([#1016](https://github.com/openfga/openfga/pull/1016)) - thanks @sanketrai1

### Changed
- Use slices and maps packages from go1.21 ([#969](https://github.com/openfga/openfga/pull/969)) - thanks @tranngoclam
- Moved request validations to RPC handlers so library integrations benefit ([#975](https://github.com/openfga/openfga/pull/975), [#998](https://github.com/openfga/openfga/pull/998))
- Refactored internal usages of ConnectedObjects to ReverseExpand ([#968](https://github.com/openfga/openfga/pull/968))
- Expose validation middleware ([#1005](https://github.com/openfga/openfga/pull/1005))
- Upgrade grpc validator middleware to the latest v2 package ([#1019](https://github.com/openfga/openfga/pull/1019)) - thanks @tranngoclam

### Fixed
- Change response code to internal error for concurrency conflicts ([#1011](https://github.com/openfga/openfga/pull/1011))

### Security
- Patches [CVE-2023-43645](https://github.com/openfga/openfga/security/advisories/GHSA-2hm9-h873-pgqh) - see the CVE for more details

  **[BREAKING]** If your model contained cycles or a relation definition that has the relation itself in its evaluation path, then Checks and queries that require evaluation will no longer be evaluated on v1.3.2+ and will return errors instead. You will need to update your models to remove the cycles.

## [1.3.1] - 2023-08-23
### Added
- Count datastore queries involved in Check resolution metadata ([#880](https://github.com/openfga/openfga/pull/880))

  OpenFGA request logs and traces will now include a field `datastore_query_count` that shows how many queries were involved in a single Check resolution.
- Histogram metric to report the `datastore_query_count` per Check ([#924](https://github.com/openfga/openfga/pull/932))

  This new metric can be used to report percentiles of the number of database queries required to resolve Check requests.
- Check request duration histogram labeled by method and datastore query count ([#950](https://github.com/openfga/openfga/pull/950))

  The `request_duration_by_query_count_ms` metric reports the total request duration (in ms) labelled by the RPC method and ranges of observations for the `datastore_query_count`. This metrics allows operators of an OpenFGA server to report request duration percentiles for Check requests based on the number of database queries that were required to resolve the query.
- Optimize Check to avoid database lookups in some scenarios ([#932](https://github.com/openfga/openfga/pull/932))
- CachedCheckResolver for caching Check subproblems ([#891](https://github.com/openfga/openfga/pull/891))

  This experimental feature adds new caching capabilities to the OpenFGA server. It is an "opt-in" feature and thus must be enabled. To enable this feature you must specify the experimental flag `check-query-cache` and set the `--check-query-cache-enabled=true` flag.

  ```shell
  openfga run --experimentals check-query-cache --check-query-cache-enabled=true
  ```
- Server request logs now include the `user-agent` ([#943](https://github.com/openfga/openfga/pull/943))

### Changed
- Default Check and ListObjects concurrency read limits ([#916](https://github.com/openfga/openfga/pull/916))

  In our last release [v1.3.0](https://github.com/openfga/openfga/releases/tag/v1.3.0) we modified the default behavior of Check and ListObjects such that it limits/restricts the degree of concurrency that is allowed for a single request. This change was unintended. This release reverts the default behavior back to unbounded concurrency limits (the prior default). The change mostly affects those using OpenFGA as a library.
- Bumped up to Go 1.21 ([#952](https://github.com/openfga/openfga/pull/952))

### Security
- Patches [CVE-2023-40579](https://github.com/openfga/openfga/security/advisories/GHSA-jcf2-mxr2-gmqp) - see the CVE for more details

## [1.3.0] - 2023-08-01
[Full changelog](https://github.com/openfga/openfga/compare/v1.2.0...v1.3.0)

### Added
- Bounded concurrency limiter for Check and ListObjects queries ([#860](https://github.com/openfga/openfga/pull/860), [#887](https://github.com/openfga/openfga/pull/887))
  New server configurations can be provided to limit/bound the amount of concurrency that is allowed during query evaluation. These settings can help reduce the impact/burden that a single query (e.g. Check, ListObjects, etc..) can have on the underlying database and OpenFGA server.

  - `--maxConcurrentReadsForListObjects` - The maximum allowed number of concurrent reads in a single ListObjects query.

  - `--maxConcurrentReadsForCheck` - The maximum allowed number of concurrent reads in a single Check query.

  - `--resolveNodeBreadthLimit` - Defines how many nodes on a given level can be evaluated concurrently in a Check resolution tree.
- Jaeger persistent storage for traces in `docker-compose.yaml` ([#888](https://github.com/openfga/openfga/pull/888)) - thanks @Azanul

### Changed
- [BREAKING] Imports for OpenFGA protobuf API dependencies ([#898](https://github.com/openfga/openfga/pull/898))

  - **Problem** - Previously we depended on [Buf remote generated packages](https://buf.build/docs/bsr/remote-packages/overview), but they recently deprecated protobuf imports served from the `go.buf.build` domain (see [Migrate from remote generation alpha](https://buf.build/docs/migration-guides/migrate-remote-generation-alpha)). OpenFGA builds are currently broken as a result of this.
  - **Change** - We switched our protobuf API dependency from `go.buf.build/openfga/go/openfga/api/openfga/v1` to `github.com/openfga/api/proto/openfga/v1`. So we no longer use Buf remote generated packages in favor of packages we managed in the [`openfga/api`](https://github.com/openfga/api) repository. This fixes existing build issues.
  - **Impact** - Developers using the OpenFGA as a library or the gRPC API must change their protobuf dependency from `go.buf.build/openfga/go/openfga/api/openfga/v1` to `github.com/openfga/api/proto/openfga/v1`. A global find/replace and package dependency update should fix it. Here's a diff demonstrating the changes for a Go app, for example:

    ```go
    import (
      ...
    - openfgav1 "go.buf.build/openfga/go/openfga/api/openfga/v1"
    + openfgav1 "github.com/openfga/api/proto/openfga/v1"
    )
    ```
- Refactor the `Server` constructor to use the options builder pattern ([#833](https://github.com/openfga/openfga/pull/833))

  ```go
  import (
    openfga "github.com/openfga/openfga/pkg/server"
  )

  s := openfga.New(
    &server.Dependencies{...},
    &server.Config{...},
  )
  ```

  becomes

  ```go
  import (
    openfga "github.com/openfga/openfga/pkg/server"
  )

  var opts []openfga.OpenFGAServiceV1Option
  s := openfga.MustNewServerWithOpts(opts...)
  ```

### Fixed
- Disable default debug level-logging in `retryablehttp` client ([#882](https://github.com/openfga/openfga/pull/882)) - thanks @KlausVii

## [1.2.0] - 2023-06-30
[Full changelog](https://github.com/openfga/openfga/compare/v1.1.1...v1.2.0)

### Added
- Optimizations for [ListObjects](https://openfga.dev/api/service#/Relationship%20Queries/ListObjects) and [StreamedListObjects](https://openfga.dev/api/service#/Relationship%20Queries/StreamedListObjects) for models involving intersection (`and`) and exclusion (`but not`) ([#797](https://github.com/openfga/openfga/pull/797))

### Changed
- Cache model validation results on first model load ([#831](https://github.com/openfga/openfga/pull/831))
- Cache inflight requests when looking up any authorization model ([#831](https://github.com/openfga/openfga/pull/831))
- Update postgres max connections in docker compose file ([#829](https://github.com/openfga/openfga/pull/829))

## [1.1.1] - 2023-06-26
[Full changelog](https://github.com/openfga/openfga/compare/v1.1.0...v1.1.1)

### Added
- Official Homebrew installation instructions ([#781](https://github.com/openfga/openfga/pull/781)) - thanks @chenrui333
- The `--verbose` flag has been added to the `openfga migrate` command ([#776](https://github.com/openfga/openfga/pull/776))
- The `openfga validate-models` CLI command has been introduced to validate all models across all stores ([#817](https://github.com/openfga/openfga/pull/817))

### Changed
- Updated the version of the `grpc-health-probe` binary included in OpenFGA builds ([#784](https://github.com/openfga/openfga/pull/784))
- Cache inflight requests when looking up the latest authorization model ([#820](https://github.com/openfga/openfga/pull/820))

### Fixed
- Validation of models with non-zero entrypoints ([#802](https://github.com/openfga/openfga/pull/802))
- Remove unintended newlines in model validation error messages ([#816](https://github.com/openfga/openfga/pull/816)) - thanks @Galzzly

### Security
- Patches [CVE-2023-35933](https://github.com/openfga/openfga/security/advisories/GHSA-hr9r-8phq-5x8j) - additional model validations are now applied to models that can lead to the vulnerability. See the CVE report for more details, and don't hesitate to reach out if you have questions.

## [1.1.0] - 2023-05-15
[Full changelog](https://github.com/openfga/openfga/compare/v1.0.1...v1.1.0)

### Added
- Streaming ListObjects has no limit in number of results returned ([#733](https://github.com/openfga/openfga/pull/733))
- Add Homebrew release stage to goreleaser's release process ([#716](https://github.com/openfga/openfga/pull/716))

### Changed
- [BREAKING] The flags to turn on writing and evaluation of `v1.0` models have been dropped ([#763](https://github.com/openfga/openfga/pull/763))

### Fixed
- Avoid DB connection churning in unoptimized ListObjects ([#711](https://github.com/openfga/openfga/pull/711))
- Ensure ListObjects respects configurable ListObjectsDeadline ([#704](https://github.com/openfga/openfga/pull/704))
- In Write, throw 400 instead of 500 error if auth model ID not found ([#725](https://github.com/openfga/openfga/pull/725))
- Performance improvements when loading the authorization model ([#726](https://github.com/openfga/openfga/pull/726))
- Ensure Check evaluates deterministically on the eval boundary case ([#732](https://github.com/openfga/openfga/pull/732))

## [1.0.1] - 2023-04-18
[Full changelog](https://github.com/openfga/openfga/compare/v1.0.0...v1.0.1)

### Fixed
- Correct permission and location for gRPC health probe in Docker image (#697)

## [1.0.0] - 2023-04-14
[Full changelog](https://github.com/openfga/openfga/compare/v0.4.3...v1.0.0)

### Fixed
- MySQL migration script errors during downgrade (#664)

## [0.4.3] - 2023-04-12
[Full changelog](https://github.com/openfga/openfga/compare/v0.4.2...v0.4.3)

### Added
- OpenFGA with Postgres is now considered stable and ready for production usage.
- Release artifacts are now signed and include a Software Bill of Materials (SBOM) ([#683](https://github.com/openfga/openfga/pull/683))

  The SBOM (Software Bill of Materials) is included in each GitHub release using [Syft](https://github.com/anchore/syft) and is exported in [SPDX](https://spdx.dev) format.

  Developers will be able to verify the signature of the release artifacts with the following workflow(s):

  ```shell
  wget https://github.com/openfga/openfga/releases/download/<tag>/checksums.txt

  cosign verify-blob \
    --certificate-identity 'https://github.com/openfga/openfga/.github/workflows/release.yml@refs/tags/<tag>' \
    --certificate-oidc-issuer 'https://token.actions.githubusercontent.com' \
    --cert https://github.com/openfga/openfga/releases/download/<tag>/checksums.txt.pem \
    --signature https://github.com/openfga/openfga/releases/download/<tag>/checksums.txt.sig \
    ./checksums.txt
  ```

  If the `checksums.txt` validation succeeds, it means the checksums included in the release were not tampered with, so we can use it to verify the hashes of other files using the `sha256sum` utility. You can then download any file you want from the release, and verify it with, for example:

  ```shell
  wget https://github.com/openfga/openfga/releases/download/<tag>/openfga_<version>_linux_amd64.tar.gz.sbom
  wget https://github.com/openfga/openfga/releases/download/<tag>/openfga_<version>_linux_amd64.tar.gz

  sha256sum --ignore-missing -c checksums.txt
  ```

  And both should say "OK".

  You can then inspect the .sbom file to see the entire dependency tree of the binary.

  Developers can also verify the Docker image signature. Cosign actually embeds the signature in the image manifest, so we only need the public key used to sign it in order to verify its authenticity:

  ```shell
  cosign verify -key cosign.pub openfga/openfga:<tag>
  ```
- `openfga migrate` now accepts reading configuration from a config file and environment variables like the `openfga run` command ([#655](https://github.com/openfga/openfga/pull/655)) - thanks @suttod!
- The `--trace-service-name` command-line flag has been added to allow for customizing the service name in traces ([#652](https://github.com/openfga/openfga/pull/652)) - thanks @jmiettinen

### Changed
- Bumped up to Go version 1.20 ([#664](https://github.com/openfga/openfga/pull/664))
- Default model schema versions to 1.1 ([#669](https://github.com/openfga/openfga/pull/669))

  In preparation for sunsetting support for models with schema version 1.0, the [WriteAuthorizationModel API](https://openfga.dev/api/service#/Authorization%20Models/WriteAuthorizationModel) will now interpret any model provided to it as a 1.1 model if the `schema_version` field is omitted in the request. This shouldn't affect default behavior since 1.0 model support is enabled by default.

### Fixed
- Postgres and MySQL implementations have been fixed to avoid ordering relationship tuple queries by `ulid` when it is not needed. This can improve read query performance on larger OpenFGA stores ([#677](https://github.com/openfga/openfga/pull/677))
- Synchronize concurrent access to in-memory storage iterators ([#587](https://github.com/openfga/openfga/pull/587))
- Improve error logging in the `openfga migrate` command ([#663](https://github.com/openfga/openfga/pull/663))
- Fix middleware ordering so that `requestid` middleware is registered earlier ([#662](https://github.com/openfga/openfga/pull/662))

## [0.4.2] - 2023-03-17
[Full changelog](https://github.com/openfga/openfga/compare/v0.4.1...v0.4.2)

### Fixed
- Correct migration path for mysql in `openfga migrate` ([#644](https://github.com/openfga/openfga/pull/664))

## [0.4.1] - 2023-03-16
[Full changelog](https://github.com/openfga/openfga/compare/v0.4.0...v0.4.1)

The `v0.4.1` release includes everything in `v0.4.0` which includes breaking changes, please read the [`v0.4.0` changelog entry](#040---2023-03-15) for more details.

### Fixed
- Fix ListObjects not returning objects a user has access to in some cases (openfga/openfga#637)

## [0.4.0] - 2023-03-15
[Full changelog](https://github.com/openfga/openfga/compare/v0.3.7...v0.4.0)

> Note: the 0.4.0 release was held due to issues discovered after the release was cut.

### Added
- Add OpenFGA version command to the CLI ([#625](https://github.com/openfga/openfga/pull/625))
- Add `timeout` flag to `migrate` command ([#634](https://github.com/openfga/openfga/pull/634))

### Removed
- [BREAKING] Disable schema 1.0 support, except if appropriate flags are set (openfga/openfga#613)
  - As of this release, OpenFGA no longer allows writing or evaluating schema `v1.0` models by default. If you need support for it for now, you can use the:
    - `OPENFGA_ALLOW_WRITING_1_0_MODELS`: set to `true` to allow `WriteAuthorizationModel` to accept schema `v1.0` models.
    - `OPENFGA_ALLOW_EVALUATING_1_0_MODELS`: set to `true` to allow `Check`, `Expand`, `ListObjects`, `Write` and `WriteAssertions` that target schema `v1.0` models.
    - `ReadAuthorizationModel`, `ReadAuthorizationModels` and `ReadAssertions` are unaffected and will continue to work regardless of the target model schema version.
  - Note that these flags will be removed and support fully dropped in a future release. Read the [Schema v1.0 Deprecation Timeline](https://openfga.dev/docs/modeling/migrating/migrating-schema-1-1#deprecation-timeline) for more details.

### Fixed
- Improve the speed of Check for 1.1 models by using type restrictions (([#545](https://github.com/openfga/openfga/pull/545), ([#596](https://github.com/openfga/openfga/pull/596))
- Various important fixes to the experimental ListObjects endpoint
  - Improve readUsersets query by dropping unnecessary sorting ([#631](https://github.com/openfga/openfga/pull/631),([#633](https://github.com/openfga/openfga/pull/633))
  - Fix null pointer exception if computed userset does not exist ([#572](https://github.com/openfga/openfga/pull/572))
  - Fix race condition in memory store ([#585](https://github.com/openfga/openfga/pull/585))
  - Ensure no objects returned that would not have been allowed in Checks ([#577](https://github.com/openfga/openfga/pull/577))
  - Reverse expansion with indirect computed userset relationship ([#611](https://github.com/openfga/openfga/pull/611))
  - Improved tests ([#582](https://github.com/openfga/openfga/pull/582), [#599](https://github.com/openfga/openfga/pull/599), [#601](https://github.com/openfga/openfga/pull/601), [#620](https://github.com/openfga/openfga/pull/620))
- Tuning of OTEL parameters ([#570](https://github.com/openfga/openfga/pull/570))
- Fix tracing in Check API ([#627](https://github.com/openfga/openfga/pull/627))
- Use chainguard images in Dockerfile ([#628](https://github.com/openfga/openfga/pull/628))

## [0.3.7] - 2023-02-21
[Full changelog](https://github.com/openfga/openfga/compare/v0.3.6...v0.3.7)

### Fixed
- Contextual tuple propagation in the unoptimized ListObjects implementation ([#565](https://github.com/openfga/openfga/pull/565))

## [0.3.6] - 2023-02-16
[Full changelog](https://github.com/openfga/openfga/compare/v0.3.5...v0.3.6)

Re-release of `v0.3.5` because the go module proxy cached a prior commit of the `v0.3.5` tag.

## [0.3.5] - 2023-02-14
[Full changelog](https://github.com/openfga/openfga/compare/v0.3.4...v0.3.5)

### Added
- [`grpc-health-probe`](https://github.com/grpc-ecosystem/grpc-health-probe) for Health Checks ([#520](https://github.com/openfga/openfga/pull/520))

  OpenFGA containers now include an embedded `grpc_health_probe` binary that can be used to probe the Health Check endpoints of OpenFGA servers. Take a look at the [docker-compose.yaml](https://github.com/openfga/openfga/blob/main/docker-compose.yaml) file for an example.
- Improvements to telemetry: logging, tracing, and metrics ([#468](https://github.com/openfga/openfga/pull/468), [#514](https://github.com/openfga/openfga/pull/514), [#517](https://github.com/openfga/openfga/pull/517), [#522](https://github.com/openfga/openfga/pull/522))

  - We have added Prometheus as the standard metrics provided for OpenFGA and provide a way to launch Grafana to view the metrics locally. See [docker-compose.yaml](https://github.com/openfga/openfga/blob/main/docker-compose.yaml) for more information.

  - We've improved the attributes of various trace spans and made sure that trace span names align with the functions they decorate.

  - Our logging has been enhanced with more logged fields including request level logging which includes a `request_id` and `store_id` field in the log message.

  These features will allow operators of OpenFGA to improve their monitoring and observability processes.
- Nightly releases ([#508](https://github.com/openfga/openfga/pull/508)) - thanks @Siddhant-K-code!

  You should now be able to run nightly releases of OpenFGA using `docker pull openfga/openfga:nightly`

### Fixed
- Undefined computed relations on tuplesets now behave properly ([#532](https://github.com/openfga/openfga/pull/532))

  If you had a model involving two different computed relations on the same tupleset, then it's possible you may have received an internal server error if one of the computed relations was undefined. For example,

  ```
  type document
    relations
      define parent as self
      define viewer as x from parent or y from parent

  type folder
    relations
      define x as self

  type org
    relations
      define y as self
  ```

  Given the tuple `{ user: "org:contoso", relation: "parent", object: "document:1" }`, then `Check({ user: "jon", relation: "viewer", object: "document:1" })` would return an error prior to this fix because the `x` computed relation on the `document#parent` tupleset relation is not defined for the `org` object type.
- Eliminate duplicate objects in ListObjects response ([#528](https://github.com/openfga/openfga/pull/528))

## [0.3.4] - 2023-02-02
[Full changelog](https://github.com/openfga/openfga/compare/v0.3.3...v0.3.4)

### Added
- Added OpenTelemetry tracing ([#499](https://github.com/openfga/openfga/pull/499))

### Removed
- The ReadTuples endpoint has been removed ([#495](https://github.com/openfga/openfga/pull/495)). Please use [Read](https://openfga.dev/api/service#/Relationship%20Tuples/Read) with no tuple key instead (e.g. `POST /stores/<store_id>/read` with `{}` as the body).

### Fixed
- Fixed the environment variable mapping ([#498](https://github.com/openfga/openfga/pull/498)). For the full list of environment variables see [.config-schema.json](https://github.com/openfga/openfga/blob/main/.config-schema.json).
- Fix for stack overflow error in ListObjects ([#506](https://github.com/openfga/openfga/pull/506)). Thank you for reporting the issue @wonderbeyond!

## [0.3.3] - 2023-01-31
[Full changelog](https://github.com/openfga/openfga/compare/v0.3.2...v0.3.3)

### Added
- Environment variable names have been updated ([#472](https://github.com/openfga/openfga/pull/472)).

  For example, `OPENFGA_MAX_TUPLES_PER_WRITE` instead of `OPENFGA_MAXTUPLESPERWRITE`.

  For the full list please see [.config-schema.json](https://github.com/openfga/openfga/blob/main/.config-schema.json).

  The old form still works but is considered deprecated and should not be used anymore.
- Optimized ListObjects is now on by default ([#489](https://github.com/openfga/openfga/pull/489)) (`--experimentals="list-objects-optimized"` is no longer needed)
- Avoid connection churn in our datastore implementations ([#474](https://github.com/openfga/openfga/pull/474))
- The default values for `OPENFGA_DATASTORE_MAX_OPEN_CONNS` and `OPENFGA_DATASTORE_MAX_IDLE_CONNS` have been set to 30 and 10 respectively ([#492](https://github.com/openfga/openfga/pull/492))

### Fixed
- ListObjects should no longer return duplicates ([#475](https://github.com/openfga/openfga/pull/475))

## [0.3.2] - 2023-01-18
[Full changelog](https://github.com/openfga/openfga/compare/v0.3.1...v0.3.2)

### Added
- OpenTelemetry metrics integration with an `otlp` exporter ([#360](https://github.com/openfga/openfga/pull/360)) - thanks @AlexandreBrg!

  To export OpenTelemetry metrics from an OpenFGA instance you can now provide the `otel-metrics` experimental flag along with the `--otel-telemetry-endpoint` and `--otel-telemetry-protocol` flags. For example,

  ```
  ./openfga run --experimentals=otel-metrics --otel-telemetry-endpoint=127.0.0.1:4317 --otel-telemetry-protocol=http
  ```

  For more information see the official documentation on [Experimental Features](https://openfga.dev/docs/getting-started/setup-openfga/docker#experimental-features) and [Telemetry](https://openfga.dev/docs/getting-started/setup-openfga/docker#telemetry).
- Type-bound public access support in the optimized ListObjects implementation (when the `list-objects-optimized` experimental feature is enabled) ([#444](https://github.com/openfga/openfga/pull/444))

### Fixed
- Tuple validations for models with schema version 1.1 ([#446](https://github.com/openfga/openfga/pull/446), [#457](https://github.com/openfga/openfga/pull/457))
- Evaluate rewrites on nested usersets in the optimized ListObjects implementation ([#432](https://github.com/openfga/openfga/pull/432))

## [0.3.1] - 2022-12-19
[Full changelog](https://github.com/openfga/openfga/compare/v0.3.0...v0.3.1)

### Added
- Datastore configuration flags to control connection pool settings
  `--datastore-max-open-conns`
  `--datastore-max-idle-conns`
  `--datastore-conn-max-idle-time`
  `--datastore-conn-max-lifetime`
  These flags can be used to fine-tune database connections for your specific deployment of OpenFGA.
- Log level configuration flags
  `--log-level` (can be one of ['none', 'debug', 'info', 'warn', 'error', 'panic', 'fatal'])
- Support for Experimental Feature flags
  A new flag `--experimentals` has been added to enable certain experimental features in OpenFGA. For more information see [Experimental Features](https://openfga.dev/docs/getting-started/setup-openfga/docker#experimental-features).

### Security
- Patches [CVE-2022-23542](https://github.com/openfga/openfga/security/advisories/GHSA-m3q4-7qmj-657m) - relationship reads now respect type restrictions from prior models ([#422](https://github.com/openfga/openfga/pull/422)).

## [0.3.0] - 2022-12-12
[Full changelog](https://github.com/openfga/openfga/compare/v0.2.5...v0.3.0)

### Added
- Support for [v1.1 JSON Schema](https://github.com/openfga/rfcs/blob/feat/add-type-restrictions-to-json-syntax/20220831-add-type-restrictions-to-json-syntax.md)

  - You can now write your models in the [new DSL](https://github.com/openfga/rfcs/blob/type-restriction-dsl/20221012-add-type-restrictions-to-dsl-syntax.md)
    which the Playground and the [syntax transformer](https://github.com/openfga/syntax-transformer) can convert to the
    JSON syntax. Schema v1.1 allows for adding type restrictions to each assignable relation, and it can be used to
    indicate cases such as "The folder's parent must be a folder" (and so not a user or a document).
    - This change also comes with breaking changes to how `*` and `<type>:*` are treated:
    - `<type>:*` is interpreted differently according to the model version. v1.0 will interpret it as a object of type
      `<type>` and id `*`, whereas v1.1 will interpret is as all objects of type `<type>`.
    - `*` is still supported in v1.0 models, but not supported in v1.1 models. A validation error will be thrown when
      used in checks or writes and it will be ignored when evaluating.
  - Additionally, the change to v1.1 models allows us to provide more consistent validation when writing the model
    instead of when issuing checks.

  :warning: Note that with this release **models with schema version 1.0 are now considered deprecated**, with the plan to
  drop support for them over the next couple of months, please migrate to version 1.1 when you can. Read more about
  [migrating to the new syntax](https://openfga.dev/docs/modeling/migrating/migrating-schema-1-1).

### Changed
- ListObjects changes

  The response has changed to include the object type, for example:

  ```json
  { "object_ids": ["a", "b", "c"] }
  ```

  to

  ```json
  { "objects": ["document:a", "document:b", "document:c"] }
  ```

  We have also improved validation and fixed support for Contextual Tuples that were causing inaccurate responses to be
  returned.

### Deprecated
- The ReadTuples API endpoint is now marked as deprecated, and support for it will be dropped shortly. Please use Read with no tuple key instead.

## [0.2.5] - 2022-11-07
### Added
- Multi-platform container build manifests to releases ([#323](https://github.com/openfga/openfga/pull/323))

### Fixed
- Read RPC returns correct error when authorization model id is not found ([#312](https://github.com/openfga/openfga/pull/312))
- Throw error if `http.upstreamTimeout` config is less than `listObjectsDeadline` ([#315](https://github.com/openfga/openfga/pull/315))

### Security
- Patches [CVE-2022-39352](https://github.com/openfga/openfga/security/advisories/GHSA-3gfj-fxx4-f22w)

## [0.2.4] - 2022-10-24
### Added
- Update Go to 1.19

### Fixed
- TLS certificate config path mappings ([#285](https://github.com/openfga/openfga/pull/285))
- Error message when a `user` field is invalid ([#278](https://github.com/openfga/openfga/pull/278))
- host:port mapping with unspecified host ([#275](https://github.com/openfga/openfga/pull/275))
- Wait for connection to postgres before starting ([#270](https://github.com/openfga/openfga/pull/270))

### Security
- Patches [CVE-2022-39340](https://github.com/openfga/openfga/security/advisories/GHSA-95x7-mh78-7w2r), [CVE-2022-39341](https://github.com/openfga/openfga/security/advisories/GHSA-vj4m-83m8-xpw5), and [CVE-2022-39342](https://github.com/openfga/openfga/security/advisories/GHSA-f4mm-2r69-mg5f)

## [0.2.3] - 2022-10-05
### Added
- Support for MySQL storage backend ([#210](https://github.com/openfga/openfga/pull/210)). Thank you @MidasLamb!
- Allow specification of type restrictions in authorization models ([#223](https://github.com/openfga/openfga/pull/223)). Note: Type restriction is not enforced yet, this just allows storing them.
- Tuple validation against type restrictions in Write API ([#232](https://github.com/openfga/openfga/pull/232))
- Upgraded the Postgres storage backend to use pgx v5 ([#225](https://github.com/openfga/openfga/pull/225))

### Fixed
- Close database connections after migration ([#252](https://github.com/openfga/openfga/pull/252))
- Race condition in streaming ListObjects ([#255](https://github.com/openfga/openfga/pull/255), [#256](https://github.com/openfga/openfga/pull/256))

## [0.2.2] - 2022-09-15
### Fixed
- Reject direct writes if only indirect relationship allowed ([#114](https://github.com/openfga/openfga/pull/114)). Thanks @dblclik!
- Log internal errors at the grpc layer ([#222](https://github.com/openfga/openfga/pull/222))
- Authorization model validation ([#224](https://github.com/openfga/openfga/pull/224))
- Bug in `migrate` command ([#236](https://github.com/openfga/openfga/pull/236))
- Skip malformed tuples involving tuple to userset definitions ([#234](https://github.com/openfga/openfga/pull/234))

## [0.2.1] - 2022-08-30
### Added
- Support Check API calls on userset types of users ([#146](https://github.com/openfga/openfga/pull/146))
- Add backoff when connecting to Postgres ([#188](https://github.com/openfga/openfga/pull/188))

### Fixed
- Improve logging of internal server errors ([#193](https://github.com/openfga/openfga/pull/193))
- Use Postgres in the sample Docker Compose file ([#195](https://github.com/openfga/openfga/pull/195))
- Emit authorization errors ([#144](https://github.com/openfga/openfga/pull/144))
- Telemetry in Check and ListObjects APIs ([#177](https://github.com/openfga/openfga/pull/177))
- ListObjects API: respect the value of ListObjectsMaxResults ([#181](https://github.com/openfga/openfga/pull/181))

## [0.2.0] - 2022-08-12
### Added
- [ListObjects API](https://openfga.dev/api/service#/Relationship%20Queries/ListObjects)

  The ListObjects API provides a way to list all of the objects (of a particular type) that a user has a relationship with. It provides a solution to the [Search with Permissions (Option 3)](https://openfga.dev/docs/interacting/search-with-permissions#option-3-build-a-list-of-ids-then-search) use case for access-aware filtering on smaller object collections. It implements the [ListObjects RFC](https://github.com/openfga/rfcs/blob/main/20220714-listObjects-api.md).

  This addition brings with it two new server configuration options `--listObjects-deadline` and `--listObjects-max-results`. These configurations help protect the server from excessively long lived and large responses.

  > ⚠️ If `--listObjects-deadline` or `--listObjects-max-results` are provided, the endpoint may only return a subset of the data. If you provide the deadline but returning all of the results would take longer than the deadline, then you may not get all of the results. If you limit the max results to 1, then you'll get at most 1 result.
- Support for presharedkey authentication in the Playground ([#141](https://github.com/openfga/openfga/pull/141))

  The embedded Playground now works if you run OpenFGA using one or more preshared keys for authentication. OIDC authentication remains unsupported for the Playground at this time.

## [0.1.7] - 2022-07-29
### Added
- `migrate` CLI command ([#56](https://github.com/openfga/openfga/pull/56))

  The `migrate` command has been added to the OpenFGA CLI to assist with bootstrapping and managing database schema migrations. See the usage for more info.

  ```
  ➜ openfga migrate -h
  The migrate command is used to migrate the database schema needed for OpenFGA.

  Usage:
    openfga migrate [flags]

  Flags:
        --datastore-engine string   (required) the database engine to run the migrations for
        --datastore-uri string      (required) the connection uri of the database to run the migrations against (e.g. 'postgres://postgres:password@localhost:5432/postgres')
    -h, --help                      help for migrate
        --version uint              the version to migrate to (if omitted the latest schema will be used)
  ```

## [0.1.6] - 2022-07-27
### Fixed
- Issue with embedded Playground assets found in the `v0.1.5` released docker image ([#129](https://github.com/openfga/openfga/pull/129))

## [0.1.5] - 2022-07-27
### Added
- Support for defining server configuration in `config.yaml`, CLI flags, or env variables ([#63](https://github.com/openfga/openfga/pull/63), [#92](https://github.com/openfga/openfga/pull/92), [#100](https://github.com/openfga/openfga/pull/100))

  `v0.1.5` introduces multiple ways to support a variety of server configuration strategies. You can configure the server with CLI flags, env variables, or a `config.yaml` file.

  Server config will be loaded in the following order of precedence:

  - CLI flags (e.g. `--datastore-engine`)
  - env variables (e.g. `OPENFGA_DATASTORE_ENGINE`)
  - `config.yaml`

  If a `config.yaml` file is provided, the OpenFGA server will look for it in `"/etc/openfga"`, `"$HOME/.openfga"`, or `"."` (the current working directory), in that order.
- Support for grpc health checks ([#86](https://github.com/openfga/openfga/pull/86))

  `v0.1.5` introduces support for the [GRPC Health Checking Protocol](https://github.com/grpc/grpc/blob/master/doc/health-checking.md). The server's health can be checked with the grpc or HTTP health check endpoints (the `/healthz` endpoint is just a proxy to the grpc health check RPC).

  For example,

  ```
  grpcurl -plaintext \
    -d '{"service":"openfga.v1.OpenFGAService"}' \
    localhost:8081 grpc.health.v1.Health/Check
  ```

  or, if the HTTP server is enabled, with the `/healthz` endpoint:

  ```
  curl --request GET -d '{"service":"openfga.v1.OpenFGAService"}' http://localhost:8080/healthz
  ```
- Profiling support (pprof) ([#111](https://github.com/openfga/openfga/pull/111))

  You can now profile the OpenFGA server while it's running using the [pprof](https://github.com/google/pprof/blob/main/doc/README.md) profiler. To enable the pprof profiler set `profiler.enabled=true`. It is served on the `/debug/pprof` endpoint and port `3001` by default.
- Configuration to enable/disable the HTTP server ([#84](https://github.com/openfga/openfga/pull/84))

  You can now enable/disable the HTTP server by setting `http.enabled=true/false`. It is enabled by default.

### Changed
- Env variables have a new mappings.

  Please refer to the [`.config-schema.json`](https://github.com/openfga/openfga/blob/main/.config-schema.json) file for a description of the new configurations or `openfga run -h` for the CLI flags. Env variables are mapped by prefixing `OPENFGA` and converting dot notation into underscores (e.g. `datastore.uri` becomes `OPENFGA_DATASTORE_URI`).

### Fixed
- goroutine leaks in Check resolution. ([#113](https://github.com/openfga/openfga/pull/113))

## [0.1.4] - 2022-06-27
### Added
- OpenFGA Playground support ([#68](https://github.com/openfga/openfga/pull/68))
- CORS policy configuration ([#65](https://github.com/openfga/openfga/pull/65))

## [0.1.2] - 2022-06-20
### Added
- Request validation middleware
- Postgres startup script

## [0.1.1] - 2022-06-16
### Added
- TLS support for both the grpc and HTTP servers
- Configurable logging formats including `text` and `json` formats
- OpenFGA CLI with a preliminary `run` command to run the server

## [0.1.0] - 2022-06-08
### Added
- Initial working implementation of OpenFGA APIs (Check, Expand, Write, Read, Authorization Models, etc..)
- Postgres storage adapter implementation
- Memory storage adapter implementation
- Early support for preshared key or OIDC authentication methods

[Unreleased]: https://github.com/openfga/openfga/compare/v1.10.2...HEAD
[1.10.2]: https://github.com/openfga/openfga/compare/v1.10.1...v1.10.2
[1.10.1]: https://github.com/openfga/openfga/compare/v1.10.0...v1.10.1
[1.10.0]: https://github.com/openfga/openfga/compare/v1.9.5...v1.10.0
[1.9.5]: https://github.com/openfga/openfga/compare/v1.9.4...v1.9.5
[1.9.4]: https://github.com/openfga/openfga/compare/v1.9.3...v1.9.4
[1.9.3]: https://github.com/openfga/openfga/compare/v1.9.2...v1.9.3
[1.9.2]: https://github.com/openfga/openfga/compare/v1.9.1...v1.9.2
[1.9.1]: https://github.com/openfga/openfga/compare/v1.9.0...v1.9.1
[1.9.0]: https://github.com/openfga/openfga/compare/v1.8.16...v1.9.0
[1.8.16]: https://github.com/openfga/openfga/compare/v1.8.15...v1.8.16
[1.8.15]: https://github.com/openfga/openfga/compare/v1.8.14...v1.8.15
[1.8.14]: https://github.com/openfga/openfga/compare/v1.8.13...v1.8.14
[1.8.13]: https://github.com/openfga/openfga/compare/v1.8.12...v1.8.13
[1.8.12]: https://github.com/openfga/openfga/compare/v1.8.11...v1.8.12
[1.8.11]: https://github.com/openfga/openfga/compare/v1.8.10...v1.8.11
[1.8.10]: https://github.com/openfga/openfga/compare/v1.8.9...v1.8.10
[1.8.9]: https://github.com/openfga/openfga/compare/v1.8.8...v1.8.9
[1.8.8]: https://github.com/openfga/openfga/compare/v1.8.7...v1.8.8
[1.8.7]: https://github.com/openfga/openfga/compare/v1.8.6...v1.8.7
[1.8.6]: https://github.com/openfga/openfga/compare/v1.8.5...v1.8.6
[1.8.5]: https://github.com/openfga/openfga/compare/v1.8.4...v1.8.5
[1.8.4]: https://github.com/openfga/openfga/compare/v1.8.3...v1.8.4
[1.8.3]: https://github.com/openfga/openfga/compare/v1.8.2...v1.8.3
[1.8.2]: https://github.com/openfga/openfga/compare/v1.8.1...v1.8.2
[1.8.1]: https://github.com/openfga/openfga/compare/v1.8.0...v1.8.1
[1.8.0]: https://github.com/openfga/openfga/compare/v1.7.0...v1.8.0
[1.7.0]: https://github.com/openfga/openfga/compare/v1.6.2...v1.7.0
[1.6.2]: https://github.com/openfga/openfga/compare/v1.6.1...v1.6.2
[1.6.1]: https://github.com/openfga/openfga/compare/v1.6.0...v1.6.1
[1.6.0]: https://github.com/openfga/openfga/compare/v1.5.9...v1.6.0
[1.5.9]: https://github.com/openfga/openfga/compare/v1.5.8...v1.5.9
[1.5.8]: https://github.com/openfga/openfga/compare/v1.5.7...v1.5.8
[1.5.7]: https://github.com/openfga/openfga/compare/v1.5.6...v1.5.7
[1.5.6]: https://github.com/openfga/openfga/compare/v1.5.5...v1.5.6
[1.5.5]: https://github.com/openfga/openfga/compare/v1.5.4...v1.5.5
[1.5.4]: https://github.com/openfga/openfga/compare/v1.5.3...v1.5.4
[1.5.3]: https://github.com/openfga/openfga/compare/v1.5.2...v1.5.3
[1.5.2]: https://github.com/openfga/openfga/compare/v1.5.1...v1.5.2
[1.5.1]: https://github.com/openfga/openfga/compare/v1.5.0...v1.5.1
[1.5.0]: https://github.com/openfga/openfga/compare/v1.4.3...v1.5.0
[1.4.3]: https://github.com/openfga/openfga/compare/v1.4.2...v1.4.3
[1.4.2]: https://github.com/openfga/openfga/compare/v1.4.1...v1.4.2
[1.4.1]: https://github.com/openfga/openfga/compare/v1.4.0...v1.4.1
[1.4.0]: https://github.com/openfga/openfga/compare/v1.3.10...v1.4.0
[1.3.10]: https://github.com/openfga/openfga/compare/v1.3.9...v1.3.10
[1.3.9]: https://github.com/openfga/openfga/compare/v1.3.8...v1.3.9
[1.3.8]: https://github.com/openfga/openfga/compare/v1.3.7...v1.3.8
[1.3.7]: https://github.com/openfga/openfga/compare/v1.3.6...v1.3.7
[1.3.6]: https://github.com/openfga/openfga/compare/v1.3.5...v1.3.6
[1.3.5]: https://github.com/openfga/openfga/compare/v1.3.4...v1.3.5
[1.3.4]: https://github.com/openfga/openfga/compare/v1.3.3...v1.3.4
[1.3.3]: https://github.com/openfga/openfga/compare/v1.3.2...v1.3.3
[1.3.2]: https://github.com/openfga/openfga/compare/v1.3.1...v1.3.2
[1.3.1]: https://github.com/openfga/openfga/compare/v1.3.0...v1.3.1
[1.3.0]: https://github.com/openfga/openfga/compare/v1.2.0...v1.3.0
[1.2.0]: https://github.com/openfga/openfga/compare/v1.1.1...v1.2.0
[1.1.1]: https://github.com/openfga/openfga/compare/v1.1.0...v1.1.1
[1.1.0]: https://github.com/openfga/openfga/compare/v1.0.1...v1.1.0
[1.0.1]: https://github.com/openfga/openfga/compare/v1.0.0...v1.0.1
[1.0.0]: https://github.com/openfga/openfga/compare/v0.4.3...v1.0.0
[0.4.3]: https://github.com/openfga/openfga/compare/v0.4.2...v0.4.3
[0.4.2]: https://github.com/openfga/openfga/compare/v0.4.1...v0.4.2
[0.4.1]: https://github.com/openfga/openfga/compare/v0.4.0...v0.4.1
[0.4.0]: https://github.com/openfga/openfga/compare/v0.3.7...v0.4.0
[0.3.7]: https://github.com/openfga/openfga/compare/v0.3.6...v0.3.7
[0.3.6]: https://github.com/openfga/openfga/compare/v0.3.5...v0.3.6
[0.3.5]: https://github.com/openfga/openfga/compare/v0.3.4...v0.3.5
[0.3.4]: https://github.com/openfga/openfga/compare/v0.3.3...v0.3.4
[0.3.3]: https://github.com/openfga/openfga/compare/v0.3.2...v0.3.3
[0.3.2]: https://github.com/openfga/openfga/compare/v0.3.1...v0.3.2
[0.3.1]: https://github.com/openfga/openfga/compare/v0.3.0...v0.3.1
[0.3.0]: https://github.com/openfga/openfga/compare/v0.2.5...v0.3.0
[0.2.5]: https://github.com/openfga/openfga/compare/v0.2.4...v0.2.5
[0.2.4]: https://github.com/openfga/openfga/compare/v0.2.3...v0.2.4
[0.2.3]: https://github.com/openfga/openfga/compare/v0.2.2...v0.2.3
[0.2.2]: https://github.com/openfga/openfga/compare/v0.2.1...v0.2.2
[0.2.1]: https://github.com/openfga/openfga/compare/v0.2.0...v0.2.1
[0.2.0]: https://github.com/openfga/openfga/compare/v0.1.7...v0.2.0
[0.1.7]: https://github.com/openfga/openfga/compare/v0.1.6...v0.1.7
[0.1.6]: https://github.com/openfga/openfga/compare/v0.1.5...v0.1.6
[0.1.5]: https://github.com/openfga/openfga/compare/v0.1.4...v0.1.5
[0.1.4]: https://github.com/openfga/openfga/compare/v0.1.2...v0.1.4
[0.1.2]: https://github.com/openfga/openfga/compare/v0.1.1...v0.1.2
[0.1.1]: https://github.com/openfga/openfga/compare/v0.1.0...v0.1.1
[0.1.0]: https://github.com/openfga/openfga/releases/tag/v0.1.0<|MERGE_RESOLUTION|>--- conflicted
+++ resolved
@@ -7,6 +7,8 @@
 Try to keep listed changes to a concise bulleted list of simple explanations of changes. Aim for the amount of information needed so that readers can understand where they would look in the codebase to investigate the changes' implementation, or where they would look in the documentation to understand how to make use of the change in practice - better yet, link directly to the docs and provide detailed information there. Only elaborate if doing so is required to avoid breaking changes or experimental features from ruining someone's day.
 
 ## [Unreleased]
+### Fixed
+- Align datastore throttle configuration names with struct property names. [#2668](https://github.com/openfga/openfga/pull/2668)
 
 ## [1.10.2] - 2025-09-29
 ### Changed
@@ -45,13 +47,9 @@
 - Fixed bug in how experimental ReverseExpand support for ttus with multiple parents in the intersection and exclusion for list objects. [#2691](https://github.com/openfga/openfga/pull/2691)
 - Improve performance by allowing weight 2 optimization if the directly assignable userset types are of different types. [#2645](https://github.com/openfga/openfga/pull/2645)
 - Update ListObjects' check resolver to use correct environment variable. [#2653](https://github.com/openfga/openfga/pull/2653)
-<<<<<<< HEAD
-- Align datastore throttle configuration names with struct property names. [#2668](https://github.com/openfga/openfga/pull/2668)
-=======
 - !!REQUIRES MIGRATION!! Collation specification for queries dependent on sort order. [#2661](https://github.com/openfga/openfga/pull/2661)
     - PostgreSQL is non-disruptive.
     - MySQL requires a shared lock on the tuple table during the transaction.
->>>>>>> a645915d
 
 ## [1.9.5] - 2025-08-15
 ### Fixed
