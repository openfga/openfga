--- conflicted
+++ resolved
@@ -7,25 +7,16 @@
 Try to keep listed changes to a concise bulleted list of simple explanations of changes. Aim for the amount of information needed so that readers can understand where they would look in the codebase to investigate the changes' implementation, or where they would look in the documentation to understand how to make use of the change in practice - better yet, link directly to the docs and provide detailed information there. Only elaborate if doing so is required to avoid breaking changes or experimental features from ruining someone's day.
 
 ## [Unreleased]
-<<<<<<< HEAD
+### Added
+- New flag `OPENFGA_CHECK_ITERATOR_TTL`. Please see the flag description (`./openfga run --help`) for more details. [#2082](https://github.com/openfga/openfga/pull/2082)
+- New flag `OPENFGA_CHECK_CACHE_LIMIT`. Please see the flag description (`./openfga run --help`) for more details. [#2082](https://github.com/openfga/openfga/pull/2082)
+
 ### Removed
-- Removed flags with the `OPENFGA_DISPATCH_THROTTLING_*` name.
-=======
-
-### Added
-* New flag `OPENFGA_CHECK_ITERATOR_TTL`. Please see the flag description (`./openfga run --help`) for more details. [#2082](https://github.com/openfga/openfga/pull/2082)
-* New flag `OPENFGA_CHECK_CACHE_LIMIT`. Please see the flag description (`./openfga run --help`) for more details. [#2082](https://github.com/openfga/openfga/pull/2082)
-
-### Removed
-* Begin deprecation process for flag `OPENFGA_CHECK_QUERY_CACHE_LIMIT`, in favor of `OPENFGA_CHECK_CACHE_LIMIT`. [#2082](https://github.com/openfga/openfga/pull/2082)
-* Removed flags with the `OPENFGA_DISPATCH_THROTTLING_*` name. [#2083](https://github.com/openfga/openfga/pull/2083)
-
-
-### Performance
-
-* Improve `Check` performance in the case that the query involves types that cannot be reached from the source. Enable via experimental flag `enable-check-optimizations`. [#2104](https://github.com/openfga/openfga/pull/2104)
-
->>>>>>> df9e9321
+- Begin deprecation process for flag `OPENFGA_CHECK_QUERY_CACHE_LIMIT`, in favor of `OPENFGA_CHECK_CACHE_LIMIT`. [#2082](https://github.com/openfga/openfga/pull/2082)
+- Removed flags with the `OPENFGA_DISPATCH_THROTTLING_*` name. [#2083](https://github.com/openfga/openfga/pull/2083)
+
+### Fixed
+- Improve `Check` performance in the case that the query involves types that cannot be reached from the source. Enable via experimental flag `enable-check-optimizations`. [#2104](https://github.com/openfga/openfga/pull/2104)
 
 ## [1.8.0] - 2024-11-08
 [Full changelog](https://github.com/openfga/openfga/compare/v1.7.0...v1.8.0)
