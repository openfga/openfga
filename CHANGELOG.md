--- conflicted
+++ resolved
@@ -7,13 +7,11 @@
 Try to keep listed changes to a concise bulleted list of simple explanations of changes. Aim for the amount of information needed so that readers can understand where they would look in the codebase to investigate the changes' implementation, or where they would look in the documentation to understand how to make use of the change in practice - better yet, link directly to the docs and provide detailed information there. Only elaborate if doing so is required to avoid breaking changes or experimental features from ruining someone's day.
 
 ## [Unreleased]
-<<<<<<< HEAD
 ### Added
 - Added a default featureflags.Client to the server and ability to pass custom clients to the server via `server.WithFeatureFlagClient`. [#2708](https://github.com/openfga/openfga/pull/2708)
-=======
+
 ### Changed
 - Bumped the version of `openfga/language/pkg` to a version of the weighted graph that includes recursive relation detection. [#2716](https://github.com/openfga/openfga/pull/2716)
->>>>>>> 7053c811
 
 ## [1.10.1] - 2025-09-22
 ### Fixed
