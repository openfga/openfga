--- conflicted
+++ resolved
@@ -7,13 +7,11 @@
 Try to keep listed changes to a concise bulleted list of simple explanations of changes. Aim for the amount of information needed so that readers can understand where they would look in the codebase to investigate the changes' implementation, or where they would look in the documentation to understand how to make use of the change in practice - better yet, link directly to the docs and provide detailed information there. Only elaborate if doing so is required to avoid breaking changes or experimental features from ruining someone's day.
 
 ## [Unreleased]
-<<<<<<< HEAD
 ### Changed
 - Replace shadow check resolver with shadow check command. [#2698](https://github.com/openfga/openfga/pull/2698)
-=======
+
 ### Fixed
 - Revert spf13/viper back to v.1.20.1 to avoid bumping sourcegraph/conc to an unreleased version as it causes performance degradation. [#2706](https://github.com/openfga/openfga/pull/2706)
->>>>>>> 9dc7af7a
 
 ## [1.10.0] - 2025-09-11
 ### Added
