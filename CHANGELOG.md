--- conflicted
+++ resolved
@@ -7,16 +7,12 @@
 Try to keep listed changes to a concise bulleted list of simple explanations of changes. Aim for the amount of information needed so that readers can understand where they would look in the codebase to investigate the changes' implementation, or where they would look in the documentation to understand how to make use of the change in practice - better yet, link directly to the docs and provide detailed information there. Only elaborate if doing so is required to avoid breaking changes or experimental features from ruining someone's day.
 
 ## [Unreleased]
-<<<<<<< HEAD
-
-## [1.10.2] - 2025-09-29
-=======
 ### Added
 - Added a default featureflags.Client to the server and ability to pass custom clients to the server via `server.WithFeatureFlagClient`. [#2708](https://github.com/openfga/openfga/pull/2708)
 
->>>>>>> 65e92243
 ### Changed
 - Bumped the version of `openfga/language/pkg` to a version of the weighted graph that includes recursive relation detection. [#2716](https://github.com/openfga/openfga/pull/2716)
+- Log the reason on server failure start [#2703](https://github.com/openfga/openfga/pull/2703)
 - Breaking: Replace shadow check resolver with shadow check command. [#2698](https://github.com/openfga/openfga/pull/2698)
   > The following breaking changes are related to the `server.Server` interface. If you are not customizing the server, then these changes should not impact your usage of OpenFGA.
     - Removed `WithShadowListObjectsCheckResolverEnabled` server option.
@@ -27,11 +23,15 @@
     - Removed `WithShadowResolverEnabled` option.
     - Removed `WithShadowResolverOpts` option.
     - Removed `ShadowResolver` struct implementation, replaced by `ShadowCheckCommand`.
-- Log the reason on server failure start [#2703](https://github.com/openfga/openfga/pull/2703)
-- Remove zap type conversion on request logger [#2717](https://github.com/openfga/openfga/pull/2717)
-
-### Fixed
-- Fixed a bug where experimental ReverseExpand constructed the underlying check relation incorrectly for intersection and exclusion in ListObjects. [#2721](https://github.com/openfga/openfga/pull/2721)
+
+## [1.10.0] - 2025-09-11
+### Added
+- Make number of querying goroutines in experimental reverse_expand configurable via `resolveNodeBreadthLimit`. [#2652](https://github.com/openfga/openfga/pull/2652)
+- Add microsecond latency numbers and datastore query count in shadow check resolver. [#2658](https://github.com/openfga/openfga/pull/2658)
+- Add `NewWithDB` support for sqlite storage. [#2679](https://github.com/openfga/openfga/pull/2679)
+- Add planner for selecting check resolution strategies based on runtime statistics, behind the `enable-check-optimization` flag. [#2624](https://github.com/openfga/openfga/pull/2624)
+- Add `server.WithShadowCheckCacheEnabled` to enable creation of a separate cache for shadow check resolver. [#2683](https://github.com/openfga/openfga/pull/2683)
+- Run weight 2 optimization for cases where there are more than 1 directly assignable userset. [#2684](https://github.com/openfga/openfga/pull/2684)
 
 ## [1.10.1] - 2025-09-22
 ### Fixed
