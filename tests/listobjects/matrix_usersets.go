--- conflicted
+++ resolved
@@ -80,8 +80,6 @@
 		ListObjectAssertions: []*listobjectstest.Assertion{
 			{
 				Request: &openfgav1.ListObjectsRequest{
-<<<<<<< HEAD
-=======
 					User:     "directs:oneline_2#alg_combined_oneline",
 					Type:     "usersets-user",
 					Relation: "userset_alg_combined_oneline",
@@ -90,7 +88,6 @@
 			},
 			{
 				Request: &openfgav1.ListObjectsRequest{
->>>>>>> 3e7e9e5d
 					User:     "directs:oneline_1#alg_combined_oneline",
 					Type:     "usersets-user",
 					Relation: "userset_alg_combined_oneline",
@@ -117,7 +114,6 @@
 			},
 		},
 	},
-<<<<<<< HEAD
 	{
 		Name: "usersets_user_userset_recursive",
 		Tuples: []*openfgav1.TupleKey{
@@ -207,6 +203,4 @@
 			},
 		},
 	},
-=======
->>>>>>> 3e7e9e5d
 }