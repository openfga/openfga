package listobjects

import (
	openfgav1 "github.com/openfga/api/proto/openfga/v1"

	listobjectstest "github.com/openfga/openfga/internal/test/listobjects"
)

var usersets = []matrixTest{
	{
		Name: "usersets_user_alg_combined",
		Tuples: []*openfgav1.TupleKey{
			{Object: "usersets-user:user_alg_1", Relation: "userset_alg_combined", User: "directs:user_alg_1#alg_combined"},
			{Object: "usersets-user:user_alg_2", Relation: "userset_alg_combined", User: "directs:user_alg_2#alg_combined"},

			{Object: "usersets-user:user_alg_3", Relation: "userset_alg_combined", User: "directs-employee:user_alg_1#alg_combined"},
			{Object: "usersets-user:user_alg_4", Relation: "userset_alg_combined", User: "directs-employee:user_alg_2#alg_combined"},

			// This satisfies directs#alg_combined
			{Object: "directs:user_alg_1", Relation: "direct_mult_types", User: "user:user_alg_1"},
			{Object: "directs:user_alg_1", Relation: "other_rel", User: "user:user_alg_1"},
			// This does not
			{Object: "directs:user_alg_2", Relation: "other_rel", User: "user:user_alg_1"},

			// This satisfies directs-employee#alg_combined
			{Object: "directs-employee:user_alg_1", Relation: "direct", User: "employee:user_alg_1"},
			{Object: "directs-employee:user_alg_1", Relation: "direct_wild", User: "employee:*"},
			// This does not
			{Object: "directs-employee:user_alg_2", Relation: "other_rel", User: "employee:user_alg_1"},
		},
		ListObjectAssertions: []*listobjectstest.Assertion{
			{
				Request: &openfgav1.ListObjectsRequest{
					User:     "directs:user_alg_1#alg_combined",
					Type:     "usersets-user",
					Relation: "userset_alg_combined",
				},
				Expectation: []string{"usersets-user:user_alg_1"},
			},
			{
				Request: &openfgav1.ListObjectsRequest{
					User:     "user:user_alg_1",
					Type:     "usersets-user",
					Relation: "userset_alg_combined",
				},

				Expectation: []string{"usersets-user:user_alg_1"},
			},
			{
				Request: &openfgav1.ListObjectsRequest{
					User:     "employee:user_alg_1",
					Type:     "usersets-user",
					Relation: "userset_alg_combined",
				},

				Expectation: []string{"usersets-user:user_alg_3"},
			},
		},
	},
	{
		Name: "usersets_user_alg_combined_oneline",
		Tuples: []*openfgav1.TupleKey{
			{Object: "usersets-user:oneline_1", Relation: "userset_alg_combined_oneline", User: "directs:oneline_1#alg_combined_oneline"},
			{Object: "usersets-user:oneline_2", Relation: "userset_alg_combined_oneline", User: "directs:oneline_2#alg_combined_oneline"},

			{Object: "usersets-user:oneline_3", Relation: "userset_alg_combined_oneline", User: "directs-employee:oneline_1#alg_combined_oneline"},
			{Object: "usersets-user:oneline_4", Relation: "userset_alg_combined_oneline", User: "directs-employee:oneline_2#alg_combined_oneline"},

			// This satisfies directs#alg_combined_oneline
			{Object: "directs:oneline_1", Relation: "direct", User: "user:oneline_1"},
			{Object: "directs:oneline_1", Relation: "other_rel", User: "user:oneline_1"},
			// This does not
			{Object: "directs:oneline_2", Relation: "other_rel", User: "user:oneline_1"},

			// This satisfies directs-employee#alg_combined_oneline
			{Object: "directs-employee:oneline_1", Relation: "direct", User: "employee:oneline_1"},
			// This does not
			{Object: "directs-employee:oneline_2", Relation: "other_rel", User: "employee:oneline_1"},
		},
		ListObjectAssertions: []*listobjectstest.Assertion{
			{
				Request: &openfgav1.ListObjectsRequest{
					User:     "directs:oneline_2#alg_combined_oneline",
					Type:     "usersets-user",
					Relation: "userset_alg_combined_oneline",
				},
				Expectation: []string{"usersets-user:oneline_2"},
			},
			{
				Request: &openfgav1.ListObjectsRequest{
					User:     "directs:oneline_1#alg_combined_oneline",
					Type:     "usersets-user",
					Relation: "userset_alg_combined_oneline",
				},
				Expectation: []string{"usersets-user:oneline_1"},
			},
			{
				Request: &openfgav1.ListObjectsRequest{
					User:     "user:oneline_1",
					Type:     "usersets-user",
					Relation: "userset_alg_combined_oneline",
				},

				Expectation: []string{"usersets-user:oneline_1"},
			},
			{
				Request: &openfgav1.ListObjectsRequest{
					User:     "employee:oneline_1",
					Type:     "usersets-user",
					Relation: "userset_alg_combined_oneline",
				},

				Expectation: []string{"usersets-user:oneline_3"},
			},
		},
	},
	{
		Name: "usersets_user_userset_recursive",
		Tuples: []*openfgav1.TupleKey{
			// Create a recursive chain
			{Object: "usersets-user:recursive_level_1", Relation: "userset_recursive", User: "user:recursive_1"},
			{Object: "usersets-user:recursive_level_2", Relation: "userset_recursive", User: "usersets-user:recursive_level_1#userset_recursive"},
			{Object: "usersets-user:recursive_level_3", Relation: "userset_recursive", User: "usersets-user:recursive_level_2#userset_recursive"},
			{Object: "usersets-user:recursive_level_4", Relation: "userset_recursive", User: "usersets-user:recursive_level_3#userset_recursive"},

			// Attach another user in the middle of the chain
			{Object: "usersets-user:recursive_level_3", Relation: "userset_recursive", User: "user:recursive_2"},

			// Add another branch
			{Object: "usersets-user:branch_2_level_1", Relation: "userset_recursive", User: "user:other_branch"},
			{Object: "usersets-user:branch_2_level_2", Relation: "userset_recursive", User: "usersets-user:branch_2_level_1#userset_recursive"},
			// Now tie it to the first branch created above
			{Object: "usersets-user:recursive_level_3", Relation: "userset_recursive", User: "usersets-user:branch_2_level_2#userset_recursive"},

			{Object: "usersets-user:branch_with_cycle_1", Relation: "userset_recursive", User: "user:cycle_1"},
			{Object: "usersets-user:branch_with_cycle_2", Relation: "userset_recursive", User: "usersets-user:branch_with_cycle_1#userset_recursive"},
			{Object: "usersets-user:branch_with_cycle_3", Relation: "userset_recursive", User: "usersets-user:branch_with_cycle_2#userset_recursive"},
			{Object: "usersets-user:branch_with_cycle_4", Relation: "userset_recursive", User: "usersets-user:branch_with_cycle_3#userset_recursive"},
			// Create cycle
			{Object: "usersets-user:branch_with_cycle_2", Relation: "userset_recursive", User: "usersets-user:branch_with_cycle_4#userset_recursive"},
		},
		ListObjectAssertions: []*listobjectstest.Assertion{
			{
				Request: &openfgav1.ListObjectsRequest{
					User:     "usersets-user:recursive_level_3#userset_recursive",
					Type:     "usersets-user",
					Relation: "userset_recursive",
				},
				Expectation: []string{
					"usersets-user:recursive_level_3",
					"usersets-user:recursive_level_4",
				},
			},
			{
				Request: &openfgav1.ListObjectsRequest{
					User:     "user:recursive_1",
					Type:     "usersets-user",
					Relation: "userset_recursive",
				},
				Expectation: []string{
					"usersets-user:recursive_level_1",
					"usersets-user:recursive_level_2",
					"usersets-user:recursive_level_3",
					"usersets-user:recursive_level_4",
				},
			},
			{
				Request: &openfgav1.ListObjectsRequest{
					User:     "user:recursive_2",
					Type:     "usersets-user",
					Relation: "userset_recursive",
				},
				Expectation: []string{
					"usersets-user:recursive_level_3",
					"usersets-user:recursive_level_4",
				},
			},
			{
				Request: &openfgav1.ListObjectsRequest{
					User:     "user:other_branch",
					Type:     "usersets-user",
					Relation: "userset_recursive",
				},
				Expectation: []string{
					"usersets-user:branch_2_level_2",
					"usersets-user:branch_2_level_1",
					"usersets-user:recursive_level_3",
					"usersets-user:recursive_level_4",
				},
			},
			{
				Request: &openfgav1.ListObjectsRequest{
					User:     "user:cycle_1",
					Type:     "usersets-user",
					Relation: "userset_recursive",
				},
				Expectation: []string{
					"usersets-user:branch_with_cycle_1",
					"usersets-user:branch_with_cycle_2",
					"usersets-user:branch_with_cycle_3",
					"usersets-user:branch_with_cycle_4",
				},
			},
		},
	},
	{
		Name: "userset_recursive_public",
		Tuples: []*openfgav1.TupleKey{
			// Create a recursive chain
			{Object: "usersets-user:recursive_public_level_1", Relation: "userset_recursive_public", User: "user:*"},
			{Object: "usersets-user:recursive_public_level_2", Relation: "userset_recursive_public", User: "usersets-user:recursive_public_level_1#userset_recursive_public"},
			{Object: "usersets-user:recursive_public_level_3", Relation: "userset_recursive_public", User: "usersets-user:recursive_public_level_2#userset_recursive_public"},
			{Object: "usersets-user:recursive_public_level_4", Relation: "userset_recursive_public", User: "usersets-user:recursive_public_level_3#userset_recursive_public"},

			// Attach another user in the middle of the chain
			{Object: "usersets-user:recursive_public_level_3", Relation: "userset_recursive_public", User: "user:*"},

			// Another branch-chain
			{Object: "usersets-user:recursive_public_branch_level_1", Relation: "userset_recursive_public", User: "user:*"},
			{Object: "usersets-user:recursive_public_branch_level_2", Relation: "userset_recursive_public", User: "usersets-user:recursive_public_branch_level_1#userset_recursive_public"},
			{Object: "usersets-user:recursive_public_branch_level_3", Relation: "userset_recursive_public", User: "usersets-user:recursive_public_branch_level_2#userset_recursive_public"},
			{Object: "usersets-user:recursive_public_branch_level_4", Relation: "userset_recursive_public", User: "usersets-user:recursive_public_branch_level_3#userset_recursive_public"},

			// Attach another user in the middle of the chain
			{Object: "usersets-user:recursive_public_branch_level_2", Relation: "userset_recursive_public", User: "user:*"},
		},
		ListObjectAssertions: []*listobjectstest.Assertion{
			{
				Request: &openfgav1.ListObjectsRequest{
					User:     "usersets-user:recursive_public_level_3#userset_recursive_public",
					Type:     "usersets-user",
					Relation: "userset_recursive_public",
				},
				Expectation: []string{
					"usersets-user:recursive_public_level_3",
					"usersets-user:recursive_public_level_4",
				},
			},
			{
				Request: &openfgav1.ListObjectsRequest{
					User:     "user:public",
					Type:     "usersets-user",
					Relation: "userset_recursive_public",
				},
				Expectation: []string{
					"usersets-user:recursive_public_level_1",
					"usersets-user:recursive_public_level_2",
					"usersets-user:recursive_public_level_3",
					"usersets-user:recursive_public_level_4",
					"usersets-user:recursive_public_branch_level_1",
					"usersets-user:recursive_public_branch_level_2",
					"usersets-user:recursive_public_branch_level_3",
					"usersets-user:recursive_public_branch_level_4",
				},
			},
		},
	},
	{
		Name: "userset_recursive_combined_w3",
		Tuples: []*openfgav1.TupleKey{
			// direct assign
			{Object: "usersets-user:userset_recursive_combined_w3_direct", Relation: "userset_recursive_combined_w3", User: "user:userset_recursive_combined_w3_direct"},
			// public wildcard direct assign
			{Object: "usersets-user:userset_recursive_combined_w3_public", Relation: "userset_recursive_combined_w3", User: "user:*"},
			// recursive via usersets-user#userset_recursive_combined_w3
			{Object: "usersets-user:userset_recursive_combined_w3_direct_recursive_1", Relation: "userset_recursive_combined_w3", User: "usersets-user:userset_recursive_combined_w3_direct#userset_recursive_combined_w3"},
			{Object: "usersets-user:userset_recursive_combined_w3_direct_recursive_2", Relation: "userset_recursive_combined_w3", User: "usersets-user:userset_recursive_combined_w3_direct_recursive_1#userset_recursive_combined_w3"},
			{Object: "usersets-user:userset_recursive_combined_w3_public_recursive_1", Relation: "userset_recursive_combined_w3", User: "usersets-user:userset_recursive_combined_w3_public#userset_recursive_combined_w3"},
			{Object: "usersets-user:userset_recursive_combined_w3_public_recursive_2", Relation: "userset_recursive_combined_w3", User: "usersets-user:userset_recursive_combined_w3_public_recursive_1#userset_recursive_combined_w3"},
			// usersets-user#userset
			{Object: "usersets-user:userset_recursive_combined_w3_userset_entry", Relation: "userset", User: "directs:userset_recursive_combined_w3_userset#direct_comb"},
			{Object: "usersets-user:userset_recursive_combined_w3_userset", Relation: "userset_recursive_combined_w3", User: "usersets-user:userset_recursive_combined_w3_userset_entry#userset"},
			{Object: "directs:userset_recursive_combined_w3_userset", Relation: "direct_comb", User: "user:userset_recursive_combined_w3_userset_direct"},
			{Object: "directs:userset_recursive_combined_w3_userset", Relation: "direct_comb", User: "user:userset_recursive_combined_w3_userset_direct_cond", Condition: xCond},
			{Object: "usersets-user:userset_recursive_combined_w3_userset_recursive_1", Relation: "userset_recursive_combined_w3", User: "usersets-user:userset_recursive_combined_w3_userset#userset_recursive_combined_w3"},
			// employee direct
			{Object: "usersets-user:userset_recursive_combined_w3_employee_direct", Relation: "userset_recursive_combined_w3", User: "employee:userset_recursive_combined_w3_employee_direct"},
			{Object: "usersets-user:userset_recursive_combined_w3_employee_direct_recursive_1", Relation: "userset_recursive_combined_w3", User: "usersets-user:userset_recursive_combined_w3_employee_direct#userset_recursive_combined_w3"},
			// usersets-user#userset via employee (public and public cond)
			{Object: "usersets-user:userset_recursive_combined_w3_userset_employee_entry", Relation: "userset", User: "directs-employee:userset_recursive_combined_w3_userset_employee#direct"},
			{Object: "usersets-user:userset_recursive_combined_w3_userset_employee", Relation: "userset_recursive_combined_w3", User: "usersets-user:userset_recursive_combined_w3_userset_employee_entry#userset"},
			{Object: "usersets-user:userset_recursive_combined_w3_userset_employee_recursive_1", Relation: "userset_recursive_combined_w3", User: "usersets-user:userset_recursive_combined_w3_userset_employee#userset_recursive_combined_w3"},
			{Object: "directs-employee:userset_recursive_combined_w3_userset_employee", Relation: "direct", User: "employee:*"},
			{Object: "usersets-user:userset_recursive_combined_w3_userset_employee_entry_cond", Relation: "userset", User: "directs-employee:userset_recursive_combined_w3_userset_employee_cond#direct"},
			{Object: "usersets-user:userset_recursive_combined_w3_userset_employee_cond", Relation: "userset_recursive_combined_w3", User: "usersets-user:userset_recursive_combined_w3_userset_employee_entry_cond#userset"},
			{Object: "usersets-user:userset_recursive_combined_w3_userset_employee_cond_recursive_1", Relation: "userset_recursive_combined_w3", User: "usersets-user:userset_recursive_combined_w3_userset_employee_cond#userset_recursive_combined_w3"},
			{Object: "directs-employee:userset_recursive_combined_w3_userset_employee_cond", Relation: "direct", User: "employee:*", Condition: xCond},
		},
		ListObjectAssertions: []*listobjectstest.Assertion{
			{
				Request: &openfgav1.ListObjectsRequest{
					User:     "user:userset_recursive_combined_w3_direct",
					Type:     "usersets-user",
					Relation: "userset_recursive_combined_w3",
				},
				Expectation: []string{
					"usersets-user:userset_recursive_combined_w3_direct",
					"usersets-user:userset_recursive_combined_w3_public",
					"usersets-user:userset_recursive_combined_w3_direct_recursive_1",
					"usersets-user:userset_recursive_combined_w3_direct_recursive_2",
					"usersets-user:userset_recursive_combined_w3_public_recursive_1",
					"usersets-user:userset_recursive_combined_w3_public_recursive_2",
				},
			},
			{
				Request: &openfgav1.ListObjectsRequest{
					User:     "user:public",
					Type:     "usersets-user",
					Relation: "userset_recursive_combined_w3",
				},
				Expectation: []string{
					"usersets-user:userset_recursive_combined_w3_public",
					"usersets-user:userset_recursive_combined_w3_public_recursive_1",
					"usersets-user:userset_recursive_combined_w3_public_recursive_2",
				},
			},
			{
				Request: &openfgav1.ListObjectsRequest{
					User:     "usersets-user:userset_recursive_combined_w3_userset_entry#userset",
					Type:     "usersets-user",
					Relation: "userset_recursive_combined_w3",
				},
				Expectation: []string{
					"usersets-user:userset_recursive_combined_w3_userset",
					"usersets-user:userset_recursive_combined_w3_userset_recursive_1",
				},
			},
			{
				Request: &openfgav1.ListObjectsRequest{
					User:     "user:userset_recursive_combined_w3_userset_direct",
					Type:     "usersets-user",
					Relation: "userset_recursive_combined_w3",
				},
				Expectation: []string{
					"usersets-user:userset_recursive_combined_w3_public",
					"usersets-user:userset_recursive_combined_w3_public_recursive_1",
					"usersets-user:userset_recursive_combined_w3_public_recursive_2",
					"usersets-user:userset_recursive_combined_w3_userset",
					"usersets-user:userset_recursive_combined_w3_userset_recursive_1",
				},
			},
			{
				Request: &openfgav1.ListObjectsRequest{
					User:     "user:userset_recursive_combined_w3_userset_direct_cond",
					Type:     "usersets-user",
					Relation: "userset_recursive_combined_w3",
				},
				Context: validConditionContext,
				Expectation: []string{
					"usersets-user:userset_recursive_combined_w3_public",
					"usersets-user:userset_recursive_combined_w3_public_recursive_1",
					"usersets-user:userset_recursive_combined_w3_public_recursive_2",
					"usersets-user:userset_recursive_combined_w3_userset",
					"usersets-user:userset_recursive_combined_w3_userset_recursive_1",
				},
			},
			{
				Request: &openfgav1.ListObjectsRequest{
					User:     "user:userset_recursive_combined_w3_userset_direct_cond",
					Type:     "usersets-user",
					Relation: "userset_recursive_combined_w3",
				},
				Context: invalidConditionContext,
				Expectation: []string{
					"usersets-user:userset_recursive_combined_w3_public",
					"usersets-user:userset_recursive_combined_w3_public_recursive_1",
					"usersets-user:userset_recursive_combined_w3_public_recursive_2",
				},
			},
			{
				Request: &openfgav1.ListObjectsRequest{
					User:     "employee:public",
					Type:     "usersets-user",
					Relation: "userset_recursive_combined_w3",
				},
				Context: validConditionContext,
				Expectation: []string{
					"usersets-user:userset_recursive_combined_w3_userset_employee",
					"usersets-user:userset_recursive_combined_w3_userset_employee_recursive_1",
					"usersets-user:userset_recursive_combined_w3_userset_employee_cond",
					"usersets-user:userset_recursive_combined_w3_userset_employee_cond_recursive_1",
				},
			},
			{
				Request: &openfgav1.ListObjectsRequest{
					User:     "employee:public",
					Type:     "usersets-user",
					Relation: "userset_recursive_combined_w3",
				},
				Context: invalidConditionContext,
				Expectation: []string{
					"usersets-user:userset_recursive_combined_w3_userset_employee",
					"usersets-user:userset_recursive_combined_w3_userset_employee_recursive_1",
				},
			},
			{
				Request: &openfgav1.ListObjectsRequest{
					User:     "employee:userset_recursive_combined_w3_employee_direct",
					Type:     "usersets-user",
					Relation: "userset_recursive_combined_w3",
				},
				Context: validConditionContext,
				Expectation: []string{
					"usersets-user:userset_recursive_combined_w3_userset_employee",
					"usersets-user:userset_recursive_combined_w3_userset_employee_recursive_1",
					"usersets-user:userset_recursive_combined_w3_userset_employee_cond",
					"usersets-user:userset_recursive_combined_w3_userset_employee_cond_recursive_1",
					"usersets-user:userset_recursive_combined_w3_employee_direct",
					"usersets-user:userset_recursive_combined_w3_employee_direct_recursive_1",
				},
			},
		},
	},
	{
		Name: "userset_recursive_alg_combined_oneline",
		Tuples: []*openfgav1.TupleKey{
			// only rel2 / rel3 (but not both).  Thus, they should not result in any match
			{Object: "usersets-user:userset_recursive_alg_combined_oneline_rel2_only", Relation: "user_rel2", User: "user:userset_recursive_alg_combined_oneline_rel2_only"},
			{Object: "usersets-user:userset_recursive_alg_combined_oneline_rel3_only", Relation: "user_rel3", User: "user:userset_recursive_alg_combined_oneline_rel3_only"},

			// user_rel2 and user_rel3
			{Object: "usersets-user:userset_recursive_alg_combined_oneline_rel2_rel3", Relation: "user_rel2", User: "user:userset_recursive_alg_combined_oneline_rel2_rel3"},
			{Object: "usersets-user:userset_recursive_alg_combined_oneline_rel2_rel3", Relation: "user_rel3", User: "user:userset_recursive_alg_combined_oneline_rel2_rel3"},
			{Object: "usersets-user:userset_recursive_alg_combined_oneline_rel2_rel3_recursive_1", Relation: "userset_recursive_alg_combined_oneline", User: "usersets-user:userset_recursive_alg_combined_oneline_rel2_rel3#userset_recursive_alg_combined_oneline"},

			// test case where we are adding in the middle of the recursion
			{Object: "usersets-user:userset_recursive_alg_combined_oneline_rel2_rel3_recursive_1", Relation: "userset_recursive_alg_combined_oneline", User: "user:userset_recursive_alg_combined_oneline_rel2_rel3_recursive_1"},

			// user_rel1
			{Object: "usersets-user:userset_recursive_alg_combined_oneline_rel1_only", Relation: "user_rel1", User: "user:userset_recursive_alg_combined_oneline_rel1_only"},
			{Object: "usersets-user:userset_recursive_alg_combined_oneline_rel1_only_recursive_1", Relation: "userset_recursive_alg_combined_oneline", User: "usersets-user:userset_recursive_alg_combined_oneline_rel1_only#userset_recursive_alg_combined_oneline"},

			// direct
			{Object: "usersets-user:userset_recursive_alg_combined_oneline_direct", Relation: "userset_recursive_alg_combined_oneline", User: "user:userset_recursive_alg_combined_oneline_direct"},
			{Object: "usersets-user:userset_recursive_alg_combined_oneline_direct_recursive_1", Relation: "userset_recursive_alg_combined_oneline", User: "usersets-user:userset_recursive_alg_combined_oneline_direct#userset_recursive_alg_combined_oneline"},

			// user_rel2 and user_rel3 with cond
			{Object: "usersets-user:userset_recursive_alg_combined_oneline_rel2_rel3_cond", Relation: "user_rel2", User: "user:userset_recursive_alg_combined_oneline_rel2_rel3_cond", Condition: xCond},
			{Object: "usersets-user:userset_recursive_alg_combined_oneline_rel2_rel3_cond", Relation: "user_rel3", User: "user:*", Condition: xCond},
			{Object: "usersets-user:userset_recursive_alg_combined_oneline_rel2_rel3_cond_recursive_1", Relation: "userset_recursive_alg_combined_oneline", User: "usersets-user:userset_recursive_alg_combined_oneline_rel2_rel3_cond#userset_recursive_alg_combined_oneline"},

			// user_rel2 no cond and user_rel3 with cond
			{Object: "usersets-user:userset_recursive_alg_combined_oneline_rel2_nocond_rel3_cond", Relation: "user_rel2", User: "user:userset_recursive_alg_combined_oneline_rel2_nocond_rel3_cond"},
			{Object: "usersets-user:userset_recursive_alg_combined_oneline_rel2_nocond_rel3_cond", Relation: "user_rel3", User: "user:*", Condition: xCond},
		},
		ListObjectAssertions: []*listobjectstest.Assertion{
			{
				Request: &openfgav1.ListObjectsRequest{
					User:     "user:userset_recursive_alg_combined_oneline_rel2_only",
					Type:     "usersets-user",
					Relation: "userset_recursive_alg_combined_oneline",
				},
				Context:     invalidConditionContext,
				Expectation: []string{},
			},
			{
				Request: &openfgav1.ListObjectsRequest{
					User:     "user:userset_recursive_alg_combined_oneline_rel3_only",
					Type:     "usersets-user",
					Relation: "userset_recursive_alg_combined_oneline",
				},
				Context:     invalidConditionContext,
				Expectation: []string{},
			},
			{
				Request: &openfgav1.ListObjectsRequest{
					User:     "user:userset_recursive_alg_combined_oneline_rel2_rel3",
					Type:     "usersets-user",
					Relation: "userset_recursive_alg_combined_oneline",
				},
				Context: invalidConditionContext,
				Expectation: []string{
					"usersets-user:userset_recursive_alg_combined_oneline_rel2_rel3",
					"usersets-user:userset_recursive_alg_combined_oneline_rel2_rel3_recursive_1",
				},
			},
			{
				Request: &openfgav1.ListObjectsRequest{
					User:     "user:userset_recursive_alg_combined_oneline_rel2_rel3_recursive_1",
					Type:     "usersets-user",
					Relation: "userset_recursive_alg_combined_oneline",
				},
				Context: invalidConditionContext,
				Expectation: []string{
					"usersets-user:userset_recursive_alg_combined_oneline_rel2_rel3_recursive_1",
				},
			},
			{
				Request: &openfgav1.ListObjectsRequest{
					User:     "user:userset_recursive_alg_combined_oneline_rel1_only",
					Type:     "usersets-user",
					Relation: "userset_recursive_alg_combined_oneline",
				},
				Context: invalidConditionContext,
				Expectation: []string{
					"usersets-user:userset_recursive_alg_combined_oneline_rel1_only",
					"usersets-user:userset_recursive_alg_combined_oneline_rel1_only_recursive_1",
				},
			},
			{
				Request: &openfgav1.ListObjectsRequest{
					User:     "user:userset_recursive_alg_combined_oneline_rel1_only",
					Type:     "usersets-user",
					Relation: "userset_recursive_alg_combined_oneline",
				},
				Context: invalidConditionContext,
				Expectation: []string{
					"usersets-user:userset_recursive_alg_combined_oneline_rel1_only",
					"usersets-user:userset_recursive_alg_combined_oneline_rel1_only_recursive_1",
				},
			},
			{
				Request: &openfgav1.ListObjectsRequest{
					User:     "user:userset_recursive_alg_combined_oneline_direct",
					Type:     "usersets-user",
					Relation: "userset_recursive_alg_combined_oneline",
				},
				Context: invalidConditionContext,
				Expectation: []string{
					"usersets-user:userset_recursive_alg_combined_oneline_direct",
					"usersets-user:userset_recursive_alg_combined_oneline_direct_recursive_1",
				},
			},
			{
				Request: &openfgav1.ListObjectsRequest{
					User:     "user:userset_recursive_alg_combined_oneline_rel2_rel3_cond",
					Type:     "usersets-user",
					Relation: "userset_recursive_alg_combined_oneline",
				},
				Context: validConditionContext,
				Expectation: []string{
					"usersets-user:userset_recursive_alg_combined_oneline_rel2_rel3_cond",
					"usersets-user:userset_recursive_alg_combined_oneline_rel2_rel3_cond_recursive_1",
				},
			},
			{
				Request: &openfgav1.ListObjectsRequest{
					User:     "user:userset_recursive_alg_combined_oneline_rel2_rel3_cond",
					Type:     "usersets-user",
					Relation: "userset_recursive_alg_combined_oneline",
				},
				Context:     invalidConditionContext,
				Expectation: []string{},
			},
			{
				Request: &openfgav1.ListObjectsRequest{
					User:     "user:userset_recursive_alg_combined_oneline_rel2_nocond_rel3_cond",
					Type:     "usersets-user",
					Relation: "userset_recursive_alg_combined_oneline",
				},
				// if it is valid, there should be public wildcard that matches
				Context: validConditionContext,
				Expectation: []string{
					"usersets-user:userset_recursive_alg_combined_oneline_rel2_nocond_rel3_cond",
				},
			},
			{
				Request: &openfgav1.ListObjectsRequest{
					User:     "user:userset_recursive_alg_combined_oneline_rel2_nocond_rel3_cond",
					Type:     "usersets-user",
					Relation: "userset_recursive_alg_combined_oneline",
				},
				Context:     invalidConditionContext,
				Expectation: []string{},
			},
		},
	},
	{
<<<<<<< HEAD
		Name: "userset_recursive_alg_combined",
		Tuples: []*openfgav1.TupleKey{
			// user_rel4 = user_rel1 or (user_rel2 and user_rel3)

			// user_rel1
			{Object: "usersets-user:userset_recursive_alg_combined_rel1", Relation: "user_rel1", User: "user:userset_recursive_alg_combined_rel1"},
			{Object: "usersets-user:userset_recursive_alg_combined_rel1_recursive_1", Relation: "userset_recursive_alg_combined", User: "usersets-user:userset_recursive_alg_combined_rel1#userset_recursive_alg_combined"},
			{Object: "usersets-user:userset_recursive_alg_combined_rel1_recursive_2", Relation: "userset_recursive_alg_combined", User: "usersets-user:userset_recursive_alg_combined_rel1_recursive_1#userset_recursive_alg_combined"},

			// (user_rel2 and user_rel3)
			{Object: "usersets-user:userset_recursive_alg_combined_rel2_only", Relation: "user_rel2", User: "user:userset_recursive_alg_combined_rel2_only"},
			{Object: "usersets-user:userset_recursive_alg_combined_rel3_only", Relation: "user_rel3", User: "user:userset_recursive_alg_combined_rel3_only"},
			{Object: "usersets-user:userset_recursive_alg_combined_rel2_rel3", Relation: "user_rel2", User: "user:userset_recursive_alg_combined_rel2_rel3"},
			{Object: "usersets-user:userset_recursive_alg_combined_rel2_rel3", Relation: "user_rel3", User: "user:userset_recursive_alg_combined_rel2_rel3"},
			{Object: "usersets-user:userset_recursive_alg_combined_rel2_rel3_recursive_1", Relation: "userset_recursive_alg_combined", User: "usersets-user:userset_recursive_alg_combined_rel2_rel3#userset_recursive_alg_combined"},

			// with public wildcard + condition
			{Object: "usersets-user:userset_recursive_alg_combined_rel1_public", Relation: "user_rel1", User: "user:*"},
			{Object: "usersets-user:userset_recursive_alg_combined_rel1_public_recursive_1", Relation: "userset_recursive_alg_combined", User: "usersets-user:userset_recursive_alg_combined_rel1_public#userset_recursive_alg_combined"},
			{Object: "usersets-user:userset_recursive_alg_combined_rel2_rel3_cond", Relation: "user_rel2", User: "user:userset_recursive_alg_combined_rel2_rel3_cond", Condition: xCond},
			{Object: "usersets-user:userset_recursive_alg_combined_rel2_rel3_cond", Relation: "user_rel3", User: "user:*", Condition: xCond},
			{Object: "usersets-user:userset_recursive_alg_combined_rel2_rel3_cond_recursive_1", Relation: "userset_recursive_alg_combined", User: "usersets-user:userset_recursive_alg_combined_rel2_rel3_cond#userset_recursive_alg_combined"},
=======
		Name: "alg_combined_computed",
		Tuples: []*openfgav1.TupleKey{
			// directs#alg_combined -> (((direct or direct_comb or direct_mult_types) and other_rel) but not direct_comb) but not direct
			// directs#computed_mult_types -> direct_mult_types
			// directs#alg_combined_oneline -> (direct or direct_comb) and (direct_mult_types or other_rel)

			// (([directs#direct_comb, directs-employee#direct] or [directs#alg_combined, directs-employee#alg_combined]) and
			//     [directs#computed_mult_types with xcond, directs-employee#computed_3_times])
			//     but not [directs#alg_combined_oneline, directs-employee#alg_combined_oneline]

			// (userset or userset_alg_combined) and userset_combined_cond but not userset_alg_combined_oneline

			// first case: user is in both userset and userset_combined_cond via directs
			{Object: "usersets-user:alg_combined_computed_direct_mult_types_only", Relation: "userset", User: "directs:alg_combined_computed_direct_mult_types_only#direct_comb"},
			{Object: "usersets-user:alg_combined_computed_direct_mult_types_only", Relation: "userset_combined_cond", User: "directs:alg_combined_computed_direct_mult_types_only#computed_mult_types", Condition: xCond},
			{Object: "directs:alg_combined_computed_direct_mult_types_only", Relation: "direct_comb", User: "user:alg_combined_computed_direct_mult_types_only"},
			{Object: "directs:alg_combined_computed_direct_mult_types_only", Relation: "direct_mult_types", User: "user:alg_combined_computed_direct_mult_types_only"},

			// second case: user is in both userset and userset_combined_cond via directs, but they are actually different directs object
			{Object: "usersets-user:alg_combined_computed_direct_mult_types_only_1", Relation: "userset", User: "directs:alg_combined_computed_direct_mult_types_only_1a#direct_comb"},
			{Object: "usersets-user:alg_combined_computed_direct_mult_types_only_1", Relation: "userset_combined_cond", User: "directs:alg_combined_computed_direct_mult_types_only_1b#computed_mult_types", Condition: xCond},
			{Object: "directs:alg_combined_computed_direct_mult_types_only_1a", Relation: "direct_comb", User: "user:alg_combined_computed_direct_mult_types_only_1"},
			{Object: "directs:alg_combined_computed_direct_mult_types_only_1b", Relation: "direct_mult_types", User: "user:alg_combined_computed_direct_mult_types_only_1"},

			// third case: user is in userset_alg_combined and userset_combined_cond via directs, but userset_alg_combined yield to false because direct_comb is in but not
			{Object: "usersets-user:alg_combined_computed_direct_mult_types_alg_combined", Relation: "userset_alg_combined", User: "directs:alg_combined_computed_direct_mult_types_alg_combined#alg_combined"},
			{Object: "usersets-user:alg_combined_computed_direct_mult_types_alg_combined", Relation: "userset_combined_cond", User: "directs:alg_combined_computed_direct_mult_types_alg_combined#computed_mult_types", Condition: xCond},
			{Object: "directs:alg_combined_computed_direct_mult_types_alg_combined", Relation: "direct_comb", User: "user:alg_combined_computed_direct_mult_types_alg_combined"},
			{Object: "directs:alg_combined_computed_direct_mult_types_alg_combined", Relation: "other_rel", User: "user:alg_combined_computed_direct_mult_types_alg_combined"},
			{Object: "directs:alg_combined_computed_direct_mult_types_alg_combined", Relation: "direct_mult_types", User: "user:alg_combined_computed_direct_mult_types_alg_combined"},
			// fourth case, user is in userset_alg_combined and userset_combined_cond via directs, but userset_alg_combined yield to true
			{Object: "directs:alg_combined_computed_direct_mult_types_alg_combined", Relation: "direct_mult_types", User: "user:alg_combined_computed_direct_mult_types_alg_combined_direct_mult_types"},
			{Object: "directs:alg_combined_computed_direct_mult_types_alg_combined", Relation: "other_rel", User: "user:alg_combined_computed_direct_mult_types_alg_combined_direct_mult_types"},
			// fifth case, user is in userset_alg_combined and userset_combined_cond via directs, but userset_alg_combined yield to false because direct is in but not
			{Object: "directs:alg_combined_computed_direct_mult_types_alg_combined", Relation: "direct", User: "user:alg_combined_computed_direct_mult_types_alg_combined_direct"},
			{Object: "directs:alg_combined_computed_direct_mult_types_alg_combined", Relation: "other_rel", User: "user:alg_combined_computed_direct_mult_types_alg_combined_direct"},
			{Object: "directs:alg_combined_computed_direct_mult_types_alg_combined", Relation: "direct_mult_types", User: "user:alg_combined_computed_direct_mult_types_alg_combined_direct"},
			// sixth case.  Similar to fourth case except it is false because missing other_rel
			{Object: "directs:alg_combined_computed_direct_mult_types_alg_combined", Relation: "direct_mult_types", User: "user:alg_combined_computed_direct_mult_types_alg_combined_direct_mult_types_missing_other_rel"},
			// seventh case - similar to second case except that userset_alg_combined_oneline is true in the top level (which makes the whole thing false)
			{Object: "usersets-user:alg_combined_computed_direct_mult_types_only_2", Relation: "userset", User: "directs:alg_combined_computed_direct_mult_types_only_2a#direct_comb"},
			{Object: "usersets-user:alg_combined_computed_direct_mult_types_only_2", Relation: "userset_combined_cond", User: "directs:alg_combined_computed_direct_mult_types_only_2b#computed_mult_types", Condition: xCond},
			{Object: "usersets-user:alg_combined_computed_direct_mult_types_only_2", Relation: "userset_alg_combined_oneline", User: "directs:alg_combined_computed_direct_mult_types_only_2c#alg_combined_oneline"},
			{Object: "directs:alg_combined_computed_direct_mult_types_only_2a", Relation: "direct_comb", User: "user:alg_combined_computed_direct_mult_types_only_2"},
			{Object: "directs:alg_combined_computed_direct_mult_types_only_2b", Relation: "direct_mult_types", User: "user:alg_combined_computed_direct_mult_types_only_2"},
			{Object: "directs:alg_combined_computed_direct_mult_types_only_2c", Relation: "direct", User: "user:alg_combined_computed_direct_mult_types_only_2"},
			{Object: "directs:alg_combined_computed_direct_mult_types_only_2c", Relation: "other_rel", User: "user:alg_combined_computed_direct_mult_types_only_2"},
			// eight case - similar to first case except userset_combined_cond missing
			{Object: "usersets-user:alg_combined_computed_direct_mult_types_only_missing_combined", Relation: "userset", User: "directs:alg_combined_computed_direct_mult_types_only_missing_combined#direct_comb"},
			{Object: "directs:alg_combined_computed_direct_mult_types_only_missing_combined", Relation: "direct_comb", User: "user:alg_combined_computed_direct_mult_types_only_missing_combined"},
>>>>>>> ca8e9160
		},
		ListObjectAssertions: []*listobjectstest.Assertion{
			{
				Request: &openfgav1.ListObjectsRequest{
<<<<<<< HEAD
					User:     "user:userset_recursive_alg_combined_rel1",
					Type:     "usersets-user",
					Relation: "userset_recursive_alg_combined",
				},
				Context: validConditionContext,
				Expectation: []string{
					"usersets-user:userset_recursive_alg_combined_rel1",
					"usersets-user:userset_recursive_alg_combined_rel1_recursive_1",
					"usersets-user:userset_recursive_alg_combined_rel1_recursive_2",
					"usersets-user:userset_recursive_alg_combined_rel1_public",
					"usersets-user:userset_recursive_alg_combined_rel1_public_recursive_1",
=======
					User:     "user:alg_combined_computed_direct_mult_types_only",
					Type:     "usersets-user",
					Relation: "alg_combined_computed",
				},
				Context: validConditionContext,
				Expectation: []string{
					"usersets-user:alg_combined_computed_direct_mult_types_only",
>>>>>>> ca8e9160
				},
			},
			{
				Request: &openfgav1.ListObjectsRequest{
<<<<<<< HEAD
					User:     "user:userset_recursive_alg_combined_rel2_only",
					Type:     "usersets-user",
					Relation: "userset_recursive_alg_combined",
				},
				Context: invalidConditionContext,
				Expectation: []string{
					"usersets-user:userset_recursive_alg_combined_rel1_public",
					"usersets-user:userset_recursive_alg_combined_rel1_public_recursive_1",
				},
			},
			{
				Request: &openfgav1.ListObjectsRequest{
					User:     "user:userset_recursive_alg_combined_rel3_only",
					Type:     "usersets-user",
					Relation: "userset_recursive_alg_combined",
				},
				Context: invalidConditionContext,
				Expectation: []string{
					"usersets-user:userset_recursive_alg_combined_rel1_public",
					"usersets-user:userset_recursive_alg_combined_rel1_public_recursive_1",
=======
					User:     "user:alg_combined_computed_direct_mult_types_only",
					Type:     "usersets-user",
					Relation: "alg_combined_computed",
				},
				Context:     invalidConditionContext,
				Expectation: []string{},
			},
			{
				Request: &openfgav1.ListObjectsRequest{
					User:     "user:alg_combined_computed_direct_mult_types_only_1",
					Type:     "usersets-user",
					Relation: "alg_combined_computed",
				},
				Context: validConditionContext,
				Expectation: []string{
					"usersets-user:alg_combined_computed_direct_mult_types_only_1",
>>>>>>> ca8e9160
				},
			},
			{
				Request: &openfgav1.ListObjectsRequest{
<<<<<<< HEAD
					User:     "user:userset_recursive_alg_combined_rel2_rel3",
					Type:     "usersets-user",
					Relation: "userset_recursive_alg_combined",
				},
				Context: invalidConditionContext,
				Expectation: []string{
					"usersets-user:userset_recursive_alg_combined_rel2_rel3",
					"usersets-user:userset_recursive_alg_combined_rel2_rel3_recursive_1",
					"usersets-user:userset_recursive_alg_combined_rel1_public",
					"usersets-user:userset_recursive_alg_combined_rel1_public_recursive_1",
				},
			},
			{
				Request: &openfgav1.ListObjectsRequest{
					User:     "usersets-user:userset_recursive_alg_combined_rel1#userset_recursive_alg_combined",
					Type:     "usersets-user",
					Relation: "userset_recursive_alg_combined",
				},
				Context: invalidConditionContext,
				Expectation: []string{
					"usersets-user:userset_recursive_alg_combined_rel1",
					"usersets-user:userset_recursive_alg_combined_rel1_recursive_1",
					"usersets-user:userset_recursive_alg_combined_rel1_recursive_2",
				},
			},
			{
				Request: &openfgav1.ListObjectsRequest{
					User:     "user:public",
					Type:     "usersets-user",
					Relation: "userset_recursive_alg_combined",
				},
				Context: invalidConditionContext,
				Expectation: []string{
					"usersets-user:userset_recursive_alg_combined_rel1_public",
					"usersets-user:userset_recursive_alg_combined_rel1_public_recursive_1",
=======
					User:     "user:alg_combined_computed_direct_mult_types_only_1",
					Type:     "usersets-user",
					Relation: "alg_combined_computed",
				},
				Context:     invalidConditionContext,
				Expectation: []string{},
			},
			{
				Request: &openfgav1.ListObjectsRequest{
					User:     "user:alg_combined_computed_direct_mult_types_alg_combined",
					Type:     "usersets-user",
					Relation: "alg_combined_computed",
				},
				Context:     validConditionContext,
				Expectation: []string{},
			},
			{
				Request: &openfgav1.ListObjectsRequest{
					User:     "user:alg_combined_computed_direct_mult_types_alg_combined_direct_mult_types",
					Type:     "usersets-user",
					Relation: "alg_combined_computed",
				},
				Context: validConditionContext,
				Expectation: []string{
					"usersets-user:alg_combined_computed_direct_mult_types_alg_combined",
>>>>>>> ca8e9160
				},
			},
			{
				Request: &openfgav1.ListObjectsRequest{
<<<<<<< HEAD
					User:     "user:userset_recursive_alg_combined_rel2_rel3_cond",
					Type:     "usersets-user",
					Relation: "userset_recursive_alg_combined",
				},
				Context: invalidConditionContext,
				Expectation: []string{
					"usersets-user:userset_recursive_alg_combined_rel1_public",
					"usersets-user:userset_recursive_alg_combined_rel1_public_recursive_1",
				},
			},
			{
				Request: &openfgav1.ListObjectsRequest{
					User:     "user:userset_recursive_alg_combined_rel2_rel3_cond",
					Type:     "usersets-user",
					Relation: "userset_recursive_alg_combined",
				},
				Context: validConditionContext,
				Expectation: []string{
					"usersets-user:userset_recursive_alg_combined_rel1_public",
					"usersets-user:userset_recursive_alg_combined_rel1_public_recursive_1",
					"usersets-user:userset_recursive_alg_combined_rel2_rel3_cond",
					"usersets-user:userset_recursive_alg_combined_rel2_rel3_cond_recursive_1",
				},
=======
					User:     "user:alg_combined_computed_direct_mult_types_alg_combined_direct",
					Type:     "usersets-user",
					Relation: "alg_combined_computed",
				},
				Context:     validConditionContext,
				Expectation: []string{},
			},
			{
				Request: &openfgav1.ListObjectsRequest{
					User:     "user:alg_combined_computed_direct_mult_types_alg_combined_direct_mult_types_missing_other_rel",
					Type:     "usersets-user",
					Relation: "alg_combined_computed",
				},
				Context:     validConditionContext,
				Expectation: []string{},
			},
			{
				Request: &openfgav1.ListObjectsRequest{
					User:     "user:alg_combined_computed_direct_mult_types_only_2",
					Type:     "usersets-user",
					Relation: "alg_combined_computed",
				},
				Context:     validConditionContext,
				Expectation: []string{},
			},
			{
				Request: &openfgav1.ListObjectsRequest{
					User:     "user:alg_combined_computed_direct_mult_types_only_missing_combined",
					Type:     "usersets-user",
					Relation: "alg_combined_computed",
				},
				Context:     validConditionContext,
				Expectation: []string{},
>>>>>>> ca8e9160
			},
		},
	},
	{
		Name: "usersets_tuple_cycle_len2_userset",
		Tuples: []*openfgav1.TupleKey{
			// cycle
			{Object: "usersets-user:len2_1", Relation: "tuple_cycle_len2_userset", User: "directs:len2_1#tuple_cycle_len2_userset"},
			{Object: "directs:len2_1", Relation: "tuple_cycle_len2_userset", User: "usersets-user:len2_2#tuple_cycle_len2_userset"},
			{Object: "usersets-user:len2_2", Relation: "tuple_cycle_len2_userset", User: "user:len2_anne"},
			{Object: "directs:len2_2", Relation: "tuple_cycle_len2_userset", User: "usersets-user:len2_1#tuple_cycle_len2_userset"},

			// Evaluate the condition path
			{Object: "usersets-user:len2_2", Relation: "tuple_cycle_len2_userset", User: "directs-employee:len2_1#tuple_cycle_len2_userset", Condition: xCond},
			{Object: "directs-employee:len2_1", Relation: "tuple_cycle_len2_userset", User: "employee:len2_bob"},
		},
		ListObjectAssertions: []*listobjectstest.Assertion{
			{
				Request: &openfgav1.ListObjectsRequest{
					User:     "user:len2_anne",
					Type:     "usersets-user",
					Relation: "tuple_cycle_len2_userset",
				},
				Expectation: []string{
					"usersets-user:len2_1",
					"usersets-user:len2_2",
				},
			},
			{
				Request: &openfgav1.ListObjectsRequest{
					User:     "user:len2_anne",
					Type:     "directs",
					Relation: "tuple_cycle_len2_userset",
				},
				Expectation: []string{
					"directs:len2_1",
					"directs:len2_2",
				},
			},
			{
				Request: &openfgav1.ListObjectsRequest{
					User:     "employee:len2_bob",
					Type:     "directs",
					Relation: "tuple_cycle_len2_userset",
				},
				Context: validConditionContext,
				Expectation: []string{
					"directs:len2_1",
					"directs:len2_2",
				},
			},
			{
				Request: &openfgav1.ListObjectsRequest{
					User:     "employee:len2_bob",
					Type:     "directs",
					Relation: "tuple_cycle_len2_userset",
				},
				Context:     invalidConditionContext,
				Expectation: nil,
			},
			{
				Request: &openfgav1.ListObjectsRequest{
					User:     "employee:len2_bob",
					Type:     "usersets-user",
					Relation: "tuple_cycle_len2_userset",
				},
				Context: validConditionContext,
				Expectation: []string{
					"usersets-user:len2_1",
					"usersets-user:len2_2",
				},
			},
			{
				Request: &openfgav1.ListObjectsRequest{
					User:     "directs-employee:len2_1#tuple_cycle_len2_userset",
					Type:     "usersets-user",
					Relation: "tuple_cycle_len2_userset",
				},
				Context: validConditionContext,
				Expectation: []string{
					"usersets-user:len2_1",
					"usersets-user:len2_2",
				},
			},
			{
				Request: &openfgav1.ListObjectsRequest{
					User:     "directs-employee:len2_1#tuple_cycle_len2_userset",
					Type:     "directs",
					Relation: "tuple_cycle_len2_userset",
				},
				Context: validConditionContext,
				Expectation: []string{
					"directs:len2_1",
					"directs:len2_2",
				},
			},
		},
	},
}<|MERGE_RESOLUTION|>--- conflicted
+++ resolved
@@ -566,30 +566,6 @@
 		},
 	},
 	{
-<<<<<<< HEAD
-		Name: "userset_recursive_alg_combined",
-		Tuples: []*openfgav1.TupleKey{
-			// user_rel4 = user_rel1 or (user_rel2 and user_rel3)
-
-			// user_rel1
-			{Object: "usersets-user:userset_recursive_alg_combined_rel1", Relation: "user_rel1", User: "user:userset_recursive_alg_combined_rel1"},
-			{Object: "usersets-user:userset_recursive_alg_combined_rel1_recursive_1", Relation: "userset_recursive_alg_combined", User: "usersets-user:userset_recursive_alg_combined_rel1#userset_recursive_alg_combined"},
-			{Object: "usersets-user:userset_recursive_alg_combined_rel1_recursive_2", Relation: "userset_recursive_alg_combined", User: "usersets-user:userset_recursive_alg_combined_rel1_recursive_1#userset_recursive_alg_combined"},
-
-			// (user_rel2 and user_rel3)
-			{Object: "usersets-user:userset_recursive_alg_combined_rel2_only", Relation: "user_rel2", User: "user:userset_recursive_alg_combined_rel2_only"},
-			{Object: "usersets-user:userset_recursive_alg_combined_rel3_only", Relation: "user_rel3", User: "user:userset_recursive_alg_combined_rel3_only"},
-			{Object: "usersets-user:userset_recursive_alg_combined_rel2_rel3", Relation: "user_rel2", User: "user:userset_recursive_alg_combined_rel2_rel3"},
-			{Object: "usersets-user:userset_recursive_alg_combined_rel2_rel3", Relation: "user_rel3", User: "user:userset_recursive_alg_combined_rel2_rel3"},
-			{Object: "usersets-user:userset_recursive_alg_combined_rel2_rel3_recursive_1", Relation: "userset_recursive_alg_combined", User: "usersets-user:userset_recursive_alg_combined_rel2_rel3#userset_recursive_alg_combined"},
-
-			// with public wildcard + condition
-			{Object: "usersets-user:userset_recursive_alg_combined_rel1_public", Relation: "user_rel1", User: "user:*"},
-			{Object: "usersets-user:userset_recursive_alg_combined_rel1_public_recursive_1", Relation: "userset_recursive_alg_combined", User: "usersets-user:userset_recursive_alg_combined_rel1_public#userset_recursive_alg_combined"},
-			{Object: "usersets-user:userset_recursive_alg_combined_rel2_rel3_cond", Relation: "user_rel2", User: "user:userset_recursive_alg_combined_rel2_rel3_cond", Condition: xCond},
-			{Object: "usersets-user:userset_recursive_alg_combined_rel2_rel3_cond", Relation: "user_rel3", User: "user:*", Condition: xCond},
-			{Object: "usersets-user:userset_recursive_alg_combined_rel2_rel3_cond_recursive_1", Relation: "userset_recursive_alg_combined", User: "usersets-user:userset_recursive_alg_combined_rel2_rel3_cond#userset_recursive_alg_combined"},
-=======
 		Name: "alg_combined_computed",
 		Tuples: []*openfgav1.TupleKey{
 			// directs#alg_combined -> (((direct or direct_comb or direct_mult_types) and other_rel) but not direct_comb) but not direct
@@ -640,12 +616,133 @@
 			// eight case - similar to first case except userset_combined_cond missing
 			{Object: "usersets-user:alg_combined_computed_direct_mult_types_only_missing_combined", Relation: "userset", User: "directs:alg_combined_computed_direct_mult_types_only_missing_combined#direct_comb"},
 			{Object: "directs:alg_combined_computed_direct_mult_types_only_missing_combined", Relation: "direct_comb", User: "user:alg_combined_computed_direct_mult_types_only_missing_combined"},
->>>>>>> ca8e9160
 		},
 		ListObjectAssertions: []*listobjectstest.Assertion{
 			{
 				Request: &openfgav1.ListObjectsRequest{
-<<<<<<< HEAD
+					User:     "user:alg_combined_computed_direct_mult_types_only",
+					Type:     "usersets-user",
+					Relation: "alg_combined_computed",
+				},
+				Context: validConditionContext,
+				Expectation: []string{
+					"usersets-user:alg_combined_computed_direct_mult_types_only",
+				},
+			},
+			{
+				Request: &openfgav1.ListObjectsRequest{
+					User:     "user:alg_combined_computed_direct_mult_types_only",
+					Type:     "usersets-user",
+					Relation: "alg_combined_computed",
+				},
+				Context:     invalidConditionContext,
+				Expectation: []string{},
+			},
+			{
+				Request: &openfgav1.ListObjectsRequest{
+					User:     "user:alg_combined_computed_direct_mult_types_only_1",
+					Type:     "usersets-user",
+					Relation: "alg_combined_computed",
+				},
+				Context: validConditionContext,
+				Expectation: []string{
+					"usersets-user:alg_combined_computed_direct_mult_types_only_1",
+				},
+			},
+			{
+				Request: &openfgav1.ListObjectsRequest{
+					User:     "user:alg_combined_computed_direct_mult_types_only_1",
+					Type:     "usersets-user",
+					Relation: "alg_combined_computed",
+				},
+				Context:     invalidConditionContext,
+				Expectation: []string{},
+			},
+			{
+				Request: &openfgav1.ListObjectsRequest{
+					User:     "user:alg_combined_computed_direct_mult_types_alg_combined",
+					Type:     "usersets-user",
+					Relation: "alg_combined_computed",
+				},
+				Context:     validConditionContext,
+				Expectation: []string{},
+			},
+			{
+				Request: &openfgav1.ListObjectsRequest{
+					User:     "user:alg_combined_computed_direct_mult_types_alg_combined_direct_mult_types",
+					Type:     "usersets-user",
+					Relation: "alg_combined_computed",
+				},
+				Context: validConditionContext,
+				Expectation: []string{
+					"usersets-user:alg_combined_computed_direct_mult_types_alg_combined",
+				},
+			},
+			{
+				Request: &openfgav1.ListObjectsRequest{
+					User:     "user:alg_combined_computed_direct_mult_types_alg_combined_direct",
+					Type:     "usersets-user",
+					Relation: "alg_combined_computed",
+				},
+				Context:     validConditionContext,
+				Expectation: []string{},
+			},
+			{
+				Request: &openfgav1.ListObjectsRequest{
+					User:     "user:alg_combined_computed_direct_mult_types_alg_combined_direct_mult_types_missing_other_rel",
+					Type:     "usersets-user",
+					Relation: "alg_combined_computed",
+				},
+				Context:     validConditionContext,
+				Expectation: []string{},
+			},
+			{
+				Request: &openfgav1.ListObjectsRequest{
+					User:     "user:alg_combined_computed_direct_mult_types_only_2",
+					Type:     "usersets-user",
+					Relation: "alg_combined_computed",
+				},
+				Context:     validConditionContext,
+				Expectation: []string{},
+			},
+			{
+				Request: &openfgav1.ListObjectsRequest{
+					User:     "user:alg_combined_computed_direct_mult_types_only_missing_combined",
+					Type:     "usersets-user",
+					Relation: "alg_combined_computed",
+				},
+				Context:     validConditionContext,
+				Expectation: []string{},
+			},
+		},
+	},
+	{
+		Name: "userset_recursive_alg_combined",
+		Tuples: []*openfgav1.TupleKey{
+			// user_rel4 = user_rel1 or (user_rel2 and user_rel3)
+
+			// user_rel1
+			{Object: "usersets-user:userset_recursive_alg_combined_rel1", Relation: "user_rel1", User: "user:userset_recursive_alg_combined_rel1"},
+			{Object: "usersets-user:userset_recursive_alg_combined_rel1_recursive_1", Relation: "userset_recursive_alg_combined", User: "usersets-user:userset_recursive_alg_combined_rel1#userset_recursive_alg_combined"},
+			{Object: "usersets-user:userset_recursive_alg_combined_rel1_recursive_2", Relation: "userset_recursive_alg_combined", User: "usersets-user:userset_recursive_alg_combined_rel1_recursive_1#userset_recursive_alg_combined"},
+
+			// (user_rel2 and user_rel3)
+			{Object: "usersets-user:userset_recursive_alg_combined_rel2_only", Relation: "user_rel2", User: "user:userset_recursive_alg_combined_rel2_only"},
+			{Object: "usersets-user:userset_recursive_alg_combined_rel3_only", Relation: "user_rel3", User: "user:userset_recursive_alg_combined_rel3_only"},
+			{Object: "usersets-user:userset_recursive_alg_combined_rel2_rel3", Relation: "user_rel2", User: "user:userset_recursive_alg_combined_rel2_rel3"},
+			{Object: "usersets-user:userset_recursive_alg_combined_rel2_rel3", Relation: "user_rel3", User: "user:userset_recursive_alg_combined_rel2_rel3"},
+			{Object: "usersets-user:userset_recursive_alg_combined_rel2_rel3_recursive_1", Relation: "userset_recursive_alg_combined", User: "usersets-user:userset_recursive_alg_combined_rel2_rel3#userset_recursive_alg_combined"},
+
+			// with public wildcard + condition
+			{Object: "usersets-user:userset_recursive_alg_combined_rel1_public", Relation: "user_rel1", User: "user:*"},
+			{Object: "usersets-user:userset_recursive_alg_combined_rel1_public_recursive_1", Relation: "userset_recursive_alg_combined", User: "usersets-user:userset_recursive_alg_combined_rel1_public#userset_recursive_alg_combined"},
+			{Object: "usersets-user:userset_recursive_alg_combined_rel2_rel3_cond", Relation: "user_rel2", User: "user:userset_recursive_alg_combined_rel2_rel3_cond", Condition: xCond},
+			{Object: "usersets-user:userset_recursive_alg_combined_rel2_rel3_cond", Relation: "user_rel3", User: "user:*", Condition: xCond},
+			{Object: "usersets-user:userset_recursive_alg_combined_rel2_rel3_cond_recursive_1", Relation: "userset_recursive_alg_combined", User: "usersets-user:userset_recursive_alg_combined_rel2_rel3_cond#userset_recursive_alg_combined"},
+		},
+		ListObjectAssertions: []*listobjectstest.Assertion{
+			{
+				Request: &openfgav1.ListObjectsRequest{
 					User:     "user:userset_recursive_alg_combined_rel1",
 					Type:     "usersets-user",
 					Relation: "userset_recursive_alg_combined",
@@ -657,20 +754,10 @@
 					"usersets-user:userset_recursive_alg_combined_rel1_recursive_2",
 					"usersets-user:userset_recursive_alg_combined_rel1_public",
 					"usersets-user:userset_recursive_alg_combined_rel1_public_recursive_1",
-=======
-					User:     "user:alg_combined_computed_direct_mult_types_only",
-					Type:     "usersets-user",
-					Relation: "alg_combined_computed",
-				},
-				Context: validConditionContext,
-				Expectation: []string{
-					"usersets-user:alg_combined_computed_direct_mult_types_only",
->>>>>>> ca8e9160
-				},
-			},
-			{
-				Request: &openfgav1.ListObjectsRequest{
-<<<<<<< HEAD
+				},
+			},
+			{
+				Request: &openfgav1.ListObjectsRequest{
 					User:     "user:userset_recursive_alg_combined_rel2_only",
 					Type:     "usersets-user",
 					Relation: "userset_recursive_alg_combined",
@@ -691,29 +778,10 @@
 				Expectation: []string{
 					"usersets-user:userset_recursive_alg_combined_rel1_public",
 					"usersets-user:userset_recursive_alg_combined_rel1_public_recursive_1",
-=======
-					User:     "user:alg_combined_computed_direct_mult_types_only",
-					Type:     "usersets-user",
-					Relation: "alg_combined_computed",
-				},
-				Context:     invalidConditionContext,
-				Expectation: []string{},
-			},
-			{
-				Request: &openfgav1.ListObjectsRequest{
-					User:     "user:alg_combined_computed_direct_mult_types_only_1",
-					Type:     "usersets-user",
-					Relation: "alg_combined_computed",
-				},
-				Context: validConditionContext,
-				Expectation: []string{
-					"usersets-user:alg_combined_computed_direct_mult_types_only_1",
->>>>>>> ca8e9160
-				},
-			},
-			{
-				Request: &openfgav1.ListObjectsRequest{
-<<<<<<< HEAD
+				},
+			},
+			{
+				Request: &openfgav1.ListObjectsRequest{
 					User:     "user:userset_recursive_alg_combined_rel2_rel3",
 					Type:     "usersets-user",
 					Relation: "userset_recursive_alg_combined",
@@ -749,38 +817,10 @@
 				Expectation: []string{
 					"usersets-user:userset_recursive_alg_combined_rel1_public",
 					"usersets-user:userset_recursive_alg_combined_rel1_public_recursive_1",
-=======
-					User:     "user:alg_combined_computed_direct_mult_types_only_1",
-					Type:     "usersets-user",
-					Relation: "alg_combined_computed",
-				},
-				Context:     invalidConditionContext,
-				Expectation: []string{},
-			},
-			{
-				Request: &openfgav1.ListObjectsRequest{
-					User:     "user:alg_combined_computed_direct_mult_types_alg_combined",
-					Type:     "usersets-user",
-					Relation: "alg_combined_computed",
-				},
-				Context:     validConditionContext,
-				Expectation: []string{},
-			},
-			{
-				Request: &openfgav1.ListObjectsRequest{
-					User:     "user:alg_combined_computed_direct_mult_types_alg_combined_direct_mult_types",
-					Type:     "usersets-user",
-					Relation: "alg_combined_computed",
-				},
-				Context: validConditionContext,
-				Expectation: []string{
-					"usersets-user:alg_combined_computed_direct_mult_types_alg_combined",
->>>>>>> ca8e9160
-				},
-			},
-			{
-				Request: &openfgav1.ListObjectsRequest{
-<<<<<<< HEAD
+				},
+			},
+			{
+				Request: &openfgav1.ListObjectsRequest{
 					User:     "user:userset_recursive_alg_combined_rel2_rel3_cond",
 					Type:     "usersets-user",
 					Relation: "userset_recursive_alg_combined",
@@ -804,41 +844,6 @@
 					"usersets-user:userset_recursive_alg_combined_rel2_rel3_cond",
 					"usersets-user:userset_recursive_alg_combined_rel2_rel3_cond_recursive_1",
 				},
-=======
-					User:     "user:alg_combined_computed_direct_mult_types_alg_combined_direct",
-					Type:     "usersets-user",
-					Relation: "alg_combined_computed",
-				},
-				Context:     validConditionContext,
-				Expectation: []string{},
-			},
-			{
-				Request: &openfgav1.ListObjectsRequest{
-					User:     "user:alg_combined_computed_direct_mult_types_alg_combined_direct_mult_types_missing_other_rel",
-					Type:     "usersets-user",
-					Relation: "alg_combined_computed",
-				},
-				Context:     validConditionContext,
-				Expectation: []string{},
-			},
-			{
-				Request: &openfgav1.ListObjectsRequest{
-					User:     "user:alg_combined_computed_direct_mult_types_only_2",
-					Type:     "usersets-user",
-					Relation: "alg_combined_computed",
-				},
-				Context:     validConditionContext,
-				Expectation: []string{},
-			},
-			{
-				Request: &openfgav1.ListObjectsRequest{
-					User:     "user:alg_combined_computed_direct_mult_types_only_missing_combined",
-					Type:     "usersets-user",
-					Relation: "alg_combined_computed",
-				},
-				Context:     validConditionContext,
-				Expectation: []string{},
->>>>>>> ca8e9160
 			},
 		},
 	},
