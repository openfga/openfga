--- conflicted
+++ resolved
@@ -243,7 +243,45 @@
 		},
 	},
 	{
-<<<<<<< HEAD
+		Name: "directs_employee_alg_combined_oneline",
+		Tuples: []*openfgav1.TupleKey{
+			// Always returned
+			{Object: "directs-employee:oneline_1", Relation: "direct", User: "employee:oneline_1"},
+
+			// returned if condition valid
+			{Object: "directs-employee:oneline_2", Relation: "direct", User: "employee:oneline_1", Condition: xCond},
+
+			// excluded due to missing right hand of AND
+			{Object: "directs-employee:oneline_3", Relation: "other_rel", User: "employee:oneline_1"},
+
+			// excluded due to missing left hand of AND
+			{Object: "directs-employee:oneline_4", Relation: "direct_wild", User: "employee:*"},
+		},
+		ListObjectAssertions: []*listobjectstest.Assertion{
+			{
+				Request: &openfgav1.ListObjectsRequest{
+					User:     "employee:oneline_1",
+					Type:     "directs-employee",
+					Relation: "alg_combined_oneline",
+				},
+				Expectation: []string{
+					"directs-employee:oneline_1",
+					"directs-employee:oneline_2",
+				},
+				Context: validConditionContext,
+			},
+			{
+				Request: &openfgav1.ListObjectsRequest{
+					User:     "employee:oneline_1",
+					Type:     "directs-employee",
+					Relation: "alg_combined_oneline",
+				},
+				Expectation: []string{"directs-employee:oneline_1"},
+				Context:     invalidConditionContext,
+			},
+		},
+	},
+	{
 		Name: "directs_employee_alg_combined",
 		Tuples: []*openfgav1.TupleKey{
 			// Excluded due to "but not other_rel"
@@ -256,26 +294,10 @@
 
 			// Excluded due to lack of #direct_wild
 			{Object: "directs-employee:alg_combined_3", Relation: "direct", User: "employee:alg_combined_1"},
-=======
-		Name: "directs_employee_alg_combined_oneline",
-		Tuples: []*openfgav1.TupleKey{
-			// Always returned
-			{Object: "directs-employee:oneline_1", Relation: "direct", User: "employee:oneline_1"},
-
-			// returned if condition valid
-			{Object: "directs-employee:oneline_2", Relation: "direct", User: "employee:oneline_1", Condition: xCond},
-
-			// excluded due to missing right hand of AND
-			{Object: "directs-employee:oneline_3", Relation: "other_rel", User: "employee:oneline_1"},
-
-			// excluded due to missing left hand of AND
-			{Object: "directs-employee:oneline_4", Relation: "direct_wild", User: "employee:*"},
->>>>>>> 851a99c9
-		},
-		ListObjectAssertions: []*listobjectstest.Assertion{
-			{
-				Request: &openfgav1.ListObjectsRequest{
-<<<<<<< HEAD
+		},
+		ListObjectAssertions: []*listobjectstest.Assertion{
+			{
+				Request: &openfgav1.ListObjectsRequest{
 					User:     "employee:alg_combined_1",
 					Type:     "directs-employee",
 					Relation: "alg_combined",
@@ -290,25 +312,6 @@
 					Relation: "alg_combined",
 				},
 				Expectation: nil,
-=======
-					User:     "employee:oneline_1",
-					Type:     "directs-employee",
-					Relation: "alg_combined_oneline",
-				},
-				Expectation: []string{
-					"directs-employee:oneline_1",
-					"directs-employee:oneline_2",
-				},
-				Context: validConditionContext,
-			},
-			{
-				Request: &openfgav1.ListObjectsRequest{
-					User:     "employee:oneline_1",
-					Type:     "directs-employee",
-					Relation: "alg_combined_oneline",
-				},
-				Expectation: []string{"directs-employee:oneline_1"},
->>>>>>> 851a99c9
 				Context:     invalidConditionContext,
 			},
 		},
