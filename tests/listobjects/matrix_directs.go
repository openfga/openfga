--- conflicted
+++ resolved
@@ -175,12 +175,9 @@
 			{Object: "directs:nested_alg_3", Relation: "direct_mult_types", User: "employee:*"},
 			{Object: "directs:nested_alg_3", Relation: "other_rel", User: "user:*", Condition: xCond},
 			{Object: "directs:nested_alg_3", Relation: "other_rel", User: "employee:nested_alg_1"},
-<<<<<<< HEAD
-=======
 
 			// Will exclude due to lack of other_rel
 			{Object: "directs:nested_alg_4", Relation: "direct", User: "user:nested_alg_1"},
->>>>>>> afae15aa
 		},
 		ListObjectAssertions: []*listobjectstest.Assertion{
 			{
@@ -237,7 +234,6 @@
 			},
 		},
 	},
-<<<<<<< HEAD
 	{
 		Name: "directs_and_computed_mult_types_conditions",
 		Tuples: []*openfgav1.TupleKey{
@@ -271,6 +267,4 @@
 			},
 		},
 	},
-=======
->>>>>>> afae15aa
 }