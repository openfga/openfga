package listobjects

import (
	"context"
	"errors"
	"fmt"
	"io"
	"testing"

	v1parser "github.com/craigpastro/openfga-dsl-parser"
	parser "github.com/craigpastro/openfga-dsl-parser/v2"
	"github.com/openfga/openfga/assets"
	"github.com/openfga/openfga/cmd/run"
	"github.com/openfga/openfga/pkg/tuple"
	"github.com/openfga/openfga/pkg/typesystem"
	"github.com/openfga/openfga/tests"
	"github.com/openfga/openfga/tests/check"
	"github.com/stretchr/testify/require"
	pb "go.buf.build/openfga/go/openfga/api/openfga/v1"
	"google.golang.org/grpc"
	"google.golang.org/grpc/credentials/insecure"
	"google.golang.org/grpc/status"
	"gopkg.in/yaml.v3"
)

type listObjectTests struct {
	Tests []struct {
		Name                  string
		Stages                []*stage
		ListObjectsMaxResults uint32 `yaml:"listObjectsMaxResults"`
	}
}

// stage is a stage of a test. All stages will be run in a single store.
type stage struct {
	Model      string
	Tuples     []*pb.TupleKey
	Assertions []*assertion
}

type assertion struct {
	Request               *pb.ListObjectsRequest
	ContextualTuples      []*pb.TupleKey `yaml:"contextualTuples"`
	ListObjectsMaxResults uint32
	Expectation           []string
	ErrorCode             int `yaml:"errorCode"` // If ErrorCode is non-zero then we expect that the ListObjects call failed.
}

type ListObjectsClientInterface interface {
	check.CheckTestClientInterface
	ListObjects(ctx context.Context, in *pb.ListObjectsRequest, opts ...grpc.CallOption) (*pb.ListObjectsResponse, error)
	StreamedListObjects(ctx context.Context, in *pb.StreamedListObjectsRequest, opts ...grpc.CallOption) (pb.OpenFGAService_StreamedListObjectsClient, error)
}

// RunSchema1_1ListObjectsTests is public so can be run when OpenFGA is used as a
// library. An OpenFGA server needs to be running and the client parameter is
// a client for the server.
func RunSchema1_1ListObjectsTests(t *testing.T, engine string) {
	runTests(t, typesystem.SchemaVersion1_1, engine)
}

// RunSchema1_0ListObjectsTests is the 1.0 version of RunSchema1_1CheckTests.
func RunSchema1_0ListObjectsTests(t *testing.T, engine string) {
	runTests(t, typesystem.SchemaVersion1_0, engine)
}

func runTests(t *testing.T, schemaVersion string, engine string) {
	var b []byte
	var err error
	if schemaVersion == typesystem.SchemaVersion1_1 {
		b, err = assets.EmbedTests.ReadFile("tests/listobjects_1_1_tests.yaml")
	} else {
		b, err = assets.EmbedTests.ReadFile("tests/listobjects_1_0_tests.yaml")
	}
	require.NoError(t, err)

	var testCases listObjectTests
	err = yaml.Unmarshal(b, &testCases)
	require.NoError(t, err)

	ctx := context.Background()

	for _, test := range testCases.Tests {
		cfg := run.MustDefaultConfigWithRandomPorts()
		cfg.Log.Level = "none"
		cfg.Datastore.Engine = engine
		listObjectsMaxResults := test.ListObjectsMaxResults
		if test.ListObjectsMaxResults != 0 {
			cfg.ListObjectsMaxResults = test.ListObjectsMaxResults
		}

		cancel := tests.StartServer(t, cfg)

		conn, err := grpc.Dial(cfg.GRPC.Addr,
			grpc.WithBlock(),
			grpc.WithTransportCredentials(insecure.NewCredentials()),
		)
		if err != nil {
			require.FailNow(t, err.Error())
		}

		client := pb.NewOpenFGAServiceClient(conn)
		test := test
		t.Run(test.Name, func(t *testing.T) {
			resp, err := client.CreateStore(ctx, &pb.CreateStoreRequest{Name: test.Name})
			require.NoError(t, err)

<<<<<<< HEAD
			storeID := resp.GetId()

=======
		storeID := resp.GetId()
		t.Run(test.Name, func(t *testing.T) {
>>>>>>> 49c4e311
			for _, stage := range test.Stages {
				// arrange: write model
				var typedefs []*pb.TypeDefinition
				if schemaVersion == typesystem.SchemaVersion1_1 {
					typedefs = parser.MustParse(stage.Model)

				} else {
					typedefs = v1parser.MustParse(stage.Model)
				}

				_, err = client.WriteAuthorizationModel(ctx, &pb.WriteAuthorizationModelRequest{
					StoreId:         storeID,
					SchemaVersion:   schemaVersion,
					TypeDefinitions: typedefs,
				})
				require.NoError(t, err)

				// arrange: write tuples
				if len(stage.Tuples) > 0 {
					_, err = client.Write(ctx, &pb.WriteRequest{
						StoreId: storeID,
						Writes:  &pb.TupleKeys{TupleKeys: stage.Tuples},
					})
					require.NoError(t, err)
				}

				for _, assertion := range stage.Assertions {
					// assert 1: on regular list objects endpoint
					resp, err := client.ListObjects(ctx, &pb.ListObjectsRequest{
						StoreId:  storeID,
						Type:     assertion.Request.Type,
						Relation: assertion.Request.Relation,
						User:     assertion.Request.User,
						ContextualTuples: &pb.ContextualTupleKeys{
							TupleKeys: assertion.ContextualTuples,
						},
					})

					if assertion.ErrorCode == 0 {
						require.NoError(t, err)
<<<<<<< HEAD
						require.LessOrEqual(t, len(resp.Objects), int(listObjectsMaxResults))

						if len(assertion.Expectation) > int(listObjectsMaxResults) {
							require.Subset(t, assertion.Expectation, resp.Objects)
						} else {
							require.ElementsMatch(t, assertion.Expectation, resp.Objects)
=======
						require.ElementsMatch(t, assertion.Expectation, resp.Objects)
					} else {
						require.Error(t, err)
						e, ok := status.FromError(err)
						require.True(t, ok)
						require.Equal(t, assertion.ErrorCode, int(e.Code()))
					}

					// assert 2: on streaming list objects endpoint
					done := make(chan struct{})
					var streamedObjectIds []string

					clientStream, err := client.StreamedListObjects(ctx, &pb.StreamedListObjectsRequest{
						StoreId:          storeID,
						Type:             assertion.Request.Type,
						Relation:         assertion.Request.Relation,
						User:             assertion.Request.User,
						ContextualTuples: assertion.Request.ContextualTuples,
					}, []grpc.CallOption{}...)
					require.NoError(t, err)

					var streamingErr error
					var streamingResp *pb.StreamedListObjectsResponse
					go func() {
						for {
							streamingResp, streamingErr = clientStream.Recv()
							if streamingErr == nil {
								streamedObjectIds = append(streamedObjectIds, streamingResp.Object)
							} else {
								if errors.Is(streamingErr, io.EOF) {
									streamingErr = nil
								}
								break
							}

						}
						done <- struct{}{}
					}()
					<-done

					if assertion.ErrorCode == 0 {
						require.NoError(t, streamingErr)
						require.ElementsMatch(t, assertion.Expectation, streamedObjectIds)
					} else {
						require.Error(t, streamingErr)
						e, ok := status.FromError(streamingErr)
						require.True(t, ok)
						require.Equal(t, assertion.ErrorCode, int(e.Code()))
					}

					if assertion.ErrorCode == 0 {
						// assert 3: each object in the response of ListObjects should return check -> true
						for _, object := range resp.Objects {
							checkResp, err := client.Check(ctx, &pb.CheckRequest{
								StoreId:          storeID,
								TupleKey:         tuple.NewTupleKey(object, assertion.Request.Relation, assertion.Request.User),
								ContextualTuples: assertion.Request.ContextualTuples,
							})
							require.NoError(t, err)
							require.True(t, checkResp.Allowed, fmt.Sprintf("Expected Check(%s#%s@%s) to be true, got false", object, assertion.Request.Relation, assertion.Request.User))
>>>>>>> 49c4e311
						}
					}

					// assert 2: on streaming list objects endpoint
					done := make(chan struct{})
					var streamedObjectIds []string

					clientStream, err := client.StreamedListObjects(ctx, &pb.StreamedListObjectsRequest{
						StoreId:  storeID,
						Type:     assertion.Request.Type,
						Relation: assertion.Request.Relation,
						User:     assertion.Request.User,
						ContextualTuples: &pb.ContextualTupleKeys{
							TupleKeys: assertion.ContextualTuples,
						},
					}, []grpc.CallOption{}...)

					require.NoError(t, err)

					var streamingErr error
					var streamingResp *pb.StreamedListObjectsResponse
					go func() {
						for {
							streamingResp, streamingErr = clientStream.Recv()
							if streamingErr == nil {
								streamedObjectIds = append(streamedObjectIds, streamingResp.Object)
							} else {
								if errors.Is(streamingErr, io.EOF) {
									streamingErr = nil
								}
								break
							}

						}
						done <- struct{}{}
					}()
					<-done

					if assertion.ErrorCode == 0 {
						require.NoError(t, streamingErr)
						require.LessOrEqual(t, len(streamedObjectIds), int(listObjectsMaxResults))
						if len(assertion.Expectation) > int(listObjectsMaxResults) {
							require.Subset(t, assertion.Expectation, streamedObjectIds)
						} else {
							require.ElementsMatch(t, assertion.Expectation, streamedObjectIds)
						}
					} else {
						require.Error(t, streamingErr)
						e, ok := status.FromError(streamingErr)
						require.True(t, ok)
						require.Equal(t, assertion.ErrorCode, int(e.Code()))
					}

					if assertion.ErrorCode == 0 {
						// assert 3: each object in the response of ListObjects should return check -> true
						for _, object := range resp.Objects {
							checkResp, err := client.Check(ctx, &pb.CheckRequest{
								StoreId:  storeID,
								TupleKey: tuple.NewTupleKey(object, assertion.Request.Relation, assertion.Request.User),
								ContextualTuples: &pb.ContextualTupleKeys{
									TupleKeys: assertion.ContextualTuples,
								},
							})
							require.NoError(t, err)
							require.True(t, checkResp.Allowed, fmt.Sprintf("Expected Check(%s#%s@%s) to be true, got false", object, assertion.Request.Relation, assertion.Request.User))
						}
					}
				}
			}
		})

		t.Cleanup(func() {
			cancel()
			conn.Close()
		})
	}
}<|MERGE_RESOLUTION|>--- conflicted
+++ resolved
@@ -10,15 +10,12 @@
 	v1parser "github.com/craigpastro/openfga-dsl-parser"
 	parser "github.com/craigpastro/openfga-dsl-parser/v2"
 	"github.com/openfga/openfga/assets"
-	"github.com/openfga/openfga/cmd/run"
 	"github.com/openfga/openfga/pkg/tuple"
 	"github.com/openfga/openfga/pkg/typesystem"
-	"github.com/openfga/openfga/tests"
 	"github.com/openfga/openfga/tests/check"
 	"github.com/stretchr/testify/require"
 	pb "go.buf.build/openfga/go/openfga/api/openfga/v1"
 	"google.golang.org/grpc"
-	"google.golang.org/grpc/credentials/insecure"
 	"google.golang.org/grpc/status"
 	"gopkg.in/yaml.v3"
 )
@@ -55,16 +52,16 @@
 // RunSchema1_1ListObjectsTests is public so can be run when OpenFGA is used as a
 // library. An OpenFGA server needs to be running and the client parameter is
 // a client for the server.
-func RunSchema1_1ListObjectsTests(t *testing.T, engine string) {
-	runTests(t, typesystem.SchemaVersion1_1, engine)
+func RunSchema1_1ListObjectsTests(t *testing.T, client ListObjectsClientInterface) {
+	runTests(t, typesystem.SchemaVersion1_1, client)
 }
 
 // RunSchema1_0ListObjectsTests is the 1.0 version of RunSchema1_1CheckTests.
-func RunSchema1_0ListObjectsTests(t *testing.T, engine string) {
-	runTests(t, typesystem.SchemaVersion1_0, engine)
+func RunSchema1_0ListObjectsTests(t *testing.T, client ListObjectsClientInterface) {
+	runTests(t, typesystem.SchemaVersion1_0, client)
 }
 
-func runTests(t *testing.T, schemaVersion string, engine string) {
+func runTests(t *testing.T, schemaVersion string, client ListObjectsClientInterface) {
 	var b []byte
 	var err error
 	if schemaVersion == typesystem.SchemaVersion1_1 {
@@ -81,37 +78,11 @@
 	ctx := context.Background()
 
 	for _, test := range testCases.Tests {
-		cfg := run.MustDefaultConfigWithRandomPorts()
-		cfg.Log.Level = "none"
-		cfg.Datastore.Engine = engine
-		listObjectsMaxResults := test.ListObjectsMaxResults
-		if test.ListObjectsMaxResults != 0 {
-			cfg.ListObjectsMaxResults = test.ListObjectsMaxResults
-		}
+		resp, err := client.CreateStore(ctx, &pb.CreateStoreRequest{Name: test.Name})
+		require.NoError(t, err)
 
-		cancel := tests.StartServer(t, cfg)
-
-		conn, err := grpc.Dial(cfg.GRPC.Addr,
-			grpc.WithBlock(),
-			grpc.WithTransportCredentials(insecure.NewCredentials()),
-		)
-		if err != nil {
-			require.FailNow(t, err.Error())
-		}
-
-		client := pb.NewOpenFGAServiceClient(conn)
-		test := test
-		t.Run(test.Name, func(t *testing.T) {
-			resp, err := client.CreateStore(ctx, &pb.CreateStoreRequest{Name: test.Name})
-			require.NoError(t, err)
-
-<<<<<<< HEAD
-			storeID := resp.GetId()
-
-=======
 		storeID := resp.GetId()
 		t.Run(test.Name, func(t *testing.T) {
->>>>>>> 49c4e311
 			for _, stage := range test.Stages {
 				// arrange: write model
 				var typedefs []*pb.TypeDefinition
@@ -141,25 +112,15 @@
 				for _, assertion := range stage.Assertions {
 					// assert 1: on regular list objects endpoint
 					resp, err := client.ListObjects(ctx, &pb.ListObjectsRequest{
-						StoreId:  storeID,
-						Type:     assertion.Request.Type,
-						Relation: assertion.Request.Relation,
-						User:     assertion.Request.User,
-						ContextualTuples: &pb.ContextualTupleKeys{
-							TupleKeys: assertion.ContextualTuples,
-						},
+						StoreId:          storeID,
+						Type:             assertion.Request.Type,
+						Relation:         assertion.Request.Relation,
+						User:             assertion.Request.User,
+						ContextualTuples: assertion.Request.ContextualTuples,
 					})
 
 					if assertion.ErrorCode == 0 {
 						require.NoError(t, err)
-<<<<<<< HEAD
-						require.LessOrEqual(t, len(resp.Objects), int(listObjectsMaxResults))
-
-						if len(assertion.Expectation) > int(listObjectsMaxResults) {
-							require.Subset(t, assertion.Expectation, resp.Objects)
-						} else {
-							require.ElementsMatch(t, assertion.Expectation, resp.Objects)
-=======
 						require.ElementsMatch(t, assertion.Expectation, resp.Objects)
 					} else {
 						require.Error(t, err)
@@ -220,81 +181,10 @@
 							})
 							require.NoError(t, err)
 							require.True(t, checkResp.Allowed, fmt.Sprintf("Expected Check(%s#%s@%s) to be true, got false", object, assertion.Request.Relation, assertion.Request.User))
->>>>>>> 49c4e311
-						}
-					}
-
-					// assert 2: on streaming list objects endpoint
-					done := make(chan struct{})
-					var streamedObjectIds []string
-
-					clientStream, err := client.StreamedListObjects(ctx, &pb.StreamedListObjectsRequest{
-						StoreId:  storeID,
-						Type:     assertion.Request.Type,
-						Relation: assertion.Request.Relation,
-						User:     assertion.Request.User,
-						ContextualTuples: &pb.ContextualTupleKeys{
-							TupleKeys: assertion.ContextualTuples,
-						},
-					}, []grpc.CallOption{}...)
-
-					require.NoError(t, err)
-
-					var streamingErr error
-					var streamingResp *pb.StreamedListObjectsResponse
-					go func() {
-						for {
-							streamingResp, streamingErr = clientStream.Recv()
-							if streamingErr == nil {
-								streamedObjectIds = append(streamedObjectIds, streamingResp.Object)
-							} else {
-								if errors.Is(streamingErr, io.EOF) {
-									streamingErr = nil
-								}
-								break
-							}
-
-						}
-						done <- struct{}{}
-					}()
-					<-done
-
-					if assertion.ErrorCode == 0 {
-						require.NoError(t, streamingErr)
-						require.LessOrEqual(t, len(streamedObjectIds), int(listObjectsMaxResults))
-						if len(assertion.Expectation) > int(listObjectsMaxResults) {
-							require.Subset(t, assertion.Expectation, streamedObjectIds)
-						} else {
-							require.ElementsMatch(t, assertion.Expectation, streamedObjectIds)
-						}
-					} else {
-						require.Error(t, streamingErr)
-						e, ok := status.FromError(streamingErr)
-						require.True(t, ok)
-						require.Equal(t, assertion.ErrorCode, int(e.Code()))
-					}
-
-					if assertion.ErrorCode == 0 {
-						// assert 3: each object in the response of ListObjects should return check -> true
-						for _, object := range resp.Objects {
-							checkResp, err := client.Check(ctx, &pb.CheckRequest{
-								StoreId:  storeID,
-								TupleKey: tuple.NewTupleKey(object, assertion.Request.Relation, assertion.Request.User),
-								ContextualTuples: &pb.ContextualTupleKeys{
-									TupleKeys: assertion.ContextualTuples,
-								},
-							})
-							require.NoError(t, err)
-							require.True(t, checkResp.Allowed, fmt.Sprintf("Expected Check(%s#%s@%s) to be true, got false", object, assertion.Request.Relation, assertion.Request.User))
 						}
 					}
 				}
 			}
 		})
-
-		t.Cleanup(func() {
-			cancel()
-			conn.Close()
-		})
 	}
 }