// Package listobjects contains integration tests for the ListObjects and StreamedListObjects APIs.
package listobjects

import (
	"context"
	"errors"
	"fmt"
	"io"
	"math"
	"testing"

	oldparser "github.com/craigpastro/openfga-dsl-parser/v2"
	openfgav1 "github.com/openfga/api/proto/openfga/v1"
	parser "github.com/openfga/language/pkg/go/transformer"
	"github.com/stretchr/testify/require"
	"google.golang.org/grpc"
	"google.golang.org/grpc/status"
	"sigs.k8s.io/yaml"

	"github.com/openfga/openfga/assets"
	listobjectstest "github.com/openfga/openfga/internal/test/listobjects"
	"github.com/openfga/openfga/pkg/tuple"
	"github.com/openfga/openfga/pkg/typesystem"
	"github.com/openfga/openfga/tests/check"
)

var writeMaxChunkSize = 40 // chunk write requests into a chunks of this max size

type individualTest struct {
	Name   string
	Stages []*stage
}

type listObjectTests struct {
	Tests []individualTest
}

type testParams struct {
	schemaVersion string
	client        ClientInterface
}

// stage is a stage of a test. All stages will be run in a single store.
type stage struct {
	Model                string
	Tuples               []*openfgav1.TupleKey
	ListObjectAssertions []*listobjectstest.Assertion `json:"listObjectsAssertions"`
}

// ClientInterface defines interface for running ListObjects and StreamedListObjects tests.
type ClientInterface interface {
	check.ClientInterface
	ListObjects(ctx context.Context, in *openfgav1.ListObjectsRequest, opts ...grpc.CallOption) (*openfgav1.ListObjectsResponse, error)
	StreamedListObjects(ctx context.Context, in *openfgav1.StreamedListObjectsRequest, opts ...grpc.CallOption) (openfgav1.OpenFGAService_StreamedListObjectsClient, error)
}

// RunAllTests will invoke all list objects tests.
func RunAllTests(t *testing.T, client ClientInterface) {
	t.Run("RunAll", func(t *testing.T) {
		t.Run("ListObjects", func(t *testing.T) {
			t.Parallel()
			runTests(t, testParams{typesystem.SchemaVersion1_1, client})
		})
	})
}

func runTests(t *testing.T, params testParams) {
	files := []string{
		"tests/consolidated_1_1_tests.yaml",
		"tests/abac_tests.yaml",
	}

	var allTestCases []individualTest

	for _, file := range files {
		var b []byte
		var err error
		schemaVersion := params.schemaVersion
		if schemaVersion == typesystem.SchemaVersion1_1 {
			b, err = assets.EmbedTests.ReadFile(file)
		}
		require.NoError(t, err)

		var testCases listObjectTests
		err = yaml.Unmarshal(b, &testCases)
		require.NoError(t, err)

		allTestCases = append(allTestCases, testCases.Tests...)
	}

	for _, test := range allTestCases {
		test := test
		runTest(t, test, params, false)
		runTest(t, test, params, true)
	}
}

func runTest(t *testing.T, test individualTest, params testParams, contextTupleTest bool) {
	schemaVersion := params.schemaVersion
	client := params.client
	ctx := context.Background()
	name := test.Name

	if contextTupleTest {
		name += "_ctxTuples"
	}

	t.Run(name, func(t *testing.T) {
		if contextTupleTest && len(test.Stages) > 1 {
			// we don't want to run special contextual tuples test for these cases
			// as multi-stages test has expectation tuples are in system
			t.Skipf("multi-stages test has expectation tuples are in system")
		}

		t.Parallel()
		resp, err := client.CreateStore(ctx, &openfgav1.CreateStoreRequest{Name: name})
		require.NoError(t, err)

		storeID := resp.GetId()

		for stageNumber, stage := range test.Stages {
			t.Run(fmt.Sprintf("stage_%d", stageNumber), func(t *testing.T) {
				if contextTupleTest && len(stage.Tuples) > 20 {
					// https://github.com/openfga/api/blob/05de9d8be3ee12fa4e796b92dbdd4bbbf87107f2/openfga/v1/openfga.proto#L151
					t.Skipf("cannot send more than 20 contextual tuples in one request")
				}
				// arrange: write model
				var typedefs []*openfgav1.TypeDefinition
				model, err := parser.TransformDSLToProto(stage.Model)
				if err != nil {
					typedefs = oldparser.MustParse(stage.Model)
				} else {
					typedefs = model.GetTypeDefinitions()
				}

				writeModelResponse, err := client.WriteAuthorizationModel(ctx, &openfgav1.WriteAuthorizationModelRequest{
					StoreId:         storeID,
					SchemaVersion:   schemaVersion,
					TypeDefinitions: typedefs,
					Conditions:      model.GetConditions(),
				})
				require.NoError(t, err)

				tuples := stage.Tuples
				tuplesLength := len(tuples)
				// arrange: write tuples
				if tuplesLength > 0 && !contextTupleTest {
					for i := 0; i < tuplesLength; i += writeMaxChunkSize {
						end := int(math.Min(float64(i+writeMaxChunkSize), float64(tuplesLength)))
						writeChunk := (tuples)[i:end]
						_, err = client.Write(ctx, &openfgav1.WriteRequest{
							StoreId:              storeID,
							AuthorizationModelId: writeModelResponse.GetAuthorizationModelId(),
							Writes: &openfgav1.WriteRequestWrites{
								TupleKeys: writeChunk,
							},
						})
						require.NoError(t, err)
					}
				}

				if len(stage.ListObjectAssertions) == 0 {
					t.Skipf("no list objects assertions defined")
				}

				for assertionNumber, assertion := range stage.ListObjectAssertions {
					t.Run(fmt.Sprintf("assertion_%d", assertionNumber), func(t *testing.T) {
						detailedInfo := fmt.Sprintf("ListObject request: %s. Model: %s. Tuples: %s. Contextual tuples: %s", assertion.Request, stage.Model, stage.Tuples, assertion.ContextualTuples)

						ctxTuples := assertion.ContextualTuples
						if contextTupleTest {
							ctxTuples = append(ctxTuples, stage.Tuples...)
						}

<<<<<<< HEAD
						// assert 1: on regular list objects endpoint
						resp, err := client.ListObjects(ctx, &openfgav1.ListObjectsRequest{
							StoreId:              storeID,
							AuthorizationModelId: writeModelResponse.GetAuthorizationModelId(),
							Type:                 assertion.Request.GetType(),
							Relation:             assertion.Request.GetRelation(),
							User:                 assertion.Request.GetUser(),
							ContextualTuples: &openfgav1.ContextualTupleKeys{
								TupleKeys: ctxTuples,
							},
							Context: assertion.Context,
						})

						if assertion.ErrorCode == 0 {
							require.NoError(t, err, detailedInfo)
							require.ElementsMatch(t, assertion.Expectation, resp.GetObjects(), detailedInfo)
=======
				// assert 2: on streaming list objects endpoint
				done := make(chan struct{})
				var streamedObjectIDs []string

				clientStream, err := client.StreamedListObjects(ctx, &openfgav1.StreamedListObjectsRequest{
					StoreId:              storeID,
					AuthorizationModelId: writeModelResponse.GetAuthorizationModelId(),
					Type:                 assertion.Request.GetType(),
					Relation:             assertion.Request.GetRelation(),
					User:                 assertion.Request.GetUser(),
					ContextualTuples: &openfgav1.ContextualTupleKeys{
						TupleKeys: ctxTuples,
					},
					Context: assertion.Context,
				}, []grpc.CallOption{}...)
				require.NoError(t, err)

				var streamingErr error
				var streamingResp *openfgav1.StreamedListObjectsResponse
				go func() {
					for {
						streamingResp, streamingErr = clientStream.Recv()
						if streamingErr == nil {
							streamedObjectIDs = append(streamedObjectIDs, streamingResp.GetObject())
>>>>>>> b0cd32db
						} else {
							require.Error(t, err, detailedInfo)
							e, ok := status.FromError(err)
							require.True(t, ok, detailedInfo)
							require.Equal(t, assertion.ErrorCode, int(e.Code()), detailedInfo)
						}

<<<<<<< HEAD
						// assert 2: on streaming list objects endpoint
						done := make(chan struct{})
						var streamedObjectIds []string
=======
				if assertion.ErrorCode == 0 {
					require.NoError(t, streamingErr, detailedInfo)
					require.ElementsMatch(t, assertion.Expectation, streamedObjectIDs, detailedInfo)
				} else {
					require.Error(t, streamingErr, detailedInfo)
					e, ok := status.FromError(streamingErr)
					require.True(t, ok, detailedInfo)
					require.Equal(t, assertion.ErrorCode, int(e.Code()), detailedInfo)
				}
>>>>>>> b0cd32db

						clientStream, err := client.StreamedListObjects(ctx, &openfgav1.StreamedListObjectsRequest{
							StoreId:              storeID,
							AuthorizationModelId: writeModelResponse.GetAuthorizationModelId(),
							Type:                 assertion.Request.GetType(),
							Relation:             assertion.Request.GetRelation(),
							User:                 assertion.Request.GetUser(),
							ContextualTuples: &openfgav1.ContextualTupleKeys{
								TupleKeys: ctxTuples,
							},
							Context: assertion.Context,
						}, []grpc.CallOption{}...)
						require.NoError(t, err)

						var streamingErr error
						var streamingResp *openfgav1.StreamedListObjectsResponse
						go func() {
							for {
								streamingResp, streamingErr = clientStream.Recv()
								if streamingErr == nil {
									streamedObjectIds = append(streamedObjectIds, streamingResp.GetObject())
								} else {
									if errors.Is(streamingErr, io.EOF) {
										streamingErr = nil
									}
									break
								}
							}
							done <- struct{}{}
						}()
						<-done

						if assertion.ErrorCode == 0 {
							require.NoError(t, streamingErr, detailedInfo)
							require.ElementsMatch(t, assertion.Expectation, streamedObjectIds, detailedInfo)
						} else {
							require.Error(t, streamingErr, detailedInfo)
							e, ok := status.FromError(streamingErr)
							require.True(t, ok, detailedInfo)
							require.Equal(t, assertion.ErrorCode, int(e.Code()), detailedInfo)
						}

						if assertion.ErrorCode == 0 {
							// assert 3: each object in the response of ListObjects should return check -> true
							for _, object := range resp.GetObjects() {
								checkResp, err := client.Check(ctx, &openfgav1.CheckRequest{
									StoreId:              storeID,
									TupleKey:             tuple.NewCheckRequestTupleKey(object, assertion.Request.GetRelation(), assertion.Request.GetUser()),
									AuthorizationModelId: writeModelResponse.GetAuthorizationModelId(),
									ContextualTuples: &openfgav1.ContextualTupleKeys{
										TupleKeys: ctxTuples,
									},
									Context: assertion.Context,
								})
								require.NoError(t, err, detailedInfo)
								require.True(t, checkResp.GetAllowed(), detailedInfo)
							}
						}
					})
				}
			})
		}
	})
}<|MERGE_RESOLUTION|>--- conflicted
+++ resolved
@@ -172,7 +172,6 @@
 							ctxTuples = append(ctxTuples, stage.Tuples...)
 						}
 
-<<<<<<< HEAD
 						// assert 1: on regular list objects endpoint
 						resp, err := client.ListObjects(ctx, &openfgav1.ListObjectsRequest{
 							StoreId:              storeID,
@@ -189,32 +188,6 @@
 						if assertion.ErrorCode == 0 {
 							require.NoError(t, err, detailedInfo)
 							require.ElementsMatch(t, assertion.Expectation, resp.GetObjects(), detailedInfo)
-=======
-				// assert 2: on streaming list objects endpoint
-				done := make(chan struct{})
-				var streamedObjectIDs []string
-
-				clientStream, err := client.StreamedListObjects(ctx, &openfgav1.StreamedListObjectsRequest{
-					StoreId:              storeID,
-					AuthorizationModelId: writeModelResponse.GetAuthorizationModelId(),
-					Type:                 assertion.Request.GetType(),
-					Relation:             assertion.Request.GetRelation(),
-					User:                 assertion.Request.GetUser(),
-					ContextualTuples: &openfgav1.ContextualTupleKeys{
-						TupleKeys: ctxTuples,
-					},
-					Context: assertion.Context,
-				}, []grpc.CallOption{}...)
-				require.NoError(t, err)
-
-				var streamingErr error
-				var streamingResp *openfgav1.StreamedListObjectsResponse
-				go func() {
-					for {
-						streamingResp, streamingErr = clientStream.Recv()
-						if streamingErr == nil {
-							streamedObjectIDs = append(streamedObjectIDs, streamingResp.GetObject())
->>>>>>> b0cd32db
 						} else {
 							require.Error(t, err, detailedInfo)
 							e, ok := status.FromError(err)
@@ -222,21 +195,9 @@
 							require.Equal(t, assertion.ErrorCode, int(e.Code()), detailedInfo)
 						}
 
-<<<<<<< HEAD
 						// assert 2: on streaming list objects endpoint
 						done := make(chan struct{})
-						var streamedObjectIds []string
-=======
-				if assertion.ErrorCode == 0 {
-					require.NoError(t, streamingErr, detailedInfo)
-					require.ElementsMatch(t, assertion.Expectation, streamedObjectIDs, detailedInfo)
-				} else {
-					require.Error(t, streamingErr, detailedInfo)
-					e, ok := status.FromError(streamingErr)
-					require.True(t, ok, detailedInfo)
-					require.Equal(t, assertion.ErrorCode, int(e.Code()), detailedInfo)
-				}
->>>>>>> b0cd32db
+						var streamedObjectIDs []string
 
 						clientStream, err := client.StreamedListObjects(ctx, &openfgav1.StreamedListObjectsRequest{
 							StoreId:              storeID,
@@ -257,7 +218,7 @@
 							for {
 								streamingResp, streamingErr = clientStream.Recv()
 								if streamingErr == nil {
-									streamedObjectIds = append(streamedObjectIds, streamingResp.GetObject())
+									streamedObjectIDs = append(streamedObjectIDs, streamingResp.GetObject())
 								} else {
 									if errors.Is(streamingErr, io.EOF) {
 										streamingErr = nil
@@ -271,7 +232,7 @@
 
 						if assertion.ErrorCode == 0 {
 							require.NoError(t, streamingErr, detailedInfo)
-							require.ElementsMatch(t, assertion.Expectation, streamedObjectIds, detailedInfo)
+							require.ElementsMatch(t, assertion.Expectation, streamedObjectIDs, detailedInfo)
 						} else {
 							require.Error(t, streamingErr, detailedInfo)
 							e, ok := status.FromError(streamingErr)
