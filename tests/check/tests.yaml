--- conflicted
+++ resolved
@@ -1461,18 +1461,12 @@
               user: user:*
             expectation: true
 
-<<<<<<< HEAD
-  - name: wildcard_computed_userset
-=======
-  - name: prior_type_restrictions_ignored
->>>>>>> a667dc7f
-    stages:
-      - model: |
-          type user
-
-          type document
-            relations
-<<<<<<< HEAD
+- name: wildcard_computed_userset
+    stages:
+      - model: |
+          type user
+          type document
+            relations
               define writer: [user:*] as self
               define viewer: [user] as self or writer
         tuples:
@@ -1485,12 +1479,10 @@
               relation: viewer
               user: user:aardvark
             expectation: true
-
   - name: check_with_invalid_tuple_in_store
     stages:
       - model: |
           type user
-
           type folder
             relations
               define viewer: [user] as self
@@ -1514,7 +1506,6 @@
             expectation: true
       - model: |
           type user
-
           type document
             relations
               define viewer: [user] as self
@@ -1524,7 +1515,6 @@
               relation: viewer
               user: user:aardvark
             expectation: false
-
   - name: this_with_contextual_tuples
     stages:
       - model: |
@@ -1543,7 +1533,6 @@
                 relation: viewer
                 user: user:aardvark
             expectation: true
-
   - name: computed_userset_with_contextual_tuples
     stages:
       - model: |
@@ -1563,7 +1552,6 @@
                 relation: writer
                 user: user:aardvark
             expectation: true
-
   - name: tuple_to_userset_with_contextual_tuples
     stages:
       - model: |
@@ -1590,7 +1578,6 @@
                 relation: viewer
                 user: user:aardvark
             expectation: true
-
   - name: this_and_union_with_contextual_tuples
     stages:
       - model: |
@@ -1613,7 +1600,6 @@
                 relation: writer
                 user: user:badger
             expectation: true
-
   - name: this_and_intersection_with_contextual_tuples
     stages:
       - model: |
@@ -1642,7 +1628,6 @@
                 relation: writer
                 user: user:aardvark
             expectation: true
-
   - name: this_and_exclusion_base_with_contextual_tuples
     stages:
       - model: |
@@ -1671,7 +1656,6 @@
                 relation: banned
                 user: user:aardvark
             expectation: false
-
   - name: union_and_intersection_with_contextual_tuples
     stages:
       - model: |
@@ -1702,7 +1686,6 @@
                 relation: owner
                 user: user:aardvark
             expectation: true
-
   - name: exclusion_and_exclusion_in_base_with_contextual_tuples
     stages:
       - model: |
@@ -1718,18 +1701,10 @@
           - object: document:1
             relation: writer
             user: user:aardvark
-=======
-              define viewer: [user] as self
-        tuples:
-          - object: document:1
-            relation: viewer
-            user: user:jon
->>>>>>> a667dc7f
-        assertions:
-          - tuple:
-              object: document:1
-              relation: viewer
-<<<<<<< HEAD
+        assertions:
+          - tuple:
+              object: document:1
+              relation: viewer
               user: user:aardvark
             expectation: true
           - tuple:
@@ -1750,7 +1725,6 @@
                 relation: owner
                 user: user:aardvark
             expectation: false
-
   - name: wildcard_direct_as_contextual_tuple
     stages:
       - model: |
@@ -1778,7 +1752,6 @@
                 relation: viewer
                 user: user:*
             expectation: true
-
   - name: wildcard_computed_userset_as_contextual_tuple
     stages:
       - model: |
@@ -1798,7 +1771,6 @@
                 relation: writer
                 user: user:*
             expectation: true
-
   - name: wildcard_obeys_the_types_in_stages
     stages:
       - model: |
@@ -1828,27 +1800,15 @@
       - model: |
           type user
           
-=======
-              user: user:jon
-            expectation: true
-      - model: |
-          type user
->>>>>>> a667dc7f
           type employee
-
-          type document
-            relations
-<<<<<<< HEAD
+          type document
+            relations
               define writer: [user:*] as self
               define viewer: [user] as self or writer
-=======
-              define viewer: [employee] as self
->>>>>>> a667dc7f
-        assertions:
-          - tuple:
-              object: document:1
-              relation: viewer
-<<<<<<< HEAD
+        assertions:
+          - tuple:
+              object: document:1
+              relation: viewer
               user: user:aardvark
             expectation: false
           - tuple:
@@ -1856,14 +1816,12 @@
               relation: viewer
               user: employee:badger
             expectation: false
-
   - name: validation_nil_tuple
     stages:
       - model: |
           type user
         validation:
           code: 3
-
   - name: validation_empty_tuple
     stages:
       - model: |
@@ -1874,7 +1832,6 @@
             relation:
             user:
           code: 2009
-
   - name: validation_empty_object
     stages:
       - model: |
@@ -1885,7 +1842,6 @@
             relation: viewer
             user: user:aardvark
           code: 2009
-
   - name: validation_empty_relation
     stages:
       - model: |
@@ -1896,7 +1852,6 @@
             relation:
             user: user:badger
           code: 2009
-
   - name: validation_empty_user
     stages:
       - model: |
@@ -1907,7 +1862,6 @@
             relation: viewer
             user:
           code: 2009
-
   - name: validation_relation_not_in_model
     stages:
       - model: |
@@ -1918,12 +1872,10 @@
             relation: viewer
             user: user:badger
           code: 2000
-
   - name: validation_user_type_not_in_model
     stages:
       - model: |
           type user
-
           type document
             relations
               define viewer: [user] as self
@@ -1933,12 +1885,10 @@
             relation: viewer
             user: folder:x
           code: 2000
-
   - name: validation_userset_type_not_in_model
     stages:
       - model: |
           type user
-
           type document
             relations
               define viewer: [user] as self
@@ -1948,12 +1898,10 @@
             relation: viewer
             user: folder:x#writer
           code: 2000
-
   - name: validation_userset_relation_not_in_model
     stages:
       - model: |
           type user
-
           type document
             relations
               define viewer: [user] as self
@@ -1963,12 +1911,10 @@
             relation: viewer
             user: document:x#writer
           code: 2000
-
   - name: validation_user_invalid
     stages:
       - model: |
           type user
-
           type document
             relations
               define viewer: [user] as self
@@ -1978,12 +1924,10 @@
             relation: viewer
             user: a:b:c
           code: 2000
-
   - name: validation_circular_model
     stages:
       - model: |
           type user
-
           type document
             relations
               define viewer as writer
@@ -1994,12 +1938,10 @@
             relation: viewer
             user: user:aardvark
           code: 2002
-
   - name: validation_invalid_object_type_in_contextual_tuple
     stages:
       - model: |
           type user
-
           type document
             relations
               define viewer: [user] as self
@@ -2013,12 +1955,10 @@
               relation: viewer
               user: user:aardvark
           code: 2027
-
   - name: validation_invalid_relation_in_contextual_tuple
     stages:
       - model: |
           type user
-
           type document
             relations
               define viewer: [user] as self
@@ -2032,12 +1972,10 @@
               relation: writer
               user: user:aardvark
           code: 2027
-
   - name: validation_invalid_user_in_contextual_tuple
     stages:
       - model: |
           type user
-
           type document
             relations
               define viewer: [user] as self
@@ -2051,12 +1989,10 @@
               relation: viewer
               user: employee:aardvark
           code: 2027
-
   - name: validation_invalid_wildcard_in_contextual_tuple
     stages:
       - model: |
           type user
-
           type document
             relations
               define viewer: [user] as self
@@ -2070,16 +2006,13 @@
               relation: viewer
               user: user:*
           code: 2027
-
   - name: validation_contextual_tuples_and_wildcard_in_ttu_evaluation
     stages:
       - model: |
           type user
-
           type folder
             relations
               define viewer: [user] as self
-
           type document
             relations
               define parent: [folder] as self
@@ -2093,8 +2026,4 @@
             - object: document:1
               relation: parent
               user: user:*
-          code: 2027
-=======
-              user: user:jon
-            expectation: false
->>>>>>> a667dc7f
+          code: 2027