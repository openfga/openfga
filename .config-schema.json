{
    "properties": {
        "maxTuplesPerWrite": {
            "description": "The maximum allowed number of tuples per Write transaction.",
            "type": "integer",
            "default": 100,
            "x-env-variable": "OPENFGA_MAX_TUPLES_PER_WRITE"
        },
        "maxTypesPerAuthorizationModel": {
            "description": "The maximum allowed number of type definitions per authorization model.",
            "type": "integer",
            "default": 100,
            "x-env-variable": "OPENFGA_MAX_TYPES_PER_AUTHORIZATION_MODEL"
        },
        "maxAuthorizationModelSizeInBytes": {
            "description": "The maximum size in bytes allowed for persisting an Authorization Model (default is 256KB).",
            "type": "integer",
            "default": 262144,
            "x-env-variable": "OPENFGA_MAX_AUTHORIZATION_MODEL_SIZE_IN_BYTES"
        },
        "maxConcurrentReadsForCheck": {
            "description": "The maximum allowed number of concurrent reads in a single Check query (default is MaxUint32).",
            "type": "integer",
            "default": 4294967295,
            "x-env-variable": "OPENFGA_MAX_CONCURRENT_READS_FOR_CHECK"
        },
        "maxConcurrentReadsForListObjects": {
            "description": "The maximum allowed number of concurrent reads in a single ListObjects query (default is MaxUint32).",
            "type": "integer",
            "default": 4294967295,
            "x-env-variable": "OPENFGA_MAX_CONCURRENT_READS_FOR_LIST_OBJECTS"
        },
        "maxConcurrentReadsForListUsers": {
            "description": "The maximum allowed number of concurrent reads in a single ListUsers query (default is MaxUint32).",
            "type": "integer",
            "default": 4294967295,
            "x-env-variable": "OPENFGA_MAX_CONCURRENT_READS_FOR_LIST_USERS"
        },
        "maxConditionEvaluationCost": {
            "description": "The maximum cost for CEL condition evaluation before a request returns an error (default is 100).",
            "type": "integer",
            "default": 100,
            "x-env-variable": "OPENFGA_MAX_CONDITION_EVALUATION_COST"
        },
        "changelogHorizonOffset": {
            "description": "The offset (in minutes) from the current time. Changes that occur after this offset will not be included in the response of ReadChanges.",
            "type": "integer",
            "default": 0,
            "x-env-variable": "OPENFGA_CHANGELOG_HORIZON_OFFSET"
        },
        "resolveNodeLimit": {
            "description": "Maximum resolution depth to attempt before throwing an error (defines how deeply nested an authorization model can be before a query errors out).",
            "type": "integer",
            "default": 25,
            "x-env-variable": "OPENFGA_RESOLVE_NODE_LIMIT"
        },
        "resolveNodeBreadthLimit": {
            "description": "Defines how many nodes on a given level can be evaluated concurrently in a Check resolution tree.",
            "type": "integer",
            "default": 100,
            "x-env-variable": "OPENFGA_RESOLVE_NODE_BREADTH_LIMIT"
        },
        "listObjectsDeadline": {
            "description": "The timeout deadline for serving ListObjects requests",
            "type": "string",
            "format": "duration",
            "default": "3s",
            "x-env-variable": "OPENFGA_LIST_OBJECTS_DEADLINE"
        },
        "listObjectsMaxResults": {
            "description": "The maximum results to return in the non-streaming ListObjects API response. If 0, all results can be returned",
            "type": "integer",
            "minimum": 0,
            "default": 1000,
            "x-env-variable": "OPENFGA_LIST_OBJECTS_MAX_RESULTS"
        },
        "listUsersDeadline": {
            "description": "The timeout deadline for serving ListUsers requests. If 0s, there is no deadline",
            "type": "string",
            "format": "duration",
            "default": "3s",
            "x-env-variable": "OPENFGA_LIST_USERS_DEADLINE"
        },
        "listUsersMaxResults": {
            "description": "The maximum results to return in ListUsers API response. If 0, all results can be returned",
            "type": "integer",
            "minimum": 0,
            "default": 1000,
            "x-env-variable": "OPENFGA_LIST_USERS_MAX_RESULTS"
        },
        "requestDurationDatastoreQueryCountBuckets": {
            "description": "Datastore query count buckets used to label the histogram metric for measuring request duration.",
            "type": "array",
            "items": {
                "minimum": 0,
                "type": "integer"
            },
            "minItems": 1,
            "default": [50, 200],
            "x-env-variable": "OPENFGA_REQUEST_DURATION_DATASTORE_QUERY_COUNT_BUCKETS"
        },
        "requestDurationDispatchCountBuckets": {
            "description": "Dispatch count buckets used to label the histogram metric for measuring request duration.",
            "type": "array",
            "items": {
                "minimum": 0,
                "type": "integer"
            },
            "minItems": 1,
            "default": [50, 200],
            "x-env-variable": "OPENFGA_REQUEST_DURATION_DISPATCH_COUNT_BUCKETS"
        },
        "experimentals": {
            "description": "a list of experimental features to enable",
            "type": "array",
            "items": {
                "type": "string",
<<<<<<< HEAD
                "enum": ["enable-access-control"]
=======
                "enum": ["enable-check-optimizations"]
>>>>>>> 5ee798ee
            },
            "default": [],
            "x-env-variable": "OPENFGA_EXPERIMENTALS"
        },
        "accessControl": {
            "description": "the configuration needed for the access control store",
            "type": "object",
            "properties": {
                "enabled": {
                    "description": "Enable/disable the access control store.",
                    "type": "boolean",
                    "default": false,
                    "x-env-variable": "OPENFGA_ACCESS_CONTROL_ENABLED"
                },
                "storeId": {
                    "description": "The storeId to be used for the access control store.",
                    "type": "string",
                    "default": "",
                    "x-env-variable": "OPENFGA_ACCESS_CONTROL_STORE_ID"
                },
                "modelId": {
                    "description": "The modelId to be used for the access control store.",
                    "type": "string",
                    "default": "",
                    "x-env-variable": "OPENFGA_ACCESS_CONTROL_MODEL_ID"
                }
            }
        },
        "playground": {
            "type": "object",
            "properties": {
                "enabled": {
                    "description": "Enable/disable the OpenFGA Playground.",
                    "type": "boolean",
                    "default": true,
                    "x-env-variable": "OPENFGA_PLAYGROUND_ENABLED"
                },
                "port": {
                    "description": "The port to serve the local OpenFGA Playground on.",
                    "type": "integer",
                    "default": 3000,
                    "x-env-variable": "OPENFGA_PLAYGROUND_PORT"
                }
            }
        },
        "profiler": {
            "type": "object",
            "properties": {
                "enabled": {
                    "description": "Enabled/disable pprof profiling.",
                    "type": "boolean",
                    "default": false,
                    "x-env-variable": "OPENFGA_PROFILER_ENABLED"
                },
                "addr": {
                    "description": "The host:port address to serve the pprof profiler server on.",
                    "type": "string",
                    "default": ":3001",
                    "x-env-variable": "OPENFGA_PROFILER_ADDR"
                }
            }
        },
        "datastore": {
            "type": "object",
            "properties": {
                "engine": {
                    "description": "The datastore engine that will be used for persistence.",
                    "type": "string",
                    "enum": ["memory", "postgres", "mysql", "sqlite"],
                    "default": "memory",
                    "x-env-variable": "OPENFGA_DATASTORE_ENGINE"
                },
                "uri": {
                    "description": "The connection uri to use to connect to the datastore (for any engine other than 'memory').",
                    "type": "string",
                    "examples": [
                        "postgres://user:pass@host:port/datastore?opts",
                        "user:pass@tcp(mysql-host:port)/datastore?parseTime=true&other-opts",
                        "file:/path/to/sqlite.db"
                    ],
                    "x-env-variable": "OPENFGA_DATASTORE_URI"
                },
                "username": {
                    "description": "The connection username to connect to the datastore (overwrites any username provided in the connection uri).",
                    "type": "string",
                    "x-env-variable": "OPENFGA_DATASTORE_USERNAME"
                },
                "password": {
                    "description": "The connection password to connect to the datastore (overwrites any password provided in the connection uri).",
                    "type": "string",
                    "x-env-variable": "OPENFGA_DATASTORE_PASSWORD"
                },
                "maxCacheSize": {
                    "description": "The maximum number of authorization models that will be cached in memory",
                    "type": "integer",
                    "default": 100000,
                    "x-env-variable": "OPENFGA_DATASTORE_MAX_CACHE_SIZE"
                },
                "maxOpenConns": {
                    "description": "The maximum number of open connections to the datastore.",
                    "type": "integer",
                    "default": "30",
                    "x-env-variable": "OPENFGA_DATASTORE_MAX_OPEN_CONNS"
                },
                "maxIdleConns": {
                    "description": "the maximum number of connections to the datastore in the idle connection pool.",
                    "type": "integer",
                    "default": "10",
                    "x-env-variable": "OPENFGA_DATASTORE_MAX_IDLE_CONNS"
                },
                "connMaxIdleTime": {
                    "description": "the maximum amount of time a connection to the datastore may be idle",
                    "type": "duration",
                    "default": "connections are not closed due to idle time - database/sql default",
                    "x-env-variable": "OPENFGA_DATASTORE_CONN_MAX_IDLE_TIME"
                },
                "connMaxLifetime": {
                    "description": "the maximum amount of time a connection to the datastore may be reused",
                    "type": "duration",
                    "default": "connections are not closed due to connection's age - database/sql default",
                    "x-env-variable": "OPENFGA_DATASTORE_CONN_MAX_LIFETIME"
                },
                "metrics": {
                    "type": "object",
                    "properties": {
                        "enabled": {
                            "description": "enable/disable sql metrics for the datastore",
                            "type": "boolean",
                            "default": false,
                            "x-env-variable": "OPENFGA_DATASTORE_METRICS_ENABLED"
                        }
                    }
                }
            }
        },
        "authn": {
            "type": "object",
            "properties": {
                "method": {
                    "description": "The authentication method to use.",
                    "type": "string",
                    "enum": ["none", "preshared", "oidc"],
                    "default": "none",
                    "x-env-variable": "OPENFGA_AUTHN_METHOD"
                },
                "preshared": {
                    "description": "One or more preshared keys to use for authentication. This must be set if `authn.method=preshared'.",
                    "$ref": "#/definitions/preshared"
                },
                "oidc": {
                    "description": "The OIDC provider specific settings. This must be set if 'authn.method=oidc'.",
                    "$ref": "#/definitions/oidc"
                }

            }
        },
        "grpc": {
            "type": "object",
            "properties": {
                "addr": {
                    "description": "The host:port address to serve the grpc server on.",
                    "type": "string",
                    "default": "0.0.0.0:8081",
                    "x-env-variable": "OPENFGA_GRPC_ADDR"
                },
                "tls": {
                    "type": "object",
                    "properties": {
                        "enabled": {
                            "description": "Enables or disables transport layer security (TLS).",
                            "type": "boolean",
                            "default": false,
                            "x-env-variable": "OPENFGA_GRPC_TLS_ENABLED"
                        },
                        "cert": {
                            "description": "The (absolute) file path of the certificate to use for the TLS connection.",
                            "type": "string",
                            "x-env-variable": "OPENFGA_GRPC_TLS_CERT"
                        },
                        "key": {
                            "description": "The (absolute) file path of the TLS key that should be used for the TLS connection.",
                            "x-env-variable": "OPENFGA_GRPC_TLS_KEY"
                        }
                    },
                    "required": ["enabled", "cert", "key"]
                }
            }
        },
        "http": {
            "type": "object",
            "properties": {
                "enabled": {
                    "description": "Enables or disables the OpenFGA HTTP server. If this is set to true then 'grpc.enabled' must be set to true.",
                    "type": "boolean",
                    "default": true,
                    "x-env-variable": "OPENFGA_HTTP_ENABLED"
                },
                "addr": {
                    "description": "The host:port address to serve the HTTP server on.",
                    "type": "string",
                    "default": "0.0.0.0:8080",
                    "x-env-variable": "OPENFGA_HTTP_ADDR"
                },
                "tls": {
                    "type": "object",
                    "properties": {
                        "enabled": {
                            "description": "Enables or disables transport layer security (TLS).",
                            "type": "boolean",
                            "default": false,
                            "x-env-variable": "OPENFGA_HTTP_TLS_ENABLED"
                        },
                        "cert": {
                            "description": "The (absolute) file path of the certificate to use for the TLS connection.",
                            "type": "string",
                            "x-env-variable": "OPENFGA_HTTP_TLS_CERT"
                        },
                        "key": {
                            "description": "The (absolute) file path of the TLS key that should be used for the TLS connection.",
                            "x-env-variable": "OPENFGA_HTTP_TLS_KEY"
                        }
                    },
                    "required": ["enabled", "cert", "key"]
                },
                "upstreamTimeout": {
                    "description": "The timeout duration for proxying HTTP requests upstream to the grpc endpoint.",
                    "type": "string",
                    "default": "3s",
                    "x-env-variable": "OPENFGA_HTTP_UPSTREAM_TIMEOUT"
                },
                "corsAllowedOrigins": {
                    "type": "array",
                    "items": {
                        "type": "string"
                    },
                    "default": ["*"],
                    "x-env-variable": "OPENFGA_HTTP_CORS_ALLOWED_ORIGINS"
                },
                "corsAllowedHeaders": {
                    "type": "array",
                    "items": {
                        "type": "string"
                    },
                    "default": ["*"],
                    "x-env-variable": "OPENFGA_HTTP_CORS_ALLOWED_HEADERS"
                }
            }
        },
        "log": {
            "type": "object",
            "properties": {
                "format": {
                    "description": "The log format to output logs in. For production we recommend 'json' format.",
                    "type": "string",
                    "enum": ["text", "json"],
                    "default": "text",
                    "x-env-variable": "OPENFGA_LOG_FORMAT"
                },
                "level": {
                    "description": "The log level to set. For production we recommend 'info' format.",
                    "type": "string",
                    "enum": ["none", "debug", "info", "warn", "error", "panic", "fatal"],
                    "default": "info",
                    "x-env-variable": "OPENFGA_LOG_LEVEL"
                },
                "timestampFormat": {
                    "description": "The timestamp format to use for the log output.",
                    "type": "string",
                    "enum": ["Unix", "ISO8601"],
                    "default": "Unix",
                    "x-env-variable": "OPENFGA_LOG_TIMESTAMP_FORMAT"
                }
            }
        },
        "trace": {
            "type": "object",
            "properties": {
                "enabled": {
                    "description": "Enable tracing.",
                    "type": "bool",
                    "default": "false",
                    "x-env-variable": "OPENFGA_TRACE_ENABLED"
                },
                "otlp": {
                    "type": "object",
                    "properties": {
                        "endpoint": {
                            "description": "The grpc endpoint of the trace collector",
                            "type": "string",
                            "default": "0.0.0.0:4317",
                            "x-env-variable": "OPENFGA_TRACE_OTLP_ENDPOINT"
                        },
                        "tls": {
                            "type": "object",
                            "properties": {
                                "enabled": {
                                    "description": "Whether to use TLS connection for the trace collector",
                                    "type": "boolean",
                                    "default": false,
                                    "x-env-variable": "OPENFGA_TRACE_OTLP_TLS_ENABLED"
                                }
                            }
                        }
                    }
                },
                "sampleRatio": {
                    "description": "The fraction of traces to sample. 1 means all, 0 means none.",
                    "type": "float",
                    "default": "0.2",
                    "x-env-variable": "OPENFGA_TRACE_SAMPLE_RATIO"
                },
                "serviceName": {
                    "description": "The service name included in sampled traces.",
                    "type": "string",
                    "default": "openfga",
                    "x-env-variable": "OPENFGA_TRACE_SERVICE_NAME"
                }
            }
        },
        "metrics": {
            "type": "object",
            "properties": {
                "enabled": {
                    "description": "enable/disable prometheus metrics on the '/metrics' endpoint",
                    "type": "bool",
                    "default": "true",
                    "x-env-variable": "OPENFGA_METRICS_ENABLED"
                },
                "addr": {
                    "description": "the host:port address to serve the prometheus metrics server on",
                    "type": "string",
                    "default": "0.0.0.0:2112",
                    "x-env-variable": "OPENFGA_METRICS_ADDR"
                },
                "enableRPCHistograms": {
                    "description": "enables prometheus histogram metrics for RPC latency distributions",
                    "type": "bool",
                    "default": "false",
                    "x-env-variable": "OPENFGA_METRICS_ENABLE_RPC_HISTOGRAMS"
                }
            }
        },
        "checkIteratorCache": {
            "type": "object",
            "properties": {
                "enabled": {
                    "description": "enable caching of datastore iterators of Check requests",
                    "type": "bool",
                    "default": "false",
                    "x-env-variable": "OPENFGA_CHECK_ITERATOR_CACHE_ENABLED"
                },
                "maxResults": {
                    "description": "if caching of datastore iterators of Check requests is enabled, this is the limit of rows to cache per query",
                    "type": "integer",
                    "default": "10000",
                    "x-env-variable": "OPENFGA_CHECK_ITERATOR_CACHE_MAX_RESULTS"
                }
            }
        },
        "checkQueryCache": {
            "type": "object",
            "properties": {
                "enabled": {
                    "description": "enable caching of Check requests. For example, if you have a relation `define viewer: owner or editor`, and the query is Check(user:anne, viewer, doc:1), we'll evaluate the `owner` relation and the `editor` relation and cache both results: (user:anne, viewer, doc:1) -> allowed=true and (user:anne, owner, doc:1) -> allowed=true. The cache is stored in-memory; the cached values are overwritten on every change in the result, and cleared after the configured TTL. This flag improves latency, but turns Check and ListObjects into eventually consistent APIs.",
                    "type": "bool",
                    "default": "false",
                    "x-env-variable": "OPENFGA_CHECK_QUERY_CACHE_ENABLED"
                },
                "limit": {
                    "description": "if caching of Check and ListObjects calls is enabled, this is the size limit (in items) of the cache",
                    "type": "integer",
                    "default": "10000",
                    "x-env-variable": "OPENFGA_CHECK_QUERY_CACHE_LIMIT"
                },
                "ttl": {
                    "description": "if caching of Check and ListObjects is enabled, this is the TTL of each value",
                    "type": "string",
                    "format": "duration",
                    "default": "10s",
                    "x-env-variable": "OPENFGA_CHECK_QUERY_CACHE_TTL"
                }
            }
        },
        "dispatchThrottling": {
            "type": "object",
            "properties": {
                "enabled": {
                    "description": "DEPRECATED: Use checkDispatchThrottling.enabled instead. enable throttling when request's number of dispatches is high",
                    "type": "bool",
                    "default": "false",
                    "x-env-variable": "OPENFGA_DISPATCH_THROTTLING_ENABLED"
                },
                "frequency": {
                    "description": "DEPRECATED: Use checkDispatchThrottling.frequency instead. the frequency period that the deprioritized throttling queue is evaluated. A higher value will result in more aggressive throttling",
                    "type": "duration",
                    "default": "10µs",
                    "x-env-variable": "OPENFGA_DISPATCH_THROTTLING_FREQUENCY"
                },
                "threshold": {
                    "description": "DEPRECATED: Use checkDispatchThrottling.threshold instead. define the number of recursive operations to occur before getting throttled",
                    "type": "integer",
                    "default": "100",
                    "x-env-variable": "OPENFGA_DISPATCH_THROTTLING_THRESHOLD"
                },
                "maxThreshold": {
                    "description": "DEPRECATED: Use checkDispatchThrottling.maxThreshold instead. define the maximum dispatch threshold beyond above which requests will be throttled. 0 will use the 'dispatchThrottling.threshold' value as maximum",
                    "type": "integer",
                    "default": "0",
                    "x-env-variable": "OPENFGA_DISPATCH_THROTTLING_MAX_THRESHOLD"
                }
            }
        },
        "checkDispatchThrottling": {
            "type": "object",
            "properties": {
                "enabled": {
                    "description": "enable throttling when check request's number of dispatches is high",
                    "type": "bool",
                    "default": "false",
                    "x-env-variable": "OPENFGA_CHECK_DISPATCH_THROTTLING_ENABLED"
                },
                "frequency": {
                    "description": "the frequency period that the deprioritized throttling queue is evaluated for a check request. A higher value will result in more aggressive throttling",
                    "type": "duration",
                    "default": "10µs",
                    "x-env-variable": "OPENFGA_CHECK_DISPATCH_THROTTLING_FREQUENCY"
                },
                "threshold": {
                    "description": "define the number of recursive operations to occur before getting throttled for a check request",
                    "type": "integer",
                    "default": "100",
                    "x-env-variable": "OPENFGA_CHECK_DISPATCH_THROTTLING_THRESHOLD"
                },
                "maxThreshold": {
                    "description": "define the maximum dispatch threshold beyond above which requests will be throttled. 0 will use the 'dispatchThrottling.threshold' value as maximum",
                    "type": "integer",
                    "default": "0",
                    "x-env-variable": "OPENFGA_CHECK_DISPATCH_THROTTLING_MAX_THRESHOLD"
                }
            }
        },
        "listObjectsDispatchThrottling": {
            "type": "object",
            "properties": {
                "enabled": {
                    "description": "enable throttling when list objects request's number of dispatches is high",
                    "type": "bool",
                    "default": "false",
                    "x-env-variable": "OPENFGA_LIST_OBJECTS_DISPATCH_THROTTLING_ENABLED"
                },
                "frequency": {
                    "description": "the frequency period that the deprioritized throttling queue is evaluated for a list objects request. A higher value will result in more aggressive throttling",
                    "type": "duration",
                    "default": "10µs",
                    "x-env-variable": "OPENFGA_LIST_OBJECTS_DISPATCH_THROTTLING_FREQUENCY"
                },
                "threshold": {
                    "description": "define the number of recursive operations to occur before getting throttled for a list objects request",
                    "type": "integer",
                    "default": "100",
                    "x-env-variable": "OPENFGA_LIST_OBJECTS_DISPATCH_THROTTLING_THRESHOLD"
                },
                "maxThreshold": {
                    "description": "define the maximum dispatch threshold beyond above which requests will be throttled for a list objects request. 0 will use the 'dispatchThrottling.threshold' value as maximum",
                    "type": "integer",
                    "default": "0",
                    "x-env-variable": "OPENFGA_LIST_OBJECTS_DISPATCH_THROTTLING_MAX_THRESHOLD"
                }
            }
        },
        "listUsersDispatchThrottling": {
            "type": "object",
            "properties": {
                "enabled": {
                    "description": "enable throttling when list users request's number of dispatches is high",
                    "type": "bool",
                    "default": "false",
                    "x-env-variable": "OPENFGA_LIST_USERS_DISPATCH_THROTTLING_ENABLED"
                },
                "frequency": {
                    "description": "the frequency period that the deprioritized throttling queue is evaluated for a list users request. A higher value will result in more aggressive throttling",
                    "type": "duration",
                    "default": "10µs",
                    "x-env-variable": "OPENFGA_LIST_USERS_DISPATCH_THROTTLING_FREQUENCY"
                },
                "threshold": {
                    "description": "define the number of recursive operations to occur before getting throttled for a list users request",
                    "type": "integer",
                    "default": "100",
                    "x-env-variable": "OPENFGA_LIST_USERS_DISPATCH_THROTTLING_THRESHOLD"
                },
                "maxThreshold": {
                    "description": "define the maximum dispatch threshold beyond above which requests will be throttled for a list users request. 0 will use the 'dispatchThrottling.threshold' value as maximum",
                    "type": "integer",
                    "default": "0",
                    "x-env-variable": "OPENFGA_LIST_USERS_DISPATCH_THROTTLING_MAX_THRESHOLD"
                }
            }
        },
        "requestTimeout": {
            "description": "The timeout duration for a request.",
            "type": "duration",
            "default": "3s",
            "x-env-variable": "OPENFGA_REQUEST_TIMEOUT"
        }
    },
    "definitions": {
        "oidc": {
            "type": "object",
            "properties": {
                "issuer": {
                    "description": "The OIDC issuer (authorization server) signing the tokens.",
                    "type": "string",
                    "x-env-variable": "OPENFGA_AUTHN_OIDC_ISSUER"
                },
                "audience": {
                    "description": "The OIDC audience of the tokens being signed by the authorization server.",
                    "type": "string",
                    "x-env-variable": "OPENFGA_AUTHN_OIDC_AUDIENCE"
                },
                "issuerAliases": {
                    "description": "the OIDC issuer DNS aliases that will be accepted as valid when verifying the `iss` field of the JWTs.",
                    "type": "array",
                    "items": {
                        "type": "string"
                    },
                    "x-env-variable": "OPENFGA_AUTHN_OIDC_ISSUER_ALIASES"
                },
                "subjects": {
                    "description": "the OIDC subject names that will be accepted as valid when verifying the `sub` field of the JWTs. If empty, every `sub` will be allowed",
                    "type": "array",
                    "items": {
                        "type": "string"
                    },
                    "x-env-variable": "OPENFGA_AUTHN_OIDC_SUBJECTS"
                },
                "clientIdClaims": {
                    "description": "the OIDC client id claims that will be used to parse the clientID - configure in order of priority (first is highest). Defaults to [`azp`, `client_id`]",
                    "type": "string",
                    "x-env-variable": "OPENFGA_AUTHN_OIDC_CLIENT_ID_CLAIMS"
                }
            },
            "required": ["issuer", "audience"]
        },
        "preshared": {
            "type": "object",
            "properties": {
                "keys": {
                    "type": "array",
                    "items": {
                        "type": "string"
                    },
                    "minItems": 1,
                    "x-env-variable": "OPENFGA_AUTHN_PRESHARED_KEYS"
                }
            },
            "required": ["keys"]
        }
    }
}<|MERGE_RESOLUTION|>--- conflicted
+++ resolved
@@ -115,11 +115,7 @@
             "type": "array",
             "items": {
                 "type": "string",
-<<<<<<< HEAD
-                "enum": ["enable-access-control"]
-=======
-                "enum": ["enable-check-optimizations"]
->>>>>>> 5ee798ee
+                "enum": ["enable-check-optimizations", "enable-access-control"]
             },
             "default": [],
             "x-env-variable": "OPENFGA_EXPERIMENTALS"
