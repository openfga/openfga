{
    "properties": {
        "maxTuplesPerWrite": {
            "description": "The maximum allowed number of tuples per Write transaction.",
            "type": "integer",
            "default": 100,
            "x-env-variable": "OPENFGA_MAX_TUPLES_PER_WRITE"
        },
        "maxTypesPerAuthorizationModel": {
            "description": "The maximum allowed number of type definitions per authorization model.",
            "type": "integer",
            "default": 100,
            "x-env-variable": "OPENFGA_MAX_TYPES_PER_AUTHORIZATION_MODEL"
        },
        "maxAuthorizationModelSizeInBytes": {
            "description": "The maximum size in bytes allowed for persisting an Authorization Model (default is 256KB).",
            "type": "integer",
            "default": 262144,
            "x-env-variable": "OPENFGA_MAX_AUTHORIZATION_MODEL_SIZE_IN_BYTES"
        },
        "maxConcurrentReadsForCheck": {
            "description": "The maximum allowed number of concurrent reads in a single Check query (default is MaxUint32).",
            "type": "integer",
            "default": 4294967295,
            "x-env-variable": "OPENFGA_MAX_CONCURRENT_READS_FOR_CHECK"
        },
        "maxConcurrentReadsForListObjects": {
            "description": "The maximum allowed number of concurrent reads in a single ListObjects query (default is MaxUint32).",
            "type": "integer",
            "default": 4294967295,
            "x-env-variable": "OPENFGA_MAX_CONCURRENT_READS_FOR_LIST_OBJECTS"
        },
        "changelogHorizonOffset": {
            "description": "The offset (in minutes) from the current time. Changes that occur after this offset will not be included in the response of ReadChanges.",
            "type": "integer",
            "default": 0,
            "x-env-variable": "OPENFGA_CHANGELOG_HORIZON_OFFSET"
        },
        "resolveNodeLimit": {
            "description": "Maximum resolution depth to attempt before throwing an error (defines how deeply nested an authorization model can be before a query errors out).",
            "type": "integer",
            "default": 25,
            "x-env-variable": "OPENFGA_RESOLVE_NODE_LIMIT"
        },
        "resolveNodeBreadthLimit": {
            "description": "Defines how many nodes on a given level can be evaluated concurrently in a Check resolution tree.",
            "type": "integer",
            "default": 100,
            "x-env-variable": "OPENFGA_RESOLVE_NODE_BREADTH_LIMIT"
        },
        "listObjectsDeadline": {
            "description": "The timeout deadline for serving ListObjects requests",
            "type": "string",
            "format": "duration",
            "default": "3s",
            "x-env-variable": "OPENFGA_LIST_OBJECTS_DEADLINE"
        },
        "listObjectsMaxResults": {
            "description": "The maximum results to return in the non-streaming ListObjects API response. If 0, all results can be returned",
            "type": "integer",
            "minimum": 0,
            "default": 1000,
            "x-env-variable": "OPENFGA_LIST_OBJECTS_MAX_RESULTS"
        },
        "requestDurationDatastoreQueryCountBuckets": {
            "description": "Datastore query count buckets used to label the histogram metric for measuring request duration.",
            "type": "array",
            "items": {
                "minimum": 0,
                "type": "integer"
            },
            "minItems": 1,
            "default": [50, 200],
            "x-env-variable": "OPENFGA_REQUEST_DURATION_DATASTORE_QUERY_COUNT_BUCKETS"
        },
        "requestDurationDispatchCountBuckets": {
            "description": "Dispatch count buckets used to label the histogram metric for measuring request duration.",
            "type": "array",
            "items": {
                "minimum": 0,
                "type": "integer"
            },
            "minItems": 1,
            "default": [50, 200],
            "x-env-variable": "OPENFGA_REQUEST_DURATION_DISPATCH_COUNT_BUCKETS"
        },
        "experimentals": {
            "description": "a list of experimental features to enable",
            "type": "array",
            "items": {
                "type": "string",
                "enum": []
            },
            "default": [],
            "x-env-variable": "OPENFGA_EXPERIMENTALS"
        },
        "playground": {
            "type": "object",
            "properties": {
                "enabled": {
                    "description": "Enable/disable the OpenFGA Playground.",
                    "type": "boolean",
                    "default": true,
                    "x-env-variable": "OPENFGA_PLAYGROUND_ENABLED"
                },
                "port": {
                    "description": "The port to serve the local OpenFGA Playground on.",
                    "type": "integer",
                    "default": 3000,
                    "x-env-variable": "OPENFGA_PLAYGROUND_PORT"
                }
            }
        },
        "profiler": {
            "type": "object",
            "properties": {
                "enabled": {
                    "description": "Enabled/disable pprof profiling.",
                    "type": "boolean",
                    "default": false,
                    "x-env-variable": "OPENFGA_PROFILER_ENABLED"
                },
                "addr": {
                    "description": "The host:port address to serve the pprof profiler server on.",
                    "type": "string",
                    "default": ":3001",
                    "x-env-variable": "OPENFGA_PROFILER_ADDR"
                }
            }
        },
        "datastore": {
            "type": "object",
            "properties": {
                "engine": {
                    "description": "The datastore engine that will be used for persistence.",
                    "type": "string",
                    "enum": ["memory", "postgres", "mysql"],
                    "default": "memory",
                    "x-env-variable": "OPENFGA_DATASTORE_ENGINE"
                },
                "uri": {
                    "description": "The connection uri to use to connect to the datastore (for any engine other than 'memory').",
                    "type": "string",
                    "examples": [
                        "postgres://user:pass@host:port/datastore?opts",
                        "user:pass@tcp(mysql-host:port)/datastore?parseTime=true&other-opts"
                    ],
                    "x-env-variable": "OPENFGA_DATASTORE_URI"
                },
                "username": {
                    "description": "The connection username to connect to the datastore (overwrites any username provided in the connection uri).",
                    "type": "string",
                    "x-env-variable": "OPENFGA_DATASTORE_USERNAME"
                },
                "password": {
                    "description": "The connection password to connect to the datastore (overwrites any password provided in the connection uri).",
                    "type": "string",
                    "x-env-variable": "OPENFGA_DATASTORE_PASSWORD"
                },
                "maxCacheSize": {
                    "description": "The maximum number of cache keys that the storage cache can store before evicting old keys.",
                    "type": "integer",
                    "default": 100000,
                    "x-env-variable": "OPENFGA_DATASTORE_MAX_CACHE_SIZE"
                },
                "maxOpenConns": {
                    "description": "The maximum number of open connections to the datastore.",
                    "type": "integer",
                    "default": "30",
                    "x-env-variable": "OPENFGA_DATASTORE_MAX_OPEN_CONNS"
                },
                "maxIdleConns": {
                    "description": "the maximum number of connections to the datastore in the idle connection pool.",
                    "type": "integer",
                    "default": "10",
                    "x-env-variable": "OPENFGA_DATASTORE_MAX_IDLE_CONNS"
                },
                "connMaxIdleTime": {
                    "description": "the maximum amount of time a connection to the datastore may be idle",
                    "type": "duration",
                    "default": "connections are not closed due to idle time - database/sql default",
                    "x-env-variable": "OPENFGA_DATASTORE_CONN_MAX_IDLE_TIME"
                },
                "connMaxLifetime": {
                    "description": "the maximum amount of time a connection to the datastore may be reused",
                    "type": "duration",
                    "default": "connections are not closed due to connection's age - database/sql default",
                    "x-env-variable": "OPENFGA_DATASTORE_CONN_MAX_LIFETIME"
                },
                "metrics": {
                    "type": "object",
                    "properties": {
                        "enabled": {
                            "description": "enable/disable sql metrics for the datastore",
                            "type": "boolean",
                            "default": false,
                            "x-env-variable": "OPENFGA_DATASTORE_METRICS_ENABLED"
                        }
                    }
                }
            }
        },
        "authn": {
            "type": "object",
            "properties": {
                "method": {
                    "description": "The authentication method to use.",
                    "type": "string",
                    "enum": ["none", "preshared", "oidc"],
                    "default": "none",
                    "x-env-variable": "OPENFGA_AUTHN_METHOD"
                },
                "preshared": {
                    "description": "One or more preshared keys to use for authentication. This must be set if `authn.method=preshared'.",
                    "$ref": "#/definitions/preshared"
                },
                "oidc": {
                    "description": "The OIDC provider specific settings. This must be set if 'authn.method=oidc'.",
                    "$ref": "#/definitions/oidc"
                }

            }
        },
        "grpc": {
            "type": "object",
            "properties": {
                "addr": {
                    "description": "The host:port address to serve the grpc server on.",
                    "type": "string",
                    "default": "0.0.0.0:8081",
                    "x-env-variable": "OPENFGA_GRPC_ADDR"
                },
                "tls": {
                    "type": "object",
                    "properties": {
                        "enabled": {
                            "description": "Enables or disables transport layer security (TLS).",
                            "type": "boolean",
                            "default": false,
                            "x-env-variable": "OPENFGA_GRPC_TLS_ENABLED"
                        },
                        "cert": {
                            "description": "The (absolute) file path of the certificate to use for the TLS connection.",
                            "type": "string",
                            "x-env-variable": "OPENFGA_GRPC_TLS_CERT"
                        },
                        "key": {
                            "description": "The (absolute) file path of the TLS key that should be used for the TLS connection.",
                            "x-env-variable": "OPENFGA_GRPC_TLS_KEY"
                        }
                    },
                    "required": ["enabled", "cert", "key"]
                }
            }
        },
        "http": {
            "type": "object",
            "properties": {
                "enabled": {
                    "description": "Enables or disables the OpenFGA HTTP server. If this is set to true then 'grpc.enabled' must be set to true.",
                    "type": "boolean",
                    "default": true,
                    "x-env-variable": "OPENFGA_HTTP_ENABLED"
                },
                "addr": {
                    "description": "The host:port address to serve the HTTP server on.",
                    "type": "string",
                    "default": "0.0.0.0:8080",
                    "x-env-variable": "OPENFGA_HTTP_ADDR"
                },
                "tls": {
                    "type": "object",
                    "properties": {
                        "enabled": {
                            "description": "Enables or disables transport layer security (TLS).",
                            "type": "boolean",
                            "default": false,
                            "x-env-variable": "OPENFGA_HTTP_TLS_ENABLED"
                        },
                        "cert": {
                            "description": "The (absolute) file path of the certificate to use for the TLS connection.",
                            "type": "string",
                            "x-env-variable": "OPENFGA_HTTP_TLS_CERT"
                        },
                        "key": {
                            "description": "The (absolute) file path of the TLS key that should be used for the TLS connection.",
                            "x-env-variable": "OPENFGA_HTTP_TLS_KEY"
                        }
                    },
                    "required": ["enabled", "cert", "key"]
                },
                "upstreamTimeout": {
                    "description": "The timeout duration for proxying HTTP requests upstream to the grpc endpoint.",
                    "type": "string",
                    "default": "3s",
                    "x-env-variable": "OPENFGA_HTTP_UPSTREAM_TIMEOUT"
                },
                "corsAllowedOrigins": {
                    "type": "array",
                    "items": {
                        "type": "string"
                    },
                    "default": ["*"],
                    "x-env-variable": "OPENFGA_HTTP_CORS_ALLOWED_ORIGINS"
                },
                "corsAllowedHeaders": {
                    "type": "array",
                    "items": {
                        "type": "string"
                    },
                    "default": ["*"],
                    "x-env-variable": "OPENFGA_HTTP_CORS_ALLOWED_HEADERS"
                }
            }
        },
        "log": {
            "type": "object",
            "properties": {
                "format": {
                    "description": "The log format to output logs in. For production we recommend 'json' format.",
                    "type": "string",
                    "enum": ["text", "json"],
                    "default": "text",
                    "x-env-variable": "OPENFGA_LOG_FORMAT"
                },
                "level": {
                    "description": "The log level to set. For production we recommend 'info' format.",
                    "type": "string",
                    "enum": ["none", "debug", "info", "warn", "error", "panic", "fatal"],
                    "default": "info",
                    "x-env-variable": "OPENFGA_LOG_LEVEL"
                },
                "timestampFormat": {
                    "description": "The timestamp format to use for the log output.",
                    "type": "string",
                    "enum": ["Unix", "ISO8601"],
                    "default": "Unix",
                    "x-env-variable": "OPENFGA_LOG_TIMESTAMP_FORMAT"
                }
            }
        },
        "trace": {
            "type": "object",
            "properties": {
                "enabled": {
                    "description": "Enable tracing.",
                    "type": "bool",
                    "default": "false",
                    "x-env-variable": "OPENFGA_TRACE_ENABLED"
                },
                "otlp": {
                    "type": "object",
                    "properties": {
                        "endpoint": {
                            "description": "The grpc endpoint of the trace collector",
                            "type": "string",
                            "default": "0.0.0.0:4317",
                            "x-env-variable": "OPENFGA_TRACE_OTLP_ENDPOINT"
                        },
                        "tls": {
                            "type": "object",
                            "properties": {
                                "enabled": {
                                    "description": "Whether to use TLS connection for the trace collector",
                                    "type": "boolean",
                                    "default": false,
                                    "x-env-variable": "OPENFGA_TRACE_OTLP_TLS_ENABLED"
                                }
                            }
                        }
                    }
                },
                "sampleRatio": {
                    "description": "The fraction of traces to sample. 1 means all, 0 means none.",
                    "type": "float",
                    "default": "0.2",
                    "x-env-variable": "OPENFGA_TRACE_SAMPLE_RATIO"
                },
                "serviceName": {
                    "description": "The service name included in sampled traces.",
                    "type": "string",
                    "default": "openfga",
                    "x-env-variable": "OPENFGA_TRACE_SERVICE_NAME"
                }
            }
        },
        "metrics": {
            "type": "object",
            "properties": {
                "enabled": {
                    "description": "enable/disable prometheus metrics on the '/metrics' endpoint",
                    "type": "bool",
                    "default": "true",
                    "x-env-variable": "OPENFGA_METRICS_ENABLED"
                },
                "addr": {
                    "description": "the host:port address to serve the prometheus metrics server on",
                    "type": "string",
                    "default": "0.0.0.0:2112",
                    "x-env-variable": "OPENFGA_METRICS_ADDR"
                },
                "enableRPCHistograms": {
                    "description": "enables prometheus histogram metrics for RPC latency distributions",
                    "type": "bool",
                    "default": "false",
                    "x-env-variable": "OPENFGA_METRICS_ENABLE_RPC_HISTOGRAMS"
                }
            }
        },
        "checkQueryCache": {
            "type": "object",
            "properties": {
                "enabled": {
                    "description": "when executing Check and ListObjects requests, enables caching. This will turn Check and ListObjects responses into eventually consistent responses",
                    "type": "bool",
                    "default": "false",
                    "x-env-variable": "OPENFGA_CHECK_QUERY_CACHE_ENABLED"
                },
                "limit": {
                    "description": "if caching of Check and ListObjects calls is enabled, this is the size limit (in items) of the cache",
                    "type": "integer",
                    "default": "10000",
                    "x-env-variable": "OPENFGA_CHECK_QUERY_CACHE_LIMIT"
                },
                "ttl": {
                    "description": "if caching of Check and ListObjects is enabled, this is the TTL of each value",
                    "type": "string",
                    "format": "duration",
                    "default": "10s",
                    "x-env-variable": "OPENFGA_CHECK_QUERY_CACHE_TTL"
                }
            }
        },
        "dispatchThrottling": {
            "type": "object",
            "properties": {
                "enabled": {
                    "description": "DEPRECATED: Use OPENFGA_CHECK_DISPATCH_THROTTLING_ENABLED instead. enable throttling when request's number of dispatches is high",
                    "type": "bool",
                    "default": "false",
                    "x-env-variable": "OPENFGA_DISPATCH_THROTTLING_ENABLED"
                },
                "frequency": {
                    "description": "DEPRECATED: Use OPENFGA_CHECK_DISPATCH_THROTTLING_FREQUENCY instead. the frequency period that the deprioritized throttling queue is evaluated. A higher value will result in more aggressive throttling",
                    "type": "duration",
                    "default": "10µs",
                    "x-env-variable": "OPENFGA_DISPATCH_THROTTLING_FREQUENCY"
                },
                "threshold": {
                    "description": "DEPRECATED: Use OPENFGA_CHECK_DISPATCH_THROTTLING_THRESHOLD instead. define the number of recursive operations to occur before getting throttled",
                    "type": "integer",
                    "default": "100",
                    "x-env-variable": "OPENFGA_DISPATCH_THROTTLING_THRESHOLD"
                },
                "maxThreshold": {
                    "description": "define the maximum dispatch threshold beyond above which requests will be throttled. 0 will use the 'dispatchThrottling.threshold' value as maximum",
                    "type": "integer",
                    "default": "0",
                    "x-env-variable": "OPENFGA_DISPATCH_THROTTLING_MAX_THRESHOLD"
                }
            }
        },
<<<<<<< HEAD
        "checkDispatchThrottling": {
            "type": "object",
            "properties": {
                "enabled": {
                    "description": "enable throttling when check request's number of dispatches is high",
                    "type": "bool",
                    "default": "false",
                    "x-env-variable": "OPENFGA_CHECK_DISPATCH_THROTTLING_ENABLED"
                },
                "frequency": {
                    "description": "the frequency period that the deprioritized throttling queue is evaluated for a check request. A higher value will result in more aggressive throttling",
                    "type": "duration",
                    "default": "10µs",
                    "x-env-variable": "OPENFGA_CHECK_DISPATCH_THROTTLING_FREQUENCY"
                },
                "threshold": {
                    "description": "define the number of recursive operations to occur before getting throttled for a check request",
                    "type": "integer",
                    "default": "100",
                    "x-env-variable": "OPENFGA_CHECK_DISPATCH_THROTTLING_THRESHOLD"
                }
            }
        },
        "listObjectsDispatchThrottling": {
            "type": "object",
            "properties": {
                "enabled": {
                    "description": "enable throttling when list objects request's number of dispatches is high",
                    "type": "bool",
                    "default": "false",
                    "x-env-variable": "OPENFGA_LIST_OBJECTS_DISPATCH_THROTTLING_ENABLED"
                },
                "frequency": {
                    "description": "the frequency period that the deprioritized throttling queue is evaluated for a list objects request. A higher value will result in more aggressive throttling",
                    "type": "duration",
                    "default": "10µs",
                    "x-env-variable": "OPENFGA_LIST_OBJECTS_DISPATCH_THROTTLING_FREQUENCY"
                },
                "threshold": {
                    "description": "define the number of recursive operations to occur before getting throttled for a list objects request",
                    "type": "integer",
                    "default": "100",
                    "x-env-variable": "OPENFGA_LIST_OBJECTS_DISPATCH_THROTTLING_THRESHOLD"
                }
            }
=======
        "requestTimeout": {
            "description": "The timeout duration for a request.",
            "type": "duration",
            "default": "3s",
            "x-env-variable": "OPENFGA_REQUEST_TIMEOUT"
>>>>>>> 2b528acb
        }
    },
    "definitions": {
        "oidc": {
            "type": "object",
            "properties": {
                "issuer": {
                    "description": "The OIDC issuer (authorization server) signing the tokens.",
                    "type": "string",
                    "x-env-variable": "OPENFGA_AUTHN_OIDC_ISSUER"
                },
                "audience": {
                    "description": "The OIDC audience of the tokens being signed by the authorization server.",
                    "type": "string",
                    "x-env-variable": "OPENFGA_AUTHN_OIDC_AUDIENCE"
                }
            },
            "required": ["issuer", "audience"]
        },
        "preshared": {
            "type": "object",
            "properties": {
                "keys": {
                    "type": "array",
                    "items": {
                        "type": "string"
                    },
                    "minItems": 1,
                    "x-env-variable": "OPENFGA_AUTHN_PRESHARED_KEYS"
                }
            },
            "required": ["keys"]
        }
    }
}<|MERGE_RESOLUTION|>--- conflicted
+++ resolved
@@ -453,14 +453,13 @@
                     "x-env-variable": "OPENFGA_DISPATCH_THROTTLING_THRESHOLD"
                 },
                 "maxThreshold": {
-                    "description": "define the maximum dispatch threshold beyond above which requests will be throttled. 0 will use the 'dispatchThrottling.threshold' value as maximum",
+                    "description": "DEPRECATED: Use define the maximum dispatch threshold beyond above which requests will be throttled. 0 will use the 'dispatchThrottling.threshold' value as maximum",
                     "type": "integer",
                     "default": "0",
-                    "x-env-variable": "OPENFGA_DISPATCH_THROTTLING_MAX_THRESHOLD"
-                }
-            }
-        },
-<<<<<<< HEAD
+                    "x-env-variable": "OPENFGA_CHECK_DISPATCH_THROTTLING_MAX_THRESHOLD"
+                }
+            }
+        },
         "checkDispatchThrottling": {
             "type": "object",
             "properties": {
@@ -481,6 +480,12 @@
                     "type": "integer",
                     "default": "100",
                     "x-env-variable": "OPENFGA_CHECK_DISPATCH_THROTTLING_THRESHOLD"
+                },
+                "maxThreshold": {
+                    "description": "define the maximum dispatch threshold beyond above which requests will be throttled. 0 will use the 'dispatchThrottling.threshold' value as maximum",
+                    "type": "integer",
+                    "default": "0",
+                    "x-env-variable": "OPENFGA_CHECK_DISPATCH_THROTTLING_MAX_THRESHOLD"
                 }
             }
         },
@@ -506,13 +511,12 @@
                     "x-env-variable": "OPENFGA_LIST_OBJECTS_DISPATCH_THROTTLING_THRESHOLD"
                 }
             }
-=======
+        },
         "requestTimeout": {
             "description": "The timeout duration for a request.",
             "type": "duration",
             "default": "3s",
             "x-env-variable": "OPENFGA_REQUEST_TIMEOUT"
->>>>>>> 2b528acb
         }
     },
     "definitions": {
