--- conflicted
+++ resolved
@@ -120,7 +120,6 @@
             "default": [],
             "x-env-variable": "OPENFGA_EXPERIMENTALS"
         },
-<<<<<<< HEAD
         "accessControl": {
             "description": "the configuration needed for the access control store",
             "type": "object",
@@ -145,19 +144,6 @@
                 }
             }
         },
-        "checkTrackerEnabled": {
-            "type": "object",
-            "properties": {
-                "enabled": {
-                    "description": "Enable logging of statistics for Check requests. For every Check request, log the number of hits that each node in the graph of the authorization model receives. The logs are flushed every 500 milliseconds. These statistics will be used to improve the strategy used to cache Check sub-problems.",
-                    "type": "boolean",
-                    "default": false,
-                    "x-env-variable": "OPENFGA_CHECK_TRACKER_ENABLED"
-                }
-            }
-        },
-=======
->>>>>>> 2677047d
         "playground": {
             "type": "object",
             "properties": {
