{
    "properties": {
        "maxTuplesPerWrite": {
            "description": "The maximum allowed number of tuples per Write transaction.",
            "type": "integer",
            "default": 100,
            "x-env-variable": "OPENFGA_MAX_TUPLES_PER_WRITE"
        },
        "maxTypesPerAuthorizationModel": {
            "description": "The maximum allowed number of type definitions per authorization model.",
            "type": "integer",
            "default": 100,
            "x-env-variable": "OPENFGA_MAX_TYPES_PER_AUTHORIZATION_MODEL"
        },
        "maxAuthorizationModelSizeInBytes": {
            "description": "The maximum size in bytes allowed for persisting an Authorization Model (default is 256KB).",
            "type": "integer",
            "default": 262144,
            "x-env-variable": "OPENFGA_MAX_AUTHORIZATION_MODEL_SIZE_IN_BYTES"
        },
        "maxConcurrentReadsForCheck": {
            "description": "The maximum allowed number of concurrent reads in a single Check query (default is MaxUint32).",
            "type": "integer",
            "default": 4294967295,
            "x-env-variable": "OPENFGA_MAX_CONCURRENT_READS_FOR_CHECK"
        },
        "maxConcurrentReadsForListObjects": {
            "description": "The maximum allowed number of concurrent reads in a single ListObjects query (default is MaxUint32).",
            "type": "integer",
            "default": 4294967295,
            "x-env-variable": "OPENFGA_MAX_CONCURRENT_READS_FOR_LIST_OBJECTS"
        },
        "maxConcurrentReadsForListUsers": {
            "description": "The maximum allowed number of concurrent reads in a single ListUsers query (default is MaxUint32).",
            "type": "integer",
            "default": 4294967295,
            "x-env-variable": "OPENFGA_MAX_CONCURRENT_READS_FOR_LIST_USERS"
        },
        "maxConditionEvaluationCost": {
            "description": "The maximum cost for CEL condition evaluation before a request returns an error (default is 100).",
            "type": "integer",
            "default": 100,
            "x-env-variable": "OPENFGA_MAX_CONDITION_EVALUATION_COST"
        },
        "changelogHorizonOffset": {
            "description": "The offset (in minutes) from the current time. Changes that occur after this offset will not be included in the response of ReadChanges.",
            "type": "integer",
            "default": 0,
            "x-env-variable": "OPENFGA_CHANGELOG_HORIZON_OFFSET"
        },
        "resolveNodeLimit": {
            "description": "Maximum resolution depth to attempt before throwing an error (defines how deeply nested an authorization model can be before a query errors out).",
            "type": "integer",
            "default": 25,
            "x-env-variable": "OPENFGA_RESOLVE_NODE_LIMIT"
        },
        "resolveNodeBreadthLimit": {
            "description": "Defines how many nodes on a given level can be evaluated concurrently in a Check resolution tree.",
            "type": "integer",
            "default": 100,
            "x-env-variable": "OPENFGA_RESOLVE_NODE_BREADTH_LIMIT"
        },
        "listObjectsDeadline": {
            "description": "The timeout deadline for serving ListObjects requests",
            "type": "string",
            "format": "duration",
            "default": "3s",
            "x-env-variable": "OPENFGA_LIST_OBJECTS_DEADLINE"
        },
        "listObjectsMaxResults": {
            "description": "The maximum results to return in the non-streaming ListObjects API response. If 0, all results can be returned",
            "type": "integer",
            "minimum": 0,
            "default": 1000,
            "x-env-variable": "OPENFGA_LIST_OBJECTS_MAX_RESULTS"
        },
        "listUsersDeadline": {
            "description": "The timeout deadline for serving ListUsers requests. If 0s, there is no deadline",
            "type": "string",
            "format": "duration",
            "default": "3s",
            "x-env-variable": "OPENFGA_LIST_USERS_DEADLINE"
        },
        "listUsersMaxResults": {
            "description": "The maximum results to return in ListUsers API response. If 0, all results can be returned",
            "type": "integer",
            "minimum": 0,
            "default": 1000,
            "x-env-variable": "OPENFGA_LIST_USERS_MAX_RESULTS"
        },
        "requestDurationDatastoreQueryCountBuckets": {
            "description": "Datastore query count buckets used to label the histogram metric for measuring request duration.",
            "type": "array",
            "items": {
                "minimum": 0,
                "type": "integer"
            },
            "minItems": 1,
            "default": [50, 200],
            "x-env-variable": "OPENFGA_REQUEST_DURATION_DATASTORE_QUERY_COUNT_BUCKETS"
        },
        "requestDurationDispatchCountBuckets": {
            "description": "Dispatch count buckets used to label the histogram metric for measuring request duration.",
            "type": "array",
            "items": {
                "minimum": 0,
                "type": "integer"
            },
            "minItems": 1,
            "default": [50, 200],
            "x-env-variable": "OPENFGA_REQUEST_DURATION_DISPATCH_COUNT_BUCKETS"
        },
        "experimentals": {
            "description": "a list of experimental features to enable",
            "type": "array",
            "items": {
                "type": "string",
                "enum": ["enable-consistency-params"]
            },
            "default": [],
            "x-env-variable": "OPENFGA_EXPERIMENTALS"
        },
        "playground": {
            "type": "object",
            "properties": {
                "enabled": {
                    "description": "Enable/disable the OpenFGA Playground.",
                    "type": "boolean",
                    "default": true,
                    "x-env-variable": "OPENFGA_PLAYGROUND_ENABLED"
                },
                "port": {
                    "description": "The port to serve the local OpenFGA Playground on.",
                    "type": "integer",
                    "default": 3000,
                    "x-env-variable": "OPENFGA_PLAYGROUND_PORT"
                }
            }
        },
        "profiler": {
            "type": "object",
            "properties": {
                "enabled": {
                    "description": "Enabled/disable pprof profiling.",
                    "type": "boolean",
                    "default": false,
                    "x-env-variable": "OPENFGA_PROFILER_ENABLED"
                },
                "addr": {
                    "description": "The host:port address to serve the pprof profiler server on.",
                    "type": "string",
                    "default": ":3001",
                    "x-env-variable": "OPENFGA_PROFILER_ADDR"
                }
            }
        },
        "datastore": {
            "type": "object",
            "properties": {
                "engine": {
                    "description": "The datastore engine that will be used for persistence.",
                    "type": "string",
                    "enum": ["memory", "postgres", "mysql"],
                    "default": "memory",
                    "x-env-variable": "OPENFGA_DATASTORE_ENGINE"
                },
                "uri": {
                    "description": "The connection uri to use to connect to the datastore (for any engine other than 'memory').",
                    "type": "string",
                    "examples": [
                        "postgres://user:pass@host:port/datastore?opts",
                        "user:pass@tcp(mysql-host:port)/datastore?parseTime=true&other-opts"
                    ],
                    "x-env-variable": "OPENFGA_DATASTORE_URI"
                },
                "username": {
                    "description": "The connection username to connect to the datastore (overwrites any username provided in the connection uri).",
                    "type": "string",
                    "x-env-variable": "OPENFGA_DATASTORE_USERNAME"
                },
                "password": {
                    "description": "The connection password to connect to the datastore (overwrites any password provided in the connection uri).",
                    "type": "string",
                    "x-env-variable": "OPENFGA_DATASTORE_PASSWORD"
                },
                "maxCacheSize": {
                    "description": "The maximum number of authorization models that will be cached in memory",
                    "type": "integer",
                    "default": 100000,
                    "x-env-variable": "OPENFGA_DATASTORE_MAX_CACHE_SIZE"
                },
                "maxOpenConns": {
                    "description": "The maximum number of open connections to the datastore.",
                    "type": "integer",
                    "default": "30",
                    "x-env-variable": "OPENFGA_DATASTORE_MAX_OPEN_CONNS"
                },
                "maxIdleConns": {
                    "description": "the maximum number of connections to the datastore in the idle connection pool.",
                    "type": "integer",
                    "default": "10",
                    "x-env-variable": "OPENFGA_DATASTORE_MAX_IDLE_CONNS"
                },
                "connMaxIdleTime": {
                    "description": "the maximum amount of time a connection to the datastore may be idle",
                    "type": "duration",
                    "default": "connections are not closed due to idle time - database/sql default",
                    "x-env-variable": "OPENFGA_DATASTORE_CONN_MAX_IDLE_TIME"
                },
                "connMaxLifetime": {
                    "description": "the maximum amount of time a connection to the datastore may be reused",
                    "type": "duration",
                    "default": "connections are not closed due to connection's age - database/sql default",
                    "x-env-variable": "OPENFGA_DATASTORE_CONN_MAX_LIFETIME"
                },
                "metrics": {
                    "type": "object",
                    "properties": {
                        "enabled": {
                            "description": "enable/disable sql metrics for the datastore",
                            "type": "boolean",
                            "default": false,
                            "x-env-variable": "OPENFGA_DATASTORE_METRICS_ENABLED"
                        }
                    }
                }
            }
        },
        "authn": {
            "type": "object",
            "properties": {
                "method": {
                    "description": "The authentication method to use.",
                    "type": "string",
                    "enum": ["none", "preshared", "oidc"],
                    "default": "none",
                    "x-env-variable": "OPENFGA_AUTHN_METHOD"
                },
                "preshared": {
                    "description": "One or more preshared keys to use for authentication. This must be set if `authn.method=preshared'.",
                    "$ref": "#/definitions/preshared"
                },
                "oidc": {
                    "description": "The OIDC provider specific settings. This must be set if 'authn.method=oidc'.",
                    "$ref": "#/definitions/oidc"
                }

            }
        },
        "grpc": {
            "type": "object",
            "properties": {
                "addr": {
                    "description": "The host:port address to serve the grpc server on.",
                    "type": "string",
                    "default": "0.0.0.0:8081",
                    "x-env-variable": "OPENFGA_GRPC_ADDR"
                },
                "tls": {
                    "type": "object",
                    "properties": {
                        "enabled": {
                            "description": "Enables or disables transport layer security (TLS).",
                            "type": "boolean",
                            "default": false,
                            "x-env-variable": "OPENFGA_GRPC_TLS_ENABLED"
                        },
                        "cert": {
                            "description": "The (absolute) file path of the certificate to use for the TLS connection.",
                            "type": "string",
                            "x-env-variable": "OPENFGA_GRPC_TLS_CERT"
                        },
                        "key": {
                            "description": "The (absolute) file path of the TLS key that should be used for the TLS connection.",
                            "x-env-variable": "OPENFGA_GRPC_TLS_KEY"
                        }
                    },
                    "required": ["enabled", "cert", "key"]
                }
            }
        },
        "http": {
            "type": "object",
            "properties": {
                "enabled": {
                    "description": "Enables or disables the OpenFGA HTTP server. If this is set to true then 'grpc.enabled' must be set to true.",
                    "type": "boolean",
                    "default": true,
                    "x-env-variable": "OPENFGA_HTTP_ENABLED"
                },
                "addr": {
                    "description": "The host:port address to serve the HTTP server on.",
                    "type": "string",
                    "default": "0.0.0.0:8080",
                    "x-env-variable": "OPENFGA_HTTP_ADDR"
                },
                "tls": {
                    "type": "object",
                    "properties": {
                        "enabled": {
                            "description": "Enables or disables transport layer security (TLS).",
                            "type": "boolean",
                            "default": false,
                            "x-env-variable": "OPENFGA_HTTP_TLS_ENABLED"
                        },
                        "cert": {
                            "description": "The (absolute) file path of the certificate to use for the TLS connection.",
                            "type": "string",
                            "x-env-variable": "OPENFGA_HTTP_TLS_CERT"
                        },
                        "key": {
                            "description": "The (absolute) file path of the TLS key that should be used for the TLS connection.",
                            "x-env-variable": "OPENFGA_HTTP_TLS_KEY"
                        }
                    },
                    "required": ["enabled", "cert", "key"]
                },
                "upstreamTimeout": {
                    "description": "The timeout duration for proxying HTTP requests upstream to the grpc endpoint.",
                    "type": "string",
                    "default": "3s",
                    "x-env-variable": "OPENFGA_HTTP_UPSTREAM_TIMEOUT"
                },
                "corsAllowedOrigins": {
                    "type": "array",
                    "items": {
                        "type": "string"
                    },
                    "default": ["*"],
                    "x-env-variable": "OPENFGA_HTTP_CORS_ALLOWED_ORIGINS"
                },
                "corsAllowedHeaders": {
                    "type": "array",
                    "items": {
                        "type": "string"
                    },
                    "default": ["*"],
                    "x-env-variable": "OPENFGA_HTTP_CORS_ALLOWED_HEADERS"
                }
            }
        },
        "log": {
            "type": "object",
            "properties": {
                "format": {
                    "description": "The log format to output logs in. For production we recommend 'json' format.",
                    "type": "string",
                    "enum": ["text", "json"],
                    "default": "text",
                    "x-env-variable": "OPENFGA_LOG_FORMAT"
                },
                "level": {
                    "description": "The log level to set. For production we recommend 'info' format.",
                    "type": "string",
                    "enum": ["none", "debug", "info", "warn", "error", "panic", "fatal"],
                    "default": "info",
                    "x-env-variable": "OPENFGA_LOG_LEVEL"
                },
                "timestampFormat": {
                    "description": "The timestamp format to use for the log output.",
                    "type": "string",
                    "enum": ["Unix", "ISO8601"],
                    "default": "Unix",
                    "x-env-variable": "OPENFGA_LOG_TIMESTAMP_FORMAT"
                }
            }
        },
        "trace": {
            "type": "object",
            "properties": {
                "enabled": {
                    "description": "Enable tracing.",
                    "type": "bool",
                    "default": "false",
                    "x-env-variable": "OPENFGA_TRACE_ENABLED"
                },
                "otlp": {
                    "type": "object",
                    "properties": {
                        "endpoint": {
                            "description": "The grpc endpoint of the trace collector",
                            "type": "string",
                            "default": "0.0.0.0:4317",
                            "x-env-variable": "OPENFGA_TRACE_OTLP_ENDPOINT"
                        },
                        "tls": {
                            "type": "object",
                            "properties": {
                                "enabled": {
                                    "description": "Whether to use TLS connection for the trace collector",
                                    "type": "boolean",
                                    "default": false,
                                    "x-env-variable": "OPENFGA_TRACE_OTLP_TLS_ENABLED"
                                }
                            }
                        }
                    }
                },
                "sampleRatio": {
                    "description": "The fraction of traces to sample. 1 means all, 0 means none.",
                    "type": "float",
                    "default": "0.2",
                    "x-env-variable": "OPENFGA_TRACE_SAMPLE_RATIO"
                },
                "serviceName": {
                    "description": "The service name included in sampled traces.",
                    "type": "string",
                    "default": "openfga",
                    "x-env-variable": "OPENFGA_TRACE_SERVICE_NAME"
                }
            }
        },
        "metrics": {
            "type": "object",
            "properties": {
                "enabled": {
                    "description": "enable/disable prometheus metrics on the '/metrics' endpoint",
                    "type": "bool",
                    "default": "true",
                    "x-env-variable": "OPENFGA_METRICS_ENABLED"
                },
                "addr": {
                    "description": "the host:port address to serve the prometheus metrics server on",
                    "type": "string",
                    "default": "0.0.0.0:2112",
                    "x-env-variable": "OPENFGA_METRICS_ADDR"
                },
                "enableRPCHistograms": {
                    "description": "enables prometheus histogram metrics for RPC latency distributions",
                    "type": "bool",
                    "default": "false",
                    "x-env-variable": "OPENFGA_METRICS_ENABLE_RPC_HISTOGRAMS"
                }
            }
        },
        "checkQueryCache": {
            "type": "object",
            "properties": {
                "enabled": {
                    "description": "enable caching of Check requests. For example, if you have a relation `define viewer: owner or editor`, and the query is Check(user:anne, viewer, doc:1), we'll evaluate the `owner` relation and the `editor` relation and cache both results: (user:anne, viewer, doc:1) -> allowed=true and (user:anne, owner, doc:1) -> allowed=true. The cache is stored in-memory; the cached values are overwritten on every change in the result, and cleared after the configured TTL. This flag improves latency, but turns Check and ListObjects into eventually consistent APIs.",
                    "type": "bool",
                    "default": "false",
                    "x-env-variable": "OPENFGA_CHECK_QUERY_CACHE_ENABLED"
                },
                "limit": {
                    "description": "if caching of Check and ListObjects calls is enabled, this is the size limit (in items) of the cache",
                    "type": "integer",
                    "default": "10000",
                    "x-env-variable": "OPENFGA_CHECK_QUERY_CACHE_LIMIT"
                },
                "ttl": {
                    "description": "if caching of Check and ListObjects is enabled, this is the TTL of each value",
                    "type": "string",
                    "format": "duration",
                    "default": "10s",
                    "x-env-variable": "OPENFGA_CHECK_QUERY_CACHE_TTL"
                }
            }
        },
        "dispatchThrottling": {
            "type": "object",
            "properties": {
                "enabled": {
                    "description": "DEPRECATED: Use checkDispatchThrottling.enabled instead. enable throttling when request's number of dispatches is high",
                    "type": "bool",
                    "default": "false",
                    "x-env-variable": "OPENFGA_DISPATCH_THROTTLING_ENABLED"
                },
                "frequency": {
                    "description": "DEPRECATED: Use checkDispatchThrottling.frequency instead. the frequency period that the deprioritized throttling queue is evaluated. A higher value will result in more aggressive throttling",
                    "type": "duration",
                    "default": "10µs",
                    "x-env-variable": "OPENFGA_DISPATCH_THROTTLING_FREQUENCY"
                },
                "threshold": {
                    "description": "DEPRECATED: Use checkDispatchThrottling.threshold instead. define the number of recursive operations to occur before getting throttled",
                    "type": "integer",
                    "default": "100",
                    "x-env-variable": "OPENFGA_DISPATCH_THROTTLING_THRESHOLD"
                },
                "maxThreshold": {
                    "description": "DEPRECATED: Use checkDispatchThrottling.maxThreshold instead. define the maximum dispatch threshold beyond above which requests will be throttled. 0 will use the 'dispatchThrottling.threshold' value as maximum",
                    "type": "integer",
                    "default": "0",
                    "x-env-variable": "OPENFGA_DISPATCH_THROTTLING_MAX_THRESHOLD"
                }
            }
        },
        "checkDispatchThrottling": {
            "type": "object",
            "properties": {
                "enabled": {
                    "description": "enable throttling when check request's number of dispatches is high",
                    "type": "bool",
                    "default": "false",
                    "x-env-variable": "OPENFGA_CHECK_DISPATCH_THROTTLING_ENABLED"
                },
                "frequency": {
                    "description": "the frequency period that the deprioritized throttling queue is evaluated for a check request. A higher value will result in more aggressive throttling",
                    "type": "duration",
                    "default": "10µs",
                    "x-env-variable": "OPENFGA_CHECK_DISPATCH_THROTTLING_FREQUENCY"
                },
                "threshold": {
                    "description": "define the number of recursive operations to occur before getting throttled for a check request",
                    "type": "integer",
                    "default": "100",
                    "x-env-variable": "OPENFGA_CHECK_DISPATCH_THROTTLING_THRESHOLD"
                },
                "maxThreshold": {
                    "description": "define the maximum dispatch threshold beyond above which requests will be throttled. 0 will use the 'dispatchThrottling.threshold' value as maximum",
                    "type": "integer",
                    "default": "0",
                    "x-env-variable": "OPENFGA_CHECK_DISPATCH_THROTTLING_MAX_THRESHOLD"
                }
            }
        },
        "listObjectsDispatchThrottling": {
            "type": "object",
            "properties": {
                "enabled": {
                    "description": "enable throttling when list objects request's number of dispatches is high",
                    "type": "bool",
                    "default": "false",
                    "x-env-variable": "OPENFGA_LIST_OBJECTS_DISPATCH_THROTTLING_ENABLED"
                },
                "frequency": {
                    "description": "the frequency period that the deprioritized throttling queue is evaluated for a list objects request. A higher value will result in more aggressive throttling",
                    "type": "duration",
                    "default": "10µs",
                    "x-env-variable": "OPENFGA_LIST_OBJECTS_DISPATCH_THROTTLING_FREQUENCY"
                },
                "threshold": {
                    "description": "define the number of recursive operations to occur before getting throttled for a list objects request",
                    "type": "integer",
                    "default": "100",
                    "x-env-variable": "OPENFGA_LIST_OBJECTS_DISPATCH_THROTTLING_THRESHOLD"
                },
                "maxThreshold": {
                    "description": "define the maximum dispatch threshold beyond above which requests will be throttled for a list objects request. 0 will use the 'dispatchThrottling.threshold' value as maximum",
                    "type": "integer",
                    "default": "0",
                    "x-env-variable": "OPENFGA_LIST_OBJECTS_DISPATCH_THROTTLING_MAX_THRESHOLD"
                }
            }
        },
        "requestTimeout": {
            "description": "The timeout duration for a request.",
            "type": "duration",
            "default": "3s",
            "x-env-variable": "OPENFGA_REQUEST_TIMEOUT"
        }
    },
    "definitions": {
        "oidc": {
            "type": "object",
            "properties": {
                "issuer": {
                    "description": "The OIDC issuer (authorization server) signing the tokens.",
                    "type": "string",
                    "x-env-variable": "OPENFGA_AUTHN_OIDC_ISSUER"
                },
                "audience": {
                    "description": "The OIDC audience of the tokens being signed by the authorization server.",
                    "type": "string",
                    "x-env-variable": "OPENFGA_AUTHN_OIDC_AUDIENCE"
                },
                "issuerAliases": {
<<<<<<< HEAD
                    "description": "the OIDC issuer DNS aliases that will be accepted as valid when verifying tokens.",
=======
                    "description": "the OIDC issuer DNS aliases that will be accepted as valid when verifying the `iss` field of the JWTs.",
>>>>>>> 20171861
                    "type": "array",
                    "items": {
                        "type": "string"
                    },
                    "x-env-variable": "OPENFGA_AUTHN_OIDC_ISSUER_ALIASES"
                },
                "subjects": {
<<<<<<< HEAD
                    "description": "the OIDC subject names to authenticate whom the token refers to.",
=======
                    "description": "the OIDC subject names that will be accepted as valid when verifying the `sub` field of the JWTs. If empty, every `sub` will be allowed",
>>>>>>> 20171861
                    "type": "array",
                    "items": {
                        "type": "string"
                    },
                    "x-env-variable": "OPENFGA_AUTHN_OIDC_SUBJECTS"
                }
            },
            "required": ["issuer", "audience"]
        },
        "preshared": {
            "type": "object",
            "properties": {
                "keys": {
                    "type": "array",
                    "items": {
                        "type": "string"
                    },
                    "minItems": 1,
                    "x-env-variable": "OPENFGA_AUTHN_PRESHARED_KEYS"
                }
            },
            "required": ["keys"]
        }
    }
}<|MERGE_RESOLUTION|>--- conflicted
+++ resolved
@@ -566,11 +566,7 @@
                     "x-env-variable": "OPENFGA_AUTHN_OIDC_AUDIENCE"
                 },
                 "issuerAliases": {
-<<<<<<< HEAD
-                    "description": "the OIDC issuer DNS aliases that will be accepted as valid when verifying tokens.",
-=======
                     "description": "the OIDC issuer DNS aliases that will be accepted as valid when verifying the `iss` field of the JWTs.",
->>>>>>> 20171861
                     "type": "array",
                     "items": {
                         "type": "string"
@@ -578,11 +574,7 @@
                     "x-env-variable": "OPENFGA_AUTHN_OIDC_ISSUER_ALIASES"
                 },
                 "subjects": {
-<<<<<<< HEAD
-                    "description": "the OIDC subject names to authenticate whom the token refers to.",
-=======
                     "description": "the OIDC subject names that will be accepted as valid when verifying the `sub` field of the JWTs. If empty, every `sub` will be allowed",
->>>>>>> 20171861
                     "type": "array",
                     "items": {
                         "type": "string"
