{
    "properties": {
        "maxTuplesPerWrite": {
            "description": "The maximum allowed number of tuples per Write transaction.",
            "type": "integer",
            "default": 100
        },
        "maxTypesPerAuthorizationModel": {
            "description": "The maximum allowed number of type definitions per authorization model.",
            "type": "integer",
            "default": 100
        },
        "changelogHorizonOffset": {
            "description": "The offset (in minutes) from the current time. Changes that occur after this offset will not be included in the response of ReadChanges.",
            "type": "integer",
            "default": 0
        },
        "resolveNodeLimit": {
            "description": "Defines how deeply nested an authorization model can be.",
            "type": "integer",
            "default": 25
        },
        "listObjectsDeadline": {
            "description": "The timeout deadline for serving ListObjects requests",
            "type": "string",
            "format": "duration",
            "default": "3s"
        },
        "listObjectsMaxResults": {
            "description": "The maximum results to return in ListObjects responses",
            "type": "integer",
            "minimum": 0,
            "default": 1000
        },
        "playground": {
            "type": "object",
            "properties": {
                "enabled": {
                    "description": "Enable/disable the OpenFGA Playground.",
                    "type": "boolean",
                    "default": true
                },
                "port": {
                    "description": "The port to serve the local OpenFGA Playground on.",
                    "type": "integer",
                    "default": 3000
                }
            }
        },
        "profiler": {
            "type": "object",
            "properties": {
                "enabled": {
                    "description": "Enabled/disable pprof profiling.",
                    "type": "boolean",
                    "default": false
                },
                "addr": {
                    "description": "The host:port address to serve the pprof profiler server on.",
                    "type": "string",
                    "default": ":3001"
                }
            }
        },
        "datastore": {
            "type": "object",
            "properties": {
                "engine": {
                    "description": "The datastore engine that will be used for persistence.",
                    "type": "string",
                    "enum": ["memory", "postgres", "mysql"],
                    "default": "memory"
                },
                "uri": {
                    "description": "The connection uri to use to connect to the datastore (for any engine other than 'memory').",
                    "type": "string",
                    "examples": [
                        "postgres://user:pass@host:port/datastore?opts",
                        "user:pass@tcp(mysql-host:port)/datastore?parseTime=true&other-opts"
                    ]
                },
                "maxCacheSize": {
                    "description": "The maximum number of cache keys that the storage cache can store before evicting old keys.",
                    "type": "integer",
                    "default": 100000
                },
                "maxOpenConns": {
                    "description": "The maximum number of open connections to the datastore.",
                    "type": "integer",
                    "default": "unlimited - database/sql default"
                },
                "maxIdleConns": {
<<<<<<< HEAD
                    "description": "the maximum number of connections in the idle connection pool.",
=======
                    "description": "the maximum number of connections to the datastore in the idle connection pool.",
>>>>>>> a9551587
                    "type": "integer",
                    "default": "2 - database/sql default"
                },
                "connMaxIdleTime": {
<<<<<<< HEAD
                    "description": "the maximum amount of time a connection may be idle",
=======
                    "description": "the maximum amount of time a connection to the datastore may be idle",
>>>>>>> a9551587
                    "type": "duration",
                    "default": "connections are not closed due to idle time - database/sql default"
                },
                "connMaxLifetime": {
<<<<<<< HEAD
                    "description": "the maximum amount of time a connection may be reused",
=======
                    "description": "the maximum amount of time a connection to the datastore may be reused",
>>>>>>> a9551587
                    "type": "duration",
                    "default": "connections are not closed due to connection's age - database/sql default"
                }
            }
        },
        "authn": {
            "type": "object",
            "properties": {
                "method": {
                    "description": "The authentication method to use.",
                    "type": "string",
                    "enum": ["none", "preshared", "oidc"],
                    "default": "none"
                },
                "preshared": {
                    "description": "One or more preshared keys to use for authentication. This must be set if `authn.method=preshared'.",
                    "$ref": "#/definitions/preshared"
                },
                "oidc": {
                    "description": "The OIDC provider specific settings. This must be set if 'authn.method=oidc'.",
                    "$ref": "#/definitions/oidc"
                }

            }
        },
        "grpc": {
            "type": "object",
            "properties": {
                "addr": {
                    "description": "The host:port address to serve the grpc server on.",
                    "type": "string",
                    "default": "0.0.0.0:8081"
                },
                "tls": {
                    "$ref": "#/definitions/tls"
                }
            }
        },
        "http": {
            "type": "object",
            "properties": {
                "enabled": {
                    "description": "Enables or disables the OpenFGA HTTP server. If this is set to true then 'grpc.enabled' must be set to true.",
                    "type": "boolean",
                    "default": true
                },
                "addr": {
                    "description": "The host:port address to serve the HTTP server on.",
                    "type": "string",
                    "default": "0.0.0.0:8080"
                },
                "tls": {
                    "$ref": "#/definitions/tls"
                },
                "upstreamTimeout": {
                    "description": "The timeout duration for proxying HTTP requests upstream to the grpc endpoint.",
                    "type": "string",
                    "default": "3s"
                },
                "corsAllowedOrigins": {
                    "type": "array",
                    "items": {
                        "type": "string"
                    },
                    "default": ["*"]
                },
                "corsAllowedHeaders": {
                    "type": "array",
                    "items": {
                        "type": "string"
                    },
                    "default": ["*"]
                }
            }
        },
        "log": {
            "type": "object",
            "properties": {
                "format": {
                    "description": "The log format to output logs in. For production we recommend 'json' format.",
                    "type": "string",
                    "enum": ["text", "json"],
                    "default": "text"
                }
            }
        }
    },
    "definitions": {
        "tls": {
            "type": "object",
            "properties": {
                "enabled": {
                    "description": "Enables or disables transport layer security (TLS).",
                    "type": "boolean",
                    "default": false
                },
                "cert": {
                    "description": "The (absolute) file path of the certificate to use for the TLS connection.",
                    "type": "string"
                },
                "key": {
                    "description": "The (absolute) file path of the TLS key that should be used for the TLS connection."
                }
            },
            "required": ["enabled", "cert", "key"]
        },
        "oidc": {
            "type": "object",
            "properties": {
                "issuer": {
                    "description": "The OIDC issuer (authorization server) signing the tokens.",
                    "type": "string"
                },
                "audience": {
                    "description": "The OIDC audience of the tokens being signed by the authorization server.",
                    "type": "string"
                }
            },
            "required": ["issuer", "audience"]
        },
        "preshared": {
            "type": "object",
            "properties": {
                "keys": {
                    "type": "array",
                    "items": {
                        "type": "string"
                    },
                    "minItems": 1
                }
            },
            "required": ["keys"]
        }
    }
}<|MERGE_RESOLUTION|>--- conflicted
+++ resolved
@@ -68,7 +68,11 @@
                 "engine": {
                     "description": "The datastore engine that will be used for persistence.",
                     "type": "string",
-                    "enum": ["memory", "postgres", "mysql"],
+                    "enum": [
+                        "memory",
+                        "postgres",
+                        "mysql"
+                    ],
                     "default": "memory"
                 },
                 "uri": {
@@ -90,29 +94,17 @@
                     "default": "unlimited - database/sql default"
                 },
                 "maxIdleConns": {
-<<<<<<< HEAD
-                    "description": "the maximum number of connections in the idle connection pool.",
-=======
                     "description": "the maximum number of connections to the datastore in the idle connection pool.",
->>>>>>> a9551587
                     "type": "integer",
                     "default": "2 - database/sql default"
                 },
                 "connMaxIdleTime": {
-<<<<<<< HEAD
-                    "description": "the maximum amount of time a connection may be idle",
-=======
                     "description": "the maximum amount of time a connection to the datastore may be idle",
->>>>>>> a9551587
                     "type": "duration",
                     "default": "connections are not closed due to idle time - database/sql default"
                 },
                 "connMaxLifetime": {
-<<<<<<< HEAD
-                    "description": "the maximum amount of time a connection may be reused",
-=======
                     "description": "the maximum amount of time a connection to the datastore may be reused",
->>>>>>> a9551587
                     "type": "duration",
                     "default": "connections are not closed due to connection's age - database/sql default"
                 }
@@ -124,7 +116,11 @@
                 "method": {
                     "description": "The authentication method to use.",
                     "type": "string",
-                    "enum": ["none", "preshared", "oidc"],
+                    "enum": [
+                        "none",
+                        "preshared",
+                        "oidc"
+                    ],
                     "default": "none"
                 },
                 "preshared": {
@@ -135,7 +131,6 @@
                     "description": "The OIDC provider specific settings. This must be set if 'authn.method=oidc'.",
                     "$ref": "#/definitions/oidc"
                 }
-
             }
         },
         "grpc": {
@@ -177,14 +172,18 @@
                     "items": {
                         "type": "string"
                     },
-                    "default": ["*"]
+                    "default": [
+                        "*"
+                    ]
                 },
                 "corsAllowedHeaders": {
                     "type": "array",
                     "items": {
                         "type": "string"
                     },
-                    "default": ["*"]
+                    "default": [
+                        "*"
+                    ]
                 }
             }
         },
@@ -194,7 +193,10 @@
                 "format": {
                     "description": "The log format to output logs in. For production we recommend 'json' format.",
                     "type": "string",
-                    "enum": ["text", "json"],
+                    "enum": [
+                        "text",
+                        "json"
+                    ],
                     "default": "text"
                 }
             }
@@ -217,7 +219,11 @@
                     "description": "The (absolute) file path of the TLS key that should be used for the TLS connection."
                 }
             },
-            "required": ["enabled", "cert", "key"]
+            "required": [
+                "enabled",
+                "cert",
+                "key"
+            ]
         },
         "oidc": {
             "type": "object",
@@ -231,7 +237,10 @@
                     "type": "string"
                 }
             },
-            "required": ["issuer", "audience"]
+            "required": [
+                "issuer",
+                "audience"
+            ]
         },
         "preshared": {
             "type": "object",
@@ -244,7 +253,9 @@
                     "minItems": 1
                 }
             },
-            "required": ["keys"]
+            "required": [
+                "keys"
+            ]
         }
     }
 }