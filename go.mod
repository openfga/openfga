--- conflicted
+++ resolved
@@ -49,15 +49,10 @@
 	golang.org/x/sync v0.10.0
 	gonum.org/v1/gonum v0.15.1
 	google.golang.org/grpc v1.69.4
-<<<<<<< HEAD
-	google.golang.org/protobuf v1.36.2
 	k8s.io/klog/v2 v2.130.1
-	modernc.org/sqlite v1.34.4
 	sigs.k8s.io/controller-runtime v0.19.4
-=======
 	google.golang.org/protobuf v1.36.3
 	modernc.org/sqlite v1.34.5
->>>>>>> e556a14d
 	sigs.k8s.io/yaml v1.4.0
 )
 
@@ -141,30 +136,20 @@
 	go.uber.org/multierr v1.11.0 // indirect
 	golang.org/x/crypto v0.32.0 // indirect
 	golang.org/x/mod v0.20.0 // indirect
-<<<<<<< HEAD
-	golang.org/x/net v0.33.0 // indirect
 	golang.org/x/oauth2 v0.24.0 // indirect
-=======
 	golang.org/x/net v0.34.0 // indirect
->>>>>>> e556a14d
 	golang.org/x/sys v0.29.0 // indirect
 	golang.org/x/term v0.27.0 // indirect
 	golang.org/x/text v0.21.0 // indirect
 	golang.org/x/time v0.6.0 // indirect
 	golang.org/x/tools v0.24.0 // indirect
-<<<<<<< HEAD
-	google.golang.org/genproto/googleapis/api v0.0.0-20250102185135-69823020774d // indirect
-	google.golang.org/genproto/googleapis/rpc v0.0.0-20250102185135-69823020774d // indirect
 	gopkg.in/inf.v0 v0.9.1 // indirect
-=======
 	google.golang.org/genproto/googleapis/api v0.0.0-20250115164207-1a7da9e5054f // indirect
 	google.golang.org/genproto/googleapis/rpc v0.0.0-20250115164207-1a7da9e5054f // indirect
->>>>>>> e556a14d
 	gopkg.in/ini.v1 v1.67.0 // indirect
 	gopkg.in/yaml.v2 v2.4.0 // indirect
 	gopkg.in/yaml.v3 v3.0.1 // indirect
 	gotest.tools/v3 v3.5.0 // indirect
-<<<<<<< HEAD
 	k8s.io/api v0.31.0 // indirect
 	k8s.io/apimachinery v0.31.0 // indirect
 	k8s.io/client-go v0.31.0 // indirect
@@ -172,15 +157,9 @@
 	k8s.io/utils v0.0.0-20240711033017-18e509b52bc8 // indirect
 	modernc.org/gc/v3 v3.0.0-20240107210532-573471604cb6 // indirect
 	modernc.org/libc v1.55.3 // indirect
-	modernc.org/mathutil v1.6.0 // indirect
 	modernc.org/memory v1.8.0 // indirect
 	modernc.org/strutil v1.2.0 // indirect
 	modernc.org/token v1.1.0 // indirect
 	sigs.k8s.io/json v0.0.0-20221116044647-bc3834ca7abd // indirect
 	sigs.k8s.io/structured-merge-diff/v4 v4.4.1 // indirect
-=======
-	modernc.org/libc v1.55.3 // indirect
-	modernc.org/mathutil v1.6.0 // indirect
-	modernc.org/memory v1.8.0 // indirect
->>>>>>> e556a14d
 )