module github.com/openfga/openfga

go 1.23.0

toolchain go1.24.0

require (
	github.com/Masterminds/squirrel v1.5.4
	github.com/MicahParks/keyfunc/v2 v2.1.0
	github.com/Yiling-J/theine-go v0.6.0
	github.com/cenkalti/backoff/v4 v4.3.0
	github.com/cespare/xxhash/v2 v2.3.0
	github.com/docker/docker v27.5.1+incompatible
	github.com/docker/go-connections v0.5.0
	github.com/emirpasic/gods v1.18.1
	github.com/go-logr/logr v1.4.2
	github.com/go-sql-driver/mysql v1.9.0
	github.com/golang-jwt/jwt/v5 v5.2.1
	github.com/google/cel-go v0.23.2
	github.com/google/go-cmp v0.6.0
	github.com/google/uuid v1.6.0
	github.com/grpc-ecosystem/go-grpc-middleware v1.4.0
	github.com/grpc-ecosystem/go-grpc-middleware/v2 v2.3.0
	github.com/grpc-ecosystem/grpc-gateway/v2 v2.26.1
	github.com/hashicorp/go-retryablehttp v0.7.7
	github.com/jackc/pgx/v5 v5.7.2
	github.com/jon-whit/go-grpc-prometheus v1.4.0
	github.com/natefinch/wrap v0.2.0
	github.com/oklog/ulid/v2 v2.1.0
	github.com/openfga/api/proto v0.0.0-20250127102726-f9709139a369
	github.com/openfga/language/pkg/go v0.2.0-beta.2.0.20250220223040-ed0cfba54336
	github.com/pressly/goose/v3 v3.24.1
	github.com/prometheus/client_golang v1.21.0
	github.com/rs/cors v1.11.1
	github.com/sourcegraph/conc v0.3.0
	github.com/spf13/cobra v1.9.1
	github.com/spf13/pflag v1.0.6
	github.com/spf13/viper v1.19.0
	github.com/stretchr/testify v1.10.0
	github.com/tidwall/gjson v1.18.0
	go.opentelemetry.io/contrib/instrumentation/google.golang.org/grpc/otelgrpc v0.59.0
	go.opentelemetry.io/contrib/instrumentation/net/http/otelhttp v0.59.0
	go.opentelemetry.io/otel v1.34.0
	go.opentelemetry.io/otel/exporters/otlp/otlptrace/otlptracegrpc v1.34.0
	go.opentelemetry.io/otel/sdk v1.34.0
	go.opentelemetry.io/otel/trace v1.34.0
	go.opentelemetry.io/proto/otlp v1.5.0
	go.uber.org/goleak v1.3.0
	go.uber.org/mock v0.5.0
	go.uber.org/zap v1.27.0
	golang.org/x/exp v0.0.0-20240904232852-e7e105dedf7e
	golang.org/x/sync v0.11.0
	google.golang.org/grpc v1.70.0
	google.golang.org/protobuf v1.36.5
<<<<<<< HEAD
	modernc.org/sqlite v1.34.5
	sigs.k8s.io/controller-runtime v0.19.4
=======
	modernc.org/sqlite v1.35.0
	sigs.k8s.io/controller-runtime v0.20.2
>>>>>>> 15a9cb83
	sigs.k8s.io/yaml v1.4.0
)

require (
	cel.dev/expr v0.19.1 // indirect
	filippo.io/edwards25519 v1.1.0 // indirect
	github.com/Azure/go-ansiterm v0.0.0-20230124172434-306776ec8161 // indirect
	github.com/Microsoft/go-winio v0.6.1 // indirect
	github.com/antlr4-go/antlr/v4 v4.13.1 // indirect
	github.com/beorn7/perks v1.0.1 // indirect
	github.com/containerd/log v0.1.0 // indirect
	github.com/davecgh/go-spew v1.1.2-0.20180830191138-d8f796af33cc // indirect
	github.com/distribution/reference v0.5.0 // indirect
	github.com/docker/go-units v0.5.0 // indirect
	github.com/dustin/go-humanize v1.0.1 // indirect
	github.com/emicklei/go-restful/v3 v3.11.0 // indirect
	github.com/envoyproxy/protoc-gen-validate v1.1.0 // indirect
	github.com/felixge/httpsnoop v1.0.4 // indirect
	github.com/fsnotify/fsnotify v1.7.0 // indirect
	github.com/fxamacker/cbor/v2 v2.7.0 // indirect
	github.com/go-logr/stdr v1.2.2 // indirect
	github.com/go-openapi/jsonpointer v0.21.0 // indirect
	github.com/go-openapi/jsonreference v0.20.2 // indirect
	github.com/go-openapi/swag v0.23.0 // indirect
	github.com/gogo/protobuf v1.3.2 // indirect
	github.com/golang/protobuf v1.5.4 // indirect
	github.com/google/gnostic-models v0.6.8 // indirect
	github.com/google/gofuzz v1.2.0 // indirect
	github.com/hashicorp/errwrap v1.1.0 // indirect
	github.com/hashicorp/go-cleanhttp v0.5.2 // indirect
	github.com/hashicorp/go-multierror v1.1.1 // indirect
	github.com/hashicorp/hcl v1.0.0 // indirect
	github.com/inconshreveable/mousetrap v1.1.0 // indirect
	github.com/jackc/pgpassfile v1.0.0 // indirect
	github.com/jackc/pgservicefile v0.0.0-20240606120523-5a60cdf6a761 // indirect
	github.com/jackc/puddle/v2 v2.2.2 // indirect
	github.com/josharian/intern v1.0.0 // indirect
	github.com/json-iterator/go v1.1.12 // indirect
	github.com/klauspost/compress v1.17.11 // indirect
	github.com/klauspost/cpuid/v2 v2.0.9 // indirect
	github.com/kylelemons/godebug v1.1.0 // indirect
	github.com/lann/builder v0.0.0-20180802200727-47ae307949d0 // indirect
	github.com/lann/ps v0.0.0-20150810152359-62de8c46ede0 // indirect
	github.com/magiconair/properties v1.8.7 // indirect
	github.com/mailru/easyjson v0.7.7 // indirect
	github.com/mattn/go-isatty v0.0.20 // indirect
	github.com/mfridman/interpolate v0.0.2 // indirect
	github.com/mitchellh/mapstructure v1.5.0 // indirect
	github.com/moby/docker-image-spec v1.3.1 // indirect
	github.com/moby/term v0.5.0 // indirect
	github.com/modern-go/concurrent v0.0.0-20180306012644-bacd9c7ef1dd // indirect
	github.com/modern-go/reflect2 v1.0.2 // indirect
	github.com/morikuni/aec v1.0.0 // indirect
	github.com/munnerz/goautoneg v0.0.0-20191010083416-a7dc8b61c822 // indirect
	github.com/ncruces/go-strftime v0.1.9 // indirect
	github.com/opencontainers/go-digest v1.0.0 // indirect
	github.com/opencontainers/image-spec v1.1.0 // indirect
	github.com/pelletier/go-toml/v2 v2.2.2 // indirect
	github.com/pkg/errors v0.9.1 // indirect
	github.com/pmezard/go-difflib v1.0.1-0.20181226105442-5d4384ee4fb2 // indirect
	github.com/prometheus/client_model v0.6.1 // indirect
	github.com/prometheus/common v0.62.0 // indirect
	github.com/prometheus/procfs v0.15.1 // indirect
	github.com/remyoudompheng/bigfft v0.0.0-20230129092748-24d4a6f8daec // indirect
	github.com/sagikazarmark/locafero v0.4.0 // indirect
	github.com/sagikazarmark/slog-shim v0.1.0 // indirect
	github.com/sethvargo/go-retry v0.3.0 // indirect
	github.com/spf13/afero v1.11.0 // indirect
	github.com/spf13/cast v1.6.0 // indirect
	github.com/stoewer/go-strcase v1.3.0 // indirect
	github.com/subosito/gotenv v1.6.0 // indirect
	github.com/tidwall/match v1.1.1 // indirect
	github.com/tidwall/pretty v1.2.0 // indirect
	github.com/x448/float16 v0.8.4 // indirect
	github.com/zeebo/xxh3 v1.0.2 // indirect
	go.opentelemetry.io/auto/sdk v1.1.0 // indirect
	go.opentelemetry.io/otel/exporters/otlp/otlptrace v1.34.0 // indirect
	go.opentelemetry.io/otel/exporters/otlp/otlptrace/otlptracehttp v1.22.0 // indirect
	go.opentelemetry.io/otel/metric v1.34.0 // indirect
	go.uber.org/multierr v1.11.0 // indirect
	golang.org/x/crypto v0.33.0 // indirect
	golang.org/x/mod v0.21.0 // indirect
	golang.org/x/net v0.35.0 // indirect
	golang.org/x/oauth2 v0.26.0 // indirect
	golang.org/x/sys v0.30.0 // indirect
	golang.org/x/term v0.29.0 // indirect
	golang.org/x/text v0.22.0 // indirect
	golang.org/x/time v0.7.0 // indirect
	golang.org/x/tools v0.26.0 // indirect
	gonum.org/v1/gonum v0.15.1 // indirect
	google.golang.org/genproto/googleapis/api v0.0.0-20250204164813-702378808489 // indirect
	google.golang.org/genproto/googleapis/rpc v0.0.0-20250204164813-702378808489 // indirect
	gopkg.in/evanphx/json-patch.v4 v4.12.0 // indirect
	gopkg.in/inf.v0 v0.9.1 // indirect
	gopkg.in/ini.v1 v1.67.0 // indirect
	gopkg.in/yaml.v3 v3.0.1 // indirect
	gotest.tools/v3 v3.5.0 // indirect
	k8s.io/api v0.32.1 // indirect
	k8s.io/apimachinery v0.32.1 // indirect
	k8s.io/client-go v0.32.1 // indirect
	k8s.io/klog/v2 v2.130.1 // indirect
	k8s.io/kube-openapi v0.0.0-20241105132330-32ad38e42d3f // indirect
	k8s.io/utils v0.0.0-20241104100929-3ea5e8cea738 // indirect
	modernc.org/libc v1.61.13 // indirect
	modernc.org/mathutil v1.7.1 // indirect
	modernc.org/memory v1.8.2 // indirect
	sigs.k8s.io/json v0.0.0-20241010143419-9aa6b5e7a4b3 // indirect
	sigs.k8s.io/structured-merge-diff/v4 v4.4.2 // indirect
)<|MERGE_RESOLUTION|>--- conflicted
+++ resolved
@@ -52,13 +52,8 @@
 	golang.org/x/sync v0.11.0
 	google.golang.org/grpc v1.70.0
 	google.golang.org/protobuf v1.36.5
-<<<<<<< HEAD
-	modernc.org/sqlite v1.34.5
-	sigs.k8s.io/controller-runtime v0.19.4
-=======
 	modernc.org/sqlite v1.35.0
 	sigs.k8s.io/controller-runtime v0.20.2
->>>>>>> 15a9cb83
 	sigs.k8s.io/yaml v1.4.0
 )
 
