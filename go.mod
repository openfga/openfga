module github.com/openfga/openfga

go 1.18

require (
	github.com/Masterminds/squirrel v1.5.3
	github.com/MicahParks/keyfunc v1.2.2
	github.com/cenkalti/backoff/v4 v4.1.3
	github.com/docker/docker v20.10.18+incompatible
	github.com/docker/go-connections v0.4.0
	github.com/go-errors/errors v1.4.2
	github.com/golang-jwt/jwt/v4 v4.4.2
	github.com/golang/mock v1.6.0
	github.com/google/go-cmp v0.5.9
	github.com/grpc-ecosystem/go-grpc-middleware v1.3.0
	github.com/grpc-ecosystem/grpc-gateway/v2 v2.11.3
	github.com/hashicorp/go-retryablehttp v0.7.1
	github.com/jackc/pgx/v5 v5.0.0
	github.com/karlseguin/ccache/v2 v2.0.8
	github.com/oklog/ulid/v2 v2.1.0
	github.com/pressly/goose/v3 v3.6.2-0.20220713121812-0a7297073735
	github.com/rs/cors v1.8.2
	github.com/spf13/cobra v1.5.0
	github.com/spf13/pflag v1.0.5
	github.com/spf13/viper v1.13.0
	github.com/stretchr/testify v1.8.0
	github.com/tidwall/gjson v1.14.3
	go.buf.build/openfga/go/openfga/api v1.2.30
	go.opentelemetry.io/contrib/instrumentation/google.golang.org/grpc/otelgrpc v0.34.0
	go.opentelemetry.io/otel v1.9.0
	go.opentelemetry.io/otel/metric v0.31.0
	go.opentelemetry.io/otel/trace v1.9.0
	go.uber.org/zap v1.23.0
	golang.org/x/sync v0.0.0-20220601150217-0de741cfad7f
	google.golang.org/grpc v1.49.0
	google.golang.org/protobuf v1.28.1
)

require (
	github.com/Microsoft/go-winio v0.5.2 // indirect
	github.com/davecgh/go-spew v1.1.1 // indirect
	github.com/docker/distribution v2.8.1+incompatible // indirect
	github.com/docker/go-units v0.4.0 // indirect
	github.com/fsnotify/fsnotify v1.5.4 // indirect
	github.com/go-logr/logr v1.2.3 // indirect
	github.com/go-logr/stdr v1.2.2 // indirect
	github.com/gogo/protobuf v1.3.2 // indirect
	github.com/golang/protobuf v1.5.2 // indirect
	github.com/hashicorp/go-cleanhttp v0.5.2 // indirect
	github.com/hashicorp/hcl v1.0.0 // indirect
	github.com/inconshreveable/mousetrap v1.0.0 // indirect
	github.com/jackc/pgpassfile v1.0.0 // indirect
	github.com/jackc/pgservicefile v0.0.0-20200714003250-2b9c44734f2b // indirect
	github.com/jackc/puddle/v2 v2.0.0 // indirect
	github.com/lann/builder v0.0.0-20180802200727-47ae307949d0 // indirect
	github.com/lann/ps v0.0.0-20150810152359-62de8c46ede0 // indirect
	github.com/magiconair/properties v1.8.6 // indirect
	github.com/mitchellh/mapstructure v1.5.0 // indirect
	github.com/moby/term v0.0.0-20210619224110-3f7ff695adc6 // indirect
	github.com/morikuni/aec v1.0.0 // indirect
	github.com/opencontainers/go-digest v1.0.0 // indirect
	github.com/opencontainers/image-spec v1.0.2 // indirect
	github.com/pelletier/go-toml v1.9.5 // indirect
	github.com/pelletier/go-toml/v2 v2.0.5 // indirect
	github.com/pkg/errors v0.9.1 // indirect
	github.com/pmezard/go-difflib v1.0.0 // indirect
	github.com/sirupsen/logrus v1.8.1 // indirect
	github.com/spf13/afero v1.8.2 // indirect
	github.com/spf13/cast v1.5.0 // indirect
	github.com/spf13/jwalterweatherman v1.1.0 // indirect
	github.com/subosito/gotenv v1.4.1 // indirect
	github.com/tidwall/match v1.1.1 // indirect
	github.com/tidwall/pretty v1.2.0 // indirect
	go.buf.build/openfga/go/envoyproxy/protoc-gen-validate v1.2.7 // indirect
	go.buf.build/openfga/go/grpc-ecosystem/grpc-gateway v1.2.46 // indirect
	go.uber.org/atomic v1.7.0 // indirect
	go.uber.org/goleak v1.1.12 // indirect
	go.uber.org/multierr v1.6.0 // indirect
	golang.org/x/crypto v0.0.0-20220829220503-c86fa9a7ed90 // indirect
	golang.org/x/mod v0.5.0 // indirect
	golang.org/x/net v0.0.0-20220728211354-c7608f3a8462 // indirect
	golang.org/x/sys v0.0.0-20220731174439-a90be440212d // indirect
	golang.org/x/text v0.3.7 // indirect
	golang.org/x/time v0.0.0-20220411224347-583f2d630306 // indirect
	google.golang.org/genproto v0.0.0-20220822174746-9e6da59bd2fc // indirect
<<<<<<< HEAD
	gopkg.in/ini.v1 v1.66.4 // indirect
=======
	gopkg.in/check.v1 v1.0.0-20201130134442-10cb98267c6c // indirect
	gopkg.in/ini.v1 v1.67.0 // indirect
>>>>>>> fbc69a84
	gopkg.in/yaml.v2 v2.4.0 // indirect
	gopkg.in/yaml.v3 v3.0.1 // indirect
	gotest.tools/v3 v3.2.0 // indirect
)<|MERGE_RESOLUTION|>--- conflicted
+++ resolved
@@ -83,12 +83,8 @@
 	golang.org/x/text v0.3.7 // indirect
 	golang.org/x/time v0.0.0-20220411224347-583f2d630306 // indirect
 	google.golang.org/genproto v0.0.0-20220822174746-9e6da59bd2fc // indirect
-<<<<<<< HEAD
-	gopkg.in/ini.v1 v1.66.4 // indirect
-=======
 	gopkg.in/check.v1 v1.0.0-20201130134442-10cb98267c6c // indirect
 	gopkg.in/ini.v1 v1.67.0 // indirect
->>>>>>> fbc69a84
 	gopkg.in/yaml.v2 v2.4.0 // indirect
 	gopkg.in/yaml.v3 v3.0.1 // indirect
 	gotest.tools/v3 v3.2.0 // indirect
