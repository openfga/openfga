--- conflicted
+++ resolved
@@ -12,12 +12,8 @@
 	"net/http"
 	"strings"
 
-<<<<<<< HEAD
 	"github.com/golang-jwt/jwt/v5"
-=======
-	"github.com/golang-jwt/jwt/v4"
 	"go.uber.org/zap"
->>>>>>> 6aaad27d
 )
 
 type mockOidcServer struct {
