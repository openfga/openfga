package pipe

import (
	"errors"
	"io"
	"iter"
	"sync"

	"github.com/openfga/openfga/internal/bitutil"
)

<<<<<<< HEAD
// Rx is an interface that exposes methods for receiving values.
// Any implementation of Rx is intended to be concurrency safe.
=======
var ErrInvalidSize = errors.New("pipe size must be a power of two")

>>>>>>> fdd64e68
type Rx[T any] interface {
	// Recv is a function that provides a "pull" mechanism for reading
	// values from the Rx. Recv overwrites the value of t with the next
	// value read from the Rx and returns `true` only when a new value
	// has been written to t. The implementation of Rx must make it safe
	// to call Recv concurrently.
	//
	// After a call to Recv has returned `false`, all subsequent calls to
	// Recv must also return `false`. Additionally any iter.Seq returned
	// by a call to Seq must also terminate at this point.
	Recv(t *T) bool

	// Seq is a function that provides a way to iterate over values in
	// the Rx. Subsequent calls to Seq on the same Rx must provide a unique
	// iterator that contends for values from the Rx. This means that values
	// are not broadcast to each iter.Seq from the same Rx. No guarantees
	// are made about the order in which an iter.Seq will receive a value.
	//
	// The implementation of Rx must make it safe to call Seq concurrently.
	// Once iteration of any produced iter.Seq has stopped, all other iter.Seq
	// instances produced by the same Rx will terminate.
	Seq() iter.Seq[T]
}

// Tx is an interface that exposes methods for sending values.
// Any implementation of Tx is intended to be concurrency safe.
type Tx[T any] interface {
	// Send is a function that provides a way to send a value through the Tx.
	// When a value has been sent successfully, Send must return a `true` value.
	// When a value has not been sent, for any reason, Send must return a `false`
	// value. The implementation of Tx must make it safe to call Send concurrently.
	//
	// Once Send has returned a `false` value, all subsequent calls to
	// Send must also return a `false` value.
	Send(T) bool
}

// TxCloser is an interface that exposes methods for sending values and
// closing the instance. It is a combination of Tx and io.Closer interfaces.
// Any implementation of TxCloser is intended to be concurrency safe.
//
// Once Close has been called on a TxCloser, all subsequent calls to Send
// must return a `false` value.
type TxCloser[T any] interface {
	Tx[T]
	io.Closer
}

// Pipe is a struct that implements the TxCloser and Rx interfaces.
// A Pipe will buffer sent values up to its capacity. All methods on
// Pipe are concurrency safe.
//
// Once a Pipe's capacity has been reached, subsequent calls to Send
// on the Pipe will block until Recv or Close is called on the Pipe.
//
// When a Pipe is empty -- no values are currently buffered --
// subsequent calls to Recv on the Pipe will block until Send or Close
// is called on the Pipe.
//
// Once Close has been called on a Pipe, subsequent calls to Send and
// Recv will return a `false` value. Additionally, all iter.Seq values
// returned by calls to Seq on the Pipe will terminate.
type Pipe[T any] struct {
	// data holds the values that have been sent to a Pipe
	// and are waiting to be received. data is used as a ring
	// buffer.
	//
	// The size of data must be initialized to
	// a power of two. (e.g. 1, 2, 4, 8, 16, 32...)
	data []T

	// condFull is a condition that calls to Send will wait on while
	// a Pipe's ring buffer is filled to capacity.
	condFull *sync.Cond

	// condEmpty is a condition that calls to Recv will wait on while
	// a Pipe's ring buffer is empty.
	condEmpty *sync.Cond

	// head is the write position in a Pipe's internal ring buffer.
	// head is only ever incremented, and is expected to wrap when
	// its value overflows. Wrapping behavior is dependent on the
	// length of data being a power of two.
	head uint

	// tail is the read position in a Pipe's internal ring buffer.
	// tail is only ever incremented, and is expected to wrap when
	// its value overflows. Wrapping behavior is dependent on the
	// length of data being a power of two.
	tail uint

	// mu is a mutex that protects all of a Pipe's internal fields.
	mu sync.Mutex

	// done indicates the status of the Pipe. When done is `true`
	// subsequent calls to Send and Recv must return `false`.
	done bool
}

// New is a function that instantiates a new Pipe with a size of n.
// The value of n must be a valid power of two. Any other value will
// result in an error.
func New[T any](n int) (*Pipe[T], error) {
	if !bitutil.PowerOfTwo(n) {
		return nil, ErrInvalidSize
	}
	var p Pipe[T]
	p.data = make([]T, n)
	p.condFull = sync.NewCond(&p.mu)
	p.condEmpty = sync.NewCond(&p.mu)
	return &p, nil
}

// Must is a function that returns a new instance of a Pipe, or panics
// if an error is encountered.
func Must[T any](n int) *Pipe[T] {
	p, err := New[T](n)
	if err != nil {
		panic(err)
	}
	return p
}

// empty is a function that returns `true` when the Pipe's internal
// ring buffer has no elements waiting to be received. As long as a
// single element is waiting to be received, empty will return `false`.
func (p *Pipe[T]) empty() bool {
	return p.head == p.tail
}

// full is a function that returns `true` when the Pipe's internal
// ring buffer has elements waiting to be received equal to its capacity.
// As long as one open slot exists in the Pipe's ring buffer, full
// will return `false`.
func (p *Pipe[T]) full() bool {
	// The distance between head and tail will always equal the current
	// size of the ring buffer. This holds true even when head has wrapped
	// and tail has not.
	//
	// For example, given head is 2 and tail is (math.MaxUint - 3): the
	// difference between them is 6.
	return (p.head - p.tail) == uint(len(p.data))
}

// mask is a function used to bit mask the read and write position
// values. Since the values are only incremented, mask is used to
// "wrap" their values to the bounds of the ring buffer's capacity.
func (p *Pipe[T]) mask(value uint) uint {
	// The uint length of data is subtracted by one before ANDing the value.
	// Since the length of data is always a power of two, subtracting one from
	// it, as a uint, will turn on all less significant bits.
	//
	// For instance, say the length of data is 8, represented as 1000 in binary.
	// Subtract one from it, and the difference is 0111 in binary, or 7 in decimal
	// form.
	//
	// Then, take value and AND it with the value derived from the length of data.
	// Following the previous example, given that value is 20, represented as
	// 10100 in binary: when 10100 is ANDed with 00111 the result is 00100, or
	// 4 in decimal form.
	//
	// Continuing the example, if the value of head is 20 and the length of data
	// is 8, then mask(head) == 4. This means that the current write position of
	// the ring buffer is index 4 in data.
	return value & (uint(len(p.data)) - 1)
}

// Seq is a function that returns an iter.Seq instance that allows the caller to
// iterate over the values received from the Pipe. When a caller terminates iteration
// of a returned iter.Seq, all other iter.Seq values returned from the same Pipe
// will terminate.
func (p *Pipe[T]) Seq() iter.Seq[T] {
	return func(yield func(T) bool) {
		// The Pipe is closed once any of the active iter.Seq value has
		// terminated its iteration.
		defer p.Close()

		for {
			var msg T
			ok := p.Recv(&msg)
			if !ok {
				break
			}

			if !yield(msg) {
				break
			}
		}
	}
}

// Send is a function that sends values to the Pipe. Send returns `true` when the
// value was successfully accepted by the Pipe and stored in its internal buffer.
// Send returns `false` when the Pipe has been closed. Once Send has returned a
// `false` value, all subsequent calls to Send on the same Pipe will return `false`.
//
// When a Pipe's internal buffer has filled to capacity, calls to Send will block
// until a call to Recv or Close is made on the same Pipe.
func (p *Pipe[T]) Send(item T) bool {
	p.mu.Lock()
	defer p.mu.Unlock()

	if p.done {
		return false
	}

	// Wait if the buffer is full and the pipe is not yet done.
	for p.full() && !p.done {
		p.condFull.Wait()
	}

	if p.done {
		return false
	}

	p.data[p.mask(p.head)] = item
	p.head++

	// Signal that the buffer is no longer empty to wake one waiter.
	p.condEmpty.Signal()
	return true
}

// Recv is a function that receives values from a Pipe. Recv returns `true` when the
// value of t was successfully overwritten. Recv returns `false` when the Pipe has been
// closed. Once Recv has returned a `false` value, all subsequent calls to Recv on the
// same Pipe will return `false`.
//
// When a Pipe's internal buffer is empty, calls to Recv will block until a call to Send
// or Close is made on the same Pipe.
func (p *Pipe[T]) Recv(t *T) bool {
	p.mu.Lock()
	defer p.mu.Unlock()

	// Wait while the buffer is empty and the pipe is not yet done.
	for p.empty() && !p.done {
		p.condEmpty.Wait()
	}

	if p.empty() && p.done {
		return false
	}

	*t = p.data[p.mask(p.tail)]
	p.tail++

	// Signal that the buffer is no longer full to wake one waiter.
	p.condFull.Signal()
	return true
}

// Close is a function that stops the Pipe from sending or receiving values. Once Close
// has been called on a Pipe, all subsequent calls to Send and Recv on that Pipe will
// immediately return false. All callers in a waiting state will awaken and return `false`.
func (p *Pipe[T]) Close() error {
	p.mu.Lock()
	defer p.mu.Unlock()

	p.done = true

	// Now that the pipe is done, wake up all waiters. Each goroutine
	// will now see that done is `true`, and return immediately.
	p.condEmpty.Broadcast()
	p.condFull.Broadcast()
	return nil
}

// staticRx is a struct that implements the Rx interface. An instance
// begins with a static set of values buffered. Calls to Recv return
// `true` until all items in the buffer have been received. It is not
// possible to add more items to a staticRx after instantiation.
type staticRx[T any] struct {
	mu    sync.Mutex
	items []T
	pos   int
}

// Recv is a function that returns each value from the staticRx's internal
// buffer. Recv will return `true` until each item in the staticRx has been
// received.
func (p *staticRx[T]) Recv(t *T) bool {
	p.mu.Lock()
	defer p.mu.Unlock()

	if p.pos == len(p.items) {
		return false
	}

	*t = p.items[p.pos]
	p.pos++
	return true
}

// Close is a function that sets the staticRx's buffer position to the end
// of the buffer. Calling Close will result in subsequent calls to Recv
// returning `false`.
func (p *staticRx[T]) Close() {
	p.mu.Lock()
	defer p.mu.Unlock()

	p.pos = len(p.items)
}

// Seq is a function that returns an iter.Seq of the values in the staticRx.
func (p *staticRx[T]) Seq() iter.Seq[T] {
	return func(yield func(T) bool) {
		defer p.Close()

		for {
			var msg T
			ok := p.Recv(&msg)
			if !ok {
				break
			}

			if !yield(msg) {
				break
			}
		}
	}
}

// StaticRx is a function that instantiates a Rx value with the given items.
// Once all of the items have been received from the Rx, subsequent calls to
// Recv on the same Rx will always return `false`.
func StaticRx[T any](items ...T) Rx[T] {
	return &staticRx[T]{
		items: items,
	}
}<|MERGE_RESOLUTION|>--- conflicted
+++ resolved
@@ -9,13 +9,10 @@
 	"github.com/openfga/openfga/internal/bitutil"
 )
 
-<<<<<<< HEAD
+var ErrInvalidSize = errors.New("pipe size must be a power of two")
+
 // Rx is an interface that exposes methods for receiving values.
 // Any implementation of Rx is intended to be concurrency safe.
-=======
-var ErrInvalidSize = errors.New("pipe size must be a power of two")
-
->>>>>>> fdd64e68
 type Rx[T any] interface {
 	// Recv is a function that provides a "pull" mechanism for reading
 	// values from the Rx. Recv overwrites the value of t with the next
