--- conflicted
+++ resolved
@@ -11,7 +11,6 @@
 
 	"github.com/openfga/openfga/internal/mocks"
 	"github.com/openfga/openfga/pkg/logger"
-	"github.com/openfga/openfga/pkg/typesystem"
 )
 
 func TestGetRelation(t *testing.T) {
@@ -157,191 +156,6 @@
 	})
 }
 
-<<<<<<< HEAD
-func TestListAuthorizedStores(t *testing.T) {
-	mockController := gomock.NewController(t)
-	defer mockController.Finish()
-
-	mockServer := mocks.NewMockServerInterface(mockController)
-
-	authorizer := NewAuthorizer(&Config{StoreID: "test-store", ModelID: "test-model"}, mockServer, logger.NewNoopLogger())
-
-	t.Run("error_when_authorized_errors", func(t *testing.T) {
-		errorMessage := fmt.Errorf("unable to perform action")
-		mockServer.EXPECT().Check(gomock.Any(), gomock.Any()).Return(nil, errorMessage)
-
-		stores, err := authorizer.ListAuthorizedStores(context.Background(), "test-client")
-		require.Error(t, err)
-		require.Equal(t, errorMessage.Error(), err.Error())
-		require.Equal(t, stores, []string(nil))
-	})
-
-	t.Run("error_when_not_authorized", func(t *testing.T) {
-		mockServer.EXPECT().Check(gomock.Any(), gomock.Any()).Return(&openfgav1.CheckResponse{Allowed: false}, nil)
-
-		stores, err := authorizer.ListAuthorizedStores(context.Background(), "test-client")
-		require.Error(t, err)
-		require.Equal(t, "rpc error: code = Code(403) desc = the principal is not authorized to perform the action", err.Error())
-		require.Equal(t, stores, []string(nil))
-	})
-
-	t.Run("error_when_list_objects_errors", func(t *testing.T) {
-		errorMessage := fmt.Errorf("error")
-		mockServer.EXPECT().Check(gomock.Any(), gomock.Any()).Return(&openfgav1.CheckResponse{Allowed: true}, nil)
-		mockServer.EXPECT().ListObjects(gomock.Any(), gomock.Any()).Return(&openfgav1.ListObjectsResponse{Objects: []string{"test-store"}}, errorMessage)
-
-		stores, err := authorizer.ListAuthorizedStores(context.Background(), "test-client")
-		require.Error(t, err)
-		require.Equal(t, errorMessage.Error(), err.Error())
-		require.Equal(t, stores, []string(nil))
-	})
-
-	t.Run("succeed", func(t *testing.T) {
-		expectedStores := []string{"test-store"}
-		mockServer.EXPECT().Check(gomock.Any(), gomock.Any()).Return(&openfgav1.CheckResponse{Allowed: true}, nil)
-		mockServer.EXPECT().ListObjects(gomock.Any(), gomock.Any()).Return(&openfgav1.ListObjectsResponse{Objects: expectedStores}, nil)
-
-		stores, err := authorizer.ListAuthorizedStores(context.Background(), "test-client")
-		require.NoError(t, err)
-		require.Equal(t, expectedStores, stores)
-	})
-}
-
-func TestGetModulesForWriteRequest(t *testing.T) {
-	mockController := gomock.NewController(t)
-	defer mockController.Finish()
-
-	mockServer := mocks.NewMockServerInterface(mockController)
-
-	authorizer := NewAuthorizer(&Config{StoreID: "test-store", ModelID: "test-model"}, mockServer, logger.NewNoopLogger())
-
-	module1 := "module1"
-	model := &openfgav1.AuthorizationModel{
-		SchemaVersion: typesystem.SchemaVersion1_1,
-		TypeDefinitions: []*openfgav1.TypeDefinition{
-			{
-				Type: "user",
-			},
-			{
-				Type: "folder",
-				Relations: map[string]*openfgav1.Userset{
-					"viewer": typesystem.This(),
-				},
-				Metadata: &openfgav1.Metadata{
-					Relations: map[string]*openfgav1.RelationMetadata{
-						"viewer": {
-							DirectlyRelatedUserTypes: []*openfgav1.RelationReference{
-								{Type: "user"},
-							},
-						},
-					},
-				},
-			},
-			{
-				Type: "folder-with-module",
-				Relations: map[string]*openfgav1.Userset{
-					"viewer": typesystem.This(),
-				},
-				Metadata: &openfgav1.Metadata{
-					Module: module1,
-					Relations: map[string]*openfgav1.RelationMetadata{
-						"parent": {
-							DirectlyRelatedUserTypes: []*openfgav1.RelationReference{
-								{Type: "folder"},
-							},
-						},
-					},
-				},
-			},
-		},
-	}
-	typesys := typesystem.New(model)
-
-	t.Run("error_when_write_tuples_errors", func(t *testing.T) {
-		modules, err := authorizer.GetModulesForWriteRequest(
-			&openfgav1.WriteRequest{
-				StoreId: "store-id",
-				Writes: &openfgav1.WriteRequestWrites{
-					TupleKeys: []*openfgav1.TupleKey{
-						{Object: "unknown:2", Relation: "viewer", User: "user:jon"},
-					},
-				},
-			},
-			typesys,
-		)
-		require.Error(t, err)
-		require.Empty(t, modules)
-	})
-
-	t.Run("error_when_write_tuples_errors", func(t *testing.T) {
-		modules, err := authorizer.GetModulesForWriteRequest(
-			&openfgav1.WriteRequest{
-				StoreId: "store-id",
-				Deletes: &openfgav1.WriteRequestDeletes{
-					TupleKeys: []*openfgav1.TupleKeyWithoutCondition{
-						{Object: "unknown:2", Relation: "viewer", User: "user:jon"},
-					},
-				},
-			},
-			typesys,
-		)
-		require.Error(t, err)
-		require.Empty(t, modules)
-	})
-
-	t.Run("return_empty_when_a_write_tuple_has_no_modules", func(t *testing.T) {
-		modules, err := authorizer.GetModulesForWriteRequest(
-			&openfgav1.WriteRequest{
-				StoreId: "store-id",
-				Deletes: &openfgav1.WriteRequestDeletes{
-					TupleKeys: []*openfgav1.TupleKeyWithoutCondition{
-						{Object: "folder-with-module:2", Relation: "viewer", User: "user:jon"},
-						{Object: "folder:2", Relation: "viewer", User: "user:jon"},
-					},
-				},
-			},
-			typesys,
-		)
-		require.NoError(t, err)
-		require.Empty(t, modules)
-	})
-
-	t.Run("return_empty_when_a_delete_tuple_has_no_modules", func(t *testing.T) {
-		modules, err := authorizer.GetModulesForWriteRequest(
-			&openfgav1.WriteRequest{
-				StoreId: "store-id",
-				Deletes: &openfgav1.WriteRequestDeletes{
-					TupleKeys: []*openfgav1.TupleKeyWithoutCondition{
-						{Object: "folder-with-module:2", Relation: "viewer", User: "user:jon"},
-						{Object: "folder:2", Relation: "viewer", User: "user:jon"},
-					},
-				},
-			},
-			typesys,
-		)
-		require.NoError(t, err)
-		require.Empty(t, modules)
-	})
-
-	t.Run("return_modules", func(t *testing.T) {
-		modules, err := authorizer.GetModulesForWriteRequest(
-			&openfgav1.WriteRequest{
-				StoreId: "store-id",
-				Deletes: &openfgav1.WriteRequestDeletes{
-					TupleKeys: []*openfgav1.TupleKeyWithoutCondition{
-						{Object: "folder-with-module:2", Relation: "viewer", User: "user:jon"},
-					},
-				},
-			},
-			typesys,
-		)
-		require.NoError(t, err)
-		require.Equal(t, []string{module1}, modules)
-	})
-}
-
-=======
->>>>>>> ceda9d5c
 func TestAuthorize(t *testing.T) {
 	mockController := gomock.NewController(t)
 	defer mockController.Finish()
