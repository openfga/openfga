--- conflicted
+++ resolved
@@ -77,6 +77,12 @@
 
 func (c ClientIDType) String() string {
 	return fmt.Sprintf("%s:%s", ApplicationType, string(c))
+}
+
+type ModuleIDType string
+
+func (m ModuleIDType) String(module string) string {
+	return fmt.Sprintf(`%s:%s|%s`, ModuleType, string(m), module)
 }
 
 type Config struct {
@@ -146,43 +152,28 @@
 }
 
 // Authorize checks if the user has access to the resource.
-<<<<<<< HEAD
-func (a *Authorizer) Authorize(ctx context.Context, clientID, storeID, apiMethod string, modules ...string) error {
+func (a *Authorizer) Authorize(ctx context.Context, storeID, apiMethod string, modules ...string) error {
+	claims, err := checkAuthClaims(ctx)
+	if err != nil {
+		return err
+	}
+
 	relation, err := a.getRelation(apiMethod)
-=======
-func (a *Authorizer) Authorize(ctx context.Context, storeID, apiMethod string) error {
-	claims, err := checkAuthClaims(ctx)
->>>>>>> d6f522b6
-	if err != nil {
-		return err
-	}
-
-<<<<<<< HEAD
+	if err != nil {
+		return err
+	}
+
 	// Check if there is top-level authorization first, before checking modules
-	authorized, err := a.individualAuthorize(ctx, clientID, relation, a.getStore(storeID), &openfgav1.ContextualTupleKeys{})
-=======
-	relation, err := a.getRelation(apiMethod)
->>>>>>> d6f522b6
-	if err != nil {
-		return err
-	}
-	if authorized {
+	err = a.individualAuthorize(ctx, claims.ClientID, relation, StoreIDType(storeID).String(), &openfgav1.ContextualTupleKeys{})
+	if err == nil {
 		return nil
 	}
 
-<<<<<<< HEAD
 	if len(modules) > 0 {
-		return a.moduleAuthorize(ctx, clientID, relation, storeID, modules)
+		return a.moduleAuthorize(ctx, claims.ClientID, relation, storeID, modules)
 	}
 	// If there are no modules to check, return the top-level authorization error
-	if !authorized {
-		return status.Error(codes.Code(ErrorResponse.GetCode()), ErrorResponse.GetMessage())
-	}
-
-	return nil
-=======
-	return a.individualAuthorize(ctx, claims.ClientID, relation, StoreIDType(storeID).String(), &openfgav1.ContextualTupleKeys{})
->>>>>>> d6f522b6
+	return err
 }
 
 // AuthorizeCreateStore checks if the user has access to create a store.
@@ -200,7 +191,6 @@
 	return a.individualAuthorize(ctx, claims.ClientID, relation, System, &openfgav1.ContextualTupleKeys{})
 }
 
-<<<<<<< HEAD
 // GetModulesForWriteRequest returns the modules that should be checked for the write request.
 // If we encounter a type with no attached module, we should break and return no modules so that the authz check will be against the store
 // Otherwise we return a list of unique modules encountered so that FGA on FGA can check them after.
@@ -260,10 +250,7 @@
 	return modulesMap, false, nil
 }
 
-func (a *Authorizer) individualAuthorize(ctx context.Context, clientID, relation, object string, contextualTuples *openfgav1.ContextualTupleKeys) (bool, error) {
-=======
 func (a *Authorizer) individualAuthorize(ctx context.Context, clientID, relation, object string, contextualTuples *openfgav1.ContextualTupleKeys) error {
->>>>>>> d6f522b6
 	req := &openfgav1.CheckRequest{
 		StoreId:              a.config.StoreID,
 		AuthorizationModelId: a.config.ModelID,
@@ -286,8 +273,7 @@
 		return status.Error(codes.Code(ErrUnauthorizedResponse.GetCode()), ErrUnauthorizedResponse.GetMessage())
 	}
 
-<<<<<<< HEAD
-	return true, nil
+	return nil
 }
 
 // moduleAuthorize checks if the user has access to each of the modules, and exits if an error is encountered.
@@ -304,20 +290,17 @@
 			contextualTuples := openfgav1.ContextualTupleKeys{
 				TupleKeys: []*openfgav1.TupleKey{
 					{
-						User:     a.getStore(storeID),
+						User:     StoreIDType(storeID).String(),
 						Relation: StoreType,
-						Object:   a.getModule(storeID, module),
+						Object:   ModuleIDType(storeID).String(module),
 					},
 				},
 			}
 
-			allowed, err := a.individualAuthorize(ctx, clientID, relation, a.getModule(storeID, module), &contextualTuples)
+			err := a.individualAuthorize(ctx, clientID, relation, ModuleIDType(storeID).String(module), &contextualTuples)
 
 			if err != nil {
 				errorChannel <- err
-			}
-			if !allowed {
-				errorChannel <- status.Error(codes.Code(ErrorResponse.GetCode()), ErrorResponse.GetMessage())
 			}
 		}(module)
 	}
@@ -336,21 +319,6 @@
 	}
 }
 
-func (a *Authorizer) getStore(storeID string) string {
-	return fmt.Sprintf(`%s:%s`, StoreType, storeID)
-}
-
-func (a *Authorizer) getModule(storeID, module string) string {
-	return fmt.Sprintf(`%s:%s|%s`, ModuleType, storeID, module)
-}
-
-func (a *Authorizer) getApplication(clientID string) string {
-	return fmt.Sprintf(`%s:%s`, ApplicationType, clientID)
-=======
-	return nil
->>>>>>> d6f522b6
-}
-
 // checkAuthClaims checks the auth claims in the context.
 func checkAuthClaims(ctx context.Context) (*authclaims.AuthClaims, error) {
 	claims, found := authclaims.AuthClaimsFromContext(ctx)
