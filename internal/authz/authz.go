--- conflicted
+++ resolved
@@ -163,51 +163,6 @@
 	return nil
 }
 
-<<<<<<< HEAD
-// AuthorizeListStores checks if the user has access to list stores.
-func (a *Authorizer) AuthorizeListStores(ctx context.Context, clientID string) error {
-	relation, err := a.getRelation(ListStores)
-	if err != nil {
-		return err
-	}
-
-	authorized, err := a.individualAuthorize(ctx, clientID, relation, a.getSystem(), &openfgav1.ContextualTupleKeys{})
-	if err != nil {
-		return err
-	}
-	if !authorized {
-		return status.Error(codes.Code(ErrorResponse.GetCode()), ErrorResponse.GetMessage())
-	}
-
-	return nil
-}
-
-// ListAuthorizedStores returns the list of stores that the user has access to.
-func (a *Authorizer) ListAuthorizedStores(ctx context.Context, clientID string) ([]string, error) {
-	err := a.AuthorizeListStores(ctx, clientID)
-	if err != nil {
-		return nil, err
-	}
-
-	req := &openfgav1.ListObjectsRequest{
-		StoreId:              a.config.StoreID,
-		AuthorizationModelId: a.config.ModelID,
-		User:                 a.getApplication(clientID),
-		Relation:             CanCallGetStore,
-		Type:                 StoreType,
-	}
-
-	// Disable authz check for the list objects request.
-	ctx = authcontext.ContextWithSkipAuthzCheck(ctx, true)
-	resp, err := a.server.ListObjects(ctx, req)
-	if err != nil {
-		return nil, err
-	}
-	authcontext.ContextWithSkipAuthzCheck(ctx, false)
-
-	return resp.GetObjects(), nil
-}
-
 // GetModulesForWriteRequest returns the modules that should be checked for the write request.
 // If we encounter a type with no attached module, we should break and return no modules so that the authz check will be against the store
 // Otherwise we return a list of unique modules encountered so that FGA on FGA can check them after.
@@ -267,8 +222,6 @@
 	return modulesMap, false, nil
 }
 
-=======
->>>>>>> ceda9d5c
 func (a *Authorizer) individualAuthorize(ctx context.Context, clientID, relation, object string, contextualTuples *openfgav1.ContextualTupleKeys) (bool, error) {
 	req := &openfgav1.CheckRequest{
 		StoreId:              a.config.StoreID,
