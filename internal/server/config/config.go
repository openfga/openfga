// Package config contains all knobs and defaults used to configure features of
// OpenFGA when running as a standalone server.
package config

import (
	"errors"
	"fmt"
	"math"
	"strconv"
	"time"
)

const (
	DefaultMaxRPCMessageSizeInBytes         = 512 * 1_204 // 512 KB
	DefaultMaxTuplesPerWrite                = 100
	DefaultMaxTypesPerAuthorizationModel    = 100
	DefaultMaxAuthorizationModelSizeInBytes = 256 * 1_024
	DefaultChangelogHorizonOffset           = 0
	DefaultResolveNodeLimit                 = 25
	DefaultResolveNodeBreadthLimit          = 100
	DefaultListObjectsDeadline              = 3 * time.Second
	DefaultListObjectsMaxResults            = 1000
	DefaultMaxConcurrentReadsForCheck       = math.MaxUint32
	DefaultMaxConcurrentReadsForListObjects = math.MaxUint32

	DefaultWriteContextByteLimit = 32 * 1_024 // 32KB
	DefaultCheckQueryCacheLimit  = 10000
	DefaultCheckQueryCacheTTL    = 10 * time.Second
	DefaultCheckQueryCacheEnable = false

	// care should be taken here - decreasing can cause API compatibility problems with Conditions
	DefaultMaxConditionEvaluationCost = 100
	DefaultInterruptCheckFrequency    = 100

	DefaultDispatchThrottlingEnabled             = false
	DefaultDispatchThrottlingTimeTickerFrequency = 10 * time.Microsecond
	DefaultDispatchThrottlingMediumPriorityLevel = 50
	DefaultDispatchThrottlingMediumShaper        = 8
	DefaultDispatchThrottlingLowPriorityLevel    = 100
	DefaultDispatchThrottlingLowShaper           = 30
)

type DatastoreMetricsConfig struct {
	// Enabled enables export of the Datastore metrics.
	Enabled bool
}

// DatastoreConfig defines OpenFGA server configurations for datastore specific settings.
type DatastoreConfig struct {
	// Engine is the datastore engine to use (e.g. 'memory', 'postgres', 'mysql')
	Engine   string
	URI      string
	Username string
	Password string

	// MaxCacheSize is the maximum number of cache keys that the storage cache can store before
	// evicting
	// old keys. The storage cache is used to cache query results for various static resources
	// such as type definitions.
	MaxCacheSize int

	// MaxOpenConns is the maximum number of open connections to the database.
	MaxOpenConns int

	// MaxIdleConns is the maximum number of connections to the datastore in the idle connection
	// pool.
	MaxIdleConns int

	// ConnMaxIdleTime is the maximum amount of time a connection to the datastore may be idle.
	ConnMaxIdleTime time.Duration

	// ConnMaxLifetime is the maximum amount of time a connection to the datastore may be reused.
	ConnMaxLifetime time.Duration

	// Metrics is configuration for the Datastore metrics.
	Metrics DatastoreMetricsConfig
}

// GRPCConfig defines OpenFGA server configurations for grpc server specific settings.
type GRPCConfig struct {
	Addr string
	TLS  *TLSConfig
}

// HTTPConfig defines OpenFGA server configurations for HTTP server specific settings.
type HTTPConfig struct {
	Enabled bool
	Addr    string
	TLS     *TLSConfig

	// UpstreamTimeout is the timeout duration for proxying HTTP requests upstream
	// to the grpc endpoint. It cannot be smaller than Config.ListObjectsDeadline.
	UpstreamTimeout time.Duration

	CORSAllowedOrigins []string
	CORSAllowedHeaders []string
}

// TLSConfig defines configuration specific to Transport Layer Security (TLS) settings.
type TLSConfig struct {
	Enabled  bool
	CertPath string `mapstructure:"cert"`
	KeyPath  string `mapstructure:"key"`
}

// AuthnConfig defines OpenFGA server configurations for authentication specific settings.
type AuthnConfig struct {

	// Method is the authentication method that should be enforced (e.g. 'none', 'preshared',
	// 'oidc')
	Method                   string
	*AuthnOIDCConfig         `mapstructure:"oidc"`
	*AuthnPresharedKeyConfig `mapstructure:"preshared"`
}

// AuthnOIDCConfig defines configurations for the 'oidc' method of authentication.
type AuthnOIDCConfig struct {
	Issuer   string
	Audience string
}

// AuthnPresharedKeyConfig defines configurations for the 'preshared' method of authentication.
type AuthnPresharedKeyConfig struct {
	// Keys define the preshared keys to verify authn tokens against.
	Keys []string
}

// LogConfig defines OpenFGA server configurations for log specific settings. For production we
// recommend using the 'json' log format.
type LogConfig struct {
	// Format is the log format to use in the log output (e.g. 'text' or 'json')
	Format string

	// Level is the log level to use in the log output (e.g. 'none', 'debug', or 'info')
	Level string

	// Format of the timestamp in the log output (e.g. 'Unix'(default) or 'ISO8601')
	TimestampFormat string
}

type TraceConfig struct {
	Enabled     bool
	OTLP        OTLPTraceConfig `mapstructure:"otlp"`
	SampleRatio float64
	ServiceName string
}

type OTLPTraceConfig struct {
	Endpoint string
	TLS      OTLPTraceTLSConfig
}

type OTLPTraceTLSConfig struct {
	Enabled bool
}

// PlaygroundConfig defines OpenFGA server configurations for the Playground specific settings.
type PlaygroundConfig struct {
	Enabled bool
	Port    int
}

// ProfilerConfig defines server configurations specific to pprof profiling.
type ProfilerConfig struct {
	Enabled bool
	Addr    string
}

// MetricConfig defines configurations for serving custom metrics from OpenFGA.
type MetricConfig struct {
	Enabled             bool
	Addr                string
	EnableRPCHistograms bool
}

// CheckQueryCache defines configuration for caching when resolving check
type CheckQueryCache struct {
	Enabled bool
	Limit   uint32 // (in items)
	TTL     time.Duration
}

// DispatchThrottlingConfig defines configurations for dispatch throttling
type DispatchThrottlingConfig struct {
	Enabled              bool
	TimeTickerFrequency  time.Duration
	MediumPriorityLevel  uint32
	MediumPriorityShaper uint32
	LowPriorityLevel     uint32
	LowPriorityShaper    uint32
}

type Config struct {
	// If you change any of these settings, please update the documentation at
	// https://github.com/openfga/openfga.dev/blob/main/docs/content/intro/setup-openfga.mdx

	// ListObjectsDeadline defines the maximum amount of time to accumulate ListObjects results
	// before the server will respond. This is to protect the server from misuse of the
	// ListObjects endpoints. It cannot be larger than HTTPConfig.UpstreamTimeout.
	ListObjectsDeadline time.Duration

	// ListObjectsMaxResults defines the maximum number of results to accumulate
	// before the non-streaming ListObjects API will respond to the client.
	// This is to protect the server from misuse of the ListObjects endpoints.
	ListObjectsMaxResults uint32

	// MaxTuplesPerWrite defines the maximum number of tuples per Write endpoint.
	MaxTuplesPerWrite int

	// MaxTypesPerAuthorizationModel defines the maximum number of type definitions per
	// authorization model for the WriteAuthorizationModel endpoint.
	MaxTypesPerAuthorizationModel int

	// MaxAuthorizationModelSizeInBytes defines the maximum size in bytes allowed for
	// persisting an Authorization Model.
	MaxAuthorizationModelSizeInBytes int

	// MaxConcurrentReadsForListObjects defines the maximum number of concurrent database reads
	// allowed in ListObjects queries
	MaxConcurrentReadsForListObjects uint32

	// MaxConcurrentReadsForCheck defines the maximum number of concurrent database reads allowed in
	// Check queries
	MaxConcurrentReadsForCheck uint32

	// ChangelogHorizonOffset is an offset in minutes from the current time. Changes that occur
	// after this offset will not be included in the response of ReadChanges.
	ChangelogHorizonOffset int

	// Experimentals is a list of the experimental features to enable in the OpenFGA server.
	Experimentals []string

	// ResolveNodeLimit indicates how deeply nested an authorization model can be before a query
	// errors out.
	ResolveNodeLimit uint32

	// ResolveNodeBreadthLimit indicates how many nodes on a given level can be evaluated
	// concurrently in a query
	ResolveNodeBreadthLimit uint32

	Datastore          DatastoreConfig
	GRPC               GRPCConfig
	HTTP               HTTPConfig
	Authn              AuthnConfig
	Log                LogConfig
	Trace              TraceConfig
	Playground         PlaygroundConfig
	Profiler           ProfilerConfig
	Metrics            MetricConfig
	CheckQueryCache    CheckQueryCache
	DispatchThrottling DispatchThrottlingConfig

	RequestDurationDatastoreQueryCountBuckets []string
	RequestDurationDispatchCountBuckets       []string
}

func (cfg *Config) Verify() error {
	if cfg.ListObjectsDeadline > cfg.HTTP.UpstreamTimeout {
		return fmt.Errorf(
			"config 'http.upstreamTimeout' (%s) cannot be lower than 'listObjectsDeadline' config (%s)",
			cfg.HTTP.UpstreamTimeout,
			cfg.ListObjectsDeadline,
		)
	}

	if cfg.Log.Format != "text" && cfg.Log.Format != "json" {
		return fmt.Errorf("config 'log.format' must be one of ['text', 'json']")
	}

	if cfg.Log.Level != "none" &&
		cfg.Log.Level != "debug" &&
		cfg.Log.Level != "info" &&
		cfg.Log.Level != "warn" &&
		cfg.Log.Level != "error" &&
		cfg.Log.Level != "panic" &&
		cfg.Log.Level != "fatal" {
		return fmt.Errorf(
			"config 'log.level' must be one of ['none', 'debug', 'info', 'warn', 'error', 'panic', 'fatal']",
		)
	}

	if cfg.Log.TimestampFormat != "Unix" && cfg.Log.TimestampFormat != "ISO8601" {
		return fmt.Errorf("config 'log.TimestampFormat' must be one of ['Unix', 'ISO8601']")
	}

	if cfg.Playground.Enabled {
		if !cfg.HTTP.Enabled {
			return errors.New("the HTTP server must be enabled to run the openfga playground")
		}

		if !(cfg.Authn.Method == "none" || cfg.Authn.Method == "preshared") {
			return errors.New("the playground only supports authn methods 'none' and 'preshared'")
		}
	}

	if cfg.HTTP.TLS.Enabled {
		if cfg.HTTP.TLS.CertPath == "" || cfg.HTTP.TLS.KeyPath == "" {
			return errors.New("'http.tls.cert' and 'http.tls.key' configs must be set")
		}
	}

	if cfg.GRPC.TLS.Enabled {
		if cfg.GRPC.TLS.CertPath == "" || cfg.GRPC.TLS.KeyPath == "" {
			return errors.New("'grpc.tls.cert' and 'grpc.tls.key' configs must be set")
		}
	}

	if len(cfg.RequestDurationDatastoreQueryCountBuckets) == 0 {
		return errors.New("request duration datastore query count buckets must not be empty")
	}
	for _, val := range cfg.RequestDurationDatastoreQueryCountBuckets {
		valInt, err := strconv.Atoi(val)
		if err != nil || valInt < 0 {
			return errors.New(
				"request duration datastore query count bucket items must be non-negative integer",
			)
		}
	}

<<<<<<< HEAD
	if cfg.DispatchThrottling.Enabled {
		if cfg.DispatchThrottling.TimeTickerFrequency <= 0 {
			return errors.New("dispatch throttling time ticker frequency must be non-negative time duration")
		}
		if cfg.DispatchThrottling.LowPriorityLevel <= 0 {
			return errors.New("dispatch throttling low priority level must be non-negative integer")
		}
		if cfg.DispatchThrottling.LowPriorityShaper <= 0 {
			return errors.New("dispatch throttling low priority shaper must be non-negative integer")
		}
		if cfg.DispatchThrottling.MediumPriorityShaper <= 0 {
			return errors.New("dispatch throttling medium priority level must be non-negative integer")
		}
		if cfg.DispatchThrottling.MediumPriorityLevel <= 0 {
			return errors.New("dispatch throttling medium priority shaper must be non-negative integer")
		}
		if cfg.DispatchThrottling.LowPriorityLevel < cfg.DispatchThrottling.MediumPriorityLevel {
			return errors.New("dispatch throttling low priority level must be lower or equal to medium priority level")
=======
	if len(cfg.RequestDurationDispatchCountBuckets) == 0 {
		return errors.New("request duration datastore dispatch count buckets must not be empty")
	}
	for _, val := range cfg.RequestDurationDispatchCountBuckets {
		valInt, err := strconv.Atoi(val)
		if err != nil || valInt < 0 {
			return errors.New(
				"request duration dispatch count bucket items must be non-negative integer",
			)
>>>>>>> b7ca3737
		}
	}

	return nil
}

// DefaultConfig is the OpenFGA server default configurations.
func DefaultConfig() *Config {
	return &Config{
		MaxTuplesPerWrite:                         DefaultMaxTuplesPerWrite,
		MaxTypesPerAuthorizationModel:             DefaultMaxTypesPerAuthorizationModel,
		MaxAuthorizationModelSizeInBytes:          DefaultMaxAuthorizationModelSizeInBytes,
		MaxConcurrentReadsForCheck:                DefaultMaxConcurrentReadsForCheck,
		MaxConcurrentReadsForListObjects:          DefaultMaxConcurrentReadsForListObjects,
		ChangelogHorizonOffset:                    DefaultChangelogHorizonOffset,
		ResolveNodeLimit:                          DefaultResolveNodeLimit,
		ResolveNodeBreadthLimit:                   DefaultResolveNodeBreadthLimit,
		Experimentals:                             []string{},
		ListObjectsDeadline:                       DefaultListObjectsDeadline,
		ListObjectsMaxResults:                     DefaultListObjectsMaxResults,
		RequestDurationDatastoreQueryCountBuckets: []string{"50", "200"},
		RequestDurationDispatchCountBuckets:       []string{"50", "200"},
		Datastore: DatastoreConfig{
			Engine:       "memory",
			MaxCacheSize: 100000,
			MaxIdleConns: 10,
			MaxOpenConns: 30,
		},
		GRPC: GRPCConfig{
			Addr: "0.0.0.0:8081",
			TLS:  &TLSConfig{Enabled: false},
		},
		HTTP: HTTPConfig{
			Enabled:            true,
			Addr:               "0.0.0.0:8080",
			TLS:                &TLSConfig{Enabled: false},
			UpstreamTimeout:    5 * time.Second,
			CORSAllowedOrigins: []string{"*"},
			CORSAllowedHeaders: []string{"*"},
		},
		Authn: AuthnConfig{
			Method:                  "none",
			AuthnPresharedKeyConfig: &AuthnPresharedKeyConfig{},
			AuthnOIDCConfig:         &AuthnOIDCConfig{},
		},
		Log: LogConfig{
			Format:          "text",
			Level:           "info",
			TimestampFormat: "Unix",
		},
		Trace: TraceConfig{
			Enabled: false,
			OTLP: OTLPTraceConfig{
				Endpoint: "0.0.0.0:4317",
				TLS: OTLPTraceTLSConfig{
					Enabled: false,
				},
			},
			SampleRatio: 0.2,
			ServiceName: "openfga",
		},
		Playground: PlaygroundConfig{
			Enabled: true,
			Port:    3000,
		},
		Profiler: ProfilerConfig{
			Enabled: false,
			Addr:    ":3001",
		},
		Metrics: MetricConfig{
			Enabled:             true,
			Addr:                "0.0.0.0:2112",
			EnableRPCHistograms: false,
		},
		CheckQueryCache: CheckQueryCache{
			Enabled: DefaultCheckQueryCacheEnable,
			Limit:   DefaultCheckQueryCacheLimit,
			TTL:     DefaultCheckQueryCacheTTL,
		},
		DispatchThrottling: DispatchThrottlingConfig{
			Enabled:              DefaultDispatchThrottlingEnabled,
			TimeTickerFrequency:  DefaultDispatchThrottlingTimeTickerFrequency,
			LowPriorityLevel:     DefaultDispatchThrottlingLowPriorityLevel,
			LowPriorityShaper:    DefaultDispatchThrottlingLowShaper,
			MediumPriorityLevel:  DefaultDispatchThrottlingMediumPriorityLevel,
			MediumPriorityShaper: DefaultDispatchThrottlingMediumShaper,
		},
	}
}<|MERGE_RESOLUTION|>--- conflicted
+++ resolved
@@ -317,26 +317,6 @@
 		}
 	}
 
-<<<<<<< HEAD
-	if cfg.DispatchThrottling.Enabled {
-		if cfg.DispatchThrottling.TimeTickerFrequency <= 0 {
-			return errors.New("dispatch throttling time ticker frequency must be non-negative time duration")
-		}
-		if cfg.DispatchThrottling.LowPriorityLevel <= 0 {
-			return errors.New("dispatch throttling low priority level must be non-negative integer")
-		}
-		if cfg.DispatchThrottling.LowPriorityShaper <= 0 {
-			return errors.New("dispatch throttling low priority shaper must be non-negative integer")
-		}
-		if cfg.DispatchThrottling.MediumPriorityShaper <= 0 {
-			return errors.New("dispatch throttling medium priority level must be non-negative integer")
-		}
-		if cfg.DispatchThrottling.MediumPriorityLevel <= 0 {
-			return errors.New("dispatch throttling medium priority shaper must be non-negative integer")
-		}
-		if cfg.DispatchThrottling.LowPriorityLevel < cfg.DispatchThrottling.MediumPriorityLevel {
-			return errors.New("dispatch throttling low priority level must be lower or equal to medium priority level")
-=======
 	if len(cfg.RequestDurationDispatchCountBuckets) == 0 {
 		return errors.New("request duration datastore dispatch count buckets must not be empty")
 	}
@@ -346,7 +326,27 @@
 			return errors.New(
 				"request duration dispatch count bucket items must be non-negative integer",
 			)
->>>>>>> b7ca3737
+		}
+	}
+
+	if cfg.DispatchThrottling.Enabled {
+		if cfg.DispatchThrottling.TimeTickerFrequency <= 0 {
+			return errors.New("dispatch throttling time ticker frequency must be non-negative time duration")
+		}
+		if cfg.DispatchThrottling.LowPriorityLevel <= 0 {
+			return errors.New("dispatch throttling low priority level must be non-negative integer")
+		}
+		if cfg.DispatchThrottling.LowPriorityShaper <= 0 {
+			return errors.New("dispatch throttling low priority shaper must be non-negative integer")
+		}
+		if cfg.DispatchThrottling.MediumPriorityShaper <= 0 {
+			return errors.New("dispatch throttling medium priority level must be non-negative integer")
+		}
+		if cfg.DispatchThrottling.MediumPriorityLevel <= 0 {
+			return errors.New("dispatch throttling medium priority shaper must be non-negative integer")
+		}
+		if cfg.DispatchThrottling.LowPriorityLevel < cfg.DispatchThrottling.MediumPriorityLevel {
+			return errors.New("dispatch throttling low priority level must be lower or equal to medium priority level")
 		}
 	}
 
