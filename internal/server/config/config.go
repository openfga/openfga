--- conflicted
+++ resolved
@@ -32,24 +32,19 @@
 	DefaultMaxConditionEvaluationCost = 100
 	DefaultInterruptCheckFrequency    = 100
 
-<<<<<<< HEAD
-	DefaultCheckDispatchThrottlingEnabled   = false
-	DefaultCheckDispatchThrottlingFrequency = 10 * time.Microsecond
-	DefaultCheckDispatchThrottlingThreshold = 100
+	DefaultCheckDispatchThrottlingEnabled          = false
+	DefaultCheckDispatchThrottlingFrequency        = 10 * time.Microsecond
+	DefaultCheckDispatchThrottlingThreshold        = 100
+	DefaultCheckDispatchThrottlingDefaultThreshold = 100
+	DefaultCheckDispatchThrottlingMaxThreshold     = 0 // 0 means use the default threshold as max
 
 	DefaultListObjectsDispatchThrottlingEnabled   = false
 	DefaultListObjectsDispatchThrottlingFrequency = 10 * time.Microsecond
 	DefaultListObjectsDispatchThrottlingThreshold = 100
-=======
-	DefaultDispatchThrottlingEnabled          = false
-	DefaultDispatchThrottlingFrequency        = 10 * time.Microsecond
-	DefaultDispatchThrottlingDefaultThreshold = 100
-	DefaultDispatchThrottlingMaxThreshold     = 0 // 0 means use the default threshold as max
 
 	DefaultRequestTimeout = 3 * time.Second
 
 	additionalUpstreamTimeout = 3 * time.Second
->>>>>>> 2b528acb
 )
 
 type DatastoreMetricsConfig struct {
@@ -249,7 +244,10 @@
 	// concurrently in a query
 	ResolveNodeBreadthLimit uint32
 
-<<<<<<< HEAD
+	// RequestTimeout configures request timeout.  If both HTTP upstream timeout and request timeout are specified,
+	// request timeout will be prioritized
+	RequestTimeout time.Duration
+
 	Datastore                     DatastoreConfig
 	GRPC                          GRPCConfig
 	HTTP                          HTTPConfig
@@ -262,23 +260,6 @@
 	CheckQueryCache               CheckQueryCache
 	CheckDispatchThrottling       DispatchThrottlingConfig
 	ListObjectsDispatchThrottling DispatchThrottlingConfig
-=======
-	// RequestTimeout configures request timeout.  If both HTTP upstream timeout and request timeout are specified,
-	// request timeout will be prioritized
-	RequestTimeout time.Duration
-
-	Datastore          DatastoreConfig
-	GRPC               GRPCConfig
-	HTTP               HTTPConfig
-	Authn              AuthnConfig
-	Log                LogConfig
-	Trace              TraceConfig
-	Playground         PlaygroundConfig
-	Profiler           ProfilerConfig
-	Metrics            MetricConfig
-	CheckQueryCache    CheckQueryCache
-	DispatchThrottling DispatchThrottlingConfig
->>>>>>> 2b528acb
 
 	RequestDurationDatastoreQueryCountBuckets []string
 	RequestDurationDispatchCountBuckets       []string
@@ -367,13 +348,15 @@
 		}
 	}
 
-<<<<<<< HEAD
 	if cfg.CheckDispatchThrottling.Enabled {
 		if cfg.CheckDispatchThrottling.Frequency <= 0 {
-			return errors.New("dispatch throttling frequency must be non-negative time duration")
+			return errors.New("dispatchThrottling.frequency (deprecated) or checkDispatchThrottling.frequency must be non-negative time duration")
 		}
 		if cfg.CheckDispatchThrottling.Threshold <= 0 {
-			return errors.New("dispatch throttling threshold must be non-negative integer")
+			return errors.New("dispatchThrottling.threshold (deprecated) or checkDispatchThrottling.threshold must be non-negative integer")
+		}
+		if cfg.CheckDispatchThrottling.MaxThreshold != 0 && cfg.CheckDispatchThrottling.Threshold > cfg.CheckDispatchThrottling.MaxThreshold {
+			return errors.New("'dispatchThrottling.threshold (deprecated)' or 'checkDispatchThrottling.threshold' must be less than or equal to 'dispatchThrottling.maxThreshold (deprecated)' or 'checkDispatchThrottling.maxThreshold' respectively")
 		}
 	}
 
@@ -383,17 +366,6 @@
 		}
 		if cfg.ListObjectsDispatchThrottling.Threshold <= 0 {
 			return errors.New("dispatch throttling threshold must be non-negative integer")
-=======
-	if cfg.DispatchThrottling.Enabled {
-		if cfg.DispatchThrottling.Frequency <= 0 {
-			return errors.New("dispatchThrottling.frequency must be non-negative time duration")
-		}
-		if cfg.DispatchThrottling.Threshold <= 0 {
-			return errors.New("dispatchThrottling.threshold must be non-negative integer")
-		}
-		if cfg.DispatchThrottling.MaxThreshold != 0 && cfg.DispatchThrottling.Threshold > cfg.DispatchThrottling.MaxThreshold {
-			return errors.New("'dispatchThrottling.threshold' must be less than or equal to 'dispatchThrottling.maxThreshold'")
->>>>>>> 2b528acb
 		}
 	}
 
@@ -499,23 +471,16 @@
 			Limit:   DefaultCheckQueryCacheLimit,
 			TTL:     DefaultCheckQueryCacheTTL,
 		},
-<<<<<<< HEAD
 		CheckDispatchThrottling: DispatchThrottlingConfig{
-			Enabled:   DefaultCheckDispatchThrottlingEnabled,
-			Frequency: DefaultCheckDispatchThrottlingFrequency,
-			Threshold: DefaultCheckDispatchThrottlingThreshold,
+			Enabled:      DefaultCheckDispatchThrottlingEnabled,
+			Frequency:    DefaultCheckDispatchThrottlingFrequency,
+			Threshold:    DefaultCheckDispatchThrottlingThreshold,
+			MaxThreshold: DefaultCheckDispatchThrottlingMaxThreshold,
 		},
 		ListObjectsDispatchThrottling: DispatchThrottlingConfig{
 			Enabled:   DefaultCheckDispatchThrottlingEnabled,
 			Frequency: DefaultCheckDispatchThrottlingFrequency,
 			Threshold: DefaultCheckDispatchThrottlingThreshold,
-=======
-		DispatchThrottling: DispatchThrottlingConfig{
-			Enabled:      DefaultDispatchThrottlingEnabled,
-			Frequency:    DefaultDispatchThrottlingFrequency,
-			Threshold:    DefaultDispatchThrottlingDefaultThreshold,
-			MaxThreshold: DefaultDispatchThrottlingMaxThreshold,
->>>>>>> 2b528acb
 		},
 		RequestTimeout: DefaultRequestTimeout,
 	}
