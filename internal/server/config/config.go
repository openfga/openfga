--- conflicted
+++ resolved
@@ -244,14 +244,12 @@
 	// Check queries
 	MaxConcurrentReadsForCheck uint32
 
-<<<<<<< HEAD
-	// MaxConditionEvaluationCost defines the maximum cost for CEL condition evaluation before a request returns an error
-	MaxConditionEvaluationCost uint64
-=======
 	// MaxConcurrentReadsForListUsers defines the maximum number of concurrent database reads
 	// allowed in ListUsers queries
 	MaxConcurrentReadsForListUsers uint32
->>>>>>> 4b47d505
+
+	// MaxConditionEvaluationCost defines the maximum cost for CEL condition evaluation before a request returns an error
+	MaxConditionEvaluationCost uint64
 
 	// ChangelogHorizonOffset is an offset in minutes from the current time. Changes that occur
 	// after this offset will not be included in the response of ReadChanges.
@@ -501,12 +499,9 @@
 		MaxAuthorizationModelSizeInBytes:          DefaultMaxAuthorizationModelSizeInBytes,
 		MaxConcurrentReadsForCheck:                DefaultMaxConcurrentReadsForCheck,
 		MaxConcurrentReadsForListObjects:          DefaultMaxConcurrentReadsForListObjects,
-<<<<<<< HEAD
+		MaxConcurrentReadsForListUsers:            DefaultMaxConcurrentReadsForListUsers,
 		MaxConditionEvaluationCost:                DefaultMaxConditionEvaluationCost,
-=======
-		MaxConcurrentReadsForListUsers:            DefaultMaxConcurrentReadsForListUsers,
->>>>>>> 4b47d505
-		ChangelogHorizonOffset:                    DefaultChangelogHorizonOffset,
+    ChangelogHorizonOffset:                    DefaultChangelogHorizonOffset,
 		ResolveNodeLimit:                          DefaultResolveNodeLimit,
 		ResolveNodeBreadthLimit:                   DefaultResolveNodeBreadthLimit,
 		Experimentals:                             []string{},
