package config

import (
	"testing"
	"time"

	"github.com/stretchr/testify/require"
)

func TestVerifyConfig(t *testing.T) {
	t.Run("UpstreamTimeout_cannot_be_less_than_ListObjectsDeadline", func(t *testing.T) {
		cfg := DefaultConfig()
		cfg.ListObjectsDeadline = 5 * time.Minute
		cfg.HTTP.UpstreamTimeout = 2 * time.Second

		err := cfg.Verify()
		require.EqualError(t, err, "config 'http.upstreamTimeout' (2s) cannot be lower than 'listObjectsDeadline' config (5m0s)")
	})

	t.Run("failing_to_set_http_cert_path_will_not_allow_server_to_start", func(t *testing.T) {
		cfg := DefaultConfig()
		cfg.HTTP.TLS = &TLSConfig{
			Enabled: true,
			KeyPath: "some/path",
		}

		err := cfg.Verify()
		require.EqualError(t, err, "'http.tls.cert' and 'http.tls.key' configs must be set")
	})

	t.Run("failing_to_set_grpc_cert_path_will_not_allow_server_to_start", func(t *testing.T) {
		cfg := DefaultConfig()
		cfg.GRPC.TLS = &TLSConfig{
			Enabled: true,
			KeyPath: "some/path",
		}

		err := cfg.Verify()
		require.EqualError(t, err, "'grpc.tls.cert' and 'grpc.tls.key' configs must be set")
	})

	t.Run("failing_to_set_http_key_path_will_not_allow_server_to_start", func(t *testing.T) {
		cfg := DefaultConfig()
		cfg.HTTP.TLS = &TLSConfig{
			Enabled:  true,
			CertPath: "some/path",
		}

		err := cfg.Verify()
		require.EqualError(t, err, "'http.tls.cert' and 'http.tls.key' configs must be set")
	})

	t.Run("failing_to_set_grpc_key_path_will_not_allow_server_to_start", func(t *testing.T) {
		cfg := DefaultConfig()
		cfg.GRPC.TLS = &TLSConfig{
			Enabled:  true,
			CertPath: "some/path",
		}

		err := cfg.Verify()
		require.EqualError(t, err, "'grpc.tls.cert' and 'grpc.tls.key' configs must be set")
	})

	t.Run("non_log_format", func(t *testing.T) {
		cfg := DefaultConfig()
		cfg.Log.Format = "notaformat"

		err := cfg.Verify()
		require.Error(t, err)
	})

	t.Run("non_log_level", func(t *testing.T) {
		cfg := DefaultConfig()
		cfg.Log.Level = "notalevel"

		err := cfg.Verify()
		require.Error(t, err)
	})

	t.Run("invalid_log_timestamp_format", func(t *testing.T) {
		cfg := DefaultConfig()
		cfg.Log.TimestampFormat = "notatimestampformat"

		err := cfg.Verify()
		require.Error(t, err)
	})

	t.Run("empty_request_duration_datastore_query_count_buckets", func(t *testing.T) {
		cfg := DefaultConfig()
		cfg.RequestDurationDatastoreQueryCountBuckets = []string{}

		err := cfg.Verify()
		require.Error(t, err)
	})

	t.Run("non_int_request_duration_datastore_query_count_buckets", func(t *testing.T) {
		cfg := DefaultConfig()
		cfg.RequestDurationDatastoreQueryCountBuckets = []string{"12", "45a", "66"}

		err := cfg.Verify()
		require.Error(t, err)
	})

	t.Run("negative_request_duration_datastore_query_count_buckets", func(t *testing.T) {
		cfg := DefaultConfig()
		cfg.RequestDurationDatastoreQueryCountBuckets = []string{"12", "-45", "66"}

		err := cfg.Verify()
		require.Error(t, err)
	})

<<<<<<< HEAD
	t.Run("negative_dispatch_throttling_duration", func(t *testing.T) {
		cfg := DefaultConfig()
		cfg.DispatchThrottling = DispatchThrottlingConfig{
			Enabled:              true,
			TimeTickerFrequency:  0,
			MediumPriorityShaper: 30,
			MediumPriorityLevel:  30,
			LowPriorityShaper:    30,
			LowPriorityLevel:     30,
		}
=======
	t.Run("empty_request_duration_dispatch_count_buckets", func(t *testing.T) {
		cfg := DefaultConfig()
		cfg.RequestDurationDispatchCountBuckets = []string{}
>>>>>>> b7ca3737

		err := cfg.Verify()
		require.Error(t, err)
	})

<<<<<<< HEAD
	t.Run("negative_dispatch_medium_priority_shaper", func(t *testing.T) {
		cfg := DefaultConfig()
		cfg.DispatchThrottling = DispatchThrottlingConfig{
			Enabled:              true,
			TimeTickerFrequency:  10 * time.Microsecond,
			MediumPriorityShaper: 0,
			MediumPriorityLevel:  30,
			LowPriorityShaper:    30,
			LowPriorityLevel:     30,
		}
=======
	t.Run("non_int_request_duration_dispatch_count_buckets", func(t *testing.T) {
		cfg := DefaultConfig()
		cfg.RequestDurationDispatchCountBuckets = []string{"12", "45a", "66"}
>>>>>>> b7ca3737

		err := cfg.Verify()
		require.Error(t, err)
	})

<<<<<<< HEAD
	t.Run("negative_dispatch_medium_priority_level", func(t *testing.T) {
		cfg := DefaultConfig()
		cfg.DispatchThrottling = DispatchThrottlingConfig{
			Enabled:              true,
			TimeTickerFrequency:  10 * time.Microsecond,
			MediumPriorityShaper: 30,
			MediumPriorityLevel:  0,
			LowPriorityShaper:    30,
			LowPriorityLevel:     30,
		}

		err := cfg.Verify()
		require.Error(t, err)
	})

	t.Run("negative_dispatch_low_priority_level", func(t *testing.T) {
		cfg := DefaultConfig()
		cfg.DispatchThrottling = DispatchThrottlingConfig{
			Enabled:              true,
			TimeTickerFrequency:  10 * time.Microsecond,
			MediumPriorityShaper: 30,
			MediumPriorityLevel:  30,
			LowPriorityShaper:    30,
			LowPriorityLevel:     0,
		}

		err := cfg.Verify()
		require.Error(t, err)
	})

	t.Run("negative_dispatch_low_shaper_level", func(t *testing.T) {
		cfg := DefaultConfig()
		cfg.DispatchThrottling = DispatchThrottlingConfig{
			Enabled:              true,
			TimeTickerFrequency:  10 * time.Microsecond,
			MediumPriorityShaper: 30,
			MediumPriorityLevel:  30,
			LowPriorityShaper:    0,
			LowPriorityLevel:     30,
		}

		err := cfg.Verify()
		require.Error(t, err)
	})

	t.Run("low_level_must_not_be_smaller_than_medium_level", func(t *testing.T) {
		cfg := DefaultConfig()
		cfg.DispatchThrottling = DispatchThrottlingConfig{
			Enabled:              true,
			TimeTickerFrequency:  10 * time.Microsecond,
			MediumPriorityShaper: 30,
			MediumPriorityLevel:  30,
			LowPriorityShaper:    30,
			LowPriorityLevel:     29,
		}
=======
	t.Run("negative_request_duration_dispatch_count_buckets", func(t *testing.T) {
		cfg := DefaultConfig()
		cfg.RequestDurationDispatchCountBuckets = []string{"12", "-45", "66"}
>>>>>>> b7ca3737

		err := cfg.Verify()
		require.Error(t, err)
	})
}

func TestDefaultMaxConditionValuationCost(t *testing.T) {
	// check to make sure DefaultMaxConditionEvaluationCost never drops below an explicit 100, because
	// API compatibility can be impacted otherwise
	require.GreaterOrEqual(t, DefaultMaxConditionEvaluationCost, 100)
}<|MERGE_RESOLUTION|>--- conflicted
+++ resolved
@@ -109,8 +109,31 @@
 		require.Error(t, err)
 	})
 
-<<<<<<< HEAD
-	t.Run("negative_dispatch_throttling_duration", func(t *testing.T) {
+	t.Run("empty_request_duration_dispatch_count_buckets", func(t *testing.T) {
+		cfg := DefaultConfig()
+		cfg.RequestDurationDispatchCountBuckets = []string{}
+
+		err := cfg.Verify()
+		require.Error(t, err)
+	})
+
+	t.Run("non_int_request_duration_dispatch_count_buckets", func(t *testing.T) {
+		cfg := DefaultConfig()
+		cfg.RequestDurationDispatchCountBuckets = []string{"12", "45a", "66"}
+
+		err := cfg.Verify()
+		require.Error(t, err)
+	})
+
+	t.Run("negative_request_duration_dispatch_count_buckets", func(t *testing.T) {
+		cfg := DefaultConfig()
+		cfg.RequestDurationDispatchCountBuckets = []string{"12", "-45", "66"}
+
+		err := cfg.Verify()
+		require.Error(t, err)
+	})
+
+	t.Run("non_positive_dispatch_throttling_duration", func(t *testing.T) {
 		cfg := DefaultConfig()
 		cfg.DispatchThrottling = DispatchThrottlingConfig{
 			Enabled:              true,
@@ -120,18 +143,12 @@
 			LowPriorityShaper:    30,
 			LowPriorityLevel:     30,
 		}
-=======
-	t.Run("empty_request_duration_dispatch_count_buckets", func(t *testing.T) {
-		cfg := DefaultConfig()
-		cfg.RequestDurationDispatchCountBuckets = []string{}
->>>>>>> b7ca3737
-
-		err := cfg.Verify()
-		require.Error(t, err)
-	})
-
-<<<<<<< HEAD
-	t.Run("negative_dispatch_medium_priority_shaper", func(t *testing.T) {
+
+		err := cfg.Verify()
+		require.Error(t, err)
+	})
+
+	t.Run("non_positive_dispatch_medium_priority_shaper", func(t *testing.T) {
 		cfg := DefaultConfig()
 		cfg.DispatchThrottling = DispatchThrottlingConfig{
 			Enabled:              true,
@@ -141,18 +158,12 @@
 			LowPriorityShaper:    30,
 			LowPriorityLevel:     30,
 		}
-=======
-	t.Run("non_int_request_duration_dispatch_count_buckets", func(t *testing.T) {
-		cfg := DefaultConfig()
-		cfg.RequestDurationDispatchCountBuckets = []string{"12", "45a", "66"}
->>>>>>> b7ca3737
-
-		err := cfg.Verify()
-		require.Error(t, err)
-	})
-
-<<<<<<< HEAD
-	t.Run("negative_dispatch_medium_priority_level", func(t *testing.T) {
+
+		err := cfg.Verify()
+		require.Error(t, err)
+	})
+
+	t.Run("non_positive_dispatch_medium_priority_level", func(t *testing.T) {
 		cfg := DefaultConfig()
 		cfg.DispatchThrottling = DispatchThrottlingConfig{
 			Enabled:              true,
@@ -167,7 +178,7 @@
 		require.Error(t, err)
 	})
 
-	t.Run("negative_dispatch_low_priority_level", func(t *testing.T) {
+	t.Run("non_positive_dispatch_low_priority_level", func(t *testing.T) {
 		cfg := DefaultConfig()
 		cfg.DispatchThrottling = DispatchThrottlingConfig{
 			Enabled:              true,
@@ -182,7 +193,7 @@
 		require.Error(t, err)
 	})
 
-	t.Run("negative_dispatch_low_shaper_level", func(t *testing.T) {
+	t.Run("non_positive_dispatch_low_shaper_level", func(t *testing.T) {
 		cfg := DefaultConfig()
 		cfg.DispatchThrottling = DispatchThrottlingConfig{
 			Enabled:              true,
@@ -207,11 +218,6 @@
 			LowPriorityShaper:    30,
 			LowPriorityLevel:     29,
 		}
-=======
-	t.Run("negative_request_duration_dispatch_count_buckets", func(t *testing.T) {
-		cfg := DefaultConfig()
-		cfg.RequestDurationDispatchCountBuckets = []string{"12", "-45", "66"}
->>>>>>> b7ca3737
 
 		err := cfg.Verify()
 		require.Error(t, err)
