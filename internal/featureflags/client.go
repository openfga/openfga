--- conflicted
+++ resolved
@@ -22,10 +22,7 @@
 
 func (c *defaultClient) Boolean(flagName string, defaultValue bool, featureCtx map[string]any) bool {
 	_, ok := c.flags[flagName]
-<<<<<<< HEAD
 	return ok
-=======
-	return ok || defaultValue
 }
 
 type hardcodedBooleanClient struct {
@@ -40,5 +37,4 @@
 
 func (h *hardcodedBooleanClient) Boolean(flagName string, defaultValue bool, featureCtx map[string]any) bool {
 	return h.result
->>>>>>> 22a53e18
 }