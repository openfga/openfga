--- conflicted
+++ resolved
@@ -67,16 +67,6 @@
 
 const panicErr = "mock panic for testing"
 
-<<<<<<< HEAD
-// mockIterator is a mock implementation of storage.TupleKeyIterator that triggers a panic.
-type mockIterator[T any] struct{}
-
-func (m *mockIterator[T]) Next(ctx context.Context) (T, error) {
-	panic(panicErr)
-}
-
-func (m *mockIterator[T]) Stop() {
-=======
 // mockPanicIterator is a mock implementation of storage.TupleKeyIterator that triggers a panic.
 type mockPanicIterator[T any] struct{}
 
@@ -85,16 +75,11 @@
 }
 
 func (m *mockPanicIterator[T]) Stop() {
->>>>>>> 1e7350f5
 	panic(panicErr)
 }
 
 // Head is a mock implementation of the Head method for the storage.Iterator interface.
-<<<<<<< HEAD
-func (m *mockIterator[T]) Head(ctx context.Context) (T, error) {
-=======
 func (m *mockPanicIterator[T]) Head(ctx context.Context) (T, error) {
->>>>>>> 1e7350f5
 	panic(panicErr)
 }
 
@@ -3672,7 +3657,7 @@
 	}
 
 	t.Run("should_error_if_produceUsersetDispatches_panics", func(t *testing.T) {
-		iter := &mockIterator[*openfgav1.TupleKey]{}
+		iter := &mockPanicIterator[*openfgav1.TupleKey]{}
 		checker := NewLocalChecker()
 		defer checker.Close()
 
@@ -3695,7 +3680,7 @@
 	ctx := context.Background()
 
 	t.Run("should_error_if_produceUsersets_panics", func(t *testing.T) {
-		iter := &mockIterator[*openfgav1.TupleKey]{}
+		iter := &mockPanicIterator[*openfgav1.TupleKey]{}
 		checker := NewLocalChecker()
 		defer checker.Close()
 
