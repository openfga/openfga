package graph

import (
	"context"
	"errors"
	"fmt"
	"sync"
	"testing"
	"time"

	"github.com/emirpasic/gods/sets/hashset"
	"github.com/oklog/ulid/v2"
	"github.com/stretchr/testify/require"
	"go.uber.org/goleak"
	"go.uber.org/mock/gomock"
	"google.golang.org/protobuf/types/known/structpb"

	openfgav1 "github.com/openfga/api/proto/openfga/v1"
	parser "github.com/openfga/language/pkg/go/transformer"

	"github.com/openfga/openfga/internal/checkutil"
	"github.com/openfga/openfga/internal/concurrency"
	"github.com/openfga/openfga/internal/condition"
	openfgaErrors "github.com/openfga/openfga/internal/errors"
	"github.com/openfga/openfga/internal/mocks"
	serverconfig "github.com/openfga/openfga/internal/server/config"
	"github.com/openfga/openfga/pkg/logger"
	"github.com/openfga/openfga/pkg/storage"
	"github.com/openfga/openfga/pkg/storage/memory"
	"github.com/openfga/openfga/pkg/testutils"
	"github.com/openfga/openfga/pkg/tuple"
	"github.com/openfga/openfga/pkg/typesystem"
)

var (
	falseHandler = func(context.Context) (*ResolveCheckResponse, error) {
		return &ResolveCheckResponse{
			Allowed: false,
		}, nil
	}

	trueHandler = func(context.Context) (*ResolveCheckResponse, error) {
		return &ResolveCheckResponse{
			Allowed: true,
		}, nil
	}

	depthExceededHandler = func(context.Context) (*ResolveCheckResponse, error) {
		return nil, ErrResolutionDepthExceeded
	}

	cyclicErrorHandler = func(context.Context) (*ResolveCheckResponse, error) {
		return &ResolveCheckResponse{
			Allowed: false,
			ResolutionMetadata: ResolveCheckResponseMetadata{
				CycleDetected: true,
			},
		}, nil
	}

	simulatedDBErrorMessage = "simulated db error"

	generalErrorHandler = func(context.Context) (*ResolveCheckResponse, error) {
		return nil, errors.New(simulatedDBErrorMessage)
	}
)

// usersetsChannelStruct is a helper data structure to allow initializing objectIDs with slices.
type usersetsChannelStruct struct {
	err            error
	objectRelation string
	objectIDs      []string
}

func usersetsChannelFromUsersetsChannelStruct(orig []usersetsChannelStruct) []usersetsChannelType {
	output := make([]usersetsChannelType, len(orig))
	for i, result := range orig {
		output[i] = usersetsChannelType{
			err:            result.err,
			objectRelation: result.objectRelation,
			objectIDs:      storage.NewSortedSet(),
		}
		for _, objectID := range result.objectIDs {
			output[i].objectIDs.Add(objectID)
		}
	}
	return output
}

func TestCheck_CorrectContext(t *testing.T) {
	checker := NewLocalChecker()
	t.Cleanup(checker.Close)

	t.Run("typesystem_missing_returns_error", func(t *testing.T) {
		_, err := checker.ResolveCheck(context.Background(), &ResolveCheckRequest{
			StoreID:              ulid.Make().String(),
			AuthorizationModelID: ulid.Make().String(),
			TupleKey:             tuple.NewTupleKey("document:1", "viewer", "user:maria"),
			RequestMetadata:      NewCheckRequestMetadata(),
		})
		require.ErrorContains(t, err, "typesystem missing in context")
	})

	t.Run("datastore_missing_returns_error", func(t *testing.T) {
		model := testutils.MustTransformDSLToProtoWithID(`
			model
				schema 1.1
			type user
			type document
				relations
					define viewer: [user]`)
		ts, err := typesystem.New(model)
		require.NoError(t, err)
		ctx := typesystem.ContextWithTypesystem(context.Background(), ts)

		_, err = checker.ResolveCheck(ctx, &ResolveCheckRequest{
			StoreID:              ulid.Make().String(),
			AuthorizationModelID: model.GetId(),
			TupleKey:             tuple.NewTupleKey("document:1", "viewer", "user:maria"),
			RequestMetadata:      NewCheckRequestMetadata(),
		})
		require.ErrorContains(t, err, "relationship tuple reader datastore missing in context")
	})
}

func TestExclusionCheckFuncReducer(t *testing.T) {
	t.Cleanup(func() {
		goleak.VerifyNone(t)
	})

	ctx := context.Background()

	concurrencyLimit := uint32(10)

	t.Run("requires_exactly_two_handlers", func(t *testing.T) {
		_, err := exclusion(ctx, concurrencyLimit)
		require.ErrorIs(t, err, openfgaErrors.ErrUnknown)

		_, err = exclusion(ctx, concurrencyLimit, falseHandler)
		require.ErrorIs(t, err, openfgaErrors.ErrUnknown)

		_, err = exclusion(ctx, concurrencyLimit, falseHandler, falseHandler, falseHandler)
		require.ErrorIs(t, err, openfgaErrors.ErrUnknown)

		_, err = exclusion(ctx, concurrencyLimit, falseHandler, falseHandler)
		require.NoError(t, err)
	})

	t.Run("true_butnot_true_return_false", func(t *testing.T) {
		resp, err := exclusion(ctx, concurrencyLimit, trueHandler, trueHandler)
		require.NoError(t, err)
		require.NotNil(t, resp)
		require.False(t, resp.GetAllowed())
		require.False(t, resp.GetCycleDetected())
	})

	t.Run("true_butnot_false_return_true", func(t *testing.T) {
		resp, err := exclusion(ctx, concurrencyLimit, trueHandler, falseHandler)
		require.NoError(t, err)
		require.NotNil(t, resp)
		require.True(t, resp.GetAllowed())
		require.False(t, resp.GetCycleDetected())
	})

	t.Run("false_butnot_true_return_false", func(t *testing.T) {
		resp, err := exclusion(ctx, concurrencyLimit, falseHandler, trueHandler)
		require.NoError(t, err)
		require.NotNil(t, resp)
		require.False(t, resp.GetAllowed())
		require.False(t, resp.GetCycleDetected())
	})

	t.Run("false_butnot_false_return_false", func(t *testing.T) {
		resp, err := exclusion(ctx, concurrencyLimit, falseHandler, falseHandler)
		require.NoError(t, err)
		require.NotNil(t, resp)
		require.False(t, resp.GetAllowed())
		require.False(t, resp.GetCycleDetected())
	})

	t.Run("true_butnot_err_return_err", func(t *testing.T) {
		resp, err := exclusion(ctx, concurrencyLimit, trueHandler, generalErrorHandler)
		require.EqualError(t, err, simulatedDBErrorMessage)
		require.Nil(t, resp)
	})

	t.Run("true_butnot_errResolutionDepth_return_errResolutionDepth", func(t *testing.T) {
		resp, err := exclusion(ctx, concurrencyLimit, trueHandler, depthExceededHandler)
		require.ErrorIs(t, err, ErrResolutionDepthExceeded)
		require.Nil(t, resp)
	})

	t.Run("true_butnot_cycle_return_false", func(t *testing.T) {
		resp, err := exclusion(ctx, concurrencyLimit, trueHandler, cyclicErrorHandler)
		require.NoError(t, err)
		require.NotNil(t, resp)
		require.False(t, resp.GetAllowed())
		require.True(t, resp.GetCycleDetected())
	})

	t.Run("false_butnot_err_return_false", func(t *testing.T) {
		resp, err := exclusion(ctx, concurrencyLimit, falseHandler, generalErrorHandler)
		require.NoError(t, err)
		require.NotNil(t, resp)
		require.False(t, resp.GetAllowed())
		require.False(t, resp.GetCycleDetected())
	})

	t.Run("false_butnot_errResolutionDepth_return_false", func(t *testing.T) {
		resp, err := exclusion(ctx, concurrencyLimit, falseHandler, depthExceededHandler)
		require.NoError(t, err)
		require.NotNil(t, resp)
		require.False(t, resp.GetAllowed())
		require.False(t, resp.GetCycleDetected())
	})

	t.Run("false_butnot_cycle_return_false", func(t *testing.T) {
		resp, err := exclusion(ctx, concurrencyLimit, falseHandler, cyclicErrorHandler)
		require.NoError(t, err)
		require.NotNil(t, resp)
		require.False(t, resp.GetAllowed())
	})

	t.Run("err_butnot_true_return_false", func(t *testing.T) {
		resp, err := exclusion(ctx, concurrencyLimit, generalErrorHandler, trueHandler)
		require.NoError(t, err)
		require.NotNil(t, resp)
		require.False(t, resp.GetAllowed())
		require.False(t, resp.GetCycleDetected())
	})

	t.Run("errResolutionDepth_butnot_true_return_false", func(t *testing.T) {
		resp, err := exclusion(ctx, concurrencyLimit, depthExceededHandler, trueHandler)
		require.NoError(t, err)
		require.NotNil(t, resp)
		require.False(t, resp.GetAllowed())
		require.False(t, resp.GetCycleDetected())
	})

	t.Run("cycle_butnot_true_return_false", func(t *testing.T) {
		resp, err := exclusion(ctx, concurrencyLimit, cyclicErrorHandler, trueHandler)
		require.NoError(t, err)
		require.NotNil(t, resp)
		require.False(t, resp.GetAllowed())
	})

	t.Run("err_butnot_false_return_err", func(t *testing.T) {
		resp, err := exclusion(ctx, concurrencyLimit, generalErrorHandler, falseHandler)
		require.EqualError(t, err, simulatedDBErrorMessage)
		require.Nil(t, resp)
	})

	t.Run("errResolutionDepth_butnot_false_return_errResolutionDepth", func(t *testing.T) {
		resp, err := exclusion(ctx, concurrencyLimit, depthExceededHandler, falseHandler)
		require.ErrorIs(t, err, ErrResolutionDepthExceeded)
		require.Nil(t, resp)
	})

	t.Run("cycle_butnot_false_return_false", func(t *testing.T) {
		resp, err := exclusion(ctx, concurrencyLimit, cyclicErrorHandler, falseHandler)
		require.NoError(t, err)
		require.NotNil(t, resp)
		require.False(t, resp.GetAllowed())
		require.True(t, resp.GetCycleDetected())
	})

	t.Run("cycle_butnot_err_return_false", func(t *testing.T) {
		resp, err := exclusion(ctx, concurrencyLimit, cyclicErrorHandler, generalErrorHandler)
		require.NoError(t, err)
		require.NotNil(t, resp)
		require.False(t, resp.GetAllowed())
		require.True(t, resp.GetCycleDetected())
	})

	t.Run("cycle_butnot_errResolutionDepth_return_false", func(t *testing.T) {
		resp, err := exclusion(ctx, concurrencyLimit, cyclicErrorHandler, depthExceededHandler)
		require.NoError(t, err)
		require.NotNil(t, resp)
		require.False(t, resp.GetAllowed())
		require.True(t, resp.GetCycleDetected())
	})

	t.Run("err_butnot_cycle_return_false", func(t *testing.T) {
		resp, err := exclusion(ctx, concurrencyLimit, generalErrorHandler, cyclicErrorHandler)
		require.NoError(t, err)
		require.NotNil(t, resp)
		require.False(t, resp.GetAllowed())
		require.True(t, resp.GetCycleDetected())
	})

	t.Run("errResolutionDepth_butnot_cycle_return_false", func(t *testing.T) {
		resp, err := exclusion(ctx, concurrencyLimit, depthExceededHandler, cyclicErrorHandler)
		require.NoError(t, err)
		require.NotNil(t, resp)
		require.False(t, resp.GetAllowed())
		require.True(t, resp.GetCycleDetected())
	})

	t.Run("cycle_butnot_cycle_return_false", func(t *testing.T) {
		resp, err := exclusion(ctx, concurrencyLimit, cyclicErrorHandler, cyclicErrorHandler)
		require.NoError(t, err)
		require.NotNil(t, resp)
		require.False(t, resp.GetAllowed())
		require.True(t, resp.GetCycleDetected())
	})

	t.Run("err_butnot_err_return_err", func(t *testing.T) {
		resp, err := exclusion(ctx, concurrencyLimit, generalErrorHandler, generalErrorHandler)
		require.ErrorContains(t, err, simulatedDBErrorMessage)
		require.Nil(t, resp)
	})

	t.Run("errResolutionDepth_butnot_errResolutionDepth_return_errResolutionDepth", func(t *testing.T) {
		resp, err := exclusion(ctx, concurrencyLimit, depthExceededHandler, depthExceededHandler)
		require.ErrorIs(t, err, ErrResolutionDepthExceeded)
		require.Nil(t, resp)
	})

	t.Run("return_allowed:false_if_base_handler_evaluated_before_context_deadline", func(t *testing.T) {
		ctx, cancel := context.WithTimeout(ctx, 10*time.Millisecond)
		t.Cleanup(cancel)

		resp, err := exclusion(ctx, concurrencyLimit, falseHandler, falseHandler)
		require.NoError(t, err)
		require.False(t, resp.GetAllowed())
	})

	t.Run("return_allowed:false_if_base_handler_evaluated_before_context_cancelled", func(t *testing.T) {
		ctx, cancel := context.WithCancel(context.Background())
		t.Cleanup(cancel)

		var wg sync.WaitGroup

		wg.Add(1)
		go func() {
			defer wg.Done()
			time.Sleep(10 * time.Millisecond)
			cancel()
		}()

		resp, err := exclusion(ctx, concurrencyLimit, falseHandler, falseHandler)
		require.NoError(t, err)
		require.False(t, resp.GetAllowed())

		wg.Wait() // just to make sure to avoid test leaks
	})

	t.Run("return_allowed:false_if_sub_handler_evaluated_before_context_cancelled", func(t *testing.T) {
		ctx, cancel := context.WithCancel(context.Background())
		t.Cleanup(cancel)

		var wg sync.WaitGroup

		wg.Add(1)
		go func() {
			defer wg.Done()
			time.Sleep(10 * time.Millisecond)
			cancel()
		}()

		resp, err := exclusion(ctx, concurrencyLimit, trueHandler, trueHandler)
		require.NoError(t, err)
		require.False(t, resp.GetAllowed())

		wg.Wait() // just to make sure to avoid test leaks
	})

	t.Run("return_allowed:false_if_sub_handler_evaluated_before_base_cancelled", func(t *testing.T) {
		ctx, cancel := context.WithCancel(context.Background())
		t.Cleanup(cancel)

		var wg sync.WaitGroup

		slowTrueHandler := func(context.Context) (*ResolveCheckResponse, error) {
			time.Sleep(50 * time.Millisecond)

			return &ResolveCheckResponse{
				Allowed: true,
			}, nil
		}

		wg.Add(1)
		go func() {
			defer wg.Done()
			time.Sleep(10 * time.Millisecond)
			cancel()
		}()

		resp, err := exclusion(ctx, concurrencyLimit, slowTrueHandler, trueHandler)
		require.NoError(t, err)
		require.False(t, resp.GetAllowed())

		wg.Wait() // just to make sure to avoid test leaks
	})

	t.Run("return_allowed:false_if_subtract_handler_evaluated_before_context_cancelled", func(t *testing.T) {
		ctx, cancel := context.WithCancel(context.Background())
		t.Cleanup(cancel)

		var wg sync.WaitGroup

		wg.Add(1)
		go func() {
			defer wg.Done()
			time.Sleep(10 * time.Millisecond)
			cancel()
		}()

		resp, err := exclusion(ctx, concurrencyLimit, trueHandler, trueHandler)
		require.NoError(t, err)
		require.False(t, resp.GetAllowed())

		wg.Wait() // just to make sure to avoid test leaks
	})

	t.Run("return_error_if_context_deadline_before_resolution", func(t *testing.T) {
		ctx, cancel := context.WithTimeout(context.Background(), 10*time.Millisecond)
		t.Cleanup(cancel)

		slowTrueHandler := func(context.Context) (*ResolveCheckResponse, error) {
			time.Sleep(50 * time.Millisecond)
			return &ResolveCheckResponse{
				Allowed: true,
			}, nil
		}

		slowFalseHandler := func(context.Context) (*ResolveCheckResponse, error) {
			time.Sleep(50 * time.Millisecond)
			return &ResolveCheckResponse{
				Allowed: false,
			}, nil
		}

		resp, err := exclusion(ctx, concurrencyLimit, slowTrueHandler, slowFalseHandler)
		require.ErrorIs(t, err, context.DeadlineExceeded)
		require.Nil(t, resp)
	})

	t.Run("return_error_if_context_cancelled_before_resolution", func(t *testing.T) {
		ctx, cancel := context.WithCancel(context.Background())
		t.Cleanup(cancel)

		var wg sync.WaitGroup

		wg.Add(1)
		go func() {
			defer wg.Done()
			time.Sleep(10 * time.Millisecond)
			cancel()
		}()

		slowHandler := func(context.Context) (*ResolveCheckResponse, error) {
			time.Sleep(50 * time.Millisecond)
			return &ResolveCheckResponse{}, nil
		}

		resp, err := exclusion(ctx, concurrencyLimit, slowHandler, slowHandler)
		require.ErrorIs(t, err, context.Canceled)
		require.Nil(t, resp)

		wg.Wait() // just to make sure to avoid test leaks
	})
}

func TestIntersectionCheckFuncReducer(t *testing.T) {
	t.Cleanup(func() {
		goleak.VerifyNone(t)
	})

	ctx := context.Background()

	concurrencyLimit := uint32(10)

	t.Run("no_handlers_return_false", func(t *testing.T) {
		resp, err := intersection(ctx, concurrencyLimit)
		require.NoError(t, err)
		require.False(t, resp.GetAllowed())
		require.NotNil(t, resp.GetResolutionMetadata())
		require.False(t, resp.GetCycleDetected())
	})

	t.Run("false_return_false", func(t *testing.T) {
		resp, err := intersection(ctx, concurrencyLimit, falseHandler)
		require.NoError(t, err)
		require.False(t, resp.GetAllowed())
		require.False(t, resp.GetCycleDetected())
	})

	t.Run("true_and_true_return_true", func(t *testing.T) {
		resp, err := intersection(ctx, concurrencyLimit, trueHandler, trueHandler)
		require.NoError(t, err)
		require.True(t, resp.GetAllowed())
		require.False(t, resp.GetCycleDetected())
	})

	t.Run("true_and_false_return_false", func(t *testing.T) {
		resp, err := intersection(ctx, concurrencyLimit, trueHandler, falseHandler)
		require.NoError(t, err)
		require.False(t, resp.GetAllowed())
		require.False(t, resp.GetCycleDetected())
	})

	t.Run("false_and_true_return_false", func(t *testing.T) {
		resp, err := intersection(ctx, concurrencyLimit, falseHandler, trueHandler)
		require.NoError(t, err)
		require.False(t, resp.GetAllowed())
		require.False(t, resp.GetCycleDetected())
	})

	t.Run("false_and_false_return_false", func(t *testing.T) {
		resp, err := intersection(ctx, concurrencyLimit, falseHandler, falseHandler)
		require.NoError(t, err)
		require.False(t, resp.GetAllowed())
		require.False(t, resp.GetCycleDetected())
	})

	t.Run("true_and_err_return_err", func(t *testing.T) {
		resp, err := intersection(ctx, concurrencyLimit, trueHandler, generalErrorHandler)
		require.EqualError(t, err, simulatedDBErrorMessage)
		require.Nil(t, resp)
	})

	t.Run("true_and_errResolutionDepth_return_err", func(t *testing.T) {
		resp, err := intersection(ctx, concurrencyLimit, trueHandler, depthExceededHandler)
		require.ErrorIs(t, err, ErrResolutionDepthExceeded)
		require.Nil(t, resp)
	})

	t.Run("true_and_cycle_return_false", func(t *testing.T) {
		resp, err := intersection(ctx, concurrencyLimit, trueHandler, cyclicErrorHandler)
		require.NoError(t, err)
		require.NotNil(t, resp)
		require.False(t, resp.GetAllowed())
		require.True(t, resp.GetCycleDetected())
	})

	t.Run("false_and_err_return_false", func(t *testing.T) {
		resp, err := intersection(ctx, concurrencyLimit, falseHandler, generalErrorHandler)
		require.NoError(t, err)
		require.NotNil(t, resp)
		require.False(t, resp.GetAllowed())
		require.False(t, resp.GetCycleDetected())
	})

	t.Run("false_and_errResolutionDepth_return_false", func(t *testing.T) {
		resp, err := intersection(ctx, concurrencyLimit, falseHandler, depthExceededHandler)
		require.NoError(t, err)
		require.NotNil(t, resp)
		require.False(t, resp.GetAllowed())
		require.False(t, resp.GetCycleDetected())
	})

	t.Run("false_and_cycle_return_false", func(t *testing.T) {
		resp, err := intersection(ctx, concurrencyLimit, falseHandler, cyclicErrorHandler)
		require.NoError(t, err)
		require.NotNil(t, resp)
		require.False(t, resp.GetAllowed())
	})

	t.Run("err_and_true_return_err", func(t *testing.T) {
		resp, err := intersection(ctx, concurrencyLimit, generalErrorHandler, trueHandler)
		require.EqualError(t, err, simulatedDBErrorMessage)
		require.Nil(t, resp)
	})

	t.Run("errResolutionDepth_and_true_return_err", func(t *testing.T) {
		resp, err := intersection(ctx, concurrencyLimit, depthExceededHandler, trueHandler)
		require.ErrorIs(t, err, ErrResolutionDepthExceeded)
		require.Nil(t, resp)
	})

	t.Run("cycle_and_true_return_false", func(t *testing.T) {
		resp, err := intersection(ctx, concurrencyLimit, cyclicErrorHandler, trueHandler)
		require.NoError(t, err)
		require.NotNil(t, resp)
		require.False(t, resp.GetAllowed())
		require.True(t, resp.GetCycleDetected())
	})

	t.Run("err_and_false_return_false", func(t *testing.T) {
		resp, err := intersection(ctx, concurrencyLimit, generalErrorHandler, falseHandler)
		require.NoError(t, err)
		require.NotNil(t, resp)
		require.False(t, resp.GetAllowed())
		require.False(t, resp.GetCycleDetected())
	})

	t.Run("errResolutionDepth_and_false_return_false", func(t *testing.T) {
		resp, err := intersection(ctx, concurrencyLimit, depthExceededHandler, falseHandler)
		require.NoError(t, err)
		require.NotNil(t, resp)
		require.False(t, resp.GetAllowed())
		require.False(t, resp.GetCycleDetected())
	})

	t.Run("cycle_and_false_return_false", func(t *testing.T) {
		resp, err := intersection(ctx, concurrencyLimit, cyclicErrorHandler, falseHandler)
		require.NoError(t, err)
		require.NotNil(t, resp)
		require.False(t, resp.GetAllowed())
	})

	t.Run("cycle_and_err_return_false", func(t *testing.T) {
		resp, err := intersection(ctx, concurrencyLimit, cyclicErrorHandler, generalErrorHandler)
		require.NoError(t, err)
		require.NotNil(t, resp)
		require.False(t, resp.GetAllowed())
		require.True(t, resp.GetCycleDetected())
	})

	t.Run("cycle_and_errResolutionDepth_return_false", func(t *testing.T) {
		resp, err := intersection(ctx, concurrencyLimit, cyclicErrorHandler, depthExceededHandler)
		require.NoError(t, err)
		require.NotNil(t, resp)
		require.False(t, resp.GetAllowed())
		require.True(t, resp.GetCycleDetected())
	})

	t.Run("err_and_cycle_return_false", func(t *testing.T) {
		resp, err := intersection(ctx, concurrencyLimit, generalErrorHandler, cyclicErrorHandler)
		require.NoError(t, err)
		require.NotNil(t, resp)
		require.False(t, resp.GetAllowed())
		require.True(t, resp.GetCycleDetected())
	})

	t.Run("errResolutionDepth_and_cycle_return_false", func(t *testing.T) {
		resp, err := intersection(ctx, concurrencyLimit, depthExceededHandler, cyclicErrorHandler)
		require.NoError(t, err)
		require.NotNil(t, resp)
		require.False(t, resp.GetAllowed())
		require.True(t, resp.GetCycleDetected())
	})

	t.Run("cycle_and_cycle_return_false", func(t *testing.T) {
		resp, err := intersection(ctx, concurrencyLimit, cyclicErrorHandler, cyclicErrorHandler)
		require.NoError(t, err)
		require.NotNil(t, resp)
		require.False(t, resp.GetAllowed())
		require.True(t, resp.GetCycleDetected())
	})

	t.Run("err_and_err_return_err", func(t *testing.T) {
		resp, err := intersection(ctx, concurrencyLimit, generalErrorHandler, generalErrorHandler)
		require.ErrorContains(t, err, simulatedDBErrorMessage)
		require.Nil(t, resp)
	})

	t.Run("errResolutionDepth_and_errResolutionDepth_return_errResolutionDepth", func(t *testing.T) {
		resp, err := intersection(ctx, concurrencyLimit, depthExceededHandler, depthExceededHandler)
		require.ErrorIs(t, err, ErrResolutionDepthExceeded)
		require.Nil(t, resp)
	})

	t.Run("true_and_cycle_and_err_return_err", func(t *testing.T) {
		resp, err := intersection(ctx, concurrencyLimit, trueHandler, cyclicErrorHandler, generalErrorHandler)
		require.NoError(t, err)
		require.NotNil(t, resp)
		require.False(t, resp.GetAllowed())
		require.True(t, resp.GetCycleDetected())
	})

	t.Run("return_allowed:false_if_falsy_handler_evaluated_before_context_deadline", func(t *testing.T) {
		ctx, cancel := context.WithTimeout(context.Background(), 10*time.Millisecond)
		t.Cleanup(cancel)

		resp, err := intersection(ctx, concurrencyLimit, falseHandler)
		require.NoError(t, err)
		require.False(t, resp.GetAllowed())
	})

	t.Run("return_true_if_truthy_handler_evaluated_before_context_deadline", func(t *testing.T) {
		ctx, cancel := context.WithTimeout(context.Background(), 10*time.Millisecond)
		t.Cleanup(cancel)

		resp, err := intersection(ctx, concurrencyLimit, trueHandler)
		require.NoError(t, err)
		require.True(t, resp.GetAllowed())
	})

	t.Run("return_error_if_context_deadline_before_truthy_handler", func(t *testing.T) {
		ctx, cancel := context.WithTimeout(context.Background(), 10*time.Millisecond)
		t.Cleanup(cancel)

		slowTrueHandler := func(context.Context) (*ResolveCheckResponse, error) {
			time.Sleep(50 * time.Millisecond)
			return &ResolveCheckResponse{
				Allowed: true,
			}, nil
		}

		resp, err := intersection(ctx, concurrencyLimit, slowTrueHandler)
		require.ErrorIs(t, err, context.DeadlineExceeded)
		require.Nil(t, resp)
	})

	t.Run("return_allowed:false_if_falsy_handler_evaluated_before_context_cancelled", func(t *testing.T) {
		ctx, cancel := context.WithCancel(context.Background())
		t.Cleanup(cancel)

		var wg sync.WaitGroup

		wg.Add(1)
		go func() {
			defer wg.Done()
			time.Sleep(10 * time.Millisecond)
			cancel()
		}()

		resp, err := intersection(ctx, concurrencyLimit, falseHandler)
		require.NoError(t, err)
		require.False(t, resp.GetAllowed())

		wg.Wait() // just to make sure to avoid test leaks
	})

	t.Run("return_error_if_context_deadline_before_resolution", func(t *testing.T) {
		ctx, cancel := context.WithTimeout(context.Background(), 10*time.Millisecond)
		t.Cleanup(cancel)

		slowTrueHandler := func(context.Context) (*ResolveCheckResponse, error) {
			time.Sleep(50 * time.Millisecond)
			return &ResolveCheckResponse{
				Allowed: true,
			}, nil
		}

		resp, err := intersection(ctx, concurrencyLimit, slowTrueHandler)
		require.ErrorIs(t, err, context.DeadlineExceeded)
		require.Nil(t, resp)
	})

	t.Run("return_error_if_context_cancelled_before_resolution", func(t *testing.T) {
		ctx, cancel := context.WithCancel(context.Background())
		t.Cleanup(cancel)

		var wg sync.WaitGroup

		wg.Add(1)
		go func() {
			defer wg.Done()
			time.Sleep(10 * time.Millisecond)
			cancel()
		}()

		slowTrueHandler := func(context.Context) (*ResolveCheckResponse, error) {
			time.Sleep(50 * time.Millisecond)
			return &ResolveCheckResponse{
				Allowed: true,
			}, nil
		}

		resp, err := intersection(ctx, concurrencyLimit, slowTrueHandler)
		require.ErrorIs(t, err, context.Canceled)
		require.Nil(t, resp)

		wg.Wait() // just to make sure to avoid test leaks
	})
}

func TestNonStratifiableCheckQueries(t *testing.T) {
	checker, checkResolverCloser, err := NewOrderedCheckResolvers(WithLocalCheckerOpts(WithMaxResolutionDepth(10))).Build()
	require.NoError(t, err)
	t.Cleanup(checkResolverCloser)

	t.Run("example_1", func(t *testing.T) {
		ds := memory.New()

		storeID := ulid.Make().String()

		err := ds.Write(context.Background(), storeID, nil, []*openfgav1.TupleKey{
			tuple.NewTupleKey("document:1", "viewer", "user:jon"),
			tuple.NewTupleKey("document:1", "restricted", "document:1#viewer"),
		})
		require.NoError(t, err)

		model := testutils.MustTransformDSLToProtoWithID(`
			model
				schema 1.1

			type user


			type document
				relations
					define viewer: [user] but not restricted
					define restricted: [user, document#viewer]`)

		ts, err := typesystem.New(model)
		require.NoError(t, err)

		ctx := setRequestContext(context.Background(), ts, ds, nil)

		resp, err := checker.ResolveCheck(ctx, &ResolveCheckRequest{
			StoreID:         storeID,
			TupleKey:        tuple.NewTupleKey("document:1", "viewer", "user:jon"),
			RequestMetadata: NewCheckRequestMetadata(),
		})
		require.NoError(t, err)
		require.False(t, resp.GetAllowed())
	})

	t.Run("example_2", func(t *testing.T) {
		ds := memory.New()

		storeID := ulid.Make().String()

		err := ds.Write(context.Background(), storeID, nil, []*openfgav1.TupleKey{
			tuple.NewTupleKey("document:1", "viewer", "user:jon"),
			tuple.NewTupleKey("document:1", "restrictedb", "document:1#viewer"),
		})
		require.NoError(t, err)

		model := testutils.MustTransformDSLToProtoWithID(`
			model
				schema 1.1

			type user


			type document
				relations
					define viewer: [user] but not restricteda
					define restricteda: restrictedb
					define restrictedb: [user, document#viewer]
			`)

		ts, err := typesystem.New(model)
		require.NoError(t, err)

		ctx := setRequestContext(context.Background(), ts, ds, nil)

		resp, err := checker.ResolveCheck(ctx, &ResolveCheckRequest{
			StoreID:         storeID,
			TupleKey:        tuple.NewTupleKey("document:1", "viewer", "user:jon"),
			RequestMetadata: NewCheckRequestMetadata(),
		})
		require.NoError(t, err)
		require.False(t, resp.GetAllowed())
	})
}

func TestResolveCheckDeterministic(t *testing.T) {
	checker, checkResolverCloser, err := NewOrderedCheckResolvers(WithLocalCheckerOpts(WithMaxResolutionDepth(2))).Build()
	require.NoError(t, err)
	t.Cleanup(checkResolverCloser)

	t.Run("resolution_depth_resolves_deterministically", func(t *testing.T) {
		t.Parallel()

		ds := memory.New()

		storeID := ulid.Make().String()

		err := ds.Write(context.Background(), storeID, nil, []*openfgav1.TupleKey{
			tuple.NewTupleKey("document:1", "viewer", "group:eng#member"),
			tuple.NewTupleKey("document:1", "editor", "group:other1#member"),
			tuple.NewTupleKey("document:2", "editor", "group:eng#member"),
			tuple.NewTupleKey("document:2", "allowed", "user:jon"),
			tuple.NewTupleKey("document:2", "allowed", "user:x"),
			tuple.NewTupleKey("group:eng", "member", "group:fga#member"),
			tuple.NewTupleKey("group:eng", "member", "user:jon"),
			tuple.NewTupleKey("group:other1", "member", "group:other2#member"),
		})
		require.NoError(t, err)

		model := testutils.MustTransformDSLToProtoWithID(`
			model
				schema 1.1

			type user

			type group
				relations
					define other: [user]
					define member: [user, group#member] or other

			type document
				relations
					define allowed: [user]
					define viewer: [group#member] or editor
					define editor: [group#member] and allowed`)

		ts, err := typesystem.New(model)
		require.NoError(t, err)

		ctx := setRequestContext(context.Background(), ts, ds, nil)

		resp, err := checker.ResolveCheck(ctx, &ResolveCheckRequest{
			StoreID:         storeID,
			TupleKey:        tuple.NewTupleKey("document:1", "viewer", "user:jon"),
			RequestMetadata: NewCheckRequestMetadata(),
		})
		require.NoError(t, err)
		require.True(t, resp.Allowed)

		resp, err = checker.ResolveCheck(ctx, &ResolveCheckRequest{
			StoreID:         storeID,
			TupleKey:        tuple.NewTupleKey("document:2", "editor", "user:x"),
			RequestMetadata: NewCheckRequestMetadata(),
		})
		require.ErrorIs(t, err, ErrResolutionDepthExceeded)
		require.Nil(t, resp)
	})

	t.Run("exclusion_resolves_deterministically_1", func(t *testing.T) {
		t.Parallel()

		ds := memory.New()

		storeID := ulid.Make().String()

		err := ds.Write(context.Background(), storeID, nil, []*openfgav1.TupleKey{
			tuple.NewTupleKey("document:budget", "admin", "user:*"),
			tuple.NewTupleKeyWithCondition("document:budget", "viewer", "user:maria", "condX", nil),
		})
		require.NoError(t, err)

		model := testutils.MustTransformDSLToProtoWithID(`
			model
				schema 1.1

			type user

			type document
				relations
					define admin: [user:*]
					define viewer: [user with condX] but not admin

			condition condX(x: int) {
				x < 100
			}
			`)

		ts, err := typesystem.New(model)
		require.NoError(t, err)

		ctx := setRequestContext(context.Background(), ts, ds, nil)

		for i := 0; i < 2000; i++ {
			// subtract branch resolves to {allowed: true} even though the base branch
			// results in an error. Outcome should be falsey, not an error.
			resp, err := checker.ResolveCheck(ctx, &ResolveCheckRequest{
				StoreID:         storeID,
				TupleKey:        tuple.NewTupleKey("document:budget", "viewer", "user:maria"),
				RequestMetadata: NewCheckRequestMetadata(),
			})
			require.NoError(t, err)
			require.False(t, resp.GetAllowed())
		}
	})

	t.Run("exclusion_resolves_deterministically_2", func(t *testing.T) {
		t.Parallel()

		ds := memory.New()

		storeID := ulid.Make().String()

		err := ds.Write(context.Background(), storeID, nil, []*openfgav1.TupleKey{
			tuple.NewTupleKeyWithCondition("document:budget", "admin", "user:maria", "condX", nil),
		})
		require.NoError(t, err)

		model := testutils.MustTransformDSLToProtoWithID(`
			model
				schema 1.1

			type user

			type document
				relations
					define admin: [user with condX]
					define viewer: [user] but not admin

			condition condX(x: int) {
				x < 100
			}
			`)

		ts, err := typesystem.New(model)
		require.NoError(t, err)

		ctx := setRequestContext(context.Background(), ts, ds, nil)

		for i := 0; i < 2000; i++ {
			// base should resolve to {allowed: false} even though the subtract branch
			// results in an error. Outcome should be falsey, not an error.
			resp, err := checker.ResolveCheck(ctx, &ResolveCheckRequest{
				StoreID:         storeID,
				TupleKey:        tuple.NewTupleKey("document:budget", "viewer", "user:maria"),
				RequestMetadata: NewCheckRequestMetadata(),
			})
			require.NoError(t, err)
			require.False(t, resp.GetAllowed())
		}
	})
}

func TestCheckWithOneConcurrentGoroutineCausesNoDeadlock(t *testing.T) {
	const concurrencyLimit = 1
	ds := memory.New()
	defer ds.Close()

	storeID := ulid.Make().String()

	err := ds.Write(context.Background(), storeID, nil, []*openfgav1.TupleKey{
		tuple.NewTupleKey("document:1", "viewer", "group:1#member"),
		tuple.NewTupleKey("document:1", "viewer", "group:2#member"),
		tuple.NewTupleKey("group:1", "member", "group:1a#member"),
		tuple.NewTupleKey("group:1", "member", "group:1b#member"),
		tuple.NewTupleKey("group:2", "member", "group:2a#member"),
		tuple.NewTupleKey("group:2", "member", "group:2b#member"),
		tuple.NewTupleKey("group:2b", "member", "user:jon"),
	})
	require.NoError(t, err)

	checker, checkResolverCloser, err := NewOrderedCheckResolvers(
		WithLocalCheckerOpts(
			WithResolveNodeBreadthLimit(concurrencyLimit),
			WithMaxResolutionDepth(25),
		),
	).Build()
	require.NoError(t, err)
	t.Cleanup(checkResolverCloser)

	model := testutils.MustTransformDSLToProtoWithID(`
		model
			schema 1.1

		type user
		type group
			relations
				define member: [user, group#member]
		type document
			relations
				define viewer: [group#member]`)

	ts, err := typesystem.New(model)
	require.NoError(t, err)

	ctx := setRequestContext(context.Background(), ts, ds, nil)

	resp, err := checker.ResolveCheck(ctx, &ResolveCheckRequest{
		StoreID:         storeID,
		TupleKey:        tuple.NewTupleKey("document:1", "viewer", "user:jon"),
		RequestMetadata: NewCheckRequestMetadata(),
	})
	require.NoError(t, err)
	require.True(t, resp.Allowed)
}

func TestCheckConditions(t *testing.T) {
	ds := memory.New()

	storeID := ulid.Make().String()

	tkConditionContext, err := structpb.NewStruct(map[string]interface{}{
		"param1": "ok",
	})
	require.NoError(t, err)

	model := parser.MustTransformDSLToProto(`
		model
			schema 1.1

		type user

		type folder
			relations
				define viewer: [user]

		type group
			relations
				define member: [user, group#member with condition1]

			type document
				relations
				define parent: [folder with condition1]
					define viewer: [group#member] or viewer from parent

		condition condition1(param1: string) {
			param1 == "ok"
		}`)

	tuples := []*openfgav1.TupleKey{
		tuple.NewTupleKeyWithCondition("document:x", "parent", "folder:x", "condition1", tkConditionContext),
		tuple.NewTupleKeyWithCondition("document:x", "parent", "folder:y", "condition1", nil),
		tuple.NewTupleKey("folder:y", "viewer", "user:bob"),
		tuple.NewTupleKey("document:1", "viewer", "group:eng#member"),
		tuple.NewTupleKey("document:1", "viewer", "group:eng#member"),
		tuple.NewTupleKeyWithCondition("group:eng", "member", "group:fga#member", "condition1", nil),
		tuple.NewTupleKey("group:fga", "member", "user:jon"),
	}

	err = ds.Write(context.Background(), storeID, nil, tuples)
	require.NoError(t, err)

	checker, checkResolverCloser, err := NewOrderedCheckResolvers().Build()
	require.NoError(t, err)
	t.Cleanup(checkResolverCloser)

	typesys, err := typesystem.NewAndValidate(
		context.Background(),
		model,
	)
	require.NoError(t, err)

	ctx := setRequestContext(context.Background(), typesys, ds, nil)

	conditionContext, err := structpb.NewStruct(map[string]interface{}{
		"param1": "notok",
	})
	require.NoError(t, err)

	resp, err := checker.ResolveCheck(ctx, &ResolveCheckRequest{
		StoreID:              storeID,
		AuthorizationModelID: model.GetId(),
		TupleKey:             tuple.NewTupleKey("document:x", "parent", "folder:x"),
		RequestMetadata:      NewCheckRequestMetadata(),
		Context:              conditionContext,
	})
	require.NoError(t, err)
	require.True(t, resp.Allowed)

	resp, err = checker.ResolveCheck(ctx, &ResolveCheckRequest{
		StoreID:              storeID,
		AuthorizationModelID: model.GetId(),
		TupleKey:             tuple.NewTupleKey("document:1", "viewer", "user:jon"),
		RequestMetadata:      NewCheckRequestMetadata(),
		Context:              conditionContext,
	})
	require.NoError(t, err)
	require.False(t, resp.Allowed)

	resp, err = checker.ResolveCheck(ctx, &ResolveCheckRequest{
		StoreID:              storeID,
		AuthorizationModelID: model.GetId(),
		TupleKey:             tuple.NewTupleKey("document:x", "viewer", "user:bob"),
		RequestMetadata:      NewCheckRequestMetadata(),
		Context:              conditionContext,
	})
	require.NoError(t, err)
	require.False(t, resp.Allowed)
}

func TestCheckDispatchCount(t *testing.T) {
	ds := memory.New()

	t.Run("dispatch_count_ttu", func(t *testing.T) {
		storeID := ulid.Make().String()

		model := parser.MustTransformDSLToProto(`
			model
				schema 1.1

			type user

			type folder
				relations
					define viewer: [user] or viewer from parent
					define parent: [folder]

			type doc
				relations
					define viewer: [user] or viewer from parent
					define parent: [folder]
			`)

		err := ds.Write(context.Background(), storeID, nil, []*openfgav1.TupleKey{
			tuple.NewTupleKey("folder:C", "viewer", "user:jon"),
			tuple.NewTupleKey("folder:B", "parent", "folder:C"),
			tuple.NewTupleKey("folder:A", "parent", "folder:B"),
			tuple.NewTupleKey("doc:readme", "parent", "folder:A"),
		})
		require.NoError(t, err)

		checker := NewLocalChecker(WithMaxResolutionDepth(5))

		typesys, err := typesystem.NewAndValidate(
			context.Background(),
			model,
		)
		require.NoError(t, err)

		ctx := setRequestContext(context.Background(), typesys, ds, nil)

		checkRequestMetadata := NewCheckRequestMetadata()

		resp, err := checker.ResolveCheck(ctx, &ResolveCheckRequest{
			StoreID:              storeID,
			AuthorizationModelID: model.GetId(),
			TupleKey:             tuple.NewTupleKey("doc:readme", "viewer", "user:jon"),
			RequestMetadata:      checkRequestMetadata,
		})
		require.NoError(t, err)
		require.True(t, resp.Allowed)

		require.Equal(t, uint32(3), checkRequestMetadata.DispatchCounter.Load())

		t.Run("direct_lookup_requires_no_dispatch", func(t *testing.T) {
			checkRequestMetadata := NewCheckRequestMetadata()

			resp, err := checker.ResolveCheck(ctx, &ResolveCheckRequest{
				StoreID:              storeID,
				AuthorizationModelID: model.GetId(),
				TupleKey:             tuple.NewTupleKey("doc:readme", "parent", "folder:A"),
				RequestMetadata:      checkRequestMetadata,
			})
			require.NoError(t, err)
			require.True(t, resp.Allowed)

			require.Zero(t, checkRequestMetadata.DispatchCounter.Load())
		})
	})

	t.Run("dispatch_count_multiple_direct_userset_lookups", func(t *testing.T) {
		storeID := ulid.Make().String()

		model := parser.MustTransformDSLToProto(`
			model
				schema 1.1

			type user

			type group
				relations
					define other: [user]
					define member: [user, group#member] or other

			type document
				relations
					define viewer: [group#member]
			`)

		err := ds.Write(context.Background(), storeID, nil, []*openfgav1.TupleKey{
			tuple.NewTupleKey("group:1", "member", "user:jon"),
			tuple.NewTupleKey("group:eng", "member", "group:1#member"),
			tuple.NewTupleKey("group:eng", "member", "group:2#member"),
			tuple.NewTupleKey("group:eng", "member", "group:3#member"),
			tuple.NewTupleKey("document:1", "viewer", "group:eng#member"),
		})
		require.NoError(t, err)

		checker := NewLocalChecker(WithMaxResolutionDepth(5))

		typesys, err := typesystem.NewAndValidate(
			context.Background(),
			model,
		)
		require.NoError(t, err)

		ctx := setRequestContext(context.Background(), typesys, ds, nil)
		checkRequestMetadata := NewCheckRequestMetadata()

		resp, err := checker.ResolveCheck(ctx, &ResolveCheckRequest{
			StoreID:              storeID,
			AuthorizationModelID: model.GetId(),
			TupleKey:             tuple.NewTupleKey("document:1", "viewer", "user:jon"),
			RequestMetadata:      checkRequestMetadata,
		})
		require.NoError(t, err)
		require.True(t, resp.Allowed)

		require.GreaterOrEqual(t, checkRequestMetadata.DispatchCounter.Load(), uint32(2))
		require.LessOrEqual(t, checkRequestMetadata.DispatchCounter.Load(), uint32(4))

		checkRequestMetadata = NewCheckRequestMetadata()

		resp, err = checker.ResolveCheck(ctx, &ResolveCheckRequest{
			StoreID:              storeID,
			AuthorizationModelID: model.GetId(),
			TupleKey:             tuple.NewTupleKey("document:1", "viewer", "user:other"),
			RequestMetadata:      checkRequestMetadata,
		})
		require.NoError(t, err)
		require.False(t, resp.Allowed)

		require.Equal(t, uint32(4), checkRequestMetadata.DispatchCounter.Load())
	})

	t.Run("dispatch_count_computed_userset_lookups", func(t *testing.T) {
		storeID := ulid.Make().String()

		model := parser.MustTransformDSLToProto(`
			model
				schema 1.1

			type user

			type document
				relations
					define owner: [user]
					define editor: [user] or owner`)

		err := ds.Write(context.Background(), storeID, nil, []*openfgav1.TupleKey{
			tuple.NewTupleKey("document:1", "owner", "user:jon"),
			tuple.NewTupleKey("document:2", "editor", "user:will"),
		})
		require.NoError(t, err)

		checker := NewLocalChecker(WithMaxResolutionDepth(5))

		typesys, err := typesystem.NewAndValidate(
			context.Background(),
			model,
		)
		require.NoError(t, err)

		ctx := setRequestContext(context.Background(), typesys, ds, nil)
		checkRequestMetadata := NewCheckRequestMetadata()
		resp, err := checker.ResolveCheck(ctx, &ResolveCheckRequest{
			StoreID:              storeID,
			AuthorizationModelID: model.GetId(),
			TupleKey:             tuple.NewTupleKey("document:1", "owner", "user:jon"),
			RequestMetadata:      checkRequestMetadata,
		})
		require.NoError(t, err)
		require.True(t, resp.Allowed)

		require.Zero(t, checkRequestMetadata.DispatchCounter.Load())

		checkRequestMetadata = NewCheckRequestMetadata()

		resp, err = checker.ResolveCheck(ctx, &ResolveCheckRequest{
			StoreID:              storeID,
			AuthorizationModelID: model.GetId(),
			TupleKey:             tuple.NewTupleKey("document:2", "editor", "user:will"),
			RequestMetadata:      checkRequestMetadata,
		})
		require.NoError(t, err)
		require.True(t, resp.Allowed)

		require.LessOrEqual(t, checkRequestMetadata.DispatchCounter.Load(), uint32(1))
		require.GreaterOrEqual(t, checkRequestMetadata.DispatchCounter.Load(), uint32(0))

		checkRequestMetadata = NewCheckRequestMetadata()
		resp, err = checker.ResolveCheck(ctx, &ResolveCheckRequest{
			StoreID:              storeID,
			AuthorizationModelID: model.GetId(),
			TupleKey:             tuple.NewTupleKey("document:2", "editor", "user:jon"),
			RequestMetadata:      checkRequestMetadata,
		})
		require.NoError(t, err)
		require.False(t, resp.Allowed)
		require.Equal(t, uint32(0), checkRequestMetadata.DispatchCounter.Load())
	})
}

func TestUnionCheckFuncReducer(t *testing.T) {
	t.Cleanup(func() {
		goleak.VerifyNone(t)
	})

	ctx := context.Background()

	concurrencyLimit := uint32(10)

	falseHandler := func(context.Context) (*ResolveCheckResponse, error) {
		return &ResolveCheckResponse{
			Allowed: false,
		}, nil
	}

	trueHandler := func(context.Context) (*ResolveCheckResponse, error) {
		return &ResolveCheckResponse{
			Allowed: true,
		}, nil
	}

	t.Run("no_handlers_return_allowed_false", func(t *testing.T) {
		resp, err := union(ctx, concurrencyLimit)
		require.NoError(t, err)
		require.NotNil(t, resp)
		require.False(t, resp.GetAllowed())
		require.False(t, resp.GetCycleDetected())
	})

	t.Run("true_or_true_return_true", func(t *testing.T) {
		resp, err := union(ctx, concurrencyLimit, trueHandler, trueHandler)
		require.NoError(t, err)
		require.NotNil(t, resp)
		require.True(t, resp.GetAllowed())
		require.False(t, resp.GetCycleDetected())
	})

	t.Run("true_or_false_return_true", func(t *testing.T) {
		resp, err := union(ctx, concurrencyLimit, trueHandler, falseHandler)
		require.NoError(t, err)
		require.NotNil(t, resp)
		require.True(t, resp.GetAllowed())
		require.False(t, resp.GetCycleDetected())
	})

	t.Run("false_or_true_return_true", func(t *testing.T) {
		resp, err := union(ctx, concurrencyLimit, falseHandler, trueHandler)
		require.NoError(t, err)
		require.NotNil(t, resp)
		require.True(t, resp.GetAllowed())
		require.False(t, resp.GetCycleDetected())
	})

	t.Run("false_or_false_return_false", func(t *testing.T) {
		resp, err := union(ctx, concurrencyLimit, falseHandler, falseHandler)
		require.NoError(t, err)
		require.NotNil(t, resp)
		require.False(t, resp.GetAllowed())
		require.False(t, resp.GetCycleDetected())
	})

	t.Run("true_or_err_return_true", func(t *testing.T) {
		resp, err := union(ctx, concurrencyLimit, trueHandler, generalErrorHandler)
		require.NoError(t, err)
		require.NotNil(t, resp)
		require.True(t, resp.GetAllowed())
		require.False(t, resp.GetCycleDetected())
	})

	t.Run("true_or_errResolutionDepth_return_true", func(t *testing.T) {
		resp, err := union(ctx, concurrencyLimit, trueHandler, depthExceededHandler)
		require.NoError(t, err)
		require.NotNil(t, resp)
		require.True(t, resp.GetAllowed())
		require.False(t, resp.GetCycleDetected())
	})

	t.Run("true_or_cycle_return_true", func(t *testing.T) {
		resp, err := union(ctx, concurrencyLimit, trueHandler, cyclicErrorHandler)
		require.NoError(t, err)
		require.NotNil(t, resp)
		require.True(t, resp.GetAllowed())
		require.False(t, resp.GetCycleDetected())
	})

	t.Run("false_or_err_return_err", func(t *testing.T) {
		resp, err := union(ctx, concurrencyLimit, falseHandler, generalErrorHandler)
		require.EqualError(t, err, simulatedDBErrorMessage)
		require.Nil(t, resp)
	})

	t.Run("false_or_errResolutionDepth_return_err", func(t *testing.T) {
		resp, err := union(ctx, concurrencyLimit, falseHandler, depthExceededHandler)
		require.ErrorIs(t, err, ErrResolutionDepthExceeded)
		require.Nil(t, resp)
	})

	t.Run("false_or_cycle_return_false", func(t *testing.T) {
		resp, err := union(ctx, concurrencyLimit, falseHandler, cyclicErrorHandler)
		require.NoError(t, err)
		require.NotNil(t, resp)
		require.False(t, resp.GetAllowed())
		require.True(t, resp.GetCycleDetected())
	})

	t.Run("err_or_true_return_true", func(t *testing.T) {
		resp, err := union(ctx, concurrencyLimit, generalErrorHandler, trueHandler)
		require.NoError(t, err)
		require.NotNil(t, resp)
		require.True(t, resp.GetAllowed())
		require.False(t, resp.GetCycleDetected())
	})

	t.Run("cycle_or_true_return_true", func(t *testing.T) {
		resp, err := union(ctx, concurrencyLimit, cyclicErrorHandler, trueHandler)
		require.NoError(t, err)
		require.NotNil(t, resp)
		require.True(t, resp.GetAllowed())
		require.False(t, resp.GetCycleDetected())
	})

	t.Run("err_or_false_return_err", func(t *testing.T) {
		resp, err := union(ctx, concurrencyLimit, generalErrorHandler, falseHandler)
		require.EqualError(t, err, simulatedDBErrorMessage)
		require.Nil(t, resp)
	})

	t.Run("errResolutionDepth_or_false_return_err", func(t *testing.T) {
		resp, err := union(ctx, concurrencyLimit, depthExceededHandler, falseHandler)
		require.ErrorIs(t, err, ErrResolutionDepthExceeded)
		require.Nil(t, resp)
	})

	t.Run("cycle_or_false_return_false", func(t *testing.T) {
		resp, err := union(ctx, concurrencyLimit, cyclicErrorHandler, falseHandler)
		require.NoError(t, err)
		require.NotNil(t, resp)
		require.False(t, resp.GetAllowed())
		require.True(t, resp.GetCycleDetected())
	})

	t.Run("cycle_or_err_return_err", func(t *testing.T) {
		resp, err := union(ctx, concurrencyLimit, cyclicErrorHandler, generalErrorHandler)
		require.EqualError(t, err, simulatedDBErrorMessage)
		require.Nil(t, resp)
	})

	t.Run("cycle_or_errResolutionDepth_return_err", func(t *testing.T) {
		resp, err := union(ctx, concurrencyLimit, cyclicErrorHandler, depthExceededHandler)
		require.ErrorIs(t, err, ErrResolutionDepthExceeded)
		require.Nil(t, resp)
	})

	t.Run("err_or_cycle_return_err", func(t *testing.T) {
		resp, err := union(ctx, concurrencyLimit, generalErrorHandler, cyclicErrorHandler)
		require.EqualError(t, err, simulatedDBErrorMessage)
		require.Nil(t, resp)
	})

	t.Run("errResolutionDepth_or_cycle_return_err", func(t *testing.T) {
		resp, err := union(ctx, concurrencyLimit, depthExceededHandler, cyclicErrorHandler)
		require.ErrorIs(t, err, ErrResolutionDepthExceeded)
		require.Nil(t, resp)
	})

	t.Run("cycle_or_cycle_return_false", func(t *testing.T) {
		resp, err := union(ctx, concurrencyLimit, cyclicErrorHandler, cyclicErrorHandler)
		require.NoError(t, err)
		require.NotNil(t, resp)
		require.False(t, resp.GetAllowed())
		require.True(t, resp.GetCycleDetected())
	})

	t.Run("false_or_cycle_or_err", func(t *testing.T) {
		resp, err := union(ctx, concurrencyLimit, falseHandler, cyclicErrorHandler, generalErrorHandler)
		require.EqualError(t, err, simulatedDBErrorMessage)
		require.Nil(t, resp)
	})

	t.Run("err_or_err_return_err", func(t *testing.T) {
		resp, err := union(ctx, concurrencyLimit, falseHandler, generalErrorHandler, generalErrorHandler)
		require.ErrorContains(t, err, simulatedDBErrorMessage)
		require.Nil(t, resp)
	})

	t.Run("errResolutionDepth_or_errResolutionDepth_return_errResolutionDepth", func(t *testing.T) {
		resp, err := union(ctx, concurrencyLimit, falseHandler, depthExceededHandler, depthExceededHandler)
		require.ErrorIs(t, err, ErrResolutionDepthExceeded)
		require.Nil(t, resp)
	})

	t.Run("should_return_allowed_true_if_truthy_handler_evaluated_before_handler_cancels_via_context", func(t *testing.T) {
		ctx, cancel := context.WithTimeout(ctx, 10*time.Millisecond)
		t.Cleanup(cancel)

		resp, err := union(ctx, concurrencyLimit, trueHandler)
		require.NoError(t, err)
		require.True(t, resp.GetAllowed())
	})
	t.Run("should_handle_cancellations_through_context", func(t *testing.T) {
		ctx, cancel := context.WithTimeout(ctx, 10*time.Millisecond)
		t.Cleanup(cancel)

		slowHandler := func(context.Context) (*ResolveCheckResponse, error) {
			time.Sleep(50 * time.Millisecond)
			return &ResolveCheckResponse{}, nil
		}

		resp, err := union(ctx, concurrencyLimit, slowHandler, falseHandler)
		require.ErrorIs(t, err, context.DeadlineExceeded)
		require.Nil(t, resp)
	})

	t.Run("should_handle_context_timeouts_even_with_eventual_truthy_handler", func(t *testing.T) {
		ctx, cancel := context.WithTimeout(ctx, 10*time.Millisecond)
		t.Cleanup(cancel)

		trueHandler := func(context.Context) (*ResolveCheckResponse, error) {
			time.Sleep(25 * time.Millisecond)
			return &ResolveCheckResponse{
				Allowed: true,
			}, nil
		}

		resp, err := union(ctx, concurrencyLimit, trueHandler, falseHandler)
		require.ErrorIs(t, err, context.DeadlineExceeded)
		require.Nil(t, resp)
	})

	t.Run("should_return_true_with_slow_falsey_handler", func(t *testing.T) {
		ctx, cancel := context.WithTimeout(ctx, 10*time.Millisecond)
		t.Cleanup(cancel)

		falseSlowHandler := func(context.Context) (*ResolveCheckResponse, error) {
			time.Sleep(25 * time.Millisecond)
			return &ResolveCheckResponse{
				Allowed: false,
			}, nil
		}

		resp, err := union(ctx, concurrencyLimit, trueHandler, falseSlowHandler)
		require.NoError(t, err)
		require.True(t, resp.GetAllowed())
	})

	t.Run("return_error_if_context_cancelled_before_resolution", func(t *testing.T) {
		ctx, cancel := context.WithCancel(context.Background())
		t.Cleanup(cancel)

		var wg sync.WaitGroup

		wg.Add(1)
		go func() {
			defer wg.Done()
			time.Sleep(10 * time.Millisecond)
			cancel()
		}()

		slowTrueHandler := func(context.Context) (*ResolveCheckResponse, error) {
			time.Sleep(50 * time.Millisecond)
			return &ResolveCheckResponse{
				Allowed: true,
			}, nil
		}

		resp, err := union(ctx, concurrencyLimit, slowTrueHandler)
		require.ErrorIs(t, err, context.Canceled)
		require.Nil(t, resp)

		wg.Wait() // just to make sure to avoid test leaks
	})

	t.Run("return_allowed:true_if_truthy_handler_evaluated_before_context_cancelled", func(t *testing.T) {
		ctx, cancel := context.WithCancel(context.Background())
		t.Cleanup(cancel)

		var wg sync.WaitGroup

		wg.Add(1)
		go func() {
			defer wg.Done()
			time.Sleep(10 * time.Millisecond)
			cancel()
		}()

		resp, err := intersection(ctx, concurrencyLimit, trueHandler)
		require.NoError(t, err)
		require.True(t, resp.GetAllowed())

		wg.Wait() // just to make sure to avoid test leaks
	})
}

func TestCheckWithFastPathOptimization(t *testing.T) {
	t.Cleanup(func() {
		goleak.VerifyNone(t)
	})
	usersetBatchSize := uint32(10)
	ds := memory.New()
	t.Cleanup(ds.Close)
	storeID := ulid.Make().String()
	model := testutils.MustTransformDSLToProtoWithID(`
			model
				schema 1.1
			type user
			type directory
				relations
					define viewer: [user]
			type folder
				relations
					define viewer: [user]
			type doc
				relations
					define viewer: viewer from parent
					define parent: [folder, directory]`)

	// add some folders as parents of the document
	maxFolderID := int(usersetBatchSize * 5)
	maxDirectoryID := int(usersetBatchSize * 5)
	for i := 0; i <= maxFolderID; i++ {
		err := ds.Write(context.Background(), storeID, nil, []*openfgav1.TupleKey{
			tuple.NewTupleKey("doc:1", "parent", fmt.Sprintf("folder:%d", i)),
		})
		require.NoError(t, err)
	}
	// having 2 types will force a flush when there is a change in types "seen"
	for i := 0; i <= maxDirectoryID; i++ {
		err := ds.Write(context.Background(), storeID, nil, []*openfgav1.TupleKey{
			tuple.NewTupleKey("doc:1", "parent", fmt.Sprintf("directory:%d", i)),
		})
		require.NoError(t, err)
	}

	err := ds.Write(context.Background(), storeID, nil, []*openfgav1.TupleKey{
		tuple.NewTupleKey("folder:1", "viewer", "user:a"),
		tuple.NewTupleKey(fmt.Sprintf("folder:%d", maxFolderID), "viewer", "user:b"),
	})
	require.NoError(t, err)

	ts, err := typesystem.NewAndValidate(context.Background(), model)
	require.NoError(t, err)

	ctx := setRequestContext(context.Background(), ts, ds, nil)

	newL, _ := logger.NewLogger(logger.WithFormat("text"), logger.WithLevel("debug"))
	checker := NewLocalChecker(WithUsersetBatchSize(usersetBatchSize), WithLocalCheckerLogger(newL), WithOptimizations(true), WithMaxResolutionDepth(20))
	t.Cleanup(checker.Close)

	var testCases = map[string]struct {
		request       *openfgav1.TupleKey
		expectAllowed bool
	}{
		// first folder so the producer is forced to abort iteration early
		`first_folder`: {
			request:       tuple.NewTupleKey("doc:1", "viewer", "user:a"),
			expectAllowed: true,
		},
		// last folder so the producer has to read the entire iterator
		`last_folder`: {
			request:       tuple.NewTupleKey("doc:1", "viewer", "user:b"),
			expectAllowed: true,
		},
	}

	for testname, test := range testCases {
		t.Run(testname, func(t *testing.T) {
			t.Run("without_context_timeout", func(t *testing.T) {
				resp, err := checker.ResolveCheck(ctx, &ResolveCheckRequest{
					StoreID:              storeID,
					AuthorizationModelID: model.GetId(),
					TupleKey:             test.request,
					RequestMetadata:      NewCheckRequestMetadata(),
				})
				require.NoError(t, err)
				require.NotNil(t, resp)
				require.Equal(t, test.expectAllowed, resp.Allowed)
			})

			t.Run("with_context_timeout", func(t *testing.T) {
				for i := 0; i < 100; i++ {
					// run in a for loop to hopefully trigger context cancellations at different points in execution
					t.Run(fmt.Sprintf("iteration_%d", i), func(t *testing.T) {
						newCtx, cancel := context.WithTimeout(ctx, 10*time.Microsecond)
						defer cancel()
						resp, err := checker.ResolveCheck(newCtx, &ResolveCheckRequest{
							StoreID:              storeID,
							AuthorizationModelID: model.GetId(),
							TupleKey:             test.request,
							RequestMetadata:      NewCheckRequestMetadata(),
						})
						if err != nil {
							require.ErrorIs(t, err, context.DeadlineExceeded)
						} else {
							require.NotNil(t, resp)
							require.Equal(t, test.expectAllowed, resp.Allowed)
						}
					})
				}
			})
		})
	}
}

func TestCycleDetection(t *testing.T) {
	ds := memory.New()
	t.Cleanup(ds.Close)

	checker := NewLocalChecker()
	t.Cleanup(checker.Close)

	ctrl := gomock.NewController(t)
	t.Cleanup(ctrl.Finish)

	mockDelegate := NewMockCheckResolver(ctrl)
	checker.SetDelegate(mockDelegate)

	// assert that we never call dispatch
	mockDelegate.EXPECT().ResolveCheck(gomock.Any(), gomock.Any()).Times(0)

	t.Run("returns_true_if_path_visited", func(t *testing.T) {
		cyclicalTuple := tuple.NewTupleKey("document:1", "viewer", "user:maria")

		resp, err := checker.ResolveCheck(context.Background(), &ResolveCheckRequest{
			StoreID:         ulid.Make().String(),
			TupleKey:        cyclicalTuple, // here
			RequestMetadata: NewCheckRequestMetadata(),
			VisitedPaths: map[string]struct{}{
				tuple.TupleKeyToString(cyclicalTuple): {}, // and here
			},
		})

		require.NoError(t, err)
		require.NotNil(t, resp)
		require.False(t, resp.GetAllowed())
		require.True(t, resp.GetCycleDetected())
		require.NotNil(t, resp.ResolutionMetadata)
	})

	t.Run("returns_true_if_computed_userset", func(t *testing.T) {
		storeID := ulid.Make().String()
		model := testutils.MustTransformDSLToProtoWithID(`
			model
				schema 1.1
			type user
			type document
				relations
					define x: y
					define y: x`)

		ts, err := typesystem.New(model)
		require.NoError(t, err)

		ctx := setRequestContext(context.Background(), ts, ds, nil)

		t.Run("disconnected_types_in_query", func(t *testing.T) {
			resp, err := checker.ResolveCheck(ctx, &ResolveCheckRequest{
				StoreID:              storeID,
				AuthorizationModelID: model.GetId(),
				TupleKey:             tuple.NewTupleKey("document:1", "y", "user:maria"),
				RequestMetadata:      NewCheckRequestMetadata(),
			})
			require.NoError(t, err)
			require.NotNil(t, resp)
			require.False(t, resp.GetAllowed())
			require.True(t, resp.GetCycleDetected())
		})

		t.Run("connected_types_in_query", func(t *testing.T) {
			resp, err := checker.ResolveCheck(ctx, &ResolveCheckRequest{
				StoreID:              storeID,
				AuthorizationModelID: model.GetId(),
				TupleKey:             tuple.NewTupleKey("document:1", "y", "document:2#x"),
				RequestMetadata:      NewCheckRequestMetadata(),
			})
			require.NoError(t, err)
			require.NotNil(t, resp)
			require.False(t, resp.GetAllowed())
			require.True(t, resp.GetCycleDetected())
		})
	})
}

func TestProduceUsersets(t *testing.T) {
	t.Cleanup(func() {
		goleak.VerifyNone(t)
	})

	filter := func(tupleKey *openfgav1.TupleKey) (bool, error) {
		if tupleKey.GetCondition().GetName() == "condition1" {
			return true, nil
		}
		return false, fmt.Errorf("condition not found")
	}

	tests := []struct {
		name                  string
		tuples                []*openfgav1.TupleKey
		usersetDetails        checkutil.UsersetDetailsFunc
		usersetBatchSize      uint32
		usersetsChannelResult []usersetsChannelStruct
	}{
		{
			name:   "no_tuple_match",
			tuples: []*openfgav1.TupleKey{},
			usersetDetails: func(*openfgav1.TupleKey) (string, string, error) {
				return "", "", fmt.Errorf("do not expect any tuples")
			},
			usersetBatchSize:      serverconfig.DefaultUsersetBatchSize,
			usersetsChannelResult: []usersetsChannelStruct{},
		},
		{
			name: "single_tuple_match",
			tuples: []*openfgav1.TupleKey{
				tuple.NewTupleKeyWithCondition("document:doc1", "viewer", "group:2#member", "condition1", nil),
			},
			usersetDetails: func(t *openfgav1.TupleKey) (string, string, error) {
				if t.GetObject() != "document:doc1" || t.GetRelation() != "viewer" || t.GetUser() != "group:2#member" {
					return "", "", fmt.Errorf("do not expect  tuples %v", t.String())
				}
				return "group#member", "2", nil
			},
			usersetBatchSize: serverconfig.DefaultUsersetBatchSize,
			usersetsChannelResult: []usersetsChannelStruct{
				{
					err:            nil,
					objectRelation: "group#member",
					objectIDs:      []string{"2"},
				},
			},
		},
		{
			name: "error_in_iterator",
			tuples: []*openfgav1.TupleKey{
				tuple.NewTupleKeyWithCondition("document:doc1", "viewer", "group:2#member", "error_iterator", nil),
			},
			usersetDetails: func(t *openfgav1.TupleKey) (string, string, error) {
				if t.GetObject() != "document:doc1" || t.GetRelation() != "viewer" || t.GetUser() != "group:2#member" {
					return "", "", fmt.Errorf("do not expect  tuples %v", t.String())
				}
				return "group#member", "2", nil
			},
			usersetBatchSize: serverconfig.DefaultUsersetBatchSize,
			usersetsChannelResult: []usersetsChannelStruct{
				{
					err:            fmt.Errorf("condition not found"),
					objectRelation: "",
					objectIDs:      []string{""},
				},
			},
		},
		{
			name: "multi_items",
			tuples: []*openfgav1.TupleKey{
				tuple.NewTupleKeyWithCondition("document:doc1", "viewer", "group:1#member", "condition1", nil),
				tuple.NewTupleKeyWithCondition("document:doc1", "viewer", "group:2#member", "condition1", nil),
				tuple.NewTupleKeyWithCondition("document:doc1", "viewer", "group:3#member", "condition1", nil),
				tuple.NewTupleKeyWithCondition("document:doc1", "viewer", "group:4#member", "condition1", nil),
				tuple.NewTupleKeyWithCondition("document:doc1", "viewer", "group:5#member", "condition1", nil),
				tuple.NewTupleKeyWithCondition("document:doc1", "viewer", "group:6#member", "condition1", nil),
				tuple.NewTupleKeyWithCondition("document:doc1", "viewer", "group:7#member", "condition1", nil),
				tuple.NewTupleKeyWithCondition("document:doc1", "viewer", "group:8#member", "condition1", nil),
				tuple.NewTupleKeyWithCondition("document:doc1", "viewer", "group:9#member", "condition1", nil),
				tuple.NewTupleKeyWithCondition("document:doc1", "viewer", "group:10#member", "condition1", nil),
			},
			usersetDetails: func(t *openfgav1.TupleKey) (string, string, error) {
				if t.GetObject() != "document:doc1" || t.GetRelation() != "viewer" {
					return "", "", fmt.Errorf("do not expect  tuples %v", t.String())
				}
				objectIDWithType, _ := tuple.SplitObjectRelation(t.GetUser())
				_, objectID := tuple.SplitObject(objectIDWithType)
				return "group#member", objectID, nil
			},
			usersetBatchSize: serverconfig.DefaultUsersetBatchSize,
			usersetsChannelResult: []usersetsChannelStruct{
				{
					err:            nil,
					objectRelation: "group#member",
					objectIDs:      []string{"1", "2", "3", "4", "5", "6", "7", "8", "9", "10"},
				},
			},
		},
		{
			name: "multi_items_greater_than_batch_size",

			tuples: []*openfgav1.TupleKey{
				tuple.NewTupleKeyWithCondition("document:doc1", "viewer", "group:1#member", "condition1", nil),
				tuple.NewTupleKeyWithCondition("document:doc1", "viewer", "group:2#member", "condition1", nil),
				tuple.NewTupleKeyWithCondition("document:doc1", "viewer", "group:3#member", "condition1", nil),
				tuple.NewTupleKeyWithCondition("document:doc1", "viewer", "group:4#member", "condition1", nil),
				tuple.NewTupleKeyWithCondition("document:doc1", "viewer", "group:5#member", "condition1", nil),
				tuple.NewTupleKeyWithCondition("document:doc1", "viewer", "group:6#member", "condition1", nil),
				tuple.NewTupleKeyWithCondition("document:doc1", "viewer", "group:7#member", "condition1", nil),
				tuple.NewTupleKeyWithCondition("document:doc1", "viewer", "group:8#member", "condition1", nil),
				tuple.NewTupleKeyWithCondition("document:doc1", "viewer", "group:9#member", "condition1", nil),
				tuple.NewTupleKeyWithCondition("document:doc1", "viewer", "group:10#member", "condition1", nil),
			},
			usersetDetails: func(t *openfgav1.TupleKey) (string, string, error) {
				if t.GetObject() != "document:doc1" || t.GetRelation() != "viewer" {
					return "", "", fmt.Errorf("do not expect  tuples %v", t.String())
				}
				objectIDWithType, _ := tuple.SplitObjectRelation(t.GetUser())
				_, objectID := tuple.SplitObject(objectIDWithType)
				return "group#member", objectID, nil
			},
			usersetBatchSize: 3,
			usersetsChannelResult: []usersetsChannelStruct{
				{
					err:            nil,
					objectRelation: "group#member",
					objectIDs:      []string{"1", "2", "3"},
				},
				{
					err:            nil,
					objectRelation: "group#member",
					objectIDs:      []string{"4", "5", "6"},
				},
				{
					err:            nil,
					objectRelation: "group#member",
					objectIDs:      []string{"7", "8", "9"},
				},
				{
					err:            nil,
					objectRelation: "group#member",
					objectIDs:      []string{"10"},
				},
			},
		},
		{
			name: "mixture_type",
			tuples: []*openfgav1.TupleKey{
				tuple.NewTupleKeyWithCondition("document:doc1", "viewer", "group:1#member", "condition1", nil),
				tuple.NewTupleKeyWithCondition("document:doc1", "viewer", "group:2#member", "condition1", nil),
				tuple.NewTupleKeyWithCondition("document:doc1", "viewer", "group:3#owner", "condition1", nil),
				tuple.NewTupleKeyWithCondition("document:doc1", "viewer", "group:4#owner", "condition1", nil),
				tuple.NewTupleKeyWithCondition("document:doc1", "viewer", "group:5#member", "condition1", nil),
				tuple.NewTupleKeyWithCondition("document:doc1", "viewer", "group:6#member", "condition1", nil),
				tuple.NewTupleKeyWithCondition("document:doc1", "viewer", "group:7#member", "condition1", nil),
				tuple.NewTupleKeyWithCondition("document:doc1", "viewer", "group:8#owner", "condition1", nil),
				tuple.NewTupleKeyWithCondition("document:doc1", "viewer", "group:9#member", "condition1", nil),
				tuple.NewTupleKeyWithCondition("document:doc1", "viewer", "group:10#member", "condition1", nil),
			},
			usersetDetails: func(t *openfgav1.TupleKey) (string, string, error) {
				if t.GetObject() != "document:doc1" || t.GetRelation() != "viewer" {
					return "", "", fmt.Errorf("do not expect  tuples %v", t.String())
				}
				objectIDWithType, rel := tuple.SplitObjectRelation(t.GetUser())
				objectType, objectID := tuple.SplitObject(objectIDWithType)
				return objectType + "#" + rel, objectID, nil
			},
			usersetBatchSize: serverconfig.DefaultUsersetBatchSize,
			usersetsChannelResult: []usersetsChannelStruct{

				{
					err:            nil,
					objectRelation: "group#member",
					objectIDs:      []string{"1", "2"},
				},
				{
					err:            nil,
					objectRelation: "group#owner",
					objectIDs:      []string{"3", "4"},
				},
				{
					err:            nil,
					objectRelation: "group#member",
					objectIDs:      []string{"5", "6", "7"},
				},
				{
					err:            nil,
					objectRelation: "group#owner",
					objectIDs:      []string{"8"},
				},
				{
					err:            nil,
					objectRelation: "group#member",
					objectIDs:      []string{"9", "10"},
				},
			},
		},
	}
	for _, tt := range tests {
		tt := tt
		t.Run(tt.name, func(t *testing.T) {
			t.Parallel()
			expectedUsersetsChannelResult := usersetsChannelFromUsersetsChannelStruct(tt.usersetsChannelResult)

			iter := storage.NewConditionsFilteredTupleKeyIterator(storage.NewStaticTupleKeyIterator(tt.tuples), filter)

			localChecker := NewLocalChecker(WithUsersetBatchSize(tt.usersetBatchSize))
			usersetsChan := make(chan usersetsChannelType)

			// sending to channel in batches up to a pre-configured value to subsequently checkMembership for.
			pool := concurrency.NewPool(context.Background(), 2)

			pool.Go(func(ctx context.Context) error {
				localChecker.produceUsersets(ctx, usersetsChan, iter, tt.usersetDetails)
				return nil
			})
			var results []usersetsChannelType
			pool.Go(func(ctx context.Context) error {
				for {
					select {
					case <-ctx.Done():
						return nil
					case newBatch, channelOpen := <-usersetsChan:
						if !channelOpen {
							return nil
						}
						results = append(results, usersetsChannelType{
							err:            newBatch.err,
							objectRelation: newBatch.objectRelation,
							objectIDs:      newBatch.objectIDs,
						})
					}
				}
			})
			err := pool.Wait()
			require.NoError(t, err)
			require.Len(t, results, len(expectedUsersetsChannelResult))
			for idx, result := range results {
				require.Equal(t, expectedUsersetsChannelResult[idx].err, result.err)
				if expectedUsersetsChannelResult[idx].err == nil {
					require.Equal(t, expectedUsersetsChannelResult[idx].objectRelation, result.objectRelation)
					require.EqualValues(t, expectedUsersetsChannelResult[idx].objectIDs.Values(), result.objectIDs.Values())
				}
			}
		})
	}
}

func TestCheckAssociatedObjects(t *testing.T) {
	tests := []struct {
		name                         string
		model                        *openfgav1.AuthorizationModel
		tuples                       []*openfgav1.Tuple
		context                      map[string]interface{}
		dsError                      error
		objectIDs                    []string
		expectedError                bool
		expectedResolveCheckResponse *ResolveCheckResponse
	}{
		{
			name: "empty_iterator",
			model: parser.MustTransformDSLToProto(`
				model
					schema 1.1

				type user
				type group
					relations
						define member: [user]
				type document
					relations
						define viewer: [group#member]`),
			tuples:  []*openfgav1.Tuple{},
			dsError: nil,
			objectIDs: []string{
				"2", "3",
			},
			context: map[string]interface{}{},
			expectedResolveCheckResponse: &ResolveCheckResponse{
				Allowed: false,
			},
			expectedError: false,
		},
		{
			name: "empty_object_ids",
			model: parser.MustTransformDSLToProto(`
				model
					schema 1.1

				type user
				type group
					relations
						define member: [user]
				type document
					relations
						define viewer: [group#member]`),
			tuples: []*openfgav1.Tuple{
				{
					Key: tuple.NewTupleKey("group:1", "member", "user:maria"),
				},
			},
			dsError:   nil,
			objectIDs: []string{},
			context:   map[string]interface{}{},
			expectedResolveCheckResponse: &ResolveCheckResponse{
				Allowed: false,
			},
			expectedError: false,
		},
		{
			name: "bad_ds_call",
			model: parser.MustTransformDSLToProto(`
				model
					schema 1.1

				type user
				type group
					relations
						define member: [user]
				type document
					relations
						define viewer: [group#member]`),
			tuples:                       []*openfgav1.Tuple{},
			dsError:                      fmt.Errorf("bad_ds_call"),
			objectIDs:                    []string{"1"},
			context:                      map[string]interface{}{},
			expectedResolveCheckResponse: nil,
			expectedError:                true,
		},
		{
			name: "non_empty_iterator_match_objectIDs",
			model: parser.MustTransformDSLToProto(`
				model
					schema 1.1

				type user
				type group
					relations
						define member: [user]
				type document
					relations
						define viewer: [group#member]`),
			tuples: []*openfgav1.Tuple{
				{Key: tuple.NewTupleKey("group:1", "member", "user:maria")},
			},
			dsError: nil,
			objectIDs: []string{
				"1",
			},
			context: map[string]interface{}{},
			expectedResolveCheckResponse: &ResolveCheckResponse{
				Allowed: true,
			},
			expectedError: false,
		},
		{
			name: "non_empty_iterator_match_objectIDs_ttu",
			model: parser.MustTransformDSLToProto(`
				model
					schema 1.1

				type user
				type group
					relations
						define member: [user]
				type document
					relations
						define owner: [group]
						define viewer: member from owner`),
			tuples: []*openfgav1.Tuple{
				{Key: tuple.NewTupleKey("group:1", "member", "user:maria")},
			},
			dsError: nil,
			objectIDs: []string{
				"1",
			},
			context: map[string]interface{}{},
			expectedResolveCheckResponse: &ResolveCheckResponse{
				Allowed: true,
			},
			expectedError: false,
		},
		{
			name: "non_empty_iterator_not_match_objectIDs",
			model: parser.MustTransformDSLToProto(`
				model
					schema 1.1

				type user
				type group
					relations
						define member: [user]
				type document
					relations
						define viewer: [group#member]`),
			tuples: []*openfgav1.Tuple{
				{Key: tuple.NewTupleKey("group:1", "member", "user:maria")},
			},
			dsError:   nil,
			objectIDs: []string{"8"},
			context:   map[string]interface{}{},
			expectedResolveCheckResponse: &ResolveCheckResponse{
				Allowed: false,
			},
			expectedError: false,
		},
		{
			name: "non_empty_iterator_match_cond_not_match",
			model: parser.MustTransformDSLToProto(`
				model
					schema 1.1

				type user
				type group
					relations
						define member: [user with condX]
				type document
					relations
						define viewer: [group#member]

				condition condX(x: int) {
					x < 100
				}
`),
			tuples: []*openfgav1.Tuple{
				{Key: tuple.NewTupleKeyWithCondition("group:1", "member", "user:maria", "condX", nil)},
			},
			dsError:   nil,
			objectIDs: []string{"1"},
			context: map[string]interface{}{
				"x": 200,
			},
			expectedResolveCheckResponse: &ResolveCheckResponse{
				Allowed: false,
			},
			expectedError: false,
		},
		{
			name: "non_empty_iterator_match_cond_match",
			model: parser.MustTransformDSLToProto(`
				model
					schema 1.1

				type user
				type group
					relations
						define member: [user with condX]
				type document
					relations
						define viewer: [group#member]

				condition condX(x: int) {
					x < 100
				}
`),
			tuples: []*openfgav1.Tuple{
				{Key: tuple.NewTupleKeyWithCondition("group:1", "member", "user:maria", "condX", nil)},
			},
			dsError:   nil,
			objectIDs: []string{"1"},
			context: map[string]interface{}{
				"x": 10,
			},
			expectedResolveCheckResponse: &ResolveCheckResponse{
				Allowed: true,
			},
			expectedError: false,
		},
	}
	for _, tt := range tests {
		tt := tt
		t.Run(tt.name, func(t *testing.T) {
			t.Parallel()

			storeID := ulid.Make().String()
			objectIDs := storage.NewSortedSet()
			for _, objectID := range tt.objectIDs {
				objectIDs.Add(objectID)
			}

			ctrl := gomock.NewController(t)
			t.Cleanup(ctrl.Finish)

			mockDatastore := mocks.NewMockRelationshipTupleReader(ctrl)
			mockDatastore.EXPECT().ReadStartingWithUser(gomock.Any(), storeID, storage.ReadStartingWithUserFilter{
				ObjectType: "group",
				Relation:   "member",
				UserFilter: []*openfgav1.ObjectRelation{{Object: "user:maria"}},
				ObjectIDs:  objectIDs,
			}, storage.ReadStartingWithUserOptions{
				WithContextualTuplesOrderedByObjectAscending: false,
				Consistency: storage.ConsistencyOptions{
					Preference: openfgav1.ConsistencyPreference_UNSPECIFIED,
				}},
			).Times(1).
				Return(storage.NewStaticTupleIterator(tt.tuples), tt.dsError)

			ts, err := typesystem.New(tt.model)
			require.NoError(t, err)
<<<<<<< HEAD
			ctx := context.Background()
			ctx = typesystem.ContextWithTypesystem(ctx, ts)
			ctx = storage.ContextWithRelationshipTupleReader(ctx, mockDatastore)
=======
			ctx := setRequestContext(context.Background(), ts, ds, nil)
>>>>>>> b91da192

			contextStruct, err := structpb.NewStruct(tt.context)
			require.NoError(t, err)

			result, err := checkAssociatedObjects(ctx, &ResolveCheckRequest{
				StoreID:         storeID,
				TupleKey:        tuple.NewTupleKey("document:1", "viewer", "user:maria"),
				RequestMetadata: NewCheckRequestMetadata(),
				Context:         contextStruct,
			}, "group#member", objectIDs)
			if tt.expectedError {
				require.Error(t, err)
			} else {
				require.NoError(t, err)
			}
			require.Equal(t, tt.expectedResolveCheckResponse, result)
		})
	}
}

func TestConsumeUsersets(t *testing.T) {
	t.Cleanup(func() {
		goleak.VerifyNone(t)
	})

	model := parser.MustTransformDSLToProto(`
				model
					schema 1.1
				type user
				type group
					relations
						define member: [user]
				type document
					relations
						define viewer: [group#member]`)
	type dsResults struct {
		tuples []*openfgav1.Tuple
		err    error
	}
	tests := []struct {
		name                         string
		tuples                       []dsResults
		usersetsChannelResult        []usersetsChannelStruct
		ctxCancelled                 bool
		expectedResolveCheckResponse *ResolveCheckResponse
		errorExpected                error
	}{
		{
			name: "userset_tuple_found",
			tuples: []dsResults{
				{
					tuples: []*openfgav1.Tuple{
						{Key: tuple.NewTupleKey("group:2", "member", "user:maria")},
					},
					err: nil,
				},
			},
			usersetsChannelResult: []usersetsChannelStruct{
				{
					err:            nil,
					objectRelation: "group#member",
					objectIDs:      []string{"2"},
				},
			},
			ctxCancelled: false,
			expectedResolveCheckResponse: &ResolveCheckResponse{
				Allowed: true,
			},
			errorExpected: nil,
		},
		{
			name: "userset_tuple_found_multi_batches",
			tuples: []dsResults{
				// we expect 3 ds.ReadStartingWithUser to be called in response to 3 batches from usersetsChannel
				{
					tuples: []*openfgav1.Tuple{
						{Key: tuple.NewTupleKey("group:11", "member", "user:maria")},
					},
					err: nil,
				},
				{
					tuples: []*openfgav1.Tuple{
						{Key: tuple.NewTupleKey("group:11", "member", "user:maria")},
					},
					err: nil,
				},
				{
					tuples: []*openfgav1.Tuple{
						{Key: tuple.NewTupleKey("group:11", "member", "user:maria")},
					},
					err: nil,
				},
			},
			usersetsChannelResult: []usersetsChannelStruct{
				{
					err:            nil,
					objectRelation: "group#member",
					objectIDs:      []string{"1"},
				},
				{
					err:            nil,
					objectRelation: "group#member",
					objectIDs:      []string{"2"},
				},
				{
					err:            nil,
					objectRelation: "group#member",
					objectIDs:      []string{"11"},
				},
			},
			ctxCancelled: false,
			expectedResolveCheckResponse: &ResolveCheckResponse{
				Allowed: true,
			},
			errorExpected: nil,
		},
		{
			name: "userset_tuple_not_found",
			tuples: []dsResults{
				{
					tuples: []*openfgav1.Tuple{},
					err:    nil,
				},
			},
			usersetsChannelResult: []usersetsChannelStruct{
				{
					err:            nil,
					objectRelation: "group#member",
					objectIDs:      []string{"5"},
				},
			},
			ctxCancelled: false,
			expectedResolveCheckResponse: &ResolveCheckResponse{
				Allowed: false,
			},
			errorExpected: nil,
		},
		{
			name: "userset_tuple_not_found_multiset",
			tuples: []dsResults{
				{
					tuples: []*openfgav1.Tuple{},
					err:    nil,
				},
				{
					tuples: []*openfgav1.Tuple{},
					err:    nil,
				},
				{
					tuples: []*openfgav1.Tuple{},
					err:    nil,
				},
			},
			usersetsChannelResult: []usersetsChannelStruct{
				{
					err:            nil,
					objectRelation: "group#member",
					objectIDs:      []string{"5"},
				},
				{
					err:            nil,
					objectRelation: "group#member",
					objectIDs:      []string{"6"},
				},
				{
					err:            nil,
					objectRelation: "group#member",
					objectIDs:      []string{"7"},
				},
			},
			ctxCancelled: false,
			expectedResolveCheckResponse: &ResolveCheckResponse{
				Allowed: false,
			},
			errorExpected: nil,
		},
		{
			name:                         "ctx_cancelled",
			tuples:                       []dsResults{},
			usersetsChannelResult:        []usersetsChannelStruct{},
			ctxCancelled:                 true,
			expectedResolveCheckResponse: nil,
			errorExpected:                context.Canceled,
		},
		{
			name: "iterator_error_first_batch",
			tuples: []dsResults{
				{
					tuples: []*openfgav1.Tuple{},
					err:    fmt.Errorf("mock_error"),
				},
			},
			usersetsChannelResult: []usersetsChannelStruct{
				{
					err:            nil,
					objectRelation: "group#member",
					objectIDs:      []string{"10"},
				},
			},
			ctxCancelled:                 false,
			expectedResolveCheckResponse: nil,
			errorExpected:                fmt.Errorf("mock_error"),
		},
		{
			name: "iterator_error_first_batch_and_second_batch",
			tuples: []dsResults{
				{
					tuples: []*openfgav1.Tuple{},
					err:    fmt.Errorf("mock_error"),
				},
				{
					tuples: []*openfgav1.Tuple{},
					err:    fmt.Errorf("mock_error"),
				},
			},
			usersetsChannelResult: []usersetsChannelStruct{
				{
					err:            nil,
					objectRelation: "group#member",
					objectIDs:      []string{"10"},
				},
				{
					err:            nil,
					objectRelation: "group#member",
					objectIDs:      []string{"13"},
				},
			},
			ctxCancelled:                 false,
			expectedResolveCheckResponse: nil,
			errorExpected:                fmt.Errorf("mock_error"),
		},
		{
			name: "iterator_error_first_batch_but_success_second",
			tuples: []dsResults{
				{
					tuples: []*openfgav1.Tuple{},
					err:    fmt.Errorf("mock_error"),
				},
				{
					tuples: []*openfgav1.Tuple{
						{Key: tuple.NewTupleKey("group:11", "member", "user:maria")},
					},
					err: nil,
				},
			},
			usersetsChannelResult: []usersetsChannelStruct{
				{
					err:            nil,
					objectRelation: "group#member",
					objectIDs:      []string{"1"},
				},
				{
					err:            nil,
					objectRelation: "group#member",
					objectIDs:      []string{"11"},
				},
			},
			ctxCancelled: false,
			expectedResolveCheckResponse: &ResolveCheckResponse{
				Allowed: true,
			},
			errorExpected: nil,
		},
		{
			name: "iterator_error_first_batch_but_not_found_second",
			tuples: []dsResults{
				{
					tuples: []*openfgav1.Tuple{},
					err:    fmt.Errorf("mock_error"),
				},
				{
					tuples: []*openfgav1.Tuple{},
					err:    nil,
				},
			},
			usersetsChannelResult: []usersetsChannelStruct{
				{
					err:            nil,
					objectRelation: "group#member",
					objectIDs:      []string{"1"},
				},
				{
					err:            nil,
					objectRelation: "group#member",
					objectIDs:      []string{"4"},
				},
			},
			ctxCancelled:                 false,
			expectedResolveCheckResponse: nil,
			errorExpected:                fmt.Errorf("mock_error"),
		},
		{
			name:   "userset_chan_error",
			tuples: []dsResults{},
			usersetsChannelResult: []usersetsChannelStruct{
				{
					err:            fmt.Errorf("mock_error"),
					objectRelation: "group#member",
					objectIDs:      []string{"0", "2", "8"},
				},
			},
			ctxCancelled:                 false,
			expectedResolveCheckResponse: nil,
			errorExpected:                fmt.Errorf("mock_error"),
		},
	}
	for _, tt := range tests {
		tt := tt
		t.Run(tt.name, func(t *testing.T) {
			t.Parallel()

			checker := NewLocalChecker()
			t.Cleanup(checker.Close)

			ctrl := gomock.NewController(t)
			t.Cleanup(ctrl.Finish)
			ds := mocks.NewMockRelationshipTupleReader(ctrl)

			for _, curTuples := range tt.tuples {
				// Note that we need to return a new iterator for each DS call
				ds.EXPECT().ReadStartingWithUser(gomock.Any(), gomock.Any(), gomock.Any(), gomock.Any()).MaxTimes(1).Return(
					storage.NewStaticTupleIterator(curTuples.tuples), curTuples.err)
			}

			ts, err := typesystem.New(model)
			require.NoError(t, err)
			var ctx context.Context
			var cancel context.CancelFunc
			ctx = context.Background()
			if tt.ctxCancelled {
				ctx, cancel = context.WithCancel(ctx)
				cancel()
			}
			ctx = setRequestContext(ctx, ts, ds, nil)

			usersetsChannelItems := usersetsChannelFromUsersetsChannelStruct(tt.usersetsChannelResult)

			usersetChan := make(chan usersetsChannelType)
			pool := concurrency.NewPool(context.Background(), 1)
			pool.Go(func(ctx context.Context) error {
				for _, item := range usersetsChannelItems {
					usersetChan <- item
				}
				close(usersetChan)
				return nil
			})

			result, err := checker.consumeUsersets(ctx, &ResolveCheckRequest{
				StoreID:              ulid.Make().String(),
				AuthorizationModelID: ulid.Make().String(),
				TupleKey:             tuple.NewTupleKey("document:1", "viewer", "user:maria"),
				RequestMetadata:      NewCheckRequestMetadata(),
			}, usersetChan)

			require.NoError(t, pool.Wait())
			require.Equal(t, tt.errorExpected, err)
			if tt.errorExpected == nil {
				require.Equal(t, tt.expectedResolveCheckResponse.Allowed, result.Allowed)
				require.Equal(t, tt.expectedResolveCheckResponse.GetCycleDetected(), result.GetCycleDetected())
			}
		})
	}
}

func TestDispatch(t *testing.T) {
	ctrl := gomock.NewController(t)
	defer ctrl.Finish()
	checker := NewLocalChecker()
	defer checker.Close()
	mockResolver := NewMockCheckResolver(ctrl)
	checker.SetDelegate(mockResolver)

	parentReq := &ResolveCheckRequest{
		TupleKey:        tuple.NewTupleKeyWithCondition("document:doc1", "viewer", "user:maria", "condition1", nil),
		RequestMetadata: NewCheckRequestMetadata(),
	}
	tk := tuple.NewTupleKeyWithCondition("group:1", "member", "user:maria", "condition1", nil)

	expectedReq := &ResolveCheckRequest{
		TupleKey:        tuple.NewTupleKeyWithCondition("group:1", "member", "user:maria", "condition1", nil),
		RequestMetadata: NewCheckRequestMetadata(),
	}
	expectedReq.GetRequestMetadata().Depth++

	var req *ResolveCheckRequest
	mockResolver.EXPECT().ResolveCheck(gomock.Any(), gomock.AssignableToTypeOf(req)).DoAndReturn(
		func(_ context.Context, req *ResolveCheckRequest) (*ResolveCheckResponse, error) {
			require.Equal(t, expectedReq.GetTupleKey(), req.GetTupleKey())
			require.Equal(t, expectedReq.GetRequestMetadata().Depth, req.GetRequestMetadata().Depth)
			require.Equal(t, uint32(1), req.GetRequestMetadata().DispatchCounter.Load())
			return nil, nil
		})
	dispatch := checker.dispatch(context.Background(), parentReq, tk)
	_, _ = dispatch(context.Background())
}

func collectMessagesFromChannel(dispatchChan chan dispatchMsg) []dispatchMsg {
	var receivedDispatches []dispatchMsg
	for msg := range dispatchChan {
		receivedDispatches = append(receivedDispatches, msg)
	}
	return receivedDispatches
}

func TestProduceUsersetDispatches(t *testing.T) {
	t.Cleanup(func() {
		goleak.VerifyNone(t)
	})

	filter := func(tupleKey *openfgav1.TupleKey) (bool, error) {
		if tupleKey.GetCondition().GetName() == "condition1" {
			return true, nil
		}
		return false, fmt.Errorf("condition not found")
	}

	// model does not matter for this unit test.  All we care about is schema 1.1+.
	model := parser.MustTransformDSLToProto(`
				model
					schema 1.1

				type user
				type group
					relations
						define member: [user with condX, group#member]
				type document
					relations
						define viewer: [group#member]

				condition condX(x: int) {
					x < 100
				}`)
	ts, err := typesystem.New(model)
	require.NoError(t, err)
	ctx := typesystem.ContextWithTypesystem(context.Background(), ts)
	req := &ResolveCheckRequest{
		TupleKey:        tuple.NewTupleKeyWithCondition("document:doc1", "viewer", "user:maria", "condition1", nil),
		RequestMetadata: NewCheckRequestMetadata(),
	}

	tests := []struct {
		name               string
		tuples             []*openfgav1.TupleKey
		expectedDispatches []dispatchMsg
	}{
		{
			name:               "empty_iterator",
			tuples:             nil,
			expectedDispatches: nil,
		},
		{
			name: "iterator_error_first_tuple",
			tuples: []*openfgav1.TupleKey{
				tuple.NewTupleKeyWithCondition("group:1", "member", "user:maria", "badCondition", nil),
			},
			expectedDispatches: []dispatchMsg{
				{
					err:            fmt.Errorf("condition not found"),
					shortCircuit:   false,
					dispatchParams: nil,
				},
			},
		},
		{
			name: "good_condition_wildcard",
			tuples: []*openfgav1.TupleKey{
				tuple.NewTupleKeyWithCondition("group:1", "member", "user:*", "condition1", nil),
			},
			expectedDispatches: []dispatchMsg{
				{
					err:            nil,
					shortCircuit:   true,
					dispatchParams: nil,
				},
			},
		},
		{
			name: "good_condition_non_wildcard",
			tuples: []*openfgav1.TupleKey{
				tuple.NewTupleKeyWithCondition("group:1", "member", "group:2#member", "condition1", nil),
			},
			expectedDispatches: []dispatchMsg{
				{
					err:          nil,
					shortCircuit: false,
					dispatchParams: &dispatchParams{
						parentReq: req,
						tk:        tuple.NewTupleKey("group:2", "member", "user:maria"),
					},
				},
			},
		},
		{
			name: "multiple_tuples",
			tuples: []*openfgav1.TupleKey{
				tuple.NewTupleKeyWithCondition("group:1", "member", "group:2#member", "condition1", nil),
				tuple.NewTupleKeyWithCondition("group:1", "member", "group:3#member", "condition1", nil),
			},
			expectedDispatches: []dispatchMsg{
				{
					err:          nil,
					shortCircuit: false,
					dispatchParams: &dispatchParams{
						parentReq: req,
						tk:        tuple.NewTupleKey("group:2", "member", "user:maria"),
					},
				},
				{
					err:          nil,
					shortCircuit: false,
					dispatchParams: &dispatchParams{
						parentReq: req,
						tk:        tuple.NewTupleKey("group:3", "member", "user:maria"),
					},
				},
			},
		},
	}

	for _, tt := range tests {
		tt := tt
		t.Run(tt.name, func(t *testing.T) {
			t.Parallel()
			ctrl := gomock.NewController(t)
			defer ctrl.Finish()
			iter := storage.NewConditionsFilteredTupleKeyIterator(storage.NewStaticTupleKeyIterator(tt.tuples), filter)
			checker := NewLocalChecker()
			defer checker.Close()
			mockResolver := NewMockCheckResolver(ctrl)
			checker.SetDelegate(mockResolver)

			pool := concurrency.NewPool(ctx, 1)

			dispatchChan := make(chan dispatchMsg, 1)

			pool.Go(func(ctx context.Context) error {
				checker.produceUsersetDispatches(ctx, req, dispatchChan, iter)
				return nil
			})

			receivedMsgs := collectMessagesFromChannel(dispatchChan)
			_ = pool.Wait()
			require.Equal(t, tt.expectedDispatches, receivedMsgs)
		})
	}
}

func TestProduceTTUDispatches(t *testing.T) {
	t.Cleanup(func() {
		goleak.VerifyNone(t)
	})
	filter := func(tupleKey *openfgav1.TupleKey) (bool, error) {
		if tupleKey.GetCondition().GetName() == "condition1" {
			return true, nil
		}
		return false, fmt.Errorf("condition not found")
	}

	// model does not matter for this unit test.  All we care about is schema 1.1+ and computedRelation is defined for type
	model := parser.MustTransformDSLToProto(`
				model
					schema 1.1

				type user
				type group
					relations
						define member: [user with condX]
				type team
					relations
						define teammate: [user with condX]
				type document
					relations
						define viewer: member from owner
						define owner: [group, team]

				condition condX(x: int) {
					x < 100
				}`)

	ts, err := typesystem.New(model)
	require.NoError(t, err)
	ctx := typesystem.ContextWithTypesystem(context.Background(), ts)
	req := &ResolveCheckRequest{
		TupleKey:        tuple.NewTupleKeyWithCondition("document:doc1", "viewer", "user:maria", "condition1", nil),
		RequestMetadata: NewCheckRequestMetadata(),
	}

	tests := []struct {
		name               string
		computedRelation   string
		tuples             []*openfgav1.TupleKey
		expectedDispatches []dispatchMsg
	}{
		{
			name:               "empty_iterator",
			computedRelation:   "member",
			tuples:             nil,
			expectedDispatches: nil,
		},
		{
			name:             "iterator_error_first_tuple",
			computedRelation: "member",
			tuples: []*openfgav1.TupleKey{
				tuple.NewTupleKeyWithCondition("document:doc1", "owner", "group:1", "badCondition", nil),
			},
			expectedDispatches: []dispatchMsg{
				{
					err:            fmt.Errorf("condition not found"),
					shortCircuit:   false,
					dispatchParams: nil,
				},
			},
		},
		{
			name:             "relation_not_found",
			computedRelation: "member",
			tuples: []*openfgav1.TupleKey{
				tuple.NewTupleKeyWithCondition("document:doc1", "owner", "team:1", "condition1", nil),
			},
			expectedDispatches: nil,
		},
		{
			name:             "single_match",
			computedRelation: "member",
			tuples: []*openfgav1.TupleKey{
				tuple.NewTupleKeyWithCondition("document:doc1", "owner", "group:1", "condition1", nil),
			},
			expectedDispatches: []dispatchMsg{
				{
					err:          nil,
					shortCircuit: false,
					dispatchParams: &dispatchParams{
						parentReq: req,
						tk:        tuple.NewTupleKey("group:1", "member", "user:maria"),
					},
				},
			},
		},
		{
			name:             "multiple_matches",
			computedRelation: "member",
			tuples: []*openfgav1.TupleKey{
				tuple.NewTupleKeyWithCondition("document:doc1", "owner", "group:1", "condition1", nil),
				tuple.NewTupleKeyWithCondition("document:doc1", "owner", "group:2", "condition1", nil),
			},
			expectedDispatches: []dispatchMsg{
				{
					err:          nil,
					shortCircuit: false,
					dispatchParams: &dispatchParams{
						parentReq: req,
						tk:        tuple.NewTupleKey("group:1", "member", "user:maria"),
					},
				},
				{
					err:          nil,
					shortCircuit: false,
					dispatchParams: &dispatchParams{
						parentReq: req,
						tk:        tuple.NewTupleKey("group:2", "member", "user:maria"),
					},
				},
			},
		},
		{
			name:             "mix_relation_found_not_found",
			computedRelation: "member",
			tuples: []*openfgav1.TupleKey{
				tuple.NewTupleKeyWithCondition("document:doc1", "owner", "team:1", "condition1", nil),
				tuple.NewTupleKeyWithCondition("document:doc1", "owner", "group:1", "condition1", nil),
			},
			expectedDispatches: []dispatchMsg{
				{
					err:          nil,
					shortCircuit: false,
					dispatchParams: &dispatchParams{
						parentReq: req,
						tk:        tuple.NewTupleKey("group:1", "member", "user:maria"),
					},
				},
			},
		},
	}

	for _, tt := range tests {
		tt := tt
		t.Run(tt.name, func(t *testing.T) {
			t.Parallel()
			ctrl := gomock.NewController(t)
			defer ctrl.Finish()
			iter := storage.NewConditionsFilteredTupleKeyIterator(storage.NewStaticTupleKeyIterator(tt.tuples), filter)
			checker := NewLocalChecker()
			defer checker.Close()
			mockResolver := NewMockCheckResolver(ctrl)
			checker.SetDelegate(mockResolver)

			pool := concurrency.NewPool(ctx, 1)

			dispatchChan := make(chan dispatchMsg, 1)

			pool.Go(func(ctx context.Context) error {
				checker.produceTTUDispatches(ctx, tt.computedRelation, req, dispatchChan, iter)
				return nil
			})

			receivedMsgs := collectMessagesFromChannel(dispatchChan)
			_ = pool.Wait()
			require.Equal(t, tt.expectedDispatches, receivedMsgs)
		})
	}
}

// helperReceivedOutcome is a helper function that listen to chan checkOutcome and return
// all the checkOutcomes when channel is closed.
func helperReceivedOutcome(outcomes chan checkOutcome) []checkOutcome {
	var checkOutcome []checkOutcome
	for outcome := range outcomes {
		checkOutcome = append(checkOutcome, outcome)
	}
	return checkOutcome
}

func TestProcessDispatch(t *testing.T) {
	t.Cleanup(func() {
		goleak.VerifyNone(t)
	})
	req := &ResolveCheckRequest{
		TupleKey:        tuple.NewTupleKeyWithCondition("document:doc1", "viewer", "user:maria", "condition1", nil),
		RequestMetadata: NewCheckRequestMetadata(),
	}

	tests := []struct {
		name                   string
		poolSize               int
		ctxCancelled           bool
		dispatchMsgs           []dispatchMsg
		mockedDispatchResponse []*ResolveCheckResponse
		expectedOutcomes       []checkOutcome
	}{
		{
			name:             "ctx_cancelled",
			poolSize:         1,
			ctxCancelled:     true,
			dispatchMsgs:     []dispatchMsg{},
			expectedOutcomes: nil,
		},
		{
			name:         "two_error",
			poolSize:     1,
			ctxCancelled: false,
			dispatchMsgs: []dispatchMsg{
				{
					err: fmt.Errorf("error_1"),
				},
				{
					err: fmt.Errorf("error_2"),
				},
			},
			expectedOutcomes: []checkOutcome{
				{
					err: fmt.Errorf("error_1"),
				},
				{
					err: fmt.Errorf("error_2"),
				},
			},
		},
		{
			name:         "shortcut_with_only",
			poolSize:     1,
			ctxCancelled: false,
			dispatchMsgs: []dispatchMsg{
				{
					shortCircuit: true,
				},
			},
			expectedOutcomes: []checkOutcome{
				{
					resp: &ResolveCheckResponse{
						Allowed: true,
					},
				},
			},
		},
		{
			name:         "shortcut_with_error_at_end",
			poolSize:     1,
			ctxCancelled: false,
			dispatchMsgs: []dispatchMsg{
				{
					shortCircuit: true,
				},
				{
					err: fmt.Errorf("should_not_process_this"),
				},
			},
			expectedOutcomes: []checkOutcome{
				{
					resp: &ResolveCheckResponse{
						Allowed: true,
					},
				},
			},
		},
		{
			name:         "multiple_dispatches",
			poolSize:     1,
			ctxCancelled: false,
			dispatchMsgs: []dispatchMsg{
				{
					dispatchParams: &dispatchParams{
						parentReq: req,
						tk:        tuple.NewTupleKey("group:1", "member", "user:maria"),
					},
				},
				{
					dispatchParams: &dispatchParams{
						parentReq: req,
						tk:        tuple.NewTupleKey("group:2", "member", "user:maria"),
					},
				},
			},
			mockedDispatchResponse: []*ResolveCheckResponse{
				{
					Allowed: true,
				},
				{
					Allowed: false,
				},
			},
			expectedOutcomes: []checkOutcome{
				{
					resp: &ResolveCheckResponse{
						Allowed: true,
					},
				},
				{
					resp: &ResolveCheckResponse{
						Allowed: false,
					},
				},
			},
		},
	}

	for _, tt := range tests {
		tt := tt
		t.Run(tt.name, func(t *testing.T) {
			t.Parallel()
			ctrl := gomock.NewController(t)
			defer ctrl.Finish()

			ctx := context.Background()
			var cancel context.CancelFunc
			if tt.ctxCancelled {
				ctx, cancel = context.WithCancel(ctx)
				cancel()
			}

			checker := NewLocalChecker()
			defer checker.Close()
			mockResolver := NewMockCheckResolver(ctrl)
			checker.SetDelegate(mockResolver)

			for _, mockedDispatchResponse := range tt.mockedDispatchResponse {
				mockResolver.EXPECT().ResolveCheck(gomock.Any(), gomock.Any()).Times(1).Return(mockedDispatchResponse, nil)
			}

			dispatchMsgChan := make(chan dispatchMsg, 100)
			for _, dispatchMsg := range tt.dispatchMsgs {
				dispatchMsgChan <- dispatchMsg
			}

			outcomeChan := checker.processDispatches(ctx, uint32(tt.poolSize), dispatchMsgChan)

			// now, close the channel to simulate everything is sent
			close(dispatchMsgChan)
			outcomes := helperReceivedOutcome(outcomeChan)

			require.Equal(t, tt.expectedOutcomes, outcomes)
		})
	}
}

func TestConsumeDispatch(t *testing.T) {
	t.Cleanup(func() {
		goleak.VerifyNone(t)
	})
	req := &ResolveCheckRequest{
		TupleKey:        tuple.NewTupleKeyWithCondition("document:doc1", "viewer", "user:maria", "condition1", nil),
		RequestMetadata: NewCheckRequestMetadata(),
	}
	tests := []struct {
		name                   string
		limit                  uint32
		ctxCancelled           bool
		dispatchMsgs           []dispatchMsg
		mockedDispatchResponse []*ResolveCheckResponse
		expected               *ResolveCheckResponse
		expectedError          error
	}{
		{
			name:          "ctx_cancelled",
			limit:         1,
			ctxCancelled:  true,
			dispatchMsgs:  []dispatchMsg{},
			expected:      nil,
			expectedError: context.Canceled,
		},
		{
			name:         "single_error",
			limit:        1,
			ctxCancelled: false,
			dispatchMsgs: []dispatchMsg{
				{
					err: fmt.Errorf("error_1"),
				},
			},
			expected:      nil,
			expectedError: fmt.Errorf("error_1"),
		},
		{
			name:         "false_cycle_detected",
			limit:        1,
			ctxCancelled: false,
			dispatchMsgs: []dispatchMsg{
				{
					dispatchParams: &dispatchParams{
						parentReq: req,
						tk:        tuple.NewTupleKey("group:1", "member", "user:maria"),
					},
				},
			},
			mockedDispatchResponse: []*ResolveCheckResponse{
				{
					Allowed: false,
					ResolutionMetadata: ResolveCheckResponseMetadata{
						CycleDetected: true,
					},
				},
			},
			expected: &ResolveCheckResponse{
				Allowed: false,
				ResolutionMetadata: ResolveCheckResponseMetadata{
					CycleDetected: true,
				},
			},
			expectedError: nil,
		},
		{
			name:         "two_false_no_cycle",
			limit:        1,
			ctxCancelled: false,
			dispatchMsgs: []dispatchMsg{
				{
					dispatchParams: &dispatchParams{
						parentReq: req,
						tk:        tuple.NewTupleKey("group:1", "member", "user:maria"),
					},
				},
				{
					dispatchParams: &dispatchParams{
						parentReq: req,
						tk:        tuple.NewTupleKey("group:2", "member", "user:maria"),
					},
				},
			},
			mockedDispatchResponse: []*ResolveCheckResponse{
				{
					Allowed: false,
				},
				{
					Allowed: false,
				},
			},
			expected: &ResolveCheckResponse{
				Allowed: false,
			},
			expectedError: nil,
		},
		{
			name:         "false_true",
			limit:        1,
			ctxCancelled: false,
			dispatchMsgs: []dispatchMsg{
				{
					dispatchParams: &dispatchParams{
						parentReq: req,
						tk:        tuple.NewTupleKey("group:1", "member", "user:maria"),
					},
				},
				{
					dispatchParams: &dispatchParams{
						parentReq: req,
						tk:        tuple.NewTupleKey("group:1", "member", "user:maria"),
					},
				},
			},
			mockedDispatchResponse: []*ResolveCheckResponse{
				{
					Allowed: false,
				},
				{
					Allowed: true,
				},
			},
			expected: &ResolveCheckResponse{
				Allowed: true,
			},
			expectedError: nil,
		},
		{
			name:         "single_true",
			limit:        1,
			ctxCancelled: false,
			dispatchMsgs: []dispatchMsg{
				{
					dispatchParams: &dispatchParams{
						parentReq: req,
						tk:        tuple.NewTupleKey("group:1", "member", "user:maria"),
					},
				},
			},
			mockedDispatchResponse: []*ResolveCheckResponse{
				{
					Allowed: true,
				},
			},
			expected: &ResolveCheckResponse{
				Allowed: true,
			},
			expectedError: nil,
		},
	}
	for _, tt := range tests {
		tt := tt
		t.Run(tt.name, func(t *testing.T) {
			t.Parallel()
			ctrl := gomock.NewController(t)
			defer ctrl.Finish()

			ctx := context.Background()
			var cancel context.CancelFunc
			if tt.ctxCancelled {
				ctx, cancel = context.WithCancel(ctx)
				cancel()
			}

			checker := NewLocalChecker()
			defer checker.Close()
			mockResolver := NewMockCheckResolver(ctrl)
			checker.SetDelegate(mockResolver)
			for _, mockedDispatchResponse := range tt.mockedDispatchResponse {
				mockResolver.EXPECT().ResolveCheck(gomock.Any(), gomock.Any()).Times(1).Return(mockedDispatchResponse, nil)
			}

			dispatchMsgChan := make(chan dispatchMsg, 100)
			for _, dispatchMsg := range tt.dispatchMsgs {
				dispatchMsgChan <- dispatchMsg
			}
			close(dispatchMsgChan)

			resp, err := checker.consumeDispatches(ctx, tt.limit, dispatchMsgChan)
			require.Equal(t, tt.expectedError, err)
			require.Equal(t, tt.expected, resp)
		})
	}
}

func TestCheckUsersetSlowPath(t *testing.T) {
	t.Cleanup(func() {
		goleak.VerifyNone(t)
	})
	filter := func(tupleKey *openfgav1.TupleKey) (bool, error) {
		if tupleKey.GetCondition().GetName() == "condition1" {
			return true, nil
		}
		return false, fmt.Errorf("condition not found")
	}

	// model does not matter for this unit test.  All we care about is schema 1.1+.
	model := parser.MustTransformDSLToProto(`
				model
					schema 1.1

				type user
				type group
					relations
						define member: [user with condX, user:* with condX, group#member]
				type document
					relations
						define viewer: [group#member]

				condition condX(x: int) {
					x < 100
				}`)
	ts, err := typesystem.New(model)
	require.NoError(t, err)
	ctx := typesystem.ContextWithTypesystem(context.Background(), ts)

	tests := []struct {
		name          string
		tuples        []*openfgav1.TupleKey
		expected      *ResolveCheckResponse
		expectedError error
	}{
		{
			name: "shortcut",
			tuples: []*openfgav1.TupleKey{
				tuple.NewTupleKeyWithCondition("group:1", "member", "user:*", "condition1", nil),
				tuple.NewTupleKeyWithCondition("group:1", "member", "group:2#member", "condition1", nil),
			},
			expected: &ResolveCheckResponse{
				Allowed: true,
			},
			expectedError: nil,
		},
		{
			name: "error",
			tuples: []*openfgav1.TupleKey{
				tuple.NewTupleKeyWithCondition("group:1", "member", "user:*", "badCondition", nil),
			},
			expected:      nil,
			expectedError: fmt.Errorf("condition not found"),
		},
		{
			name:   "notFound",
			tuples: []*openfgav1.TupleKey{},
			expected: &ResolveCheckResponse{
				Allowed: false,
			},
			expectedError: nil,
		},
	}

	for _, tt := range tests {
		tt := tt
		t.Run(tt.name, func(t *testing.T) {
			t.Parallel()
			iter := storage.NewConditionsFilteredTupleKeyIterator(storage.NewStaticTupleKeyIterator(tt.tuples), filter)
			checker := NewLocalChecker()
			defer checker.Close()

			req := &ResolveCheckRequest{
				TupleKey:        tuple.NewTupleKey("group:1", "member", "user:maria"),
				RequestMetadata: NewCheckRequestMetadata(),
			}
			resp, err := checker.checkUsersetSlowPath(ctx, req, iter)
			require.Equal(t, tt.expectedError, err)
			require.Equal(t, tt.expected, resp)
		})
	}
}

func TestCheckTTUSlowPath(t *testing.T) {
	t.Cleanup(func() {
		goleak.VerifyNone(t)
	})

	filter := func(tupleKey *openfgav1.TupleKey) (bool, error) {
		if tupleKey.GetCondition().GetName() == "condition1" {
			return true, nil
		}
		return false, fmt.Errorf("condition not found")
	}

	// model does not matter for this unit test.  All we care about is schema 1.1+ and computedRelation is defined for type
	model := parser.MustTransformDSLToProto(`
				model
					schema 1.1

				type user
				type group
					relations
						define member: [user with condX]
				type team
					relations
						define teammate: [user with condX]
				type document
					relations
						define viewer: member from owner
						define owner: [group, team]

				condition condX(x: int) {
					x < 100
				}`)

	ts, err := typesystem.New(model)
	require.NoError(t, err)
	ctx := typesystem.ContextWithTypesystem(context.Background(), ts)

	tests := []struct {
		name             string
		rewrite          *openfgav1.Userset
		tuples           []*openfgav1.TupleKey
		dispatchResponse *ResolveCheckResponse
		expected         *ResolveCheckResponse
		expectedError    error
	}{
		{
			name:    "no_tuple",
			rewrite: typesystem.TupleToUserset("owner", "member"),
			tuples:  []*openfgav1.TupleKey{},
			expected: &ResolveCheckResponse{
				Allowed: false,
			},
			expectedError: nil,
		},
		{
			name:    "error",
			rewrite: typesystem.TupleToUserset("owner", "member"),
			tuples: []*openfgav1.TupleKey{
				tuple.NewTupleKeyWithCondition("document:doc1", "owner", "group:1", "badCondition", nil),
			},
			expected:      nil,
			expectedError: fmt.Errorf("condition not found"),
		},
		{
			name:    "dispatcher_found",
			rewrite: typesystem.TupleToUserset("owner", "member"),
			tuples: []*openfgav1.TupleKey{
				tuple.NewTupleKeyWithCondition("document:doc1", "owner", "group:1", "condition1", nil),
			},
			dispatchResponse: &ResolveCheckResponse{
				Allowed: true,
			},
			expected: &ResolveCheckResponse{
				Allowed: true,
			},
			expectedError: nil,
		},
		{
			name:    "dispatcher_not_found",
			rewrite: typesystem.TupleToUserset("owner", "member"),
			tuples: []*openfgav1.TupleKey{
				tuple.NewTupleKeyWithCondition("document:doc1", "owner", "group:1", "condition1", nil),
			},
			dispatchResponse: &ResolveCheckResponse{
				Allowed: false,
			},
			expected: &ResolveCheckResponse{
				Allowed: false,
			},
			expectedError: nil,
		},
	}

	for _, tt := range tests {
		tt := tt
		t.Run(tt.name, func(t *testing.T) {
			t.Parallel()
			ctrl := gomock.NewController(t)
			defer ctrl.Finish()
			iter := storage.NewConditionsFilteredTupleKeyIterator(storage.NewStaticTupleKeyIterator(tt.tuples), filter)
			checker := NewLocalChecker()
			defer checker.Close()
			mockResolver := NewMockCheckResolver(ctrl)
			checker.SetDelegate(mockResolver)

			if tt.dispatchResponse != nil {
				mockResolver.EXPECT().ResolveCheck(gomock.Any(), gomock.Any()).Return(tt.dispatchResponse, nil)
			}

			req := &ResolveCheckRequest{
				TupleKey:        tuple.NewTupleKey("group:1", "member", "user:maria"),
				RequestMetadata: NewCheckRequestMetadata(),
			}
			resp, err := checker.checkTTUSlowPath(ctx, req, tt.rewrite, iter)
			require.Equal(t, tt.expectedError, err)
			require.Equal(t, tt.expected, resp)
		})
	}
}

func TestStreamedLookupUsersetFromIterator(t *testing.T) {
	t.Cleanup(func() {
		goleak.VerifyNone(t)
	})

	tests := []struct {
		name                   string
		contextDone            bool
		readUsersetTuples      []*openfgav1.Tuple
		readUsersetTuplesError error
		iteratorHasError       bool
		expected               []usersetMessage
	}{
		{
			name:                   "get_iterator_error",
			contextDone:            false,
			readUsersetTuples:      []*openfgav1.Tuple{},
			readUsersetTuplesError: fmt.Errorf("mock_error"),
			expected: []usersetMessage{
				{
					userset: "",
					err:     fmt.Errorf("mock_error"),
				},
			},
		},
		{
			name:             "iterator_next_error",
			contextDone:      false,
			iteratorHasError: true,
			readUsersetTuples: []*openfgav1.Tuple{
				{
					Key: tuple.NewTupleKey("group:1", "member", "group:2#member"),
				},
			},
			readUsersetTuplesError: nil,
			expected: []usersetMessage{
				{
					userset: "group:2",
					err:     nil,
				},
				{
					userset: "",
					err:     mocks.ErrSimulatedError,
				},
			},
		},
		{
			name:                   "empty_userset",
			contextDone:            false,
			readUsersetTuples:      []*openfgav1.Tuple{},
			readUsersetTuplesError: nil,
			expected:               nil,
		},
		{
			name:                   "ctx_cancel",
			contextDone:            true,
			readUsersetTuples:      []*openfgav1.Tuple{},
			readUsersetTuplesError: nil,
			expected:               nil,
		},
		{
			name:        "has_userset",
			contextDone: false,
			readUsersetTuples: []*openfgav1.Tuple{
				{
					Key: tuple.NewTupleKey("group:1", "member", "group:2#member"),
				},
				{
					Key: tuple.NewTupleKey("group:1", "member", "group:3#member"),
				},
			},
			readUsersetTuplesError: nil,
			expected: []usersetMessage{
				{
					userset: "group:2",
					err:     nil,
				},
				{
					userset: "group:3",
					err:     nil,
				},
			},
		},
		{
			name:        "has_userset_large_pool_size",
			contextDone: false,
			readUsersetTuples: []*openfgav1.Tuple{
				{
					Key: tuple.NewTupleKey("group:1", "member", "group:2#member"),
				},
				{
					Key: tuple.NewTupleKey("group:1", "member", "group:3#member"),
				},
			},
			readUsersetTuplesError: nil,
			expected: []usersetMessage{
				{
					userset: "group:2",
					err:     nil,
				},
				{
					userset: "group:3",
					err:     nil,
				},
			},
		},
	}

	for _, tt := range tests {
		t.Run(tt.name, func(t *testing.T) {
			t.Parallel()
			ctrl := gomock.NewController(t)
			defer ctrl.Finish()
			storeID := ulid.Make().String()
			ds := mocks.NewMockRelationshipTupleReader(ctrl)

			model := parser.MustTransformDSLToProto(`
					model
						schema 1.1

					type user
					type group
						relations
							define member: [user, group#member]
`)

			ts, err := typesystem.New(model)
			require.NoError(t, err)

			ctx := setRequestContext(context.Background(), ts, ds, nil)

			restrictions, err := ts.DirectlyRelatedUsersets("group", "member")
			require.NoError(t, err)
			if tt.iteratorHasError {
				ds.EXPECT().ReadUsersetTuples(gomock.Any(), storeID, storage.ReadUsersetTuplesFilter{
					Object:                      "group:1",
					Relation:                    "member",
					AllowedUserTypeRestrictions: restrictions,
				}, gomock.Any()).Times(1).Return(mocks.NewErrorTupleIterator(tt.readUsersetTuples), tt.readUsersetTuplesError)
			} else {
				ds.EXPECT().ReadUsersetTuples(gomock.Any(), storeID, storage.ReadUsersetTuplesFilter{
					Object:                      "group:1",
					Relation:                    "member",
					AllowedUserTypeRestrictions: restrictions,
				}, gomock.Any()).Times(1).Return(storage.NewStaticTupleIterator(tt.readUsersetTuples), tt.readUsersetTuplesError)
			}

			req := &ResolveCheckRequest{
				StoreID:              storeID,
				AuthorizationModelID: ulid.Make().String(),
				TupleKey:             tuple.NewTupleKey("group:1", "member", "user:maria"),
				RequestMetadata:      NewCheckRequestMetadata(),
			}

			cancellableCtx, cancelFunc := context.WithCancel(context.Background())
			if tt.contextDone {
				cancelFunc()
			} else {
				defer cancelFunc()
			}

			checker := NewLocalChecker()
			mapper, err := checker.buildRecursiveMapper(ctx, req, &recursiveMapping{
				kind:                        UsersetKind,
				allowedUserTypeRestrictions: restrictions,
			})
			if tt.readUsersetTuplesError != nil {
				require.Equal(t, tt.readUsersetTuplesError, err)
				return
			}

			userToUsersetMessageChan := streamedLookupUsersetFromIterator(cancellableCtx, mapper)

			var userToUsersetMessages []usersetMessage

			for userToUsersetMessage := range userToUsersetMessageChan {
				userToUsersetMessages = append(userToUsersetMessages, userToUsersetMessage)
			}

			require.Equal(t, tt.expected, userToUsersetMessages)
		})
	}
}

func TestProcessUsersetMessage(t *testing.T) {
	t.Cleanup(func() {
		goleak.VerifyNone(t)
	})

	tests := []struct {
		name                 string
		userset              string
		matchingUserset      []string
		expectedFound        bool
		expectedInputUserset []string
	}{
		{
			name:                 "match",
			userset:              "b",
			matchingUserset:      []string{"a", "b"},
			expectedFound:        true,
			expectedInputUserset: []string{"b"},
		},
		{
			name:                 "not_match",
			userset:              "c",
			matchingUserset:      []string{"a", "b"},
			expectedFound:        false,
			expectedInputUserset: []string{"c"},
		},
	}

	for _, tt := range tests {
		t.Run(tt.name, func(t *testing.T) {
			t.Parallel()
			inputSortedSet := hashset.New()
			matchingSortedSet := hashset.New()
			for _, match := range tt.matchingUserset {
				matchingSortedSet.Add(match)
			}
			output := processUsersetMessage(tt.userset, inputSortedSet, matchingSortedSet)
			require.Equal(t, tt.expectedFound, output)
			res := make([]string, 0, inputSortedSet.Size())
			for _, v := range inputSortedSet.Values() {
				res = append(res, v.(string))
			}
			require.Equal(t, tt.expectedInputUserset, res)
		})
	}
}

func TestCheckTTU(t *testing.T) {
	t.Cleanup(func() {
		goleak.VerifyNone(t)
	})

	// model
	//	schema 1.1
	// type user
	// type group
	//	relations
	//		define member: [user] or member from parent
	//		define parent: [group]

	ttuRewrite := &openfgav1.Userset{
		Userset: &openfgav1.Userset_TupleToUserset{
			TupleToUserset: &openfgav1.TupleToUserset{
				Tupleset: &openfgav1.ObjectRelation{
					Relation: "parent",
				},
				ComputedUserset: &openfgav1.ObjectRelation{
					Relation: "member",
				},
			},
		},
	}
	model := &openfgav1.AuthorizationModel{
		SchemaVersion: typesystem.SchemaVersion1_1,
		TypeDefinitions: []*openfgav1.TypeDefinition{
			{
				Type: "user",
			},
			{
				Type: "group",
				Relations: map[string]*openfgav1.Userset{
					"parent": {
						Userset: &openfgav1.Userset_This{},
					},
					"member": {
						Userset: &openfgav1.Userset_Union{
							Union: &openfgav1.Usersets{
								Child: []*openfgav1.Userset{
									{
										Userset: &openfgav1.Userset_This{},
									},
									ttuRewrite,
								},
							},
						},
					},
				},
				Metadata: &openfgav1.Metadata{
					Relations: map[string]*openfgav1.RelationMetadata{
						"parent": {
							DirectlyRelatedUserTypes: []*openfgav1.RelationReference{
								{
									Type: "group",
								},
							},
						},
						"member": {
							DirectlyRelatedUserTypes: []*openfgav1.RelationReference{
								{
									Type: "user",
								},
							},
						},
					},
				},
			},
		},
	}

	typesys, err := typesystem.NewAndValidate(context.Background(), model)
	require.NoError(t, err)

	t.Run("nested_ttu_and_optimizations_enabled_calls_nestedUsersetFastpath", func(t *testing.T) {
		// arrange
		mockController := gomock.NewController(t)
		defer mockController.Finish()
		mockDatastore := mocks.NewMockOpenFGADatastore(mockController)

		checker := NewLocalChecker(WithOptimizations(true), WithMaxResolutionDepth(24))
		t.Cleanup(checker.Close)

		storeID := ulid.Make().String()

		req := &ResolveCheckRequest{
			StoreID:         storeID,
			TupleKey:        tuple.NewTupleKey("group:1", "member", "user:maria"),
			RequestMetadata: NewCheckRequestMetadata(),
		}

		ctx := setRequestContext(context.Background(), typesys, mockDatastore, nil)
		mockDatastore.EXPECT().
			Read(gomock.Any(), storeID, tuple.NewTupleKey("group:1", "parent", ""), gomock.Any()).
			Times(1).
			Return(storage.NewStaticTupleIterator(nil), nil)

		// act
		res, err := checker.checkTTU(ctx, req, ttuRewrite)(ctx)

		// assert
		require.NoError(t, err)
		require.NotNil(t, res)
		require.False(t, res.GetAllowed()) // user:maria is not part of any group, and no parents for group:1
	})
}

func TestCheckDirectUserTuple(t *testing.T) {
	t.Cleanup(func() {
		goleak.VerifyNone(t)
	})
	directlyAssignedModelWithCondition := parser.MustTransformDSLToProto(`
	model
		schema 1.1

	type user
	type group
		relations
			define member: [user with condX]
	condition condX(x: int) {
		x < 100
	}
	`)

	tests := []struct {
		name               string
		model              *openfgav1.AuthorizationModel
		readUserTuple      *openfgav1.Tuple
		readUserTupleError error
		reqTupleKey        *openfgav1.TupleKey
		context            map[string]interface{}
		expected           *ResolveCheckResponse
		expectedError      error
	}{
		{
			name:  "directly_assigned",
			model: directlyAssignedModelWithCondition,
			readUserTuple: &openfgav1.Tuple{
				Key: tuple.NewTupleKeyWithCondition("group:1", "member", "user:bob", "condX", nil),
			},
			readUserTupleError: nil,
			reqTupleKey:        tuple.NewTupleKey("group:1", "member", "user:bob"),
			context:            map[string]interface{}{"x": "2"},
			expected: &ResolveCheckResponse{
				Allowed: true,
			},
			expectedError: nil,
		},
		{
			name:  "directly_assigned_cond_not_match",
			model: directlyAssignedModelWithCondition,
			readUserTuple: &openfgav1.Tuple{
				Key: tuple.NewTupleKeyWithCondition("group:1", "member", "user:bob", "condX", nil),
			},
			readUserTupleError: nil,
			reqTupleKey:        tuple.NewTupleKey("group:1", "member", "user:bob"),
			context:            map[string]interface{}{"x": "200"},
			expected: &ResolveCheckResponse{
				Allowed: false,
			},
			expectedError: nil,
		},
		{
			name:  "missing_condition",
			model: directlyAssignedModelWithCondition,
			readUserTuple: &openfgav1.Tuple{
				Key: tuple.NewTupleKeyWithCondition("group:1", "member", "user:bob", "condX", nil),
			},
			readUserTupleError: nil,
			reqTupleKey:        tuple.NewTupleKey("group:1", "member", "user:bob"),
			context:            map[string]interface{}{},
			expected:           nil,
			expectedError: condition.NewEvaluationError(
				"condX",
				fmt.Errorf("tuple 'group:1#member@user:bob' is missing context parameters '[x]'"),
			),
		},
		{
			name:               "no_tuple_found",
			model:              directlyAssignedModelWithCondition,
			readUserTuple:      nil,
			readUserTupleError: storage.ErrNotFound,
			reqTupleKey:        tuple.NewTupleKey("group:1", "member", "user:bob"),
			context:            map[string]interface{}{"x": "200"},
			expected: &ResolveCheckResponse{
				Allowed: false,
			},
			expectedError: nil,
		},
		{
			name:               "other_datastore_error",
			model:              directlyAssignedModelWithCondition,
			readUserTuple:      nil,
			readUserTupleError: fmt.Errorf("mock_erorr"),
			reqTupleKey:        tuple.NewTupleKey("group:1", "member", "user:bob"),
			context:            map[string]interface{}{"x": "200"},
			expected:           nil,
			expectedError:      fmt.Errorf("mock_erorr"),
		},
	}
	for _, tt := range tests {
		t.Run(tt.name, func(t *testing.T) {
			t.Parallel()
			ctrl := gomock.NewController(t)
			defer ctrl.Finish()
			storeID := ulid.Make().String()
			ds := mocks.NewMockRelationshipTupleReader(ctrl)

			ds.EXPECT().ReadUserTuple(gomock.Any(), storeID, tt.reqTupleKey, gomock.Any()).Times(1).Return(tt.readUserTuple, tt.readUserTupleError)

			ts, err := typesystem.New(tt.model)
			require.NoError(t, err)

			ctx := setRequestContext(context.Background(), ts, ds, nil)

			contextStruct, err := structpb.NewStruct(tt.context)
			require.NoError(t, err)

			checker := NewLocalChecker()
			function := checker.checkDirectUserTuple(ctx, &ResolveCheckRequest{
				StoreID:              storeID,
				AuthorizationModelID: ulid.Make().String(),
				TupleKey:             tt.reqTupleKey,
				Context:              contextStruct,
				RequestMetadata:      NewCheckRequestMetadata(),
			})
			resp, err := function(ctx)
			require.Equal(t, tt.expectedError, err)
			require.Equal(t, tt.expected, resp)
		})
	}
}

func TestShouldCheckDirectTuple(t *testing.T) {
	t.Cleanup(func() {
		goleak.VerifyNone(t)
	})

	tests := []struct {
		name        string
		model       *openfgav1.AuthorizationModel
		reqTupleKey *openfgav1.TupleKey
		expected    bool
	}{
		{
			name: "directly_assigned",
			model: parser.MustTransformDSLToProto(`
	model
		schema 1.1
	type user
	type group
		relations
			define member: [user]
	`),
			reqTupleKey: tuple.NewTupleKey("group:1", "member", "user:bob"),
			expected:    true,
		},
		{
			name: "directly_assigned_public_wildcard",
			model: parser.MustTransformDSLToProto(`
	model
		schema 1.1
	type user
	type group
		relations
			define member: [user:*]
	`),
			reqTupleKey: tuple.NewTupleKey("group:1", "member", "user:bob"),
			expected:    false,
		},
		{
			name: "directly_assigned_public_wildcard_mixed",
			model: parser.MustTransformDSLToProto(`
	model
		schema 1.1
	type user
	type group
		relations
			define member: [user, user:*]
	`),
			reqTupleKey: tuple.NewTupleKey("group:1", "member", "user:bob"),
			expected:    true,
		},
		{
			name: "userset_indirect",
			model: parser.MustTransformDSLToProto(`
	model
		schema 1.1
	type user
	type group
		relations
			define member: [user, user:*]
			define other_member: [group#member]

	`),
			reqTupleKey: tuple.NewTupleKey("group:1", "other_member", "user:bob"),
			expected:    false,
		},
		{
			name: "userset_direct",
			model: parser.MustTransformDSLToProto(`
	model
		schema 1.1
	type user
	type group
		relations
			define member: [user, user:*]
			define other_member: [group#member]

	`),
			reqTupleKey: tuple.NewTupleKey("group:1", "other_member", "group:2#member"),
			expected:    true,
		},
	}
	for _, tt := range tests {
		t.Run(tt.name, func(t *testing.T) {
			t.Parallel()

			ts, err := typesystem.New(tt.model)
			require.NoError(t, err)
			ctx := typesystem.ContextWithTypesystem(context.Background(), ts)

			result := shouldCheckDirectTuple(ctx, tt.reqTupleKey)
			require.Equal(t, tt.expected, result)
		})
	}
}

func TestShouldCheckPubliclyAssigned(t *testing.T) {
	t.Cleanup(func() {
		goleak.VerifyNone(t)
	})

	tests := []struct {
		name        string
		model       *openfgav1.AuthorizationModel
		reqTupleKey *openfgav1.TupleKey
		expected    bool
	}{
		{
			name: "directly_assigned",
			model: parser.MustTransformDSLToProto(`
	model
		schema 1.1
	type user
	type group
		relations
			define member: [user]
	`),
			reqTupleKey: tuple.NewTupleKey("group:1", "member", "user:bob"),
			expected:    false,
		},
		{
			name: "directly_assigned_public_wildcard",
			model: parser.MustTransformDSLToProto(`
	model
		schema 1.1
	type user
	type group
		relations
			define member: [user:*]
	`),
			reqTupleKey: tuple.NewTupleKey("group:1", "member", "user:bob"),
			expected:    true,
		},
		{
			name: "directly_assigned_public_wildcard_mixed",
			model: parser.MustTransformDSLToProto(`
	model
		schema 1.1
	type user
	type group
		relations
			define member: [user, user:*]
	`),
			reqTupleKey: tuple.NewTupleKey("group:1", "member", "user:bob"),
			expected:    true,
		},
		{
			name: "userset_indirect",
			model: parser.MustTransformDSLToProto(`
	model
		schema 1.1
	type user
	type group
		relations
			define member: [user, user:*]
			define other_member: [group#member]

	`),
			reqTupleKey: tuple.NewTupleKey("group:1", "other_member", "user:bob"),
			expected:    false,
		},
		{
			name: "userset_direct",
			model: parser.MustTransformDSLToProto(`
	model
		schema 1.1
	type user
	type group
		relations
			define member: [user, user:*]
			define other_member: [group#member]

	`),
			reqTupleKey: tuple.NewTupleKey("group:1", "other_member", "group:2#member"),
			expected:    false,
		},
	}
	for _, tt := range tests {
		t.Run(tt.name, func(t *testing.T) {
			t.Parallel()

			ts, err := typesystem.New(tt.model)
			require.NoError(t, err)
			ctx := typesystem.ContextWithTypesystem(context.Background(), ts)

			result := shouldCheckPublicAssignable(ctx, tt.reqTupleKey)
			require.Equal(t, tt.expected, result)
		})
	}
}

func TestCheckPublicAssignable(t *testing.T) {
	t.Cleanup(func() {
		goleak.VerifyNone(t)
	})

	modelWithNoCond := parser.MustTransformDSLToProto(`
	model
		schema 1.1
	type user
	type group
		relations
			define member: [user, user:*]
				`)

	modelWithCond := parser.MustTransformDSLToProto(`
	model
		schema 1.1
	type user
	type group
		relations
			define member: [user with condX, user:* with condX]
	condition condX(x: int) {
		x < 100
	}
				`)

	tests := []struct {
		name                   string
		readUsersetTuples      []*openfgav1.Tuple
		readUsersetTuplesError error
		context                map[string]interface{}
		model                  *openfgav1.AuthorizationModel
		expected               *ResolveCheckResponse
		expectedError          error
	}{
		{
			name: "found",
			readUsersetTuples: []*openfgav1.Tuple{
				{
					Key: tuple.NewTupleKey("group:1", "member", "user:*"),
				},
			},
			readUsersetTuplesError: nil,
			context:                map[string]interface{}{},
			model:                  modelWithNoCond,
			expected: &ResolveCheckResponse{
				Allowed: true,
			},
			expectedError: nil,
		},
		{
			name: "not_found",
			readUsersetTuples: []*openfgav1.Tuple{
				{},
			},
			readUsersetTuplesError: nil,
			context:                map[string]interface{}{},
			model:                  modelWithNoCond,
			expected: &ResolveCheckResponse{
				Allowed: false,
			},
			expectedError: nil,
		},
		{
			name: "error",
			readUsersetTuples: []*openfgav1.Tuple{
				{},
			},
			readUsersetTuplesError: fmt.Errorf("mock_error"),
			context:                map[string]interface{}{},
			model:                  modelWithNoCond,
			expected:               nil,
			expectedError:          fmt.Errorf("mock_error"),
		},
		{
			name: "wildcard_cond_match",
			readUsersetTuples: []*openfgav1.Tuple{
				{
					Key: tuple.NewTupleKeyWithCondition("group:1", "member", "user:*", "condX", nil),
				},
			},
			readUsersetTuplesError: nil,
			context:                map[string]interface{}{"x": "5"},
			model:                  modelWithCond,
			expected: &ResolveCheckResponse{
				Allowed: true,
			},
			expectedError: nil,
		},
		{
			name: "wildcard_cond_not_match",
			readUsersetTuples: []*openfgav1.Tuple{
				{
					Key: tuple.NewTupleKeyWithCondition("group:1", "member", "user:*", "condX", nil),
				},
			},
			readUsersetTuplesError: nil,
			context:                map[string]interface{}{"x": "200"},
			model:                  modelWithCond,
			expected: &ResolveCheckResponse{
				Allowed: false,
			},
			expectedError: nil,
		},
	}
	for _, tt := range tests {
		t.Run(tt.name, func(t *testing.T) {
			t.Parallel()
			ctrl := gomock.NewController(t)
			defer ctrl.Finish()

			storeID := ulid.Make().String()
			ds := mocks.NewMockRelationshipTupleReader(ctrl)
			ds.EXPECT().ReadUsersetTuples(gomock.Any(), storeID, gomock.Any(), gomock.Any()).Times(1).Return(storage.NewStaticTupleIterator(tt.readUsersetTuples), tt.readUsersetTuplesError)

			ts, err := typesystem.New(tt.model)
			require.NoError(t, err)
			ctx := setRequestContext(context.Background(), ts, ds, nil)
			checker := NewLocalChecker()

			contextStruct, err := structpb.NewStruct(tt.context)
			require.NoError(t, err)

			function := checker.checkPublicAssignable(ctx, &ResolveCheckRequest{
				StoreID:              storeID,
				AuthorizationModelID: ulid.Make().String(),
				TupleKey:             tuple.NewTupleKey("group:1", "member", "user:bob"),
				Context:              contextStruct,
				RequestMetadata:      NewCheckRequestMetadata(),
			})
			result, err := function(ctx)
			require.Equal(t, tt.expectedError, err)
			require.Equal(t, tt.expected, result)
		})
	}
}<|MERGE_RESOLUTION|>--- conflicted
+++ resolved
@@ -2329,13 +2329,7 @@
 
 			ts, err := typesystem.New(tt.model)
 			require.NoError(t, err)
-<<<<<<< HEAD
-			ctx := context.Background()
-			ctx = typesystem.ContextWithTypesystem(ctx, ts)
-			ctx = storage.ContextWithRelationshipTupleReader(ctx, mockDatastore)
-=======
-			ctx := setRequestContext(context.Background(), ts, ds, nil)
->>>>>>> b91da192
+			ctx := setRequestContext(context.Background(), ts, mockDatastore, nil)
 
 			contextStruct, err := structpb.NewStruct(tt.context)
 			require.NoError(t, err)
