package graph

import (
	"context"
	"errors"
	"fmt"
	"sync"
	"testing"
	"time"

	"github.com/emirpasic/gods/sets/hashset"
	"github.com/oklog/ulid/v2"
	"github.com/stretchr/testify/require"
	"go.uber.org/goleak"
	"go.uber.org/mock/gomock"
	"google.golang.org/protobuf/types/known/structpb"

	openfgav1 "github.com/openfga/api/proto/openfga/v1"
	parser "github.com/openfga/language/pkg/go/transformer"

	"github.com/openfga/openfga/internal/checkutil"
	"github.com/openfga/openfga/internal/concurrency"
	"github.com/openfga/openfga/internal/condition"
	openfgaErrors "github.com/openfga/openfga/internal/errors"
	"github.com/openfga/openfga/internal/mocks"
	"github.com/openfga/openfga/pkg/logger"
	serverconfig "github.com/openfga/openfga/pkg/server/config"
	"github.com/openfga/openfga/pkg/storage"
	"github.com/openfga/openfga/pkg/storage/memory"
	"github.com/openfga/openfga/pkg/testutils"
	"github.com/openfga/openfga/pkg/tuple"
	"github.com/openfga/openfga/pkg/typesystem"
)

var (
	falseHandler = func(context.Context) (*ResolveCheckResponse, error) {
		return &ResolveCheckResponse{
			Allowed: false,
		}, nil
	}

	trueHandler = func(context.Context) (*ResolveCheckResponse, error) {
		return &ResolveCheckResponse{
			Allowed: true,
		}, nil
	}

	depthExceededHandler = func(context.Context) (*ResolveCheckResponse, error) {
		return nil, ErrResolutionDepthExceeded
	}

	cyclicErrorHandler = func(context.Context) (*ResolveCheckResponse, error) {
		return &ResolveCheckResponse{
			Allowed: false,
			ResolutionMetadata: ResolveCheckResponseMetadata{
				CycleDetected: true,
			},
		}, nil
	}

	simulatedDBErrorMessage = "simulated db error"

	generalErrorHandler = func(context.Context) (*ResolveCheckResponse, error) {
		return nil, errors.New(simulatedDBErrorMessage)
	}
)

const panicErr = "mock panic for testing"

<<<<<<< HEAD
// mockPanicIterator is a mock implementation of storage.TupleKeyIterator that triggers a panic.
type mockPanicIterator[T any] struct{}

func (m *mockPanicIterator[T]) Next(ctx context.Context) (T, error) {
	panic(panicErr)
}

func (m *mockPanicIterator[T]) Stop() {
	panic(panicErr)
}

// Head is a mock implementation of the Head method for the storage.Iterator interface.
func (m *mockPanicIterator[T]) Head(ctx context.Context) (T, error) {
	panic(panicErr)
}

=======
>>>>>>> 3380a71f
// usersetsChannelStruct is a helper data structure to allow initializing objectIDs with slices.
type usersetsChannelStruct struct {
	err            error
	objectRelation string
	objectIDs      []string
}

func usersetsChannelFromUsersetsChannelStruct(orig []usersetsChannelStruct) []usersetsChannelType {
	output := make([]usersetsChannelType, len(orig))
	for i, result := range orig {
		output[i] = usersetsChannelType{
			err:            result.err,
			objectRelation: result.objectRelation,
			objectIDs:      storage.NewSortedSet(),
		}
		for _, objectID := range result.objectIDs {
			output[i].objectIDs.Add(objectID)
		}
	}
	return output
}

func TestCheck_CorrectContext(t *testing.T) {
	checker := NewLocalChecker()
	t.Cleanup(checker.Close)

	t.Run("typesystem_missing_returns_error", func(t *testing.T) {
		_, err := checker.ResolveCheck(context.Background(), &ResolveCheckRequest{
			StoreID:              ulid.Make().String(),
			AuthorizationModelID: ulid.Make().String(),
			TupleKey:             tuple.NewTupleKey("document:1", "viewer", "user:maria"),
			RequestMetadata:      NewCheckRequestMetadata(),
		})
		require.ErrorContains(t, err, "typesystem missing in context")
	})

	t.Run("datastore_missing_returns_error", func(t *testing.T) {
		model := testutils.MustTransformDSLToProtoWithID(`
			model
				schema 1.1
			type user
			type document
				relations
					define viewer: [user]`)
		ts, err := typesystem.New(model)
		require.NoError(t, err)
		ctx := typesystem.ContextWithTypesystem(context.Background(), ts)

		_, err = checker.ResolveCheck(ctx, &ResolveCheckRequest{
			StoreID:              ulid.Make().String(),
			AuthorizationModelID: model.GetId(),
			TupleKey:             tuple.NewTupleKey("document:1", "viewer", "user:maria"),
			RequestMetadata:      NewCheckRequestMetadata(),
		})
		require.ErrorContains(t, err, "relationship tuple reader datastore missing in context")
	})
}

func TestExclusionCheckFuncReducer(t *testing.T) {
	t.Cleanup(func() {
		goleak.VerifyNone(t)
	})

	ctx := context.Background()

	concurrencyLimit := 10

	t.Run("requires_exactly_two_handlers", func(t *testing.T) {
		_, err := exclusion(ctx, concurrencyLimit)
		require.ErrorIs(t, err, openfgaErrors.ErrUnknown)

		_, err = exclusion(ctx, concurrencyLimit, falseHandler)
		require.ErrorIs(t, err, openfgaErrors.ErrUnknown)

		_, err = exclusion(ctx, concurrencyLimit, falseHandler, falseHandler, falseHandler)
		require.ErrorIs(t, err, openfgaErrors.ErrUnknown)

		_, err = exclusion(ctx, concurrencyLimit, falseHandler, falseHandler)
		require.NoError(t, err)
	})

	t.Run("true_butnot_true_return_false", func(t *testing.T) {
		resp, err := exclusion(ctx, concurrencyLimit, trueHandler, trueHandler)
		require.NoError(t, err)
		require.NotNil(t, resp)
		require.False(t, resp.GetAllowed())
		require.False(t, resp.GetCycleDetected())
	})

	t.Run("true_butnot_false_return_true", func(t *testing.T) {
		resp, err := exclusion(ctx, concurrencyLimit, trueHandler, falseHandler)
		require.NoError(t, err)
		require.NotNil(t, resp)
		require.True(t, resp.GetAllowed())
		require.False(t, resp.GetCycleDetected())
	})

	t.Run("false_butnot_true_return_false", func(t *testing.T) {
		resp, err := exclusion(ctx, concurrencyLimit, falseHandler, trueHandler)
		require.NoError(t, err)
		require.NotNil(t, resp)
		require.False(t, resp.GetAllowed())
		require.False(t, resp.GetCycleDetected())
	})

	t.Run("false_butnot_false_return_false", func(t *testing.T) {
		resp, err := exclusion(ctx, concurrencyLimit, falseHandler, falseHandler)
		require.NoError(t, err)
		require.NotNil(t, resp)
		require.False(t, resp.GetAllowed())
		require.False(t, resp.GetCycleDetected())
	})

	t.Run("true_butnot_err_return_err", func(t *testing.T) {
		resp, err := exclusion(ctx, concurrencyLimit, trueHandler, generalErrorHandler)
		require.EqualError(t, err, simulatedDBErrorMessage)
		require.Nil(t, resp)
	})

	t.Run("true_butnot_errResolutionDepth_return_errResolutionDepth", func(t *testing.T) {
		resp, err := exclusion(ctx, concurrencyLimit, trueHandler, depthExceededHandler)
		require.ErrorIs(t, err, ErrResolutionDepthExceeded)
		require.Nil(t, resp)
	})

	t.Run("true_butnot_cycle_return_false", func(t *testing.T) {
		resp, err := exclusion(ctx, concurrencyLimit, trueHandler, cyclicErrorHandler)
		require.NoError(t, err)
		require.NotNil(t, resp)
		require.False(t, resp.GetAllowed())
		require.True(t, resp.GetCycleDetected())
	})

	t.Run("false_butnot_err_return_false", func(t *testing.T) {
		resp, err := exclusion(ctx, concurrencyLimit, falseHandler, generalErrorHandler)
		require.NoError(t, err)
		require.NotNil(t, resp)
		require.False(t, resp.GetAllowed())
		require.False(t, resp.GetCycleDetected())
	})

	t.Run("false_butnot_errResolutionDepth_return_false", func(t *testing.T) {
		resp, err := exclusion(ctx, concurrencyLimit, falseHandler, depthExceededHandler)
		require.NoError(t, err)
		require.NotNil(t, resp)
		require.False(t, resp.GetAllowed())
		require.False(t, resp.GetCycleDetected())
	})

	t.Run("false_butnot_cycle_return_false", func(t *testing.T) {
		resp, err := exclusion(ctx, concurrencyLimit, falseHandler, cyclicErrorHandler)
		require.NoError(t, err)
		require.NotNil(t, resp)
		require.False(t, resp.GetAllowed())
	})

	t.Run("err_butnot_true_return_false", func(t *testing.T) {
		resp, err := exclusion(ctx, concurrencyLimit, generalErrorHandler, trueHandler)
		require.NoError(t, err)
		require.NotNil(t, resp)
		require.False(t, resp.GetAllowed())
		require.False(t, resp.GetCycleDetected())
	})

	t.Run("errResolutionDepth_butnot_true_return_false", func(t *testing.T) {
		resp, err := exclusion(ctx, concurrencyLimit, depthExceededHandler, trueHandler)
		require.NoError(t, err)
		require.NotNil(t, resp)
		require.False(t, resp.GetAllowed())
		require.False(t, resp.GetCycleDetected())
	})

	t.Run("cycle_butnot_true_return_false", func(t *testing.T) {
		resp, err := exclusion(ctx, concurrencyLimit, cyclicErrorHandler, trueHandler)
		require.NoError(t, err)
		require.NotNil(t, resp)
		require.False(t, resp.GetAllowed())
	})

	t.Run("err_butnot_false_return_err", func(t *testing.T) {
		resp, err := exclusion(ctx, concurrencyLimit, generalErrorHandler, falseHandler)
		require.EqualError(t, err, simulatedDBErrorMessage)
		require.Nil(t, resp)
	})

	t.Run("errResolutionDepth_butnot_false_return_errResolutionDepth", func(t *testing.T) {
		resp, err := exclusion(ctx, concurrencyLimit, depthExceededHandler, falseHandler)
		require.ErrorIs(t, err, ErrResolutionDepthExceeded)
		require.Nil(t, resp)
	})

	t.Run("cycle_butnot_false_return_false", func(t *testing.T) {
		resp, err := exclusion(ctx, concurrencyLimit, cyclicErrorHandler, falseHandler)
		require.NoError(t, err)
		require.NotNil(t, resp)
		require.False(t, resp.GetAllowed())
		require.True(t, resp.GetCycleDetected())
	})

	t.Run("cycle_butnot_err_return_false", func(t *testing.T) {
		resp, err := exclusion(ctx, concurrencyLimit, cyclicErrorHandler, generalErrorHandler)
		require.NoError(t, err)
		require.NotNil(t, resp)
		require.False(t, resp.GetAllowed())
		require.True(t, resp.GetCycleDetected())
	})

	t.Run("cycle_butnot_errResolutionDepth_return_false", func(t *testing.T) {
		resp, err := exclusion(ctx, concurrencyLimit, cyclicErrorHandler, depthExceededHandler)
		require.NoError(t, err)
		require.NotNil(t, resp)
		require.False(t, resp.GetAllowed())
		require.True(t, resp.GetCycleDetected())
	})

	t.Run("err_butnot_cycle_return_false", func(t *testing.T) {
		resp, err := exclusion(ctx, concurrencyLimit, generalErrorHandler, cyclicErrorHandler)
		require.NoError(t, err)
		require.NotNil(t, resp)
		require.False(t, resp.GetAllowed())
		require.True(t, resp.GetCycleDetected())
	})

	t.Run("errResolutionDepth_butnot_cycle_return_false", func(t *testing.T) {
		resp, err := exclusion(ctx, concurrencyLimit, depthExceededHandler, cyclicErrorHandler)
		require.NoError(t, err)
		require.NotNil(t, resp)
		require.False(t, resp.GetAllowed())
		require.True(t, resp.GetCycleDetected())
	})

	t.Run("cycle_butnot_cycle_return_false", func(t *testing.T) {
		resp, err := exclusion(ctx, concurrencyLimit, cyclicErrorHandler, cyclicErrorHandler)
		require.NoError(t, err)
		require.NotNil(t, resp)
		require.False(t, resp.GetAllowed())
		require.True(t, resp.GetCycleDetected())
	})

	t.Run("err_butnot_err_return_err", func(t *testing.T) {
		resp, err := exclusion(ctx, concurrencyLimit, generalErrorHandler, generalErrorHandler)
		require.ErrorContains(t, err, simulatedDBErrorMessage)
		require.Nil(t, resp)
	})

	t.Run("errResolutionDepth_butnot_errResolutionDepth_return_errResolutionDepth", func(t *testing.T) {
		resp, err := exclusion(ctx, concurrencyLimit, depthExceededHandler, depthExceededHandler)
		require.ErrorIs(t, err, ErrResolutionDepthExceeded)
		require.Nil(t, resp)
	})

	t.Run("return_allowed:false_if_base_handler_evaluated_before_context_deadline", func(t *testing.T) {
		ctx, cancel := context.WithTimeout(ctx, 10*time.Millisecond)
		t.Cleanup(cancel)

		resp, err := exclusion(ctx, concurrencyLimit, falseHandler, falseHandler)
		require.NoError(t, err)
		require.False(t, resp.GetAllowed())
	})

	t.Run("return_allowed:false_if_base_handler_evaluated_before_context_cancelled", func(t *testing.T) {
		ctx, cancel := context.WithCancel(context.Background())
		t.Cleanup(cancel)

		var wg sync.WaitGroup

		wg.Add(1)
		go func() {
			defer wg.Done()
			time.Sleep(10 * time.Millisecond)
			cancel()
		}()

		resp, err := exclusion(ctx, concurrencyLimit, falseHandler, falseHandler)
		require.NoError(t, err)
		require.False(t, resp.GetAllowed())

		wg.Wait() // just to make sure to avoid test leaks
	})

	t.Run("return_allowed:false_if_sub_handler_evaluated_before_context_cancelled", func(t *testing.T) {
		ctx, cancel := context.WithCancel(context.Background())
		t.Cleanup(cancel)

		var wg sync.WaitGroup

		wg.Add(1)
		go func() {
			defer wg.Done()
			time.Sleep(10 * time.Millisecond)
			cancel()
		}()

		resp, err := exclusion(ctx, concurrencyLimit, trueHandler, trueHandler)
		require.NoError(t, err)
		require.False(t, resp.GetAllowed())

		wg.Wait() // just to make sure to avoid test leaks
	})

	t.Run("return_allowed:false_if_sub_handler_evaluated_before_base_cancelled", func(t *testing.T) {
		ctx, cancel := context.WithCancel(context.Background())
		t.Cleanup(cancel)

		var wg sync.WaitGroup

		slowTrueHandler := func(context.Context) (*ResolveCheckResponse, error) {
			time.Sleep(50 * time.Millisecond)

			return &ResolveCheckResponse{
				Allowed: true,
			}, nil
		}

		wg.Add(1)
		go func() {
			defer wg.Done()
			time.Sleep(10 * time.Millisecond)
			cancel()
		}()

		resp, err := exclusion(ctx, concurrencyLimit, slowTrueHandler, trueHandler)
		require.NoError(t, err)
		require.False(t, resp.GetAllowed())

		wg.Wait() // just to make sure to avoid test leaks
	})

	t.Run("return_allowed:false_if_subtract_handler_evaluated_before_context_cancelled", func(t *testing.T) {
		ctx, cancel := context.WithCancel(context.Background())
		t.Cleanup(cancel)

		var wg sync.WaitGroup

		wg.Add(1)
		go func() {
			defer wg.Done()
			time.Sleep(10 * time.Millisecond)
			cancel()
		}()

		resp, err := exclusion(ctx, concurrencyLimit, trueHandler, trueHandler)
		require.NoError(t, err)
		require.False(t, resp.GetAllowed())

		wg.Wait() // just to make sure to avoid test leaks
	})

	t.Run("return_error_if_context_deadline_before_resolution", func(t *testing.T) {
		ctx, cancel := context.WithTimeout(context.Background(), 10*time.Millisecond)
		t.Cleanup(cancel)

		slowTrueHandler := func(context.Context) (*ResolveCheckResponse, error) {
			time.Sleep(50 * time.Millisecond)
			return &ResolveCheckResponse{
				Allowed: true,
			}, nil
		}

		slowFalseHandler := func(context.Context) (*ResolveCheckResponse, error) {
			time.Sleep(50 * time.Millisecond)
			return &ResolveCheckResponse{
				Allowed: false,
			}, nil
		}

		resp, err := exclusion(ctx, concurrencyLimit, slowTrueHandler, slowFalseHandler)
		require.ErrorIs(t, err, context.DeadlineExceeded)
		require.Nil(t, resp)
	})

	t.Run("return_error_if_context_cancelled_before_resolution", func(t *testing.T) {
		ctx, cancel := context.WithCancel(context.Background())
		t.Cleanup(cancel)

		var wg sync.WaitGroup

		wg.Add(1)
		go func() {
			defer wg.Done()
			time.Sleep(10 * time.Millisecond)
			cancel()
		}()

		slowHandler := func(context.Context) (*ResolveCheckResponse, error) {
			time.Sleep(50 * time.Millisecond)
			return &ResolveCheckResponse{}, nil
		}

		resp, err := exclusion(ctx, concurrencyLimit, slowHandler, slowHandler)
		require.ErrorIs(t, err, context.Canceled)
		require.Nil(t, resp)

		wg.Wait() // just to make sure to avoid test leaks
	})

	t.Run("should_error_if_base_handler_panics", func(t *testing.T) {
		panicHandler := func(context.Context) (*ResolveCheckResponse, error) {
			panic(panicErr)
		}

		resp, err := exclusion(ctx, concurrencyLimit, panicHandler, falseHandler)
		require.ErrorContains(t, err, panicErr)
		require.ErrorIs(t, err, ErrPanic)
		require.Nil(t, resp)
	})

	t.Run("should_error_if_sub_handler_panics", func(t *testing.T) {
		panicHandler := func(context.Context) (*ResolveCheckResponse, error) {
			panic(panicErr)
		}

		resp, err := exclusion(ctx, concurrencyLimit, trueHandler, panicHandler)
		require.ErrorContains(t, err, panicErr)
		require.ErrorIs(t, err, ErrPanic)
		require.Nil(t, resp)
	})
}

func TestIntersectionCheckFuncReducer(t *testing.T) {
	t.Cleanup(func() {
		goleak.VerifyNone(t)
	})

	ctx := context.Background()

	concurrencyLimit := 10

	t.Run("no_handlers_return_false", func(t *testing.T) {
		resp, err := intersection(ctx, concurrencyLimit)
		require.NoError(t, err)
		require.False(t, resp.GetAllowed())
		require.NotNil(t, resp.GetResolutionMetadata())
		require.False(t, resp.GetCycleDetected())
	})

	t.Run("false_return_false", func(t *testing.T) {
		resp, err := intersection(ctx, concurrencyLimit, falseHandler)
		require.NoError(t, err)
		require.False(t, resp.GetAllowed())
		require.False(t, resp.GetCycleDetected())
	})

	t.Run("true_and_true_return_true", func(t *testing.T) {
		resp, err := intersection(ctx, concurrencyLimit, trueHandler, trueHandler)
		require.NoError(t, err)
		require.True(t, resp.GetAllowed())
		require.False(t, resp.GetCycleDetected())
	})

	t.Run("true_and_false_return_false", func(t *testing.T) {
		resp, err := intersection(ctx, concurrencyLimit, trueHandler, falseHandler)
		require.NoError(t, err)
		require.False(t, resp.GetAllowed())
		require.False(t, resp.GetCycleDetected())
	})

	t.Run("false_and_true_return_false", func(t *testing.T) {
		resp, err := intersection(ctx, concurrencyLimit, falseHandler, trueHandler)
		require.NoError(t, err)
		require.False(t, resp.GetAllowed())
		require.False(t, resp.GetCycleDetected())
	})

	t.Run("false_and_false_return_false", func(t *testing.T) {
		resp, err := intersection(ctx, concurrencyLimit, falseHandler, falseHandler)
		require.NoError(t, err)
		require.False(t, resp.GetAllowed())
		require.False(t, resp.GetCycleDetected())
	})

	t.Run("true_and_err_return_err", func(t *testing.T) {
		resp, err := intersection(ctx, concurrencyLimit, trueHandler, generalErrorHandler)
		require.EqualError(t, err, simulatedDBErrorMessage)
		require.Nil(t, resp)
	})

	t.Run("true_and_errResolutionDepth_return_err", func(t *testing.T) {
		resp, err := intersection(ctx, concurrencyLimit, trueHandler, depthExceededHandler)
		require.ErrorIs(t, err, ErrResolutionDepthExceeded)
		require.Nil(t, resp)
	})

	t.Run("true_and_cycle_return_false", func(t *testing.T) {
		resp, err := intersection(ctx, concurrencyLimit, trueHandler, cyclicErrorHandler)
		require.NoError(t, err)
		require.NotNil(t, resp)
		require.False(t, resp.GetAllowed())
		require.True(t, resp.GetCycleDetected())
	})

	t.Run("false_and_err_return_false", func(t *testing.T) {
		resp, err := intersection(ctx, concurrencyLimit, falseHandler, generalErrorHandler)
		require.NoError(t, err)
		require.NotNil(t, resp)
		require.False(t, resp.GetAllowed())
		require.False(t, resp.GetCycleDetected())
	})

	t.Run("false_and_errResolutionDepth_return_false", func(t *testing.T) {
		resp, err := intersection(ctx, concurrencyLimit, falseHandler, depthExceededHandler)
		require.NoError(t, err)
		require.NotNil(t, resp)
		require.False(t, resp.GetAllowed())
		require.False(t, resp.GetCycleDetected())
	})

	t.Run("false_and_cycle_return_false", func(t *testing.T) {
		resp, err := intersection(ctx, concurrencyLimit, falseHandler, cyclicErrorHandler)
		require.NoError(t, err)
		require.NotNil(t, resp)
		require.False(t, resp.GetAllowed())
	})

	t.Run("err_and_true_return_err", func(t *testing.T) {
		resp, err := intersection(ctx, concurrencyLimit, generalErrorHandler, trueHandler)
		require.EqualError(t, err, simulatedDBErrorMessage)
		require.Nil(t, resp)
	})

	t.Run("errResolutionDepth_and_true_return_err", func(t *testing.T) {
		resp, err := intersection(ctx, concurrencyLimit, depthExceededHandler, trueHandler)
		require.ErrorIs(t, err, ErrResolutionDepthExceeded)
		require.Nil(t, resp)
	})

	t.Run("cycle_and_true_return_false", func(t *testing.T) {
		resp, err := intersection(ctx, concurrencyLimit, cyclicErrorHandler, trueHandler)
		require.NoError(t, err)
		require.NotNil(t, resp)
		require.False(t, resp.GetAllowed())
		require.True(t, resp.GetCycleDetected())
	})

	t.Run("err_and_false_return_false", func(t *testing.T) {
		resp, err := intersection(ctx, concurrencyLimit, generalErrorHandler, falseHandler)
		require.NoError(t, err)
		require.NotNil(t, resp)
		require.False(t, resp.GetAllowed())
		require.False(t, resp.GetCycleDetected())
	})

	t.Run("errResolutionDepth_and_false_return_false", func(t *testing.T) {
		resp, err := intersection(ctx, concurrencyLimit, depthExceededHandler, falseHandler)
		require.NoError(t, err)
		require.NotNil(t, resp)
		require.False(t, resp.GetAllowed())
		require.False(t, resp.GetCycleDetected())
	})

	t.Run("cycle_and_false_return_false", func(t *testing.T) {
		resp, err := intersection(ctx, concurrencyLimit, cyclicErrorHandler, falseHandler)
		require.NoError(t, err)
		require.NotNil(t, resp)
		require.False(t, resp.GetAllowed())
	})

	t.Run("cycle_and_err_return_false", func(t *testing.T) {
		resp, err := intersection(ctx, concurrencyLimit, cyclicErrorHandler, generalErrorHandler)
		require.NoError(t, err)
		require.NotNil(t, resp)
		require.False(t, resp.GetAllowed())
		require.True(t, resp.GetCycleDetected())
	})

	t.Run("cycle_and_errResolutionDepth_return_false", func(t *testing.T) {
		resp, err := intersection(ctx, concurrencyLimit, cyclicErrorHandler, depthExceededHandler)
		require.NoError(t, err)
		require.NotNil(t, resp)
		require.False(t, resp.GetAllowed())
		require.True(t, resp.GetCycleDetected())
	})

	t.Run("err_and_cycle_return_false", func(t *testing.T) {
		resp, err := intersection(ctx, concurrencyLimit, generalErrorHandler, cyclicErrorHandler)
		require.NoError(t, err)
		require.NotNil(t, resp)
		require.False(t, resp.GetAllowed())
		require.True(t, resp.GetCycleDetected())
	})

	t.Run("errResolutionDepth_and_cycle_return_false", func(t *testing.T) {
		resp, err := intersection(ctx, concurrencyLimit, depthExceededHandler, cyclicErrorHandler)
		require.NoError(t, err)
		require.NotNil(t, resp)
		require.False(t, resp.GetAllowed())
		require.True(t, resp.GetCycleDetected())
	})

	t.Run("cycle_and_cycle_return_false", func(t *testing.T) {
		resp, err := intersection(ctx, concurrencyLimit, cyclicErrorHandler, cyclicErrorHandler)
		require.NoError(t, err)
		require.NotNil(t, resp)
		require.False(t, resp.GetAllowed())
		require.True(t, resp.GetCycleDetected())
	})

	t.Run("err_and_err_return_err", func(t *testing.T) {
		resp, err := intersection(ctx, concurrencyLimit, generalErrorHandler, generalErrorHandler)
		require.ErrorContains(t, err, simulatedDBErrorMessage)
		require.Nil(t, resp)
	})

	t.Run("errResolutionDepth_and_errResolutionDepth_return_errResolutionDepth", func(t *testing.T) {
		resp, err := intersection(ctx, concurrencyLimit, depthExceededHandler, depthExceededHandler)
		require.ErrorIs(t, err, ErrResolutionDepthExceeded)
		require.Nil(t, resp)
	})

	t.Run("true_and_cycle_and_err_return_err", func(t *testing.T) {
		resp, err := intersection(ctx, concurrencyLimit, trueHandler, cyclicErrorHandler, generalErrorHandler)
		require.NoError(t, err)
		require.NotNil(t, resp)
		require.False(t, resp.GetAllowed())
		require.True(t, resp.GetCycleDetected())
	})

	t.Run("return_allowed:false_if_falsy_handler_evaluated_before_context_deadline", func(t *testing.T) {
		ctx, cancel := context.WithTimeout(context.Background(), 10*time.Millisecond)
		t.Cleanup(cancel)

		resp, err := intersection(ctx, concurrencyLimit, falseHandler)
		require.NoError(t, err)
		require.False(t, resp.GetAllowed())
	})

	t.Run("return_true_if_truthy_handler_evaluated_before_context_deadline", func(t *testing.T) {
		ctx, cancel := context.WithTimeout(context.Background(), 10*time.Millisecond)
		t.Cleanup(cancel)

		resp, err := intersection(ctx, concurrencyLimit, trueHandler)
		require.NoError(t, err)
		require.True(t, resp.GetAllowed())
	})

	t.Run("return_error_if_context_deadline_before_truthy_handler", func(t *testing.T) {
		ctx, cancel := context.WithTimeout(context.Background(), 10*time.Millisecond)
		t.Cleanup(cancel)

		slowTrueHandler := func(context.Context) (*ResolveCheckResponse, error) {
			time.Sleep(50 * time.Millisecond)
			return &ResolveCheckResponse{
				Allowed: true,
			}, nil
		}

		resp, err := intersection(ctx, concurrencyLimit, slowTrueHandler)
		require.ErrorIs(t, err, context.DeadlineExceeded)
		require.Nil(t, resp)
	})

	t.Run("return_allowed:false_if_falsy_handler_evaluated_before_context_cancelled", func(t *testing.T) {
		ctx, cancel := context.WithCancel(context.Background())
		t.Cleanup(cancel)

		var wg sync.WaitGroup

		wg.Add(1)
		go func() {
			defer wg.Done()
			time.Sleep(10 * time.Millisecond)
			cancel()
		}()

		resp, err := intersection(ctx, concurrencyLimit, falseHandler)
		require.NoError(t, err)
		require.False(t, resp.GetAllowed())

		wg.Wait() // just to make sure to avoid test leaks
	})

	t.Run("return_error_if_context_deadline_before_resolution", func(t *testing.T) {
		ctx, cancel := context.WithTimeout(context.Background(), 10*time.Millisecond)
		t.Cleanup(cancel)

		slowTrueHandler := func(context.Context) (*ResolveCheckResponse, error) {
			time.Sleep(50 * time.Millisecond)
			return &ResolveCheckResponse{
				Allowed: true,
			}, nil
		}

		resp, err := intersection(ctx, concurrencyLimit, slowTrueHandler)
		require.ErrorIs(t, err, context.DeadlineExceeded)
		require.Nil(t, resp)
	})

	t.Run("return_error_if_context_cancelled_before_resolution", func(t *testing.T) {
		ctx, cancel := context.WithCancel(context.Background())
		t.Cleanup(cancel)

		var wg sync.WaitGroup

		wg.Add(1)
		go func() {
			defer wg.Done()
			time.Sleep(10 * time.Millisecond)
			cancel()
		}()

		slowTrueHandler := func(context.Context) (*ResolveCheckResponse, error) {
			time.Sleep(50 * time.Millisecond)
			return &ResolveCheckResponse{
				Allowed: true,
			}, nil
		}

		resp, err := intersection(ctx, concurrencyLimit, slowTrueHandler)
		require.ErrorIs(t, err, context.Canceled)
		require.Nil(t, resp)

		wg.Wait() // just to make sure to avoid test leaks
	})
}

func TestNonStratifiableCheckQueries(t *testing.T) {
	checker, checkResolverCloser, err := NewOrderedCheckResolvers(WithLocalCheckerOpts(WithMaxResolutionDepth(10))).Build()
	require.NoError(t, err)
	t.Cleanup(checkResolverCloser)

	t.Run("example_1", func(t *testing.T) {
		ds := memory.New()

		storeID := ulid.Make().String()

		err := ds.Write(context.Background(), storeID, nil, []*openfgav1.TupleKey{
			tuple.NewTupleKey("document:1", "viewer", "user:jon"),
			tuple.NewTupleKey("document:1", "restricted", "document:1#viewer"),
		})
		require.NoError(t, err)

		model := testutils.MustTransformDSLToProtoWithID(`
			model
				schema 1.1

			type user


			type document
				relations
					define viewer: [user] but not restricted
					define restricted: [user, document#viewer]`)

		ts, err := typesystem.New(model)
		require.NoError(t, err)

		ctx := setRequestContext(context.Background(), ts, ds, nil)

		resp, err := checker.ResolveCheck(ctx, &ResolveCheckRequest{
			StoreID:         storeID,
			TupleKey:        tuple.NewTupleKey("document:1", "viewer", "user:jon"),
			RequestMetadata: NewCheckRequestMetadata(),
		})
		require.NoError(t, err)
		require.False(t, resp.GetAllowed())
	})

	t.Run("example_2", func(t *testing.T) {
		ds := memory.New()

		storeID := ulid.Make().String()

		err := ds.Write(context.Background(), storeID, nil, []*openfgav1.TupleKey{
			tuple.NewTupleKey("document:1", "viewer", "user:jon"),
			tuple.NewTupleKey("document:1", "restrictedb", "document:1#viewer"),
		})
		require.NoError(t, err)

		model := testutils.MustTransformDSLToProtoWithID(`
			model
				schema 1.1

			type user


			type document
				relations
					define viewer: [user] but not restricteda
					define restricteda: restrictedb
					define restrictedb: [user, document#viewer]
			`)

		ts, err := typesystem.New(model)
		require.NoError(t, err)

		ctx := setRequestContext(context.Background(), ts, ds, nil)

		resp, err := checker.ResolveCheck(ctx, &ResolveCheckRequest{
			StoreID:         storeID,
			TupleKey:        tuple.NewTupleKey("document:1", "viewer", "user:jon"),
			RequestMetadata: NewCheckRequestMetadata(),
		})
		require.NoError(t, err)
		require.False(t, resp.GetAllowed())
	})
}

func TestResolveCheckDeterministic(t *testing.T) {
	checker, checkResolverCloser, err := NewOrderedCheckResolvers(WithLocalCheckerOpts(WithMaxResolutionDepth(2))).Build()
	require.NoError(t, err)
	t.Cleanup(checkResolverCloser)

	t.Run("resolution_depth_resolves_deterministically", func(t *testing.T) {
		t.Parallel()

		ds := memory.New()

		storeID := ulid.Make().String()

		err := ds.Write(context.Background(), storeID, nil, []*openfgav1.TupleKey{
			tuple.NewTupleKey("document:1", "viewer", "group:eng#member"),
			tuple.NewTupleKey("document:1", "editor", "group:other1#member"),
			tuple.NewTupleKey("document:2", "editor", "group:eng#member"),
			tuple.NewTupleKey("document:2", "allowed", "user:jon"),
			tuple.NewTupleKey("document:2", "allowed", "user:x"),
			tuple.NewTupleKey("group:eng", "member", "group:fga#member"),
			tuple.NewTupleKey("group:eng", "member", "user:jon"),
			tuple.NewTupleKey("group:other1", "member", "group:other2#member"),
		})
		require.NoError(t, err)

		model := testutils.MustTransformDSLToProtoWithID(`
			model
				schema 1.1

			type user

			type group
				relations
					define other: [user]
					define member: [user, group#member] or other

			type document
				relations
					define allowed: [user]
					define viewer: [group#member] or editor
					define editor: [group#member] and allowed`)

		ts, err := typesystem.New(model)
		require.NoError(t, err)

		ctx := setRequestContext(context.Background(), ts, ds, nil)

		resp, err := checker.ResolveCheck(ctx, &ResolveCheckRequest{
			StoreID:         storeID,
			TupleKey:        tuple.NewTupleKey("document:1", "viewer", "user:jon"),
			RequestMetadata: NewCheckRequestMetadata(),
		})
		require.NoError(t, err)
		require.True(t, resp.Allowed)

		resp, err = checker.ResolveCheck(ctx, &ResolveCheckRequest{
			StoreID:         storeID,
			TupleKey:        tuple.NewTupleKey("document:2", "editor", "user:x"),
			RequestMetadata: NewCheckRequestMetadata(),
		})
		require.ErrorIs(t, err, ErrResolutionDepthExceeded)
		require.Nil(t, resp)
	})

	t.Run("exclusion_resolves_deterministically_1", func(t *testing.T) {
		t.Parallel()

		ds := memory.New()

		storeID := ulid.Make().String()

		err := ds.Write(context.Background(), storeID, nil, []*openfgav1.TupleKey{
			tuple.NewTupleKey("document:budget", "admin", "user:*"),
			tuple.NewTupleKeyWithCondition("document:budget", "viewer", "user:maria", "condX", nil),
		})
		require.NoError(t, err)

		model := testutils.MustTransformDSLToProtoWithID(`
			model
				schema 1.1

			type user

			type document
				relations
					define admin: [user:*]
					define viewer: [user with condX] but not admin

			condition condX(x: int) {
				x < 100
			}
			`)

		ts, err := typesystem.New(model)
		require.NoError(t, err)

		ctx := setRequestContext(context.Background(), ts, ds, nil)

		for i := 0; i < 2000; i++ {
			// subtract branch resolves to {allowed: true} even though the base branch
			// results in an error. Outcome should be falsey, not an error.
			resp, err := checker.ResolveCheck(ctx, &ResolveCheckRequest{
				StoreID:         storeID,
				TupleKey:        tuple.NewTupleKey("document:budget", "viewer", "user:maria"),
				RequestMetadata: NewCheckRequestMetadata(),
			})
			require.NoError(t, err)
			require.False(t, resp.GetAllowed())
		}
	})

	t.Run("exclusion_resolves_deterministically_2", func(t *testing.T) {
		t.Parallel()

		ds := memory.New()

		storeID := ulid.Make().String()

		err := ds.Write(context.Background(), storeID, nil, []*openfgav1.TupleKey{
			tuple.NewTupleKeyWithCondition("document:budget", "admin", "user:maria", "condX", nil),
		})
		require.NoError(t, err)

		model := testutils.MustTransformDSLToProtoWithID(`
			model
				schema 1.1

			type user

			type document
				relations
					define admin: [user with condX]
					define viewer: [user] but not admin

			condition condX(x: int) {
				x < 100
			}
			`)

		ts, err := typesystem.New(model)
		require.NoError(t, err)

		ctx := setRequestContext(context.Background(), ts, ds, nil)

		for i := 0; i < 2000; i++ {
			// base should resolve to {allowed: false} even though the subtract branch
			// results in an error. Outcome should be falsey, not an error.
			resp, err := checker.ResolveCheck(ctx, &ResolveCheckRequest{
				StoreID:         storeID,
				TupleKey:        tuple.NewTupleKey("document:budget", "viewer", "user:maria"),
				RequestMetadata: NewCheckRequestMetadata(),
			})
			require.NoError(t, err)
			require.False(t, resp.GetAllowed())
		}
	})
}

func TestCheckWithOneConcurrentGoroutineCausesNoDeadlock(t *testing.T) {
	const concurrencyLimit = 1
	ds := memory.New()
	defer ds.Close()

	storeID := ulid.Make().String()

	err := ds.Write(context.Background(), storeID, nil, []*openfgav1.TupleKey{
		tuple.NewTupleKey("document:1", "viewer", "group:1#member"),
		tuple.NewTupleKey("document:1", "viewer", "group:2#member"),
		tuple.NewTupleKey("group:1", "member", "group:1a#member"),
		tuple.NewTupleKey("group:1", "member", "group:1b#member"),
		tuple.NewTupleKey("group:2", "member", "group:2a#member"),
		tuple.NewTupleKey("group:2", "member", "group:2b#member"),
		tuple.NewTupleKey("group:2b", "member", "user:jon"),
	})
	require.NoError(t, err)

	checker, checkResolverCloser, err := NewOrderedCheckResolvers(
		WithLocalCheckerOpts(
			WithResolveNodeBreadthLimit(concurrencyLimit),
			WithMaxResolutionDepth(25),
		),
	).Build()
	require.NoError(t, err)
	t.Cleanup(checkResolverCloser)

	model := testutils.MustTransformDSLToProtoWithID(`
		model
			schema 1.1

		type user
		type group
			relations
				define member: [user, group#member]
		type document
			relations
				define viewer: [group#member]`)

	ts, err := typesystem.New(model)
	require.NoError(t, err)

	ctx := setRequestContext(context.Background(), ts, ds, nil)

	resp, err := checker.ResolveCheck(ctx, &ResolveCheckRequest{
		StoreID:         storeID,
		TupleKey:        tuple.NewTupleKey("document:1", "viewer", "user:jon"),
		RequestMetadata: NewCheckRequestMetadata(),
	})
	require.NoError(t, err)
	require.True(t, resp.Allowed)
}

func TestCheckConditions(t *testing.T) {
	ds := memory.New()

	storeID := ulid.Make().String()

	tkConditionContext, err := structpb.NewStruct(map[string]interface{}{
		"param1": "ok",
	})
	require.NoError(t, err)

	model := parser.MustTransformDSLToProto(`
		model
			schema 1.1

		type user

		type folder
			relations
				define viewer: [user]

		type group
			relations
				define member: [user, group#member with condition1]

			type document
				relations
				define parent: [folder with condition1]
					define viewer: [group#member] or viewer from parent

		condition condition1(param1: string) {
			param1 == "ok"
		}`)

	tuples := []*openfgav1.TupleKey{
		tuple.NewTupleKeyWithCondition("document:x", "parent", "folder:x", "condition1", tkConditionContext),
		tuple.NewTupleKeyWithCondition("document:x", "parent", "folder:y", "condition1", nil),
		tuple.NewTupleKey("folder:y", "viewer", "user:bob"),
		tuple.NewTupleKey("document:1", "viewer", "group:eng#member"),
		tuple.NewTupleKey("document:1", "viewer", "group:eng#member"),
		tuple.NewTupleKeyWithCondition("group:eng", "member", "group:fga#member", "condition1", nil),
		tuple.NewTupleKey("group:fga", "member", "user:jon"),
	}

	err = ds.Write(context.Background(), storeID, nil, tuples)
	require.NoError(t, err)

	checker, checkResolverCloser, err := NewOrderedCheckResolvers().Build()
	require.NoError(t, err)
	t.Cleanup(checkResolverCloser)

	typesys, err := typesystem.NewAndValidate(
		context.Background(),
		model,
	)
	require.NoError(t, err)

	ctx := setRequestContext(context.Background(), typesys, ds, nil)

	conditionContext, err := structpb.NewStruct(map[string]interface{}{
		"param1": "notok",
	})
	require.NoError(t, err)

	resp, err := checker.ResolveCheck(ctx, &ResolveCheckRequest{
		StoreID:              storeID,
		AuthorizationModelID: model.GetId(),
		TupleKey:             tuple.NewTupleKey("document:x", "parent", "folder:x"),
		RequestMetadata:      NewCheckRequestMetadata(),
		Context:              conditionContext,
	})
	require.NoError(t, err)
	require.True(t, resp.Allowed)

	resp, err = checker.ResolveCheck(ctx, &ResolveCheckRequest{
		StoreID:              storeID,
		AuthorizationModelID: model.GetId(),
		TupleKey:             tuple.NewTupleKey("document:1", "viewer", "user:jon"),
		RequestMetadata:      NewCheckRequestMetadata(),
		Context:              conditionContext,
	})
	require.NoError(t, err)
	require.False(t, resp.Allowed)

	resp, err = checker.ResolveCheck(ctx, &ResolveCheckRequest{
		StoreID:              storeID,
		AuthorizationModelID: model.GetId(),
		TupleKey:             tuple.NewTupleKey("document:x", "viewer", "user:bob"),
		RequestMetadata:      NewCheckRequestMetadata(),
		Context:              conditionContext,
	})
	require.NoError(t, err)
	require.False(t, resp.Allowed)
}

func TestCheckDispatchCount(t *testing.T) {
	ds := memory.New()

	t.Run("dispatch_count_ttu", func(t *testing.T) {
		storeID := ulid.Make().String()

		model := parser.MustTransformDSLToProto(`
			model
				schema 1.1

			type user

			type folder
				relations
					define viewer: [user] or viewer from parent
					define parent: [folder]

			type doc
				relations
					define viewer: [user] or viewer from parent
					define parent: [folder]
			`)

		err := ds.Write(context.Background(), storeID, nil, []*openfgav1.TupleKey{
			tuple.NewTupleKey("folder:C", "viewer", "user:jon"),
			tuple.NewTupleKey("folder:B", "parent", "folder:C"),
			tuple.NewTupleKey("folder:A", "parent", "folder:B"),
			tuple.NewTupleKey("doc:readme", "parent", "folder:A"),
		})
		require.NoError(t, err)

		checker := NewLocalChecker(WithMaxResolutionDepth(5))

		typesys, err := typesystem.NewAndValidate(
			context.Background(),
			model,
		)
		require.NoError(t, err)

		ctx := setRequestContext(context.Background(), typesys, ds, nil)

		checkRequestMetadata := NewCheckRequestMetadata()

		resp, err := checker.ResolveCheck(ctx, &ResolveCheckRequest{
			StoreID:              storeID,
			AuthorizationModelID: model.GetId(),
			TupleKey:             tuple.NewTupleKey("doc:readme", "viewer", "user:jon"),
			RequestMetadata:      checkRequestMetadata,
		})
		require.NoError(t, err)
		require.True(t, resp.Allowed)

		require.Equal(t, uint32(1), checkRequestMetadata.DispatchCounter.Load())

		t.Run("direct_lookup_requires_no_dispatch", func(t *testing.T) {
			checkRequestMetadata := NewCheckRequestMetadata()

			resp, err := checker.ResolveCheck(ctx, &ResolveCheckRequest{
				StoreID:              storeID,
				AuthorizationModelID: model.GetId(),
				TupleKey:             tuple.NewTupleKey("doc:readme", "parent", "folder:A"),
				RequestMetadata:      checkRequestMetadata,
			})
			require.NoError(t, err)
			require.True(t, resp.Allowed)

			require.Zero(t, checkRequestMetadata.DispatchCounter.Load())
		})
	})

	t.Run("dispatch_count_multiple_direct_userset_lookups", func(t *testing.T) {
		storeID := ulid.Make().String()

		model := parser.MustTransformDSLToProto(`
			model
				schema 1.1

			type user

			type group
				relations
					define other: [user]
					define member: [user, group#member] or other

			type document
				relations
					define viewer: [group#member]
			`)

		err := ds.Write(context.Background(), storeID, nil, []*openfgav1.TupleKey{
			tuple.NewTupleKey("group:1", "member", "user:jon"),
			tuple.NewTupleKey("group:eng", "member", "group:1#member"),
			tuple.NewTupleKey("group:eng", "member", "group:2#member"),
			tuple.NewTupleKey("group:eng", "member", "group:3#member"),
			tuple.NewTupleKey("document:1", "viewer", "group:eng#member"),
		})
		require.NoError(t, err)

		checker := NewLocalChecker(WithMaxResolutionDepth(5))

		typesys, err := typesystem.NewAndValidate(
			context.Background(),
			model,
		)
		require.NoError(t, err)

		ctx := setRequestContext(context.Background(), typesys, ds, nil)
		checkRequestMetadata := NewCheckRequestMetadata()

		resp, err := checker.ResolveCheck(ctx, &ResolveCheckRequest{
			StoreID:              storeID,
			AuthorizationModelID: model.GetId(),
			TupleKey:             tuple.NewTupleKey("document:1", "viewer", "user:jon"),
			RequestMetadata:      checkRequestMetadata,
		})
		require.NoError(t, err)
		require.True(t, resp.Allowed)

		require.GreaterOrEqual(t, checkRequestMetadata.DispatchCounter.Load(), uint32(2))
		require.LessOrEqual(t, checkRequestMetadata.DispatchCounter.Load(), uint32(4))

		checkRequestMetadata = NewCheckRequestMetadata()

		resp, err = checker.ResolveCheck(ctx, &ResolveCheckRequest{
			StoreID:              storeID,
			AuthorizationModelID: model.GetId(),
			TupleKey:             tuple.NewTupleKey("document:1", "viewer", "user:other"),
			RequestMetadata:      checkRequestMetadata,
		})
		require.NoError(t, err)
		require.False(t, resp.Allowed)

		require.Equal(t, uint32(4), checkRequestMetadata.DispatchCounter.Load())
	})

	t.Run("dispatch_count_computed_userset_lookups", func(t *testing.T) {
		storeID := ulid.Make().String()

		model := parser.MustTransformDSLToProto(`
			model
				schema 1.1

			type user

			type document
				relations
					define owner: [user]
					define editor: [user] or owner`)

		err := ds.Write(context.Background(), storeID, nil, []*openfgav1.TupleKey{
			tuple.NewTupleKey("document:1", "owner", "user:jon"),
			tuple.NewTupleKey("document:2", "editor", "user:will"),
		})
		require.NoError(t, err)

		checker := NewLocalChecker(WithMaxResolutionDepth(5))

		typesys, err := typesystem.NewAndValidate(
			context.Background(),
			model,
		)
		require.NoError(t, err)

		ctx := setRequestContext(context.Background(), typesys, ds, nil)
		checkRequestMetadata := NewCheckRequestMetadata()
		resp, err := checker.ResolveCheck(ctx, &ResolveCheckRequest{
			StoreID:              storeID,
			AuthorizationModelID: model.GetId(),
			TupleKey:             tuple.NewTupleKey("document:1", "owner", "user:jon"),
			RequestMetadata:      checkRequestMetadata,
		})
		require.NoError(t, err)
		require.True(t, resp.Allowed)

		require.Zero(t, checkRequestMetadata.DispatchCounter.Load())

		checkRequestMetadata = NewCheckRequestMetadata()

		resp, err = checker.ResolveCheck(ctx, &ResolveCheckRequest{
			StoreID:              storeID,
			AuthorizationModelID: model.GetId(),
			TupleKey:             tuple.NewTupleKey("document:2", "editor", "user:will"),
			RequestMetadata:      checkRequestMetadata,
		})
		require.NoError(t, err)
		require.True(t, resp.Allowed)

		require.LessOrEqual(t, checkRequestMetadata.DispatchCounter.Load(), uint32(1))

		checkRequestMetadata = NewCheckRequestMetadata()
		resp, err = checker.ResolveCheck(ctx, &ResolveCheckRequest{
			StoreID:              storeID,
			AuthorizationModelID: model.GetId(),
			TupleKey:             tuple.NewTupleKey("document:2", "editor", "user:jon"),
			RequestMetadata:      checkRequestMetadata,
		})
		require.NoError(t, err)
		require.False(t, resp.Allowed)
		require.Equal(t, uint32(0), checkRequestMetadata.DispatchCounter.Load())
	})
}

func TestUnionCheckFuncReducer(t *testing.T) {
	t.Cleanup(func() {
		goleak.VerifyNone(t)
	})

	ctx := context.Background()

	concurrencyLimit := 10

	falseHandler := func(context.Context) (*ResolveCheckResponse, error) {
		return &ResolveCheckResponse{
			Allowed: false,
		}, nil
	}

	trueHandler := func(context.Context) (*ResolveCheckResponse, error) {
		return &ResolveCheckResponse{
			Allowed: true,
		}, nil
	}

	t.Run("no_handlers_return_allowed_false", func(t *testing.T) {
		resp, err := union(ctx, concurrencyLimit)
		require.NoError(t, err)
		require.NotNil(t, resp)
		require.False(t, resp.GetAllowed())
		require.False(t, resp.GetCycleDetected())
	})

	t.Run("true_or_true_return_true", func(t *testing.T) {
		resp, err := union(ctx, concurrencyLimit, trueHandler, trueHandler)
		require.NoError(t, err)
		require.NotNil(t, resp)
		require.True(t, resp.GetAllowed())
		require.False(t, resp.GetCycleDetected())
	})

	t.Run("true_or_false_return_true", func(t *testing.T) {
		resp, err := union(ctx, concurrencyLimit, trueHandler, falseHandler)
		require.NoError(t, err)
		require.NotNil(t, resp)
		require.True(t, resp.GetAllowed())
		require.False(t, resp.GetCycleDetected())
	})

	t.Run("false_or_true_return_true", func(t *testing.T) {
		resp, err := union(ctx, concurrencyLimit, falseHandler, trueHandler)
		require.NoError(t, err)
		require.NotNil(t, resp)
		require.True(t, resp.GetAllowed())
		require.False(t, resp.GetCycleDetected())
	})

	t.Run("false_or_false_return_false", func(t *testing.T) {
		resp, err := union(ctx, concurrencyLimit, falseHandler, falseHandler)
		require.NoError(t, err)
		require.NotNil(t, resp)
		require.False(t, resp.GetAllowed())
		require.False(t, resp.GetCycleDetected())
	})

	t.Run("true_or_err_return_true", func(t *testing.T) {
		resp, err := union(ctx, concurrencyLimit, trueHandler, generalErrorHandler)
		require.NoError(t, err)
		require.NotNil(t, resp)
		require.True(t, resp.GetAllowed())
		require.False(t, resp.GetCycleDetected())
	})

	t.Run("true_or_errResolutionDepth_return_true", func(t *testing.T) {
		resp, err := union(ctx, concurrencyLimit, trueHandler, depthExceededHandler)
		require.NoError(t, err)
		require.NotNil(t, resp)
		require.True(t, resp.GetAllowed())
		require.False(t, resp.GetCycleDetected())
	})

	t.Run("true_or_cycle_return_true", func(t *testing.T) {
		resp, err := union(ctx, concurrencyLimit, trueHandler, cyclicErrorHandler)
		require.NoError(t, err)
		require.NotNil(t, resp)
		require.True(t, resp.GetAllowed())
		require.False(t, resp.GetCycleDetected())
	})

	t.Run("false_or_err_return_err", func(t *testing.T) {
		resp, err := union(ctx, concurrencyLimit, falseHandler, generalErrorHandler)
		require.EqualError(t, err, simulatedDBErrorMessage)
		require.Nil(t, resp)
	})

	t.Run("false_or_errResolutionDepth_return_err", func(t *testing.T) {
		resp, err := union(ctx, concurrencyLimit, falseHandler, depthExceededHandler)
		require.ErrorIs(t, err, ErrResolutionDepthExceeded)
		require.Nil(t, resp)
	})

	t.Run("false_or_cycle_return_false", func(t *testing.T) {
		resp, err := union(ctx, concurrencyLimit, falseHandler, cyclicErrorHandler)
		require.NoError(t, err)
		require.NotNil(t, resp)
		require.False(t, resp.GetAllowed())
		require.True(t, resp.GetCycleDetected())
	})

	t.Run("err_or_true_return_true", func(t *testing.T) {
		resp, err := union(ctx, concurrencyLimit, generalErrorHandler, trueHandler)
		require.NoError(t, err)
		require.NotNil(t, resp)
		require.True(t, resp.GetAllowed())
		require.False(t, resp.GetCycleDetected())
	})

	t.Run("cycle_or_true_return_true", func(t *testing.T) {
		resp, err := union(ctx, concurrencyLimit, cyclicErrorHandler, trueHandler)
		require.NoError(t, err)
		require.NotNil(t, resp)
		require.True(t, resp.GetAllowed())
		require.False(t, resp.GetCycleDetected())
	})

	t.Run("err_or_false_return_err", func(t *testing.T) {
		resp, err := union(ctx, concurrencyLimit, generalErrorHandler, falseHandler)
		require.EqualError(t, err, simulatedDBErrorMessage)
		require.Nil(t, resp)
	})

	t.Run("errResolutionDepth_or_false_return_err", func(t *testing.T) {
		resp, err := union(ctx, concurrencyLimit, depthExceededHandler, falseHandler)
		require.ErrorIs(t, err, ErrResolutionDepthExceeded)
		require.Nil(t, resp)
	})

	t.Run("cycle_or_false_return_false", func(t *testing.T) {
		resp, err := union(ctx, concurrencyLimit, cyclicErrorHandler, falseHandler)
		require.NoError(t, err)
		require.NotNil(t, resp)
		require.False(t, resp.GetAllowed())
		require.True(t, resp.GetCycleDetected())
	})

	t.Run("cycle_or_err_return_err", func(t *testing.T) {
		resp, err := union(ctx, concurrencyLimit, cyclicErrorHandler, generalErrorHandler)
		require.EqualError(t, err, simulatedDBErrorMessage)
		require.Nil(t, resp)
	})

	t.Run("cycle_or_errResolutionDepth_return_err", func(t *testing.T) {
		resp, err := union(ctx, concurrencyLimit, cyclicErrorHandler, depthExceededHandler)
		require.ErrorIs(t, err, ErrResolutionDepthExceeded)
		require.Nil(t, resp)
	})

	t.Run("err_or_cycle_return_err", func(t *testing.T) {
		resp, err := union(ctx, concurrencyLimit, generalErrorHandler, cyclicErrorHandler)
		require.EqualError(t, err, simulatedDBErrorMessage)
		require.Nil(t, resp)
	})

	t.Run("errResolutionDepth_or_cycle_return_err", func(t *testing.T) {
		resp, err := union(ctx, concurrencyLimit, depthExceededHandler, cyclicErrorHandler)
		require.ErrorIs(t, err, ErrResolutionDepthExceeded)
		require.Nil(t, resp)
	})

	t.Run("cycle_or_cycle_return_false", func(t *testing.T) {
		resp, err := union(ctx, concurrencyLimit, cyclicErrorHandler, cyclicErrorHandler)
		require.NoError(t, err)
		require.NotNil(t, resp)
		require.False(t, resp.GetAllowed())
		require.True(t, resp.GetCycleDetected())
	})

	t.Run("false_or_cycle_or_err", func(t *testing.T) {
		resp, err := union(ctx, concurrencyLimit, falseHandler, cyclicErrorHandler, generalErrorHandler)
		require.EqualError(t, err, simulatedDBErrorMessage)
		require.Nil(t, resp)
	})

	t.Run("err_or_err_return_err", func(t *testing.T) {
		resp, err := union(ctx, concurrencyLimit, falseHandler, generalErrorHandler, generalErrorHandler)
		require.ErrorContains(t, err, simulatedDBErrorMessage)
		require.Nil(t, resp)
	})

	t.Run("errResolutionDepth_or_errResolutionDepth_return_errResolutionDepth", func(t *testing.T) {
		resp, err := union(ctx, concurrencyLimit, falseHandler, depthExceededHandler, depthExceededHandler)
		require.ErrorIs(t, err, ErrResolutionDepthExceeded)
		require.Nil(t, resp)
	})

	t.Run("should_return_allowed_true_if_truthy_handler_evaluated_before_handler_cancels_via_context", func(t *testing.T) {
		ctx, cancel := context.WithTimeout(ctx, 10*time.Millisecond)
		t.Cleanup(cancel)

		resp, err := union(ctx, concurrencyLimit, trueHandler)
		require.NoError(t, err)
		require.True(t, resp.GetAllowed())
	})
	t.Run("should_handle_cancellations_through_context", func(t *testing.T) {
		ctx, cancel := context.WithTimeout(ctx, 10*time.Millisecond)
		t.Cleanup(cancel)

		slowHandler := func(context.Context) (*ResolveCheckResponse, error) {
			time.Sleep(50 * time.Millisecond)
			return &ResolveCheckResponse{}, nil
		}

		resp, err := union(ctx, concurrencyLimit, slowHandler, falseHandler)
		require.ErrorIs(t, err, context.DeadlineExceeded)
		require.Nil(t, resp)
	})

	t.Run("should_handle_context_timeouts_even_with_eventual_truthy_handler", func(t *testing.T) {
		ctx, cancel := context.WithTimeout(ctx, 10*time.Millisecond)
		t.Cleanup(cancel)

		trueHandler := func(context.Context) (*ResolveCheckResponse, error) {
			time.Sleep(25 * time.Millisecond)
			return &ResolveCheckResponse{
				Allowed: true,
			}, nil
		}

		resp, err := union(ctx, concurrencyLimit, trueHandler, falseHandler)
		require.ErrorIs(t, err, context.DeadlineExceeded)
		require.Nil(t, resp)
	})

	t.Run("should_return_true_with_slow_falsey_handler", func(t *testing.T) {
		ctx, cancel := context.WithTimeout(ctx, 10*time.Millisecond)
		t.Cleanup(cancel)

		falseSlowHandler := func(context.Context) (*ResolveCheckResponse, error) {
			time.Sleep(25 * time.Millisecond)
			return &ResolveCheckResponse{
				Allowed: false,
			}, nil
		}

		resp, err := union(ctx, concurrencyLimit, trueHandler, falseSlowHandler)
		require.NoError(t, err)
		require.True(t, resp.GetAllowed())
	})

	t.Run("return_error_if_context_cancelled_before_resolution", func(t *testing.T) {
		ctx, cancel := context.WithCancel(context.Background())
		t.Cleanup(cancel)

		var wg sync.WaitGroup

		wg.Add(1)
		go func() {
			defer wg.Done()
			time.Sleep(10 * time.Millisecond)
			cancel()
		}()

		slowTrueHandler := func(context.Context) (*ResolveCheckResponse, error) {
			time.Sleep(50 * time.Millisecond)
			return &ResolveCheckResponse{
				Allowed: true,
			}, nil
		}

		resp, err := union(ctx, concurrencyLimit, slowTrueHandler)
		require.ErrorIs(t, err, context.Canceled)
		require.Nil(t, resp)

		wg.Wait() // just to make sure to avoid test leaks
	})

	t.Run("return_allowed:true_if_truthy_handler_evaluated_before_context_cancelled", func(t *testing.T) {
		ctx, cancel := context.WithCancel(context.Background())
		t.Cleanup(cancel)

		var wg sync.WaitGroup

		wg.Add(1)
		go func() {
			defer wg.Done()
			time.Sleep(10 * time.Millisecond)
			cancel()
		}()

		resp, err := intersection(ctx, concurrencyLimit, trueHandler)
		require.NoError(t, err)
		require.True(t, resp.GetAllowed())

		wg.Wait() // just to make sure to avoid test leaks
	})
}

func TestCheckWithFastPathOptimization(t *testing.T) {
	t.Cleanup(func() {
		goleak.VerifyNone(t)
	})
	usersetBatchSize := uint32(10)
	ds := memory.New()
	t.Cleanup(ds.Close)
	storeID := ulid.Make().String()
	model := testutils.MustTransformDSLToProtoWithID(`
			model
				schema 1.1
			type user
			type directory
				relations
					define viewer: [user]
			type folder
				relations
					define viewer: [user]
			type doc
				relations
					define viewer: viewer from parent
					define parent: [folder, directory]`)

	// add some folders as parents of the document
	maxFolderID := int(usersetBatchSize * 5)
	maxDirectoryID := int(usersetBatchSize * 5)
	for i := 0; i <= maxFolderID; i++ {
		err := ds.Write(context.Background(), storeID, nil, []*openfgav1.TupleKey{
			tuple.NewTupleKey("doc:1", "parent", fmt.Sprintf("folder:%d", i)),
		})
		require.NoError(t, err)
	}
	// having 2 types will force a flush when there is a change in types "seen"
	for i := 0; i <= maxDirectoryID; i++ {
		err := ds.Write(context.Background(), storeID, nil, []*openfgav1.TupleKey{
			tuple.NewTupleKey("doc:1", "parent", fmt.Sprintf("directory:%d", i)),
		})
		require.NoError(t, err)
	}

	err := ds.Write(context.Background(), storeID, nil, []*openfgav1.TupleKey{
		tuple.NewTupleKey("folder:1", "viewer", "user:a"),
		tuple.NewTupleKey(fmt.Sprintf("folder:%d", maxFolderID), "viewer", "user:b"),
	})
	require.NoError(t, err)

	ts, err := typesystem.NewAndValidate(context.Background(), model)
	require.NoError(t, err)

	ctx := setRequestContext(context.Background(), ts, ds, nil)

	newL, _ := logger.NewLogger(logger.WithFormat("text"), logger.WithLevel("debug"))
	checker := NewLocalChecker(WithUsersetBatchSize(usersetBatchSize), WithLocalCheckerLogger(newL), WithOptimizations(true), WithMaxResolutionDepth(20))
	t.Cleanup(checker.Close)

	var testCases = map[string]struct {
		request       *openfgav1.TupleKey
		expectAllowed bool
	}{
		// first folder so the producer is forced to abort iteration early
		`first_folder`: {
			request:       tuple.NewTupleKey("doc:1", "viewer", "user:a"),
			expectAllowed: true,
		},
		// last folder so the producer has to read the entire iterator
		`last_folder`: {
			request:       tuple.NewTupleKey("doc:1", "viewer", "user:b"),
			expectAllowed: true,
		},
	}

	for testname, test := range testCases {
		t.Run(testname, func(t *testing.T) {
			t.Run("without_context_timeout", func(t *testing.T) {
				resp, err := checker.ResolveCheck(ctx, &ResolveCheckRequest{
					StoreID:              storeID,
					AuthorizationModelID: model.GetId(),
					TupleKey:             test.request,
					RequestMetadata:      NewCheckRequestMetadata(),
				})
				require.NoError(t, err)
				require.NotNil(t, resp)
				require.Equal(t, test.expectAllowed, resp.Allowed)
			})

			t.Run("with_context_timeout", func(t *testing.T) {
				for i := 0; i < 100; i++ {
					// run in a for loop to hopefully trigger context cancellations at different points in execution
					t.Run(fmt.Sprintf("iteration_%d", i), func(t *testing.T) {
						newCtx, cancel := context.WithTimeout(ctx, 10*time.Microsecond)
						defer cancel()
						resp, err := checker.ResolveCheck(newCtx, &ResolveCheckRequest{
							StoreID:              storeID,
							AuthorizationModelID: model.GetId(),
							TupleKey:             test.request,
							RequestMetadata:      NewCheckRequestMetadata(),
						})
						if err != nil {
							require.ErrorIs(t, err, context.DeadlineExceeded)
						} else {
							require.NotNil(t, resp)
							require.Equal(t, test.expectAllowed, resp.Allowed)
						}
					})
				}
			})
		})
	}
}

func TestResolveCheckCallsPathExists(t *testing.T) {
	ds := memory.New()
	t.Cleanup(ds.Close)

	checker := NewLocalChecker()
	t.Cleanup(checker.Close)

	ctrl := gomock.NewController(t)
	t.Cleanup(ctrl.Finish)

	mockDelegate := NewMockCheckResolver(ctrl)
	checker.SetDelegate(mockDelegate)

	// assert that we never call dispatch
	mockDelegate.EXPECT().ResolveCheck(gomock.Any(), gomock.Any()).Times(0)

	storeID := ulid.Make().String()
	model := testutils.MustTransformDSLToProtoWithID(`
			model
				schema 1.1
			type user
			type document
				relations
					define x: y
					define y: x
		`)

	ts, err := typesystem.New(model)
	require.NoError(t, err)

	ctx := setRequestContext(context.Background(), ts, ds, nil)

	resp, err := checker.ResolveCheck(ctx, &ResolveCheckRequest{
		StoreID:              storeID,
		AuthorizationModelID: model.GetId(),
		TupleKey:             tuple.NewTupleKey("document:1", "y", "user:maria"),
		RequestMetadata:      NewCheckRequestMetadata(),
	})
	require.NoError(t, err)
	require.NotNil(t, resp)
	require.False(t, resp.GetAllowed())

	// Without PathExists check, this would cycle
	require.False(t, resp.GetCycleDetected())
}

func TestResolveCheckCallsCycleDetection(t *testing.T) {
	ds := memory.New()
	t.Cleanup(ds.Close)

	checker := NewLocalChecker()
	t.Cleanup(checker.Close)

	ctrl := gomock.NewController(t)
	t.Cleanup(ctrl.Finish)

	mockDelegate := NewMockCheckResolver(ctrl)
	checker.SetDelegate(mockDelegate)

	// assert that we never call dispatch
	mockDelegate.EXPECT().ResolveCheck(gomock.Any(), gomock.Any()).Times(0)

	t.Run("returns_true_if_path_visited", func(t *testing.T) {
		cyclicalTuple := tuple.NewTupleKey("document:1", "viewer", "user:maria")

		resp, err := checker.ResolveCheck(context.Background(), &ResolveCheckRequest{
			StoreID:         ulid.Make().String(),
			TupleKey:        cyclicalTuple, // here
			RequestMetadata: NewCheckRequestMetadata(),
			VisitedPaths: map[string]struct{}{
				tuple.TupleKeyToString(cyclicalTuple): {}, // and here
			},
		})

		require.NoError(t, err)
		require.NotNil(t, resp)
		require.False(t, resp.GetAllowed())
		require.True(t, resp.GetCycleDetected())
		require.NotNil(t, resp.ResolutionMetadata)
	})

	t.Run("returns_true_if_cycle_exists", func(t *testing.T) {
		storeID := ulid.Make().String()
		model := testutils.MustTransformDSLToProtoWithID(`
			model
				schema 1.1
			type user
			type document
				relations
					define x: y
					define y: x`)

		ts, err := typesystem.New(model)
		require.NoError(t, err)

		ctx := setRequestContext(context.Background(), ts, ds, nil)

		resp, err := checker.ResolveCheck(ctx, &ResolveCheckRequest{
			StoreID:              storeID,
			AuthorizationModelID: model.GetId(),
			TupleKey:             tuple.NewTupleKey("document:1", "y", "document:2#x"),
			RequestMetadata:      NewCheckRequestMetadata(),
		})
		require.NoError(t, err)
		require.NotNil(t, resp)
		require.False(t, resp.GetAllowed())
		require.True(t, resp.GetCycleDetected())
	})
}

func TestProduceUsersets(t *testing.T) {
	t.Cleanup(func() {
		goleak.VerifyNone(t)
	})

	filter := func(tupleKey *openfgav1.TupleKey) (bool, error) {
		if tupleKey.GetCondition().GetName() == "condition1" {
			return true, nil
		}
		return false, fmt.Errorf("condition not found")
	}

	tests := []struct {
		name                  string
		tuples                []*openfgav1.TupleKey
		usersetDetails        checkutil.UsersetDetailsFunc
		usersetBatchSize      uint32
		usersetsChannelResult []usersetsChannelStruct
	}{
		{
			name:   "no_tuple_match",
			tuples: []*openfgav1.TupleKey{},
			usersetDetails: func(*openfgav1.TupleKey) (string, string, error) {
				return "", "", fmt.Errorf("do not expect any tuples")
			},
			usersetBatchSize:      serverconfig.DefaultUsersetBatchSize,
			usersetsChannelResult: []usersetsChannelStruct{},
		},
		{
			name: "single_tuple_match",
			tuples: []*openfgav1.TupleKey{
				tuple.NewTupleKeyWithCondition("document:doc1", "viewer", "group:2#member", "condition1", nil),
			},
			usersetDetails: func(t *openfgav1.TupleKey) (string, string, error) {
				if t.GetObject() != "document:doc1" || t.GetRelation() != "viewer" || t.GetUser() != "group:2#member" {
					return "", "", fmt.Errorf("do not expect  tuples %v", t.String())
				}
				return "group#member", "2", nil
			},
			usersetBatchSize: serverconfig.DefaultUsersetBatchSize,
			usersetsChannelResult: []usersetsChannelStruct{
				{
					err:            nil,
					objectRelation: "group#member",
					objectIDs:      []string{"2"},
				},
			},
		},
		{
			name: "error_in_iterator",
			tuples: []*openfgav1.TupleKey{
				tuple.NewTupleKeyWithCondition("document:doc1", "viewer", "group:2#member", "error_iterator", nil),
			},
			usersetDetails: func(t *openfgav1.TupleKey) (string, string, error) {
				if t.GetObject() != "document:doc1" || t.GetRelation() != "viewer" || t.GetUser() != "group:2#member" {
					return "", "", fmt.Errorf("do not expect  tuples %v", t.String())
				}
				return "group#member", "2", nil
			},
			usersetBatchSize: serverconfig.DefaultUsersetBatchSize,
			usersetsChannelResult: []usersetsChannelStruct{
				{
					err:            fmt.Errorf("condition not found"),
					objectRelation: "",
					objectIDs:      []string{""},
				},
			},
		},
		{
			name: "multi_items",
			tuples: []*openfgav1.TupleKey{
				tuple.NewTupleKeyWithCondition("document:doc1", "viewer", "group:1#member", "condition1", nil),
				tuple.NewTupleKeyWithCondition("document:doc1", "viewer", "group:2#member", "condition1", nil),
				tuple.NewTupleKeyWithCondition("document:doc1", "viewer", "group:3#member", "condition1", nil),
				tuple.NewTupleKeyWithCondition("document:doc1", "viewer", "group:4#member", "condition1", nil),
				tuple.NewTupleKeyWithCondition("document:doc1", "viewer", "group:5#member", "condition1", nil),
				tuple.NewTupleKeyWithCondition("document:doc1", "viewer", "group:6#member", "condition1", nil),
				tuple.NewTupleKeyWithCondition("document:doc1", "viewer", "group:7#member", "condition1", nil),
				tuple.NewTupleKeyWithCondition("document:doc1", "viewer", "group:8#member", "condition1", nil),
				tuple.NewTupleKeyWithCondition("document:doc1", "viewer", "group:9#member", "condition1", nil),
				tuple.NewTupleKeyWithCondition("document:doc1", "viewer", "group:10#member", "condition1", nil),
			},
			usersetDetails: func(t *openfgav1.TupleKey) (string, string, error) {
				if t.GetObject() != "document:doc1" || t.GetRelation() != "viewer" {
					return "", "", fmt.Errorf("do not expect  tuples %v", t.String())
				}
				objectIDWithType, _ := tuple.SplitObjectRelation(t.GetUser())
				_, objectID := tuple.SplitObject(objectIDWithType)
				return "group#member", objectID, nil
			},
			usersetBatchSize: serverconfig.DefaultUsersetBatchSize,
			usersetsChannelResult: []usersetsChannelStruct{
				{
					err:            nil,
					objectRelation: "group#member",
					objectIDs:      []string{"1", "2", "3", "4", "5", "6", "7", "8", "9", "10"},
				},
			},
		},
		{
			name: "multi_items_greater_than_batch_size",

			tuples: []*openfgav1.TupleKey{
				tuple.NewTupleKeyWithCondition("document:doc1", "viewer", "group:1#member", "condition1", nil),
				tuple.NewTupleKeyWithCondition("document:doc1", "viewer", "group:2#member", "condition1", nil),
				tuple.NewTupleKeyWithCondition("document:doc1", "viewer", "group:3#member", "condition1", nil),
				tuple.NewTupleKeyWithCondition("document:doc1", "viewer", "group:4#member", "condition1", nil),
				tuple.NewTupleKeyWithCondition("document:doc1", "viewer", "group:5#member", "condition1", nil),
				tuple.NewTupleKeyWithCondition("document:doc1", "viewer", "group:6#member", "condition1", nil),
				tuple.NewTupleKeyWithCondition("document:doc1", "viewer", "group:7#member", "condition1", nil),
				tuple.NewTupleKeyWithCondition("document:doc1", "viewer", "group:8#member", "condition1", nil),
				tuple.NewTupleKeyWithCondition("document:doc1", "viewer", "group:9#member", "condition1", nil),
				tuple.NewTupleKeyWithCondition("document:doc1", "viewer", "group:10#member", "condition1", nil),
			},
			usersetDetails: func(t *openfgav1.TupleKey) (string, string, error) {
				if t.GetObject() != "document:doc1" || t.GetRelation() != "viewer" {
					return "", "", fmt.Errorf("do not expect  tuples %v", t.String())
				}
				objectIDWithType, _ := tuple.SplitObjectRelation(t.GetUser())
				_, objectID := tuple.SplitObject(objectIDWithType)
				return "group#member", objectID, nil
			},
			usersetBatchSize: 3,
			usersetsChannelResult: []usersetsChannelStruct{
				{
					err:            nil,
					objectRelation: "group#member",
					objectIDs:      []string{"1", "2", "3"},
				},
				{
					err:            nil,
					objectRelation: "group#member",
					objectIDs:      []string{"4", "5", "6"},
				},
				{
					err:            nil,
					objectRelation: "group#member",
					objectIDs:      []string{"7", "8", "9"},
				},
				{
					err:            nil,
					objectRelation: "group#member",
					objectIDs:      []string{"10"},
				},
			},
		},
		{
			name: "mixture_type",
			tuples: []*openfgav1.TupleKey{
				tuple.NewTupleKeyWithCondition("document:doc1", "viewer", "group:1#member", "condition1", nil),
				tuple.NewTupleKeyWithCondition("document:doc1", "viewer", "group:2#member", "condition1", nil),
				tuple.NewTupleKeyWithCondition("document:doc1", "viewer", "group:3#owner", "condition1", nil),
				tuple.NewTupleKeyWithCondition("document:doc1", "viewer", "group:4#owner", "condition1", nil),
				tuple.NewTupleKeyWithCondition("document:doc1", "viewer", "group:5#member", "condition1", nil),
				tuple.NewTupleKeyWithCondition("document:doc1", "viewer", "group:6#member", "condition1", nil),
				tuple.NewTupleKeyWithCondition("document:doc1", "viewer", "group:7#member", "condition1", nil),
				tuple.NewTupleKeyWithCondition("document:doc1", "viewer", "group:8#owner", "condition1", nil),
				tuple.NewTupleKeyWithCondition("document:doc1", "viewer", "group:9#member", "condition1", nil),
				tuple.NewTupleKeyWithCondition("document:doc1", "viewer", "group:10#member", "condition1", nil),
			},
			usersetDetails: func(t *openfgav1.TupleKey) (string, string, error) {
				if t.GetObject() != "document:doc1" || t.GetRelation() != "viewer" {
					return "", "", fmt.Errorf("do not expect  tuples %v", t.String())
				}
				objectIDWithType, rel := tuple.SplitObjectRelation(t.GetUser())
				objectType, objectID := tuple.SplitObject(objectIDWithType)
				return objectType + "#" + rel, objectID, nil
			},
			usersetBatchSize: serverconfig.DefaultUsersetBatchSize,
			usersetsChannelResult: []usersetsChannelStruct{

				{
					err:            nil,
					objectRelation: "group#member",
					objectIDs:      []string{"1", "2"},
				},
				{
					err:            nil,
					objectRelation: "group#owner",
					objectIDs:      []string{"3", "4"},
				},
				{
					err:            nil,
					objectRelation: "group#member",
					objectIDs:      []string{"5", "6", "7"},
				},
				{
					err:            nil,
					objectRelation: "group#owner",
					objectIDs:      []string{"8"},
				},
				{
					err:            nil,
					objectRelation: "group#member",
					objectIDs:      []string{"9", "10"},
				},
			},
		},
	}
	for _, tt := range tests {
		tt := tt
		t.Run(tt.name, func(t *testing.T) {
			t.Parallel()
			expectedUsersetsChannelResult := usersetsChannelFromUsersetsChannelStruct(tt.usersetsChannelResult)

			iter := storage.NewConditionsFilteredTupleKeyIterator(storage.NewStaticTupleKeyIterator(tt.tuples), filter)

			localChecker := NewLocalChecker(WithUsersetBatchSize(tt.usersetBatchSize))
			usersetsChan := make(chan usersetsChannelType)

			// sending to channel in batches up to a pre-configured value to subsequently checkMembership for.
			pool := concurrency.NewPool(context.Background(), 2)

			pool.Go(func(ctx context.Context) error {
				localChecker.produceUsersets(ctx, usersetsChan, iter, tt.usersetDetails)
				return nil
			})
			var results []usersetsChannelType
			pool.Go(func(ctx context.Context) error {
				for {
					select {
					case <-ctx.Done():
						return nil
					case newBatch, channelOpen := <-usersetsChan:
						if !channelOpen {
							return nil
						}
						results = append(results, usersetsChannelType{
							err:            newBatch.err,
							objectRelation: newBatch.objectRelation,
							objectIDs:      newBatch.objectIDs,
						})
					}
				}
			})
			err := pool.Wait()
			require.NoError(t, err)
			require.Len(t, results, len(expectedUsersetsChannelResult))
			for idx, result := range results {
				require.Equal(t, expectedUsersetsChannelResult[idx].err, result.err)
				if expectedUsersetsChannelResult[idx].err == nil {
					require.Equal(t, expectedUsersetsChannelResult[idx].objectRelation, result.objectRelation)
					require.Equal(t, expectedUsersetsChannelResult[idx].objectIDs.Values(), result.objectIDs.Values())
				}
			}
		})
	}
}

func TestCheckAssociatedObjects(t *testing.T) {
	tests := []struct {
		name                         string
		model                        *openfgav1.AuthorizationModel
		tuples                       []*openfgav1.Tuple
		context                      map[string]interface{}
		dsError                      error
		objectIDs                    []string
		expectedError                bool
		expectedResolveCheckResponse *ResolveCheckResponse
	}{
		{
			name: "empty_iterator",
			model: parser.MustTransformDSLToProto(`
				model
					schema 1.1

				type user
				type group
					relations
						define member: [user]
				type document
					relations
						define viewer: [group#member]`),
			tuples:  []*openfgav1.Tuple{},
			dsError: nil,
			objectIDs: []string{
				"2", "3",
			},
			context: map[string]interface{}{},
			expectedResolveCheckResponse: &ResolveCheckResponse{
				Allowed: false,
			},
			expectedError: false,
		},
		{
			name: "empty_object_ids",
			model: parser.MustTransformDSLToProto(`
				model
					schema 1.1

				type user
				type group
					relations
						define member: [user]
				type document
					relations
						define viewer: [group#member]`),
			tuples: []*openfgav1.Tuple{
				{
					Key: tuple.NewTupleKey("group:1", "member", "user:maria"),
				},
			},
			dsError:   nil,
			objectIDs: []string{},
			context:   map[string]interface{}{},
			expectedResolveCheckResponse: &ResolveCheckResponse{
				Allowed: false,
			},
			expectedError: false,
		},
		{
			name: "bad_ds_call",
			model: parser.MustTransformDSLToProto(`
				model
					schema 1.1

				type user
				type group
					relations
						define member: [user]
				type document
					relations
						define viewer: [group#member]`),
			tuples:                       []*openfgav1.Tuple{},
			dsError:                      fmt.Errorf("bad_ds_call"),
			objectIDs:                    []string{"1"},
			context:                      map[string]interface{}{},
			expectedResolveCheckResponse: nil,
			expectedError:                true,
		},
		{
			name: "non_empty_iterator_match_objectIDs",
			model: parser.MustTransformDSLToProto(`
				model
					schema 1.1

				type user
				type group
					relations
						define member: [user]
				type document
					relations
						define viewer: [group#member]`),
			tuples: []*openfgav1.Tuple{
				{Key: tuple.NewTupleKey("group:1", "member", "user:maria")},
			},
			dsError: nil,
			objectIDs: []string{
				"1",
			},
			context: map[string]interface{}{},
			expectedResolveCheckResponse: &ResolveCheckResponse{
				Allowed: true,
			},
			expectedError: false,
		},
		{
			name: "non_empty_iterator_match_objectIDs_ttu",
			model: parser.MustTransformDSLToProto(`
				model
					schema 1.1

				type user
				type group
					relations
						define member: [user]
				type document
					relations
						define owner: [group]
						define viewer: member from owner`),
			tuples: []*openfgav1.Tuple{
				{Key: tuple.NewTupleKey("group:1", "member", "user:maria")},
			},
			dsError: nil,
			objectIDs: []string{
				"1",
			},
			context: map[string]interface{}{},
			expectedResolveCheckResponse: &ResolveCheckResponse{
				Allowed: true,
			},
			expectedError: false,
		},
		{
			name: "non_empty_iterator_not_match_objectIDs",
			model: parser.MustTransformDSLToProto(`
				model
					schema 1.1

				type user
				type group
					relations
						define member: [user]
				type document
					relations
						define viewer: [group#member]`),
			tuples: []*openfgav1.Tuple{
				{Key: tuple.NewTupleKey("group:1", "member", "user:maria")},
			},
			dsError:   nil,
			objectIDs: []string{"8"},
			context:   map[string]interface{}{},
			expectedResolveCheckResponse: &ResolveCheckResponse{
				Allowed: false,
			},
			expectedError: false,
		},
		{
			name: "non_empty_iterator_match_cond_not_match",
			model: parser.MustTransformDSLToProto(`
				model
					schema 1.1

				type user
				type group
					relations
						define member: [user with condX]
				type document
					relations
						define viewer: [group#member]

				condition condX(x: int) {
					x < 100
				}
`),
			tuples: []*openfgav1.Tuple{
				{Key: tuple.NewTupleKeyWithCondition("group:1", "member", "user:maria", "condX", nil)},
			},
			dsError:   nil,
			objectIDs: []string{"1"},
			context: map[string]interface{}{
				"x": 200,
			},
			expectedResolveCheckResponse: &ResolveCheckResponse{
				Allowed: false,
			},
			expectedError: false,
		},
		{
			name: "non_empty_iterator_match_cond_match",
			model: parser.MustTransformDSLToProto(`
				model
					schema 1.1

				type user
				type group
					relations
						define member: [user with condX]
				type document
					relations
						define viewer: [group#member]

				condition condX(x: int) {
					x < 100
				}
`),
			tuples: []*openfgav1.Tuple{
				{Key: tuple.NewTupleKeyWithCondition("group:1", "member", "user:maria", "condX", nil)},
			},
			dsError:   nil,
			objectIDs: []string{"1"},
			context: map[string]interface{}{
				"x": 10,
			},
			expectedResolveCheckResponse: &ResolveCheckResponse{
				Allowed: true,
			},
			expectedError: false,
		},
	}
	for _, tt := range tests {
		tt := tt
		t.Run(tt.name, func(t *testing.T) {
			t.Parallel()

			storeID := ulid.Make().String()
			objectIDs := storage.NewSortedSet()
			for _, objectID := range tt.objectIDs {
				objectIDs.Add(objectID)
			}

			ctrl := gomock.NewController(t)
			t.Cleanup(ctrl.Finish)

			mockDatastore := mocks.NewMockRelationshipTupleReader(ctrl)
			mockDatastore.EXPECT().ReadStartingWithUser(gomock.Any(), storeID, storage.ReadStartingWithUserFilter{
				ObjectType: "group",
				Relation:   "member",
				UserFilter: []*openfgav1.ObjectRelation{{Object: "user:maria"}},
				ObjectIDs:  objectIDs,
			}, storage.ReadStartingWithUserOptions{
				WithResultsSortedAscending: false,
				Consistency: storage.ConsistencyOptions{
					Preference: openfgav1.ConsistencyPreference_UNSPECIFIED,
				}},
			).Times(1).
				Return(storage.NewStaticTupleIterator(tt.tuples), tt.dsError)

			ts, err := typesystem.New(tt.model)
			require.NoError(t, err)
			ctx := setRequestContext(context.Background(), ts, mockDatastore, nil)

			contextStruct, err := structpb.NewStruct(tt.context)
			require.NoError(t, err)

			result, err := checkAssociatedObjects(ctx, &ResolveCheckRequest{
				StoreID:         storeID,
				TupleKey:        tuple.NewTupleKey("document:1", "viewer", "user:maria"),
				RequestMetadata: NewCheckRequestMetadata(),
				Context:         contextStruct,
			}, "group#member", objectIDs)
			if tt.expectedError {
				require.Error(t, err)
			} else {
				require.NoError(t, err)
			}
			require.Equal(t, tt.expectedResolveCheckResponse, result)
		})
	}
}

func TestConsumeUsersets(t *testing.T) {
	t.Cleanup(func() {
		goleak.VerifyNone(t)
	})

	model := parser.MustTransformDSLToProto(`
				model
					schema 1.1
				type user
				type group
					relations
						define member: [user]
				type document
					relations
						define viewer: [group#member]`)
	type dsResults struct {
		tuples []*openfgav1.Tuple
		err    error
	}
	tests := []struct {
		name                         string
		tuples                       []dsResults
		usersetsChannelResult        []usersetsChannelStruct
		ctxCancelled                 bool
		expectedResolveCheckResponse *ResolveCheckResponse
		errorExpected                error
	}{
		{
			name: "userset_tuple_found",
			tuples: []dsResults{
				{
					tuples: []*openfgav1.Tuple{
						{Key: tuple.NewTupleKey("group:2", "member", "user:maria")},
					},
					err: nil,
				},
			},
			usersetsChannelResult: []usersetsChannelStruct{
				{
					err:            nil,
					objectRelation: "group#member",
					objectIDs:      []string{"2"},
				},
			},
			ctxCancelled: false,
			expectedResolveCheckResponse: &ResolveCheckResponse{
				Allowed: true,
			},
			errorExpected: nil,
		},
		{
			name: "userset_tuple_found_multi_batches",
			tuples: []dsResults{
				// we expect 3 ds.ReadStartingWithUser to be called in response to 3 batches from usersetsChannel
				{
					tuples: []*openfgav1.Tuple{
						{Key: tuple.NewTupleKey("group:11", "member", "user:maria")},
					},
					err: nil,
				},
				{
					tuples: []*openfgav1.Tuple{
						{Key: tuple.NewTupleKey("group:11", "member", "user:maria")},
					},
					err: nil,
				},
				{
					tuples: []*openfgav1.Tuple{
						{Key: tuple.NewTupleKey("group:11", "member", "user:maria")},
					},
					err: nil,
				},
			},
			usersetsChannelResult: []usersetsChannelStruct{
				{
					err:            nil,
					objectRelation: "group#member",
					objectIDs:      []string{"1"},
				},
				{
					err:            nil,
					objectRelation: "group#member",
					objectIDs:      []string{"2"},
				},
				{
					err:            nil,
					objectRelation: "group#member",
					objectIDs:      []string{"11"},
				},
			},
			ctxCancelled: false,
			expectedResolveCheckResponse: &ResolveCheckResponse{
				Allowed: true,
			},
			errorExpected: nil,
		},
		{
			name: "userset_tuple_not_found",
			tuples: []dsResults{
				{
					tuples: []*openfgav1.Tuple{},
					err:    nil,
				},
			},
			usersetsChannelResult: []usersetsChannelStruct{
				{
					err:            nil,
					objectRelation: "group#member",
					objectIDs:      []string{"5"},
				},
			},
			ctxCancelled: false,
			expectedResolveCheckResponse: &ResolveCheckResponse{
				Allowed: false,
			},
			errorExpected: nil,
		},
		{
			name: "userset_tuple_not_found_multiset",
			tuples: []dsResults{
				{
					tuples: []*openfgav1.Tuple{},
					err:    nil,
				},
				{
					tuples: []*openfgav1.Tuple{},
					err:    nil,
				},
				{
					tuples: []*openfgav1.Tuple{},
					err:    nil,
				},
			},
			usersetsChannelResult: []usersetsChannelStruct{
				{
					err:            nil,
					objectRelation: "group#member",
					objectIDs:      []string{"5"},
				},
				{
					err:            nil,
					objectRelation: "group#member",
					objectIDs:      []string{"6"},
				},
				{
					err:            nil,
					objectRelation: "group#member",
					objectIDs:      []string{"7"},
				},
			},
			ctxCancelled: false,
			expectedResolveCheckResponse: &ResolveCheckResponse{
				Allowed: false,
			},
			errorExpected: nil,
		},
		{
			name:                         "ctx_cancelled",
			tuples:                       []dsResults{},
			usersetsChannelResult:        []usersetsChannelStruct{},
			ctxCancelled:                 true,
			expectedResolveCheckResponse: nil,
			errorExpected:                context.Canceled,
		},
		{
			name: "iterator_error_first_batch",
			tuples: []dsResults{
				{
					tuples: []*openfgav1.Tuple{},
					err:    fmt.Errorf("mock_error"),
				},
			},
			usersetsChannelResult: []usersetsChannelStruct{
				{
					err:            nil,
					objectRelation: "group#member",
					objectIDs:      []string{"10"},
				},
			},
			ctxCancelled:                 false,
			expectedResolveCheckResponse: nil,
			errorExpected:                fmt.Errorf("mock_error"),
		},
		{
			name: "iterator_error_first_batch_and_second_batch",
			tuples: []dsResults{
				{
					tuples: []*openfgav1.Tuple{},
					err:    fmt.Errorf("mock_error"),
				},
				{
					tuples: []*openfgav1.Tuple{},
					err:    fmt.Errorf("mock_error"),
				},
			},
			usersetsChannelResult: []usersetsChannelStruct{
				{
					err:            nil,
					objectRelation: "group#member",
					objectIDs:      []string{"10"},
				},
				{
					err:            nil,
					objectRelation: "group#member",
					objectIDs:      []string{"13"},
				},
			},
			ctxCancelled:                 false,
			expectedResolveCheckResponse: nil,
			errorExpected:                fmt.Errorf("mock_error"),
		},
		{
			name: "iterator_error_first_batch_but_success_second",
			tuples: []dsResults{
				{
					tuples: []*openfgav1.Tuple{},
					err:    fmt.Errorf("mock_error"),
				},
				{
					tuples: []*openfgav1.Tuple{
						{Key: tuple.NewTupleKey("group:11", "member", "user:maria")},
					},
					err: nil,
				},
			},
			usersetsChannelResult: []usersetsChannelStruct{
				{
					err:            nil,
					objectRelation: "group#member",
					objectIDs:      []string{"1"},
				},
				{
					err:            nil,
					objectRelation: "group#member",
					objectIDs:      []string{"11"},
				},
			},
			ctxCancelled: false,
			expectedResolveCheckResponse: &ResolveCheckResponse{
				Allowed: true,
			},
			errorExpected: nil,
		},
		{
			name: "iterator_error_first_batch_but_not_found_second",
			tuples: []dsResults{
				{
					tuples: []*openfgav1.Tuple{},
					err:    fmt.Errorf("mock_error"),
				},
				{
					tuples: []*openfgav1.Tuple{},
					err:    nil,
				},
			},
			usersetsChannelResult: []usersetsChannelStruct{
				{
					err:            nil,
					objectRelation: "group#member",
					objectIDs:      []string{"1"},
				},
				{
					err:            nil,
					objectRelation: "group#member",
					objectIDs:      []string{"4"},
				},
			},
			ctxCancelled:                 false,
			expectedResolveCheckResponse: nil,
			errorExpected:                fmt.Errorf("mock_error"),
		},
		{
			name:   "userset_chan_error",
			tuples: []dsResults{},
			usersetsChannelResult: []usersetsChannelStruct{
				{
					err:            fmt.Errorf("mock_error"),
					objectRelation: "group#member",
					objectIDs:      []string{"0", "2", "8"},
				},
			},
			ctxCancelled:                 false,
			expectedResolveCheckResponse: nil,
			errorExpected:                fmt.Errorf("mock_error"),
		},
	}
	for _, tt := range tests {
		tt := tt
		t.Run(tt.name, func(t *testing.T) {
			t.Parallel()

			checker := NewLocalChecker()
			t.Cleanup(checker.Close)

			ctrl := gomock.NewController(t)
			t.Cleanup(ctrl.Finish)
			ds := mocks.NewMockRelationshipTupleReader(ctrl)

			for _, curTuples := range tt.tuples {
				// Note that we need to return a new iterator for each DS call
				ds.EXPECT().ReadStartingWithUser(gomock.Any(), gomock.Any(), gomock.Any(), gomock.Any()).MaxTimes(1).Return(
					storage.NewStaticTupleIterator(curTuples.tuples), curTuples.err)
			}

			ts, err := typesystem.New(model)
			require.NoError(t, err)
			var ctx context.Context
			var cancel context.CancelFunc
			ctx = context.Background()
			if tt.ctxCancelled {
				ctx, cancel = context.WithCancel(ctx)
				cancel()
			}
			ctx = setRequestContext(ctx, ts, ds, nil)

			usersetsChannelItems := usersetsChannelFromUsersetsChannelStruct(tt.usersetsChannelResult)

			usersetChan := make(chan usersetsChannelType)
			pool := concurrency.NewPool(context.Background(), 1)
			pool.Go(func(ctx context.Context) error {
				for _, item := range usersetsChannelItems {
					usersetChan <- item
				}
				close(usersetChan)
				return nil
			})

			result, err := checker.consumeUsersets(ctx, &ResolveCheckRequest{
				StoreID:              ulid.Make().String(),
				AuthorizationModelID: ulid.Make().String(),
				TupleKey:             tuple.NewTupleKey("document:1", "viewer", "user:maria"),
				RequestMetadata:      NewCheckRequestMetadata(),
			}, usersetChan)

			require.NoError(t, pool.Wait())
			require.Equal(t, tt.errorExpected, err)
			if tt.errorExpected == nil {
				require.Equal(t, tt.expectedResolveCheckResponse.Allowed, result.Allowed)
				require.Equal(t, tt.expectedResolveCheckResponse.GetCycleDetected(), result.GetCycleDetected())
			}
		})
	}
}

func TestDispatch(t *testing.T) {
	ctrl := gomock.NewController(t)
	defer ctrl.Finish()
	checker := NewLocalChecker()
	defer checker.Close()
	mockResolver := NewMockCheckResolver(ctrl)
	checker.SetDelegate(mockResolver)

	parentReq := &ResolveCheckRequest{
		TupleKey:        tuple.NewTupleKeyWithCondition("document:doc1", "viewer", "user:maria", "condition1", nil),
		RequestMetadata: NewCheckRequestMetadata(),
	}
	tk := tuple.NewTupleKeyWithCondition("group:1", "member", "user:maria", "condition1", nil)

	expectedReq := &ResolveCheckRequest{
		TupleKey:        tuple.NewTupleKeyWithCondition("group:1", "member", "user:maria", "condition1", nil),
		RequestMetadata: NewCheckRequestMetadata(),
	}
	expectedReq.GetRequestMetadata().Depth++

	var req *ResolveCheckRequest
	mockResolver.EXPECT().ResolveCheck(gomock.Any(), gomock.AssignableToTypeOf(req)).DoAndReturn(
		func(_ context.Context, req *ResolveCheckRequest) (*ResolveCheckResponse, error) {
			require.Equal(t, expectedReq.GetTupleKey(), req.GetTupleKey())
			require.Equal(t, expectedReq.GetRequestMetadata().Depth, req.GetRequestMetadata().Depth)
			require.Equal(t, uint32(1), req.GetRequestMetadata().DispatchCounter.Load())
			return nil, nil
		})
	dispatch := checker.dispatch(context.Background(), parentReq, tk)
	_, _ = dispatch(context.Background())
}

func collectMessagesFromChannel(dispatchChan chan dispatchMsg) []dispatchMsg {
	var receivedDispatches []dispatchMsg
	for msg := range dispatchChan {
		receivedDispatches = append(receivedDispatches, msg)
	}
	return receivedDispatches
}

func TestProduceUsersetDispatches(t *testing.T) {
	t.Cleanup(func() {
		goleak.VerifyNone(t)
	})

	filter := func(tupleKey *openfgav1.TupleKey) (bool, error) {
		if tupleKey.GetCondition().GetName() == "condition1" {
			return true, nil
		}
		return false, fmt.Errorf("condition not found")
	}

	// model does not matter for this unit test.  All we care about is schema 1.1+.
	model := parser.MustTransformDSLToProto(`
				model
					schema 1.1

				type user
				type group
					relations
						define member: [user with condX, group#member]
				type document
					relations
						define viewer: [group#member]

				condition condX(x: int) {
					x < 100
				}`)
	ts, err := typesystem.New(model)
	require.NoError(t, err)
	ctx := typesystem.ContextWithTypesystem(context.Background(), ts)
	req := &ResolveCheckRequest{
		TupleKey:        tuple.NewTupleKeyWithCondition("document:doc1", "viewer", "user:maria", "condition1", nil),
		RequestMetadata: NewCheckRequestMetadata(),
	}

	tests := []struct {
		name               string
		tuples             []*openfgav1.TupleKey
		expectedDispatches []dispatchMsg
	}{
		{
			name:               "empty_iterator",
			tuples:             nil,
			expectedDispatches: nil,
		},
		{
			name: "iterator_error_first_tuple",
			tuples: []*openfgav1.TupleKey{
				tuple.NewTupleKeyWithCondition("group:1", "member", "user:maria", "badCondition", nil),
			},
			expectedDispatches: []dispatchMsg{
				{
					err:            fmt.Errorf("condition not found"),
					shortCircuit:   false,
					dispatchParams: nil,
				},
			},
		},
		{
			name: "good_condition_wildcard",
			tuples: []*openfgav1.TupleKey{
				tuple.NewTupleKeyWithCondition("group:1", "member", "user:*", "condition1", nil),
			},
			expectedDispatches: []dispatchMsg{
				{
					err:            nil,
					shortCircuit:   true,
					dispatchParams: nil,
				},
			},
		},
		{
			name: "good_condition_non_wildcard",
			tuples: []*openfgav1.TupleKey{
				tuple.NewTupleKeyWithCondition("group:1", "member", "group:2#member", "condition1", nil),
			},
			expectedDispatches: []dispatchMsg{
				{
					err:          nil,
					shortCircuit: false,
					dispatchParams: &dispatchParams{
						parentReq: req,
						tk:        tuple.NewTupleKey("group:2", "member", "user:maria"),
					},
				},
			},
		},
		{
			name: "multiple_tuples",
			tuples: []*openfgav1.TupleKey{
				tuple.NewTupleKeyWithCondition("group:1", "member", "group:2#member", "condition1", nil),
				tuple.NewTupleKeyWithCondition("group:1", "member", "group:3#member", "condition1", nil),
			},
			expectedDispatches: []dispatchMsg{
				{
					err:          nil,
					shortCircuit: false,
					dispatchParams: &dispatchParams{
						parentReq: req,
						tk:        tuple.NewTupleKey("group:2", "member", "user:maria"),
					},
				},
				{
					err:          nil,
					shortCircuit: false,
					dispatchParams: &dispatchParams{
						parentReq: req,
						tk:        tuple.NewTupleKey("group:3", "member", "user:maria"),
					},
				},
			},
		},
	}

	for _, tt := range tests {
		tt := tt
		t.Run(tt.name, func(t *testing.T) {
			t.Parallel()
			ctrl := gomock.NewController(t)
			defer ctrl.Finish()
			iter := storage.NewConditionsFilteredTupleKeyIterator(storage.NewStaticTupleKeyIterator(tt.tuples), filter)
			checker := NewLocalChecker()
			defer checker.Close()
			mockResolver := NewMockCheckResolver(ctrl)
			checker.SetDelegate(mockResolver)

			pool := concurrency.NewPool(ctx, 1)

			dispatchChan := make(chan dispatchMsg, 1)

			pool.Go(func(ctx context.Context) error {
				checker.produceUsersetDispatches(ctx, req, dispatchChan, iter)
				return nil
			})

			receivedMsgs := collectMessagesFromChannel(dispatchChan)
			_ = pool.Wait()
			require.Equal(t, tt.expectedDispatches, receivedMsgs)
		})
	}
}

func TestProduceTTUDispatches(t *testing.T) {
	t.Cleanup(func() {
		goleak.VerifyNone(t)
	})
	filter := func(tupleKey *openfgav1.TupleKey) (bool, error) {
		if tupleKey.GetCondition().GetName() == "condition1" {
			return true, nil
		}
		return false, fmt.Errorf("condition not found")
	}

	// model does not matter for this unit test.  All we care about is schema 1.1+ and computedRelation is defined for type
	model := parser.MustTransformDSLToProto(`
				model
					schema 1.1

				type user
				type group
					relations
						define member: [user with condX]
				type team
					relations
						define teammate: [user with condX]
				type document
					relations
						define viewer: member from owner
						define owner: [group, team]

				condition condX(x: int) {
					x < 100
				}`)

	ts, err := typesystem.New(model)
	require.NoError(t, err)
	ctx := typesystem.ContextWithTypesystem(context.Background(), ts)
	req := &ResolveCheckRequest{
		TupleKey:        tuple.NewTupleKeyWithCondition("document:doc1", "viewer", "user:maria", "condition1", nil),
		RequestMetadata: NewCheckRequestMetadata(),
	}

	tests := []struct {
		name               string
		computedRelation   string
		tuples             []*openfgav1.TupleKey
		expectedDispatches []dispatchMsg
	}{
		{
			name:               "empty_iterator",
			computedRelation:   "member",
			tuples:             nil,
			expectedDispatches: nil,
		},
		{
			name:             "iterator_error_first_tuple",
			computedRelation: "member",
			tuples: []*openfgav1.TupleKey{
				tuple.NewTupleKeyWithCondition("document:doc1", "owner", "group:1", "badCondition", nil),
			},
			expectedDispatches: []dispatchMsg{
				{
					err:            fmt.Errorf("condition not found"),
					shortCircuit:   false,
					dispatchParams: nil,
				},
			},
		},
		{
			name:             "relation_not_found",
			computedRelation: "member",
			tuples: []*openfgav1.TupleKey{
				tuple.NewTupleKeyWithCondition("document:doc1", "owner", "team:1", "condition1", nil),
			},
			expectedDispatches: nil,
		},
		{
			name:             "single_match",
			computedRelation: "member",
			tuples: []*openfgav1.TupleKey{
				tuple.NewTupleKeyWithCondition("document:doc1", "owner", "group:1", "condition1", nil),
			},
			expectedDispatches: []dispatchMsg{
				{
					err:          nil,
					shortCircuit: false,
					dispatchParams: &dispatchParams{
						parentReq: req,
						tk:        tuple.NewTupleKey("group:1", "member", "user:maria"),
					},
				},
			},
		},
		{
			name:             "multiple_matches",
			computedRelation: "member",
			tuples: []*openfgav1.TupleKey{
				tuple.NewTupleKeyWithCondition("document:doc1", "owner", "group:1", "condition1", nil),
				tuple.NewTupleKeyWithCondition("document:doc1", "owner", "group:2", "condition1", nil),
			},
			expectedDispatches: []dispatchMsg{
				{
					err:          nil,
					shortCircuit: false,
					dispatchParams: &dispatchParams{
						parentReq: req,
						tk:        tuple.NewTupleKey("group:1", "member", "user:maria"),
					},
				},
				{
					err:          nil,
					shortCircuit: false,
					dispatchParams: &dispatchParams{
						parentReq: req,
						tk:        tuple.NewTupleKey("group:2", "member", "user:maria"),
					},
				},
			},
		},
		{
			name:             "mix_relation_found_not_found",
			computedRelation: "member",
			tuples: []*openfgav1.TupleKey{
				tuple.NewTupleKeyWithCondition("document:doc1", "owner", "team:1", "condition1", nil),
				tuple.NewTupleKeyWithCondition("document:doc1", "owner", "group:1", "condition1", nil),
			},
			expectedDispatches: []dispatchMsg{
				{
					err:          nil,
					shortCircuit: false,
					dispatchParams: &dispatchParams{
						parentReq: req,
						tk:        tuple.NewTupleKey("group:1", "member", "user:maria"),
					},
				},
			},
		},
	}

	for _, tt := range tests {
		tt := tt
		t.Run(tt.name, func(t *testing.T) {
			t.Parallel()
			ctrl := gomock.NewController(t)
			defer ctrl.Finish()
			iter := storage.NewConditionsFilteredTupleKeyIterator(storage.NewStaticTupleKeyIterator(tt.tuples), filter)
			checker := NewLocalChecker()
			defer checker.Close()
			mockResolver := NewMockCheckResolver(ctrl)
			checker.SetDelegate(mockResolver)

			pool := concurrency.NewPool(ctx, 1)

			dispatchChan := make(chan dispatchMsg, 1)

			pool.Go(func(ctx context.Context) error {
				checker.produceTTUDispatches(ctx, tt.computedRelation, req, dispatchChan, iter)
				return nil
			})

			receivedMsgs := collectMessagesFromChannel(dispatchChan)
			_ = pool.Wait()
			require.Equal(t, tt.expectedDispatches, receivedMsgs)
		})
	}
}

// helperReceivedOutcome is a helper function that listen to chan checkOutcome and return
// all the checkOutcomes when channel is closed.
func helperReceivedOutcome(outcomes <-chan checkOutcome) []checkOutcome {
	var checkOutcome []checkOutcome
	for outcome := range outcomes {
		checkOutcome = append(checkOutcome, outcome)
	}
	return checkOutcome
}

func TestProcessDispatch(t *testing.T) {
	t.Cleanup(func() {
		goleak.VerifyNone(t)
	})
	req := &ResolveCheckRequest{
		TupleKey:        tuple.NewTupleKeyWithCondition("document:doc1", "viewer", "user:maria", "condition1", nil),
		RequestMetadata: NewCheckRequestMetadata(),
	}

	tests := []struct {
		name                   string
		poolSize               int
		ctxCancelled           bool
		dispatchMsgs           []dispatchMsg
		mockedDispatchResponse []*ResolveCheckResponse
		expectedOutcomes       []checkOutcome
	}{
		{
			name:             "ctx_cancelled",
			poolSize:         1,
			ctxCancelled:     true,
			dispatchMsgs:     []dispatchMsg{},
			expectedOutcomes: nil,
		},
		{
			name:         "two_error",
			poolSize:     1,
			ctxCancelled: false,
			dispatchMsgs: []dispatchMsg{
				{
					err: fmt.Errorf("error_1"),
				},
				{
					err: fmt.Errorf("error_2"),
				},
			},
			expectedOutcomes: []checkOutcome{
				{
					err: fmt.Errorf("error_1"),
				},
				{
					err: fmt.Errorf("error_2"),
				},
			},
		},
		{
			name:         "shortcut_with_only",
			poolSize:     1,
			ctxCancelled: false,
			dispatchMsgs: []dispatchMsg{
				{
					shortCircuit: true,
				},
			},
			expectedOutcomes: []checkOutcome{
				{
					resp: &ResolveCheckResponse{
						Allowed: true,
					},
				},
			},
		},
		{
			name:         "shortcut_with_error_at_end",
			poolSize:     1,
			ctxCancelled: false,
			dispatchMsgs: []dispatchMsg{
				{
					shortCircuit: true,
				},
				{
					err: fmt.Errorf("should_not_process_this"),
				},
			},
			expectedOutcomes: []checkOutcome{
				{
					resp: &ResolveCheckResponse{
						Allowed: true,
					},
				},
			},
		},
		{
			name:         "multiple_dispatches",
			poolSize:     1,
			ctxCancelled: false,
			dispatchMsgs: []dispatchMsg{
				{
					dispatchParams: &dispatchParams{
						parentReq: req,
						tk:        tuple.NewTupleKey("group:1", "member", "user:maria"),
					},
				},
				{
					dispatchParams: &dispatchParams{
						parentReq: req,
						tk:        tuple.NewTupleKey("group:2", "member", "user:maria"),
					},
				},
			},
			mockedDispatchResponse: []*ResolveCheckResponse{
				{
					Allowed: true,
				},
				{
					Allowed: false,
				},
			},
			expectedOutcomes: []checkOutcome{
				{
					resp: &ResolveCheckResponse{
						Allowed: true,
					},
				},
				{
					resp: &ResolveCheckResponse{
						Allowed: false,
					},
				},
			},
		},
	}

	for _, tt := range tests {
		tt := tt
		t.Run(tt.name, func(t *testing.T) {
			t.Parallel()
			ctrl := gomock.NewController(t)
			defer ctrl.Finish()

			ctx := context.Background()
			var cancel context.CancelFunc
			if tt.ctxCancelled {
				ctx, cancel = context.WithCancel(ctx)
				cancel()
			}

			checker := NewLocalChecker()
			defer checker.Close()
			mockResolver := NewMockCheckResolver(ctrl)
			checker.SetDelegate(mockResolver)

			for _, mockedDispatchResponse := range tt.mockedDispatchResponse {
				mockResolver.EXPECT().ResolveCheck(gomock.Any(), gomock.Any()).Times(1).Return(mockedDispatchResponse, nil)
			}

			dispatchMsgChan := make(chan dispatchMsg, 100)
			for _, dispatchMsg := range tt.dispatchMsgs {
				dispatchMsgChan <- dispatchMsg
			}

			outcomeChan := checker.processDispatches(ctx, tt.poolSize, dispatchMsgChan)

			// now, close the channel to simulate everything is sent
			close(dispatchMsgChan)
			outcomes := helperReceivedOutcome(outcomeChan)

			require.Equal(t, tt.expectedOutcomes, outcomes)
		})
	}

	t.Run("should_error_if_dispatch_panics", func(t *testing.T) {
		ctrl := gomock.NewController(t)
		defer ctrl.Finish()

		ctx := context.Background()

		checker := NewLocalChecker()
		defer checker.Close()
		mockResolver := NewMockCheckResolver(ctrl)
		checker.SetDelegate(mockResolver)

		dispatchChan := make(chan dispatchMsg, 1)
		outcomeChan := checker.processDispatches(ctx, 1, dispatchChan)
		dispatchChan <- dispatchMsg{
			dispatchParams: &dispatchParams{
				parentReq: nil, // This will cause a panic when accessed in `dispatch`
				tk:        nil, // Invalid TupleKey to trigger a panic
			},
		}
		close(dispatchChan)

		outcome := <-outcomeChan
		require.ErrorContains(t, outcome.err, "invalid memory address or nil pointer")
		require.ErrorIs(t, outcome.err, ErrPanic)
	})
}

func TestConsumeDispatch(t *testing.T) {
	t.Cleanup(func() {
		goleak.VerifyNone(t)
	})
	req := &ResolveCheckRequest{
		TupleKey:        tuple.NewTupleKeyWithCondition("document:doc1", "viewer", "user:maria", "condition1", nil),
		RequestMetadata: NewCheckRequestMetadata(),
	}
	tests := []struct {
		name                   string
		limit                  int
		ctxCancelled           bool
		dispatchMsgs           []dispatchMsg
		mockedDispatchResponse []*ResolveCheckResponse
		expected               *ResolveCheckResponse
		expectedError          error
	}{
		{
			name:          "ctx_cancelled",
			limit:         1,
			ctxCancelled:  true,
			dispatchMsgs:  []dispatchMsg{},
			expected:      nil,
			expectedError: context.Canceled,
		},
		{
			name:         "single_error",
			limit:        1,
			ctxCancelled: false,
			dispatchMsgs: []dispatchMsg{
				{
					err: fmt.Errorf("error_1"),
				},
			},
			expected:      nil,
			expectedError: fmt.Errorf("error_1"),
		},
		{
			name:         "false_cycle_detected",
			limit:        1,
			ctxCancelled: false,
			dispatchMsgs: []dispatchMsg{
				{
					dispatchParams: &dispatchParams{
						parentReq: req,
						tk:        tuple.NewTupleKey("group:1", "member", "user:maria"),
					},
				},
			},
			mockedDispatchResponse: []*ResolveCheckResponse{
				{
					Allowed: false,
					ResolutionMetadata: ResolveCheckResponseMetadata{
						CycleDetected: true,
					},
				},
			},
			expected: &ResolveCheckResponse{
				Allowed: false,
				ResolutionMetadata: ResolveCheckResponseMetadata{
					CycleDetected: true,
				},
			},
			expectedError: nil,
		},
		{
			name:         "two_false_no_cycle",
			limit:        1,
			ctxCancelled: false,
			dispatchMsgs: []dispatchMsg{
				{
					dispatchParams: &dispatchParams{
						parentReq: req,
						tk:        tuple.NewTupleKey("group:1", "member", "user:maria"),
					},
				},
				{
					dispatchParams: &dispatchParams{
						parentReq: req,
						tk:        tuple.NewTupleKey("group:2", "member", "user:maria"),
					},
				},
			},
			mockedDispatchResponse: []*ResolveCheckResponse{
				{
					Allowed: false,
				},
				{
					Allowed: false,
				},
			},
			expected: &ResolveCheckResponse{
				Allowed: false,
			},
			expectedError: nil,
		},
		{
			name:         "false_true",
			limit:        1,
			ctxCancelled: false,
			dispatchMsgs: []dispatchMsg{
				{
					dispatchParams: &dispatchParams{
						parentReq: req,
						tk:        tuple.NewTupleKey("group:1", "member", "user:maria"),
					},
				},
				{
					dispatchParams: &dispatchParams{
						parentReq: req,
						tk:        tuple.NewTupleKey("group:1", "member", "user:maria"),
					},
				},
			},
			mockedDispatchResponse: []*ResolveCheckResponse{
				{
					Allowed: false,
				},
				{
					Allowed: true,
				},
			},
			expected: &ResolveCheckResponse{
				Allowed: true,
			},
			expectedError: nil,
		},
		{
			name:         "single_true",
			limit:        1,
			ctxCancelled: false,
			dispatchMsgs: []dispatchMsg{
				{
					dispatchParams: &dispatchParams{
						parentReq: req,
						tk:        tuple.NewTupleKey("group:1", "member", "user:maria"),
					},
				},
			},
			mockedDispatchResponse: []*ResolveCheckResponse{
				{
					Allowed: true,
				},
			},
			expected: &ResolveCheckResponse{
				Allowed: true,
			},
			expectedError: nil,
		},
	}
	for _, tt := range tests {
		tt := tt
		t.Run(tt.name, func(t *testing.T) {
			t.Parallel()
			ctrl := gomock.NewController(t)
			defer ctrl.Finish()

			ctx := context.Background()
			var cancel context.CancelFunc
			if tt.ctxCancelled {
				ctx, cancel = context.WithCancel(ctx)
				cancel()
			}

			checker := NewLocalChecker()
			defer checker.Close()
			mockResolver := NewMockCheckResolver(ctrl)
			checker.SetDelegate(mockResolver)
			for _, mockedDispatchResponse := range tt.mockedDispatchResponse {
				mockResolver.EXPECT().ResolveCheck(gomock.Any(), gomock.Any()).Times(1).Return(mockedDispatchResponse, nil)
			}

			dispatchMsgChan := make(chan dispatchMsg, 100)
			for _, dispatchMsg := range tt.dispatchMsgs {
				dispatchMsgChan <- dispatchMsg
			}
			close(dispatchMsgChan)

			resp, err := checker.consumeDispatches(ctx, tt.limit, dispatchMsgChan)
			require.Equal(t, tt.expectedError, err)
			require.Equal(t, tt.expected, resp)
		})
	}

	t.Run("should_error_if_panic_occurs", func(t *testing.T) {
		ctx := context.Background()
		checker := NewLocalChecker()
		defer checker.Close()

		dispatchChan := make(chan dispatchMsg, 1)
		dispatchChan <- dispatchMsg{
			dispatchParams: &dispatchParams{
				parentReq: nil, // This will cause a panic when accessed in `dispatch`
				tk:        nil, // Invalid TupleKey to trigger a panic
			},
		}
		close(dispatchChan)

		_, err := checker.consumeDispatches(ctx, 1, dispatchChan)

		require.ErrorContains(t, err, "invalid memory address or nil pointer")
		require.ErrorIs(t, err, ErrPanic)
	})
}

func TestCheckUsersetSlowPath(t *testing.T) {
	t.Cleanup(func() {
		goleak.VerifyNone(t)
	})
	filter := func(tupleKey *openfgav1.TupleKey) (bool, error) {
		if tupleKey.GetCondition().GetName() == "condition1" {
			return true, nil
		}
		return false, fmt.Errorf("condition not found")
	}

	// model does not matter for this unit test.  All we care about is schema 1.1+.
	model := parser.MustTransformDSLToProto(`
				model
					schema 1.1

				type user
				type group
					relations
						define member: [user with condX, user:* with condX, group#member]
				type document
					relations
						define viewer: [group#member]

				condition condX(x: int) {
					x < 100
				}`)
	ts, err := typesystem.New(model)
	require.NoError(t, err)
	ctx := typesystem.ContextWithTypesystem(context.Background(), ts)

	tests := []struct {
		name          string
		tuples        []*openfgav1.TupleKey
		expected      *ResolveCheckResponse
		expectedError error
	}{
		{
			name: "shortcut",
			tuples: []*openfgav1.TupleKey{
				tuple.NewTupleKeyWithCondition("group:1", "member", "user:*", "condition1", nil),
				tuple.NewTupleKeyWithCondition("group:1", "member", "group:2#member", "condition1", nil),
			},
			expected: &ResolveCheckResponse{
				Allowed: true,
			},
			expectedError: nil,
		},
		{
			name: "error",
			tuples: []*openfgav1.TupleKey{
				tuple.NewTupleKeyWithCondition("group:1", "member", "user:*", "badCondition", nil),
			},
			expected:      nil,
			expectedError: fmt.Errorf("condition not found"),
		},
		{
			name:   "notFound",
			tuples: []*openfgav1.TupleKey{},
			expected: &ResolveCheckResponse{
				Allowed: false,
			},
			expectedError: nil,
		},
	}

	for _, tt := range tests {
		tt := tt
		t.Run(tt.name, func(t *testing.T) {
			t.Parallel()
			iter := storage.NewConditionsFilteredTupleKeyIterator(storage.NewStaticTupleKeyIterator(tt.tuples), filter)
			checker := NewLocalChecker()
			defer checker.Close()

			req := &ResolveCheckRequest{
				TupleKey:        tuple.NewTupleKey("group:1", "member", "user:maria"),
				RequestMetadata: NewCheckRequestMetadata(),
			}
			resp, err := checker.checkUsersetSlowPath(ctx, req, iter)
			require.Equal(t, tt.expectedError, err)
			require.Equal(t, tt.expected, resp)
		})
	}
}

func TestProcessUsersets(t *testing.T) {
	t.Cleanup(func() {
		goleak.VerifyNone(t)
	})

	ctx := context.Background()

	t.Run("should_error_if_panic_occurs", func(t *testing.T) {
		checker := NewLocalChecker()
		defer checker.Close()

		req := &ResolveCheckRequest{
			TupleKey:        tuple.NewTupleKey("group:1", "member", "user:maria"),
			RequestMetadata: NewCheckRequestMetadata(),
		}

		usersetsChan := make(chan usersetsChannelType, 1)
		usersetsChan <- usersetsChannelType{
			err:            nil,
			objectRelation: "group#member",
			objectIDs:      nil, // This will cause a panic in checkAssociatedObjects
		}
		close(usersetsChan)

		outcomes := checker.processUsersets(ctx, req, usersetsChan, 1)

		outcome := <-outcomes
		require.ErrorContains(t, outcome.err, "invalid memory address or nil pointer")
		require.ErrorIs(t, outcome.err, ErrPanic)
	})
}

func TestCheckTTUSlowPath(t *testing.T) {
	t.Cleanup(func() {
		goleak.VerifyNone(t)
	})

	filter := func(tupleKey *openfgav1.TupleKey) (bool, error) {
		if tupleKey.GetCondition().GetName() == "condition1" {
			return true, nil
		}
		return false, fmt.Errorf("condition not found")
	}

	// model does not matter for this unit test.  All we care about is schema 1.1+ and computedRelation is defined for type
	model := parser.MustTransformDSLToProto(`
				model
					schema 1.1

				type user
				type group
					relations
						define member: [user with condX]
				type team
					relations
						define teammate: [user with condX]
				type document
					relations
						define viewer: member from owner
						define owner: [group, team]

				condition condX(x: int) {
					x < 100
				}`)

	ts, err := typesystem.New(model)
	require.NoError(t, err)
	ctx := typesystem.ContextWithTypesystem(context.Background(), ts)

	tests := []struct {
		name             string
		rewrite          *openfgav1.Userset
		tuples           []*openfgav1.TupleKey
		dispatchResponse *ResolveCheckResponse
		expected         *ResolveCheckResponse
		expectedError    error
	}{
		{
			name:    "no_tuple",
			rewrite: typesystem.TupleToUserset("owner", "member"),
			tuples:  []*openfgav1.TupleKey{},
			expected: &ResolveCheckResponse{
				Allowed: false,
			},
			expectedError: nil,
		},
		{
			name:    "error",
			rewrite: typesystem.TupleToUserset("owner", "member"),
			tuples: []*openfgav1.TupleKey{
				tuple.NewTupleKeyWithCondition("document:doc1", "owner", "group:1", "badCondition", nil),
			},
			expected:      nil,
			expectedError: fmt.Errorf("condition not found"),
		},
		{
			name:    "dispatcher_found",
			rewrite: typesystem.TupleToUserset("owner", "member"),
			tuples: []*openfgav1.TupleKey{
				tuple.NewTupleKeyWithCondition("document:doc1", "owner", "group:1", "condition1", nil),
			},
			dispatchResponse: &ResolveCheckResponse{
				Allowed: true,
			},
			expected: &ResolveCheckResponse{
				Allowed: true,
			},
			expectedError: nil,
		},
		{
			name:    "dispatcher_not_found",
			rewrite: typesystem.TupleToUserset("owner", "member"),
			tuples: []*openfgav1.TupleKey{
				tuple.NewTupleKeyWithCondition("document:doc1", "owner", "group:1", "condition1", nil),
			},
			dispatchResponse: &ResolveCheckResponse{
				Allowed: false,
			},
			expected: &ResolveCheckResponse{
				Allowed: false,
			},
			expectedError: nil,
		},
	}

	for _, tt := range tests {
		tt := tt
		t.Run(tt.name, func(t *testing.T) {
			t.Parallel()
			ctrl := gomock.NewController(t)
			defer ctrl.Finish()
			iter := storage.NewConditionsFilteredTupleKeyIterator(storage.NewStaticTupleKeyIterator(tt.tuples), filter)
			checker := NewLocalChecker()
			defer checker.Close()
			mockResolver := NewMockCheckResolver(ctrl)
			checker.SetDelegate(mockResolver)

			if tt.dispatchResponse != nil {
				mockResolver.EXPECT().ResolveCheck(gomock.Any(), gomock.Any()).Return(tt.dispatchResponse, nil)
			}

			req := &ResolveCheckRequest{
				TupleKey:        tuple.NewTupleKey("group:1", "member", "user:maria"),
				RequestMetadata: NewCheckRequestMetadata(),
			}
			resp, err := checker.checkTTUSlowPath(ctx, req, tt.rewrite, iter)
			require.Equal(t, tt.expectedError, err)
			require.Equal(t, tt.expected, resp)
		})
	}
}

func TestStreamedLookupUsersetFromIterator(t *testing.T) {
	t.Cleanup(func() {
		goleak.VerifyNone(t)
	})

	tests := []struct {
		name                   string
		contextDone            bool
		readUsersetTuples      []*openfgav1.Tuple
		readUsersetTuplesError error
		iteratorHasError       bool
		expected               []usersetMessage
	}{
		{
			name:                   "get_iterator_error",
			contextDone:            false,
			readUsersetTuples:      []*openfgav1.Tuple{},
			readUsersetTuplesError: fmt.Errorf("mock_error"),
			expected: []usersetMessage{
				{
					userset: "",
					err:     fmt.Errorf("mock_error"),
				},
			},
		},
		{
			name:             "iterator_next_error",
			contextDone:      false,
			iteratorHasError: true,
			readUsersetTuples: []*openfgav1.Tuple{
				{
					Key: tuple.NewTupleKey("group:1", "member", "group:2#member"),
				},
			},
			readUsersetTuplesError: nil,
			expected: []usersetMessage{
				{
					userset: "group:2",
					err:     nil,
				},
				{
					userset: "",
					err:     mocks.ErrSimulatedError,
				},
			},
		},
		{
			name:                   "empty_userset",
			contextDone:            false,
			readUsersetTuples:      []*openfgav1.Tuple{},
			readUsersetTuplesError: nil,
			expected:               nil,
		},
		{
			name:                   "ctx_cancel",
			contextDone:            true,
			readUsersetTuples:      []*openfgav1.Tuple{},
			readUsersetTuplesError: nil,
			expected:               nil,
		},
		{
			name:        "has_userset",
			contextDone: false,
			readUsersetTuples: []*openfgav1.Tuple{
				{
					Key: tuple.NewTupleKey("group:1", "member", "group:2#member"),
				},
				{
					Key: tuple.NewTupleKey("group:1", "member", "group:3#member"),
				},
			},
			readUsersetTuplesError: nil,
			expected: []usersetMessage{
				{
					userset: "group:2",
					err:     nil,
				},
				{
					userset: "group:3",
					err:     nil,
				},
			},
		},
		{
			name:        "has_userset_large_pool_size",
			contextDone: false,
			readUsersetTuples: []*openfgav1.Tuple{
				{
					Key: tuple.NewTupleKey("group:1", "member", "group:2#member"),
				},
				{
					Key: tuple.NewTupleKey("group:1", "member", "group:3#member"),
				},
			},
			readUsersetTuplesError: nil,
			expected: []usersetMessage{
				{
					userset: "group:2",
					err:     nil,
				},
				{
					userset: "group:3",
					err:     nil,
				},
			},
		},
	}

	for _, tt := range tests {
		t.Run(tt.name, func(t *testing.T) {
			t.Parallel()
			ctrl := gomock.NewController(t)
			defer ctrl.Finish()
			storeID := ulid.Make().String()
			ds := mocks.NewMockRelationshipTupleReader(ctrl)

			model := parser.MustTransformDSLToProto(`
					model
						schema 1.1

					type user
					type group
						relations
							define member: [user, group#member]
`)

			ts, err := typesystem.New(model)
			require.NoError(t, err)

			ctx := setRequestContext(context.Background(), ts, ds, nil)

			restrictions, err := ts.DirectlyRelatedUsersets("group", "member")
			require.NoError(t, err)
			if tt.iteratorHasError {
				ds.EXPECT().ReadUsersetTuples(gomock.Any(), storeID, storage.ReadUsersetTuplesFilter{
					Object:                      "group:1",
					Relation:                    "member",
					AllowedUserTypeRestrictions: restrictions,
				}, gomock.Any()).Times(1).Return(mocks.NewErrorTupleIterator(tt.readUsersetTuples), tt.readUsersetTuplesError)
			} else {
				ds.EXPECT().ReadUsersetTuples(gomock.Any(), storeID, storage.ReadUsersetTuplesFilter{
					Object:                      "group:1",
					Relation:                    "member",
					AllowedUserTypeRestrictions: restrictions,
				}, gomock.Any()).Times(1).Return(storage.NewStaticTupleIterator(tt.readUsersetTuples), tt.readUsersetTuplesError)
			}

			req := &ResolveCheckRequest{
				StoreID:              storeID,
				AuthorizationModelID: ulid.Make().String(),
				TupleKey:             tuple.NewTupleKey("group:1", "member", "user:maria"),
				RequestMetadata:      NewCheckRequestMetadata(),
			}

			cancellableCtx, cancelFunc := context.WithCancel(context.Background())
			if tt.contextDone {
				cancelFunc()
			} else {
				defer cancelFunc()
			}

			mapper, err := buildRecursiveMapper(ctx, req, &recursiveMapping{
				kind:                        storage.UsersetKind,
				allowedUserTypeRestrictions: restrictions,
			})
			if tt.readUsersetTuplesError != nil {
				require.Equal(t, tt.readUsersetTuplesError, err)
				return
			}

			userToUsersetMessageChan := streamedLookupUsersetFromIterator(cancellableCtx, mapper)

			var userToUsersetMessages []usersetMessage

			for userToUsersetMessage := range userToUsersetMessageChan {
				userToUsersetMessages = append(userToUsersetMessages, userToUsersetMessage)
			}

			require.Equal(t, tt.expected, userToUsersetMessages)
		})
	}

	t.Run("should_error_if_panic_occurs", func(t *testing.T) {
		ctx := context.Background()
		iter := &mockPanicIterator[string]{}
		userToUsersetMessageChan := streamedLookupUsersetFromIterator(ctx, iter)

		for userToUsersetMessage := range userToUsersetMessageChan {
			require.ErrorContains(t, userToUsersetMessage.err, panicErr)
			require.ErrorIs(t, userToUsersetMessage.err, ErrPanic)
			require.Empty(t, userToUsersetMessage.userset)
		}
	})
}

func TestProcessUsersetMessage(t *testing.T) {
	t.Cleanup(func() {
		goleak.VerifyNone(t)
	})

	tests := []struct {
		name                 string
		userset              string
		matchingUserset      []string
		expectedFound        bool
		expectedInputUserset []string
	}{
		{
			name:                 "match",
			userset:              "b",
			matchingUserset:      []string{"a", "b"},
			expectedFound:        true,
			expectedInputUserset: []string{"b"},
		},
		{
			name:                 "not_match",
			userset:              "c",
			matchingUserset:      []string{"a", "b"},
			expectedFound:        false,
			expectedInputUserset: []string{"c"},
		},
	}

	for _, tt := range tests {
		t.Run(tt.name, func(t *testing.T) {
			t.Parallel()
			inputSortedSet := hashset.New()
			matchingSortedSet := hashset.New()
			for _, match := range tt.matchingUserset {
				matchingSortedSet.Add(match)
			}
			output := processUsersetMessage(tt.userset, inputSortedSet, matchingSortedSet)
			require.Equal(t, tt.expectedFound, output)
			res := make([]string, 0, inputSortedSet.Size())
			for _, v := range inputSortedSet.Values() {
				res = append(res, v.(string))
			}
			require.Equal(t, tt.expectedInputUserset, res)
		})
	}
}

func TestCheckTTU(t *testing.T) {
	t.Cleanup(func() {
		goleak.VerifyNone(t)
	})

	// model
	//	schema 1.1
	// type user
	// type group
	//	relations
	//		define member: [user] or member from parent
	//		define parent: [group]

	ttuRewrite := &openfgav1.Userset{
		Userset: &openfgav1.Userset_TupleToUserset{
			TupleToUserset: &openfgav1.TupleToUserset{
				Tupleset: &openfgav1.ObjectRelation{
					Relation: "parent",
				},
				ComputedUserset: &openfgav1.ObjectRelation{
					Relation: "member",
				},
			},
		},
	}
	model := &openfgav1.AuthorizationModel{
		SchemaVersion: typesystem.SchemaVersion1_1,
		TypeDefinitions: []*openfgav1.TypeDefinition{
			{
				Type: "user",
			},
			{
				Type: "group",
				Relations: map[string]*openfgav1.Userset{
					"parent": {
						Userset: &openfgav1.Userset_This{},
					},
					"member": {
						Userset: &openfgav1.Userset_Union{
							Union: &openfgav1.Usersets{
								Child: []*openfgav1.Userset{
									{
										Userset: &openfgav1.Userset_This{},
									},
									ttuRewrite,
								},
							},
						},
					},
				},
				Metadata: &openfgav1.Metadata{
					Relations: map[string]*openfgav1.RelationMetadata{
						"parent": {
							DirectlyRelatedUserTypes: []*openfgav1.RelationReference{
								{
									Type: "group",
								},
							},
						},
						"member": {
							DirectlyRelatedUserTypes: []*openfgav1.RelationReference{
								{
									Type: "user",
								},
							},
						},
					},
				},
			},
		},
	}

	typesys, err := typesystem.NewAndValidate(context.Background(), model)
	require.NoError(t, err)

	t.Run("nested_ttu_and_optimizations_enabled_calls_nestedUsersetFastpath", func(t *testing.T) {
		// arrange
		mockController := gomock.NewController(t)
		defer mockController.Finish()
		mockDatastore := mocks.NewMockOpenFGADatastore(mockController)

		checker := NewLocalChecker(WithOptimizations(true), WithMaxResolutionDepth(24))
		t.Cleanup(checker.Close)

		storeID := ulid.Make().String()

		req := &ResolveCheckRequest{
			StoreID:         storeID,
			TupleKey:        tuple.NewTupleKey("group:1", "member", "user:maria"),
			RequestMetadata: NewCheckRequestMetadata(),
		}

		ctx := setRequestContext(context.Background(), typesys, mockDatastore, nil)
		mockDatastore.EXPECT().
			Read(gomock.Any(), storeID, tuple.NewTupleKey("group:1", "parent", ""), gomock.Any()).
			Times(1).
			Return(storage.NewStaticTupleIterator(nil), nil)

		// act
		res, err := checker.checkTTU(ctx, req, ttuRewrite)(ctx)

		// assert
		require.NoError(t, err)
		require.NotNil(t, res)
		require.False(t, res.GetAllowed()) // user:maria is not part of any group, and no parents for group:1
	})
}

func TestCheckDirectUserTuple(t *testing.T) {
	t.Cleanup(func() {
		goleak.VerifyNone(t)
	})
	directlyAssignedModelWithCondition := parser.MustTransformDSLToProto(`
	model
		schema 1.1

	type user
	type group
		relations
			define member: [user with condX]
	condition condX(x: int) {
		x < 100
	}
	`)

	tests := []struct {
		name               string
		model              *openfgav1.AuthorizationModel
		readUserTuple      *openfgav1.Tuple
		readUserTupleError error
		reqTupleKey        *openfgav1.TupleKey
		context            map[string]interface{}
		expected           *ResolveCheckResponse
		expectedError      error
	}{
		{
			name:  "directly_assigned",
			model: directlyAssignedModelWithCondition,
			readUserTuple: &openfgav1.Tuple{
				Key: tuple.NewTupleKeyWithCondition("group:1", "member", "user:bob", "condX", nil),
			},
			readUserTupleError: nil,
			reqTupleKey:        tuple.NewTupleKey("group:1", "member", "user:bob"),
			context:            map[string]interface{}{"x": "2"},
			expected: &ResolveCheckResponse{
				Allowed: true,
			},
			expectedError: nil,
		},
		{
			name:  "directly_assigned_cond_not_match",
			model: directlyAssignedModelWithCondition,
			readUserTuple: &openfgav1.Tuple{
				Key: tuple.NewTupleKeyWithCondition("group:1", "member", "user:bob", "condX", nil),
			},
			readUserTupleError: nil,
			reqTupleKey:        tuple.NewTupleKey("group:1", "member", "user:bob"),
			context:            map[string]interface{}{"x": "200"},
			expected: &ResolveCheckResponse{
				Allowed: false,
			},
			expectedError: nil,
		},
		{
			name:  "missing_condition",
			model: directlyAssignedModelWithCondition,
			readUserTuple: &openfgav1.Tuple{
				Key: tuple.NewTupleKeyWithCondition("group:1", "member", "user:bob", "condX", nil),
			},
			readUserTupleError: nil,
			reqTupleKey:        tuple.NewTupleKey("group:1", "member", "user:bob"),
			context:            map[string]interface{}{},
			expected:           nil,
			expectedError: condition.NewEvaluationError(
				"condX",
				fmt.Errorf("tuple 'group:1#member@user:bob' is missing context parameters '[x]'"),
			),
		},
		{
			name:               "no_tuple_found",
			model:              directlyAssignedModelWithCondition,
			readUserTuple:      nil,
			readUserTupleError: storage.ErrNotFound,
			reqTupleKey:        tuple.NewTupleKey("group:1", "member", "user:bob"),
			context:            map[string]interface{}{"x": "200"},
			expected: &ResolveCheckResponse{
				Allowed: false,
			},
			expectedError: nil,
		},
		{
			name:               "other_datastore_error",
			model:              directlyAssignedModelWithCondition,
			readUserTuple:      nil,
			readUserTupleError: fmt.Errorf("mock_erorr"),
			reqTupleKey:        tuple.NewTupleKey("group:1", "member", "user:bob"),
			context:            map[string]interface{}{"x": "200"},
			expected:           nil,
			expectedError:      fmt.Errorf("mock_erorr"),
		},
	}
	for _, tt := range tests {
		t.Run(tt.name, func(t *testing.T) {
			t.Parallel()
			ctrl := gomock.NewController(t)
			defer ctrl.Finish()
			storeID := ulid.Make().String()
			ds := mocks.NewMockRelationshipTupleReader(ctrl)

			ds.EXPECT().ReadUserTuple(gomock.Any(), storeID, tt.reqTupleKey, gomock.Any()).Times(1).Return(tt.readUserTuple, tt.readUserTupleError)

			ts, err := typesystem.New(tt.model)
			require.NoError(t, err)

			ctx := setRequestContext(context.Background(), ts, ds, nil)

			contextStruct, err := structpb.NewStruct(tt.context)
			require.NoError(t, err)

			checker := NewLocalChecker()
			function := checker.checkDirectUserTuple(ctx, &ResolveCheckRequest{
				StoreID:              storeID,
				AuthorizationModelID: ulid.Make().String(),
				TupleKey:             tt.reqTupleKey,
				Context:              contextStruct,
				RequestMetadata:      NewCheckRequestMetadata(),
			})
			resp, err := function(ctx)
			require.Equal(t, tt.expectedError, err)
			require.Equal(t, tt.expected, resp)
		})
	}
}

func TestShouldCheckDirectTuple(t *testing.T) {
	t.Cleanup(func() {
		goleak.VerifyNone(t)
	})

	tests := []struct {
		name        string
		model       *openfgav1.AuthorizationModel
		reqTupleKey *openfgav1.TupleKey
		expected    bool
	}{
		{
			name: "directly_assigned",
			model: parser.MustTransformDSLToProto(`
	model
		schema 1.1
	type user
	type group
		relations
			define member: [user]
	`),
			reqTupleKey: tuple.NewTupleKey("group:1", "member", "user:bob"),
			expected:    true,
		},
		{
			name: "directly_assigned_public_wildcard",
			model: parser.MustTransformDSLToProto(`
	model
		schema 1.1
	type user
	type group
		relations
			define member: [user:*]
	`),
			reqTupleKey: tuple.NewTupleKey("group:1", "member", "user:bob"),
			expected:    false,
		},
		{
			name: "directly_assigned_public_wildcard_mixed",
			model: parser.MustTransformDSLToProto(`
	model
		schema 1.1
	type user
	type group
		relations
			define member: [user, user:*]
	`),
			reqTupleKey: tuple.NewTupleKey("group:1", "member", "user:bob"),
			expected:    true,
		},
		{
			name: "userset_indirect",
			model: parser.MustTransformDSLToProto(`
	model
		schema 1.1
	type user
	type group
		relations
			define member: [user, user:*]
			define other_member: [group#member]

	`),
			reqTupleKey: tuple.NewTupleKey("group:1", "other_member", "user:bob"),
			expected:    false,
		},
		{
			name: "userset_direct",
			model: parser.MustTransformDSLToProto(`
	model
		schema 1.1
	type user
	type group
		relations
			define member: [user, user:*]
			define other_member: [group#member]

	`),
			reqTupleKey: tuple.NewTupleKey("group:1", "other_member", "group:2#member"),
			expected:    true,
		},
	}
	for _, tt := range tests {
		t.Run(tt.name, func(t *testing.T) {
			t.Parallel()

			ts, err := typesystem.New(tt.model)
			require.NoError(t, err)
			ctx := typesystem.ContextWithTypesystem(context.Background(), ts)

			result := shouldCheckDirectTuple(ctx, tt.reqTupleKey)
			require.Equal(t, tt.expected, result)
		})
	}
}

func TestShouldCheckPubliclyAssigned(t *testing.T) {
	t.Cleanup(func() {
		goleak.VerifyNone(t)
	})

	tests := []struct {
		name        string
		model       *openfgav1.AuthorizationModel
		reqTupleKey *openfgav1.TupleKey
		expected    bool
	}{
		{
			name: "directly_assigned",
			model: parser.MustTransformDSLToProto(`
	model
		schema 1.1
	type user
	type group
		relations
			define member: [user]
	`),
			reqTupleKey: tuple.NewTupleKey("group:1", "member", "user:bob"),
			expected:    false,
		},
		{
			name: "directly_assigned_public_wildcard",
			model: parser.MustTransformDSLToProto(`
	model
		schema 1.1
	type user
	type group
		relations
			define member: [user:*]
	`),
			reqTupleKey: tuple.NewTupleKey("group:1", "member", "user:bob"),
			expected:    true,
		},
		{
			name: "directly_assigned_public_wildcard_mixed",
			model: parser.MustTransformDSLToProto(`
	model
		schema 1.1
	type user
	type group
		relations
			define member: [user, user:*]
	`),
			reqTupleKey: tuple.NewTupleKey("group:1", "member", "user:bob"),
			expected:    true,
		},
		{
			name: "userset_indirect",
			model: parser.MustTransformDSLToProto(`
	model
		schema 1.1
	type user
	type group
		relations
			define member: [user, user:*]
			define other_member: [group#member]

	`),
			reqTupleKey: tuple.NewTupleKey("group:1", "other_member", "user:bob"),
			expected:    false,
		},
		{
			name: "userset_direct",
			model: parser.MustTransformDSLToProto(`
	model
		schema 1.1
	type user
	type group
		relations
			define member: [user, user:*]
			define other_member: [group#member]

	`),
			reqTupleKey: tuple.NewTupleKey("group:1", "other_member", "group:2#member"),
			expected:    false,
		},
		{
			name: "mixed_public_userset_tuple_user",
			model: parser.MustTransformDSLToProto(`
	model
		schema 1.1
	type user
	type group
		relations
			define member: [user, user:*]
	type folder
		relations
			define viewer: [group, group:*, group#member]
	`),
			reqTupleKey: tuple.NewTupleKey("folder:1", "viewer", "group:1"),
			expected:    true,
		},
		{
			name: "mixed_public_userset_tuple_wilduser",
			model: parser.MustTransformDSLToProto(`
	model
		schema 1.1
	type user
	type group
		relations
			define member: [user, user:*]
	type folder
		relations
			define viewer: [group, group:*, group#member]
	`),
			reqTupleKey: tuple.NewTupleKey("folder:1", "viewer", "group:*"),
			expected:    true,
		},
		{
			name: "mixed_public_userset_tuple_userset",
			model: parser.MustTransformDSLToProto(`
	model
		schema 1.1
	type user
	type group
		relations
			define member: [user, user:*]
	type folder
		relations
			define viewer: [group, group:*, group#member]
	`),
			reqTupleKey: tuple.NewTupleKey("folder:1", "viewer", "group:1#member"),
			expected:    false,
		},
	}
	for _, tt := range tests {
		t.Run(tt.name, func(t *testing.T) {
			t.Parallel()

			ts, err := typesystem.New(tt.model)
			require.NoError(t, err)
			ctx := typesystem.ContextWithTypesystem(context.Background(), ts)

			result := shouldCheckPublicAssignable(ctx, tt.reqTupleKey)
			require.Equal(t, tt.expected, result)
		})
	}
}

func TestCheckPublicAssignable(t *testing.T) {
	t.Cleanup(func() {
		goleak.VerifyNone(t)
	})

	modelWithNoCond := parser.MustTransformDSLToProto(`
	model
		schema 1.1
	type user
	type group
		relations
			define member: [user, user:*]
				`)

	modelWithCond := parser.MustTransformDSLToProto(`
	model
		schema 1.1
	type user
	type group
		relations
			define member: [user with condX, user:* with condX]
	condition condX(x: int) {
		x < 100
	}
				`)

	tests := []struct {
		name                   string
		readUsersetTuples      []*openfgav1.Tuple
		readUsersetTuplesError error
		context                map[string]interface{}
		model                  *openfgav1.AuthorizationModel
		expected               *ResolveCheckResponse
		expectedError          error
	}{
		{
			name: "found",
			readUsersetTuples: []*openfgav1.Tuple{
				{
					Key: tuple.NewTupleKey("group:1", "member", "user:*"),
				},
			},
			readUsersetTuplesError: nil,
			context:                map[string]interface{}{},
			model:                  modelWithNoCond,
			expected: &ResolveCheckResponse{
				Allowed: true,
			},
			expectedError: nil,
		},
		{
			name: "not_found",
			readUsersetTuples: []*openfgav1.Tuple{
				{},
			},
			readUsersetTuplesError: nil,
			context:                map[string]interface{}{},
			model:                  modelWithNoCond,
			expected: &ResolveCheckResponse{
				Allowed: false,
			},
			expectedError: nil,
		},
		{
			name: "error",
			readUsersetTuples: []*openfgav1.Tuple{
				{},
			},
			readUsersetTuplesError: fmt.Errorf("mock_error"),
			context:                map[string]interface{}{},
			model:                  modelWithNoCond,
			expected:               nil,
			expectedError:          fmt.Errorf("mock_error"),
		},
		{
			name: "wildcard_cond_match",
			readUsersetTuples: []*openfgav1.Tuple{
				{
					Key: tuple.NewTupleKeyWithCondition("group:1", "member", "user:*", "condX", nil),
				},
			},
			readUsersetTuplesError: nil,
			context:                map[string]interface{}{"x": "5"},
			model:                  modelWithCond,
			expected: &ResolveCheckResponse{
				Allowed: true,
			},
			expectedError: nil,
		},
		{
			name: "wildcard_cond_not_match",
			readUsersetTuples: []*openfgav1.Tuple{
				{
					Key: tuple.NewTupleKeyWithCondition("group:1", "member", "user:*", "condX", nil),
				},
			},
			readUsersetTuplesError: nil,
			context:                map[string]interface{}{"x": "200"},
			model:                  modelWithCond,
			expected: &ResolveCheckResponse{
				Allowed: false,
			},
			expectedError: nil,
		},
	}
	for _, tt := range tests {
		t.Run(tt.name, func(t *testing.T) {
			t.Parallel()
			ctrl := gomock.NewController(t)
			defer ctrl.Finish()

			storeID := ulid.Make().String()
			ds := mocks.NewMockRelationshipTupleReader(ctrl)
			ds.EXPECT().ReadUsersetTuples(gomock.Any(), storeID, gomock.Any(), gomock.Any()).Times(1).Return(storage.NewStaticTupleIterator(tt.readUsersetTuples), tt.readUsersetTuplesError)

			ts, err := typesystem.New(tt.model)
			require.NoError(t, err)
			ctx := setRequestContext(context.Background(), ts, ds, nil)
			checker := NewLocalChecker()

			contextStruct, err := structpb.NewStruct(tt.context)
			require.NoError(t, err)

			function := checker.checkPublicAssignable(ctx, &ResolveCheckRequest{
				StoreID:              storeID,
				AuthorizationModelID: ulid.Make().String(),
				TupleKey:             tuple.NewTupleKey("group:1", "member", "user:bob"),
				Context:              contextStruct,
				RequestMetadata:      NewCheckRequestMetadata(),
			})
			result, err := function(ctx)
			require.Equal(t, tt.expectedError, err)
			require.Equal(t, tt.expected, result)
		})
	}
}<|MERGE_RESOLUTION|>--- conflicted
+++ resolved
@@ -67,7 +67,6 @@
 
 const panicErr = "mock panic for testing"
 
-<<<<<<< HEAD
 // mockPanicIterator is a mock implementation of storage.TupleKeyIterator that triggers a panic.
 type mockPanicIterator[T any] struct{}
 
@@ -84,8 +83,6 @@
 	panic(panicErr)
 }
 
-=======
->>>>>>> 3380a71f
 // usersetsChannelStruct is a helper data structure to allow initializing objectIDs with slices.
 type usersetsChannelStruct struct {
 	err            error
