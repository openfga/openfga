--- conflicted
+++ resolved
@@ -39,12 +39,8 @@
 		})
 		require.NoError(t, err)
 
-<<<<<<< HEAD
-		checker := NewLocalChecker()
-=======
 		checker := NewLocalCheckerWithCycleDetection()
 		t.Cleanup(checker.Close)
->>>>>>> a0cd0004
 
 		model := testutils.MustTransformDSLToProtoWithID(`model
 	schema 1.1
@@ -110,13 +106,8 @@
 	x < 100
 }
 `)
-
-<<<<<<< HEAD
-		checker := NewLocalChecker()
-=======
 		checker := NewLocalCheckerWithCycleDetection()
 		t.Cleanup(checker.Close)
->>>>>>> a0cd0004
 
 		ctx := typesystem.ContextWithTypesystem(
 			context.Background(),
@@ -163,12 +154,8 @@
 		}
 		`)
 
-<<<<<<< HEAD
-		checker := NewLocalChecker()
-=======
 		checker := NewLocalCheckerWithCycleDetection()
 		t.Cleanup(checker.Close)
->>>>>>> a0cd0004
 
 		ctx := typesystem.ContextWithTypesystem(
 			context.Background(),
@@ -208,12 +195,8 @@
 	})
 	require.NoError(t, err)
 
-<<<<<<< HEAD
-	checker := NewLocalChecker(WithResolveNodeBreadthLimit(concurrencyLimit))
-=======
 	checker := NewLocalCheckerWithCycleDetection(WithResolveNodeBreadthLimit(concurrencyLimit))
 	t.Cleanup(checker.Close)
->>>>>>> a0cd0004
 
 	model := testutils.MustTransformDSLToProtoWithID(`model
 	schema 1.1
@@ -407,16 +390,10 @@
 		},
 	}
 
-<<<<<<< HEAD
-	checker := NewLocalChecker(
-		WithMaxConcurrentReads(1),
-	)
-=======
 	checker := NewLocalCheckerWithCycleDetection(
 		WithMaxConcurrentReads(1),
 	)
 	t.Cleanup(checker.Close)
->>>>>>> a0cd0004
 
 	// run the test many times to exercise all the possible DBReads
 	for i := 1; i < 1000; i++ {
@@ -519,12 +496,8 @@
 		},
 	}
 
-<<<<<<< HEAD
-	checker := NewLocalChecker()
-=======
 	checker := NewLocalCheckerWithCycleDetection()
 	t.Cleanup(checker.Close)
->>>>>>> a0cd0004
 
 	for _, test := range tests {
 		t.Run(test.name, func(t *testing.T) {
@@ -600,12 +573,8 @@
 	err = ds.Write(context.Background(), storeID, nil, tuples)
 	require.NoError(t, err)
 
-<<<<<<< HEAD
-	checker := NewLocalChecker()
-=======
 	checker := NewLocalCheckerWithCycleDetection()
 	t.Cleanup(checker.Close)
->>>>>>> a0cd0004
 
 	typesys, err := typesystem.NewAndValidate(
 		context.Background(),
