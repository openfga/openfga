--- conflicted
+++ resolved
@@ -642,11 +642,7 @@
 		}
 
 		resp, err := union(ctx, concurrencyLimit, depthExceededHandler, falseHandler)
-<<<<<<< HEAD
-		require.Error(t, err, ErrResolutionDepthExceeded)
-=======
-		require.ErrorIs(t, ErrResolutionDepthExceeded, err))
->>>>>>> 1af29757
+		require.ErrorIs(t, ErrResolutionDepthExceeded, err)
 		require.False(t, resp.GetAllowed())
 	})
 
