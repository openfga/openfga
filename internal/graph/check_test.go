package graph

import (
	"context"
	"errors"
	"fmt"
	"strconv"
	"sync"
	"testing"
	"time"

	"github.com/emirpasic/gods/sets/hashset"

	"github.com/openfga/openfga/internal/checkutil"

	"github.com/openfga/openfga/internal/mocks"

	"github.com/openfga/openfga/internal/concurrency"

	"github.com/oklog/ulid/v2"
	openfgav1 "github.com/openfga/api/proto/openfga/v1"
	parser "github.com/openfga/language/pkg/go/transformer"
	"github.com/stretchr/testify/require"
	"go.uber.org/goleak"
	"go.uber.org/mock/gomock"
	"google.golang.org/protobuf/types/known/structpb"

	openfgaErrors "github.com/openfga/openfga/internal/errors"
	serverconfig "github.com/openfga/openfga/internal/server/config"
	"github.com/openfga/openfga/pkg/logger"
	"github.com/openfga/openfga/pkg/storage"
	"github.com/openfga/openfga/pkg/storage/memory"
	"github.com/openfga/openfga/pkg/testutils"
	"github.com/openfga/openfga/pkg/tuple"
	"github.com/openfga/openfga/pkg/typesystem"
)

var (
	falseHandler = func(context.Context) (*ResolveCheckResponse, error) {
		return &ResolveCheckResponse{
			Allowed:            false,
			ResolutionMetadata: &ResolveCheckResponseMetadata{},
		}, nil
	}

	trueHandler = func(context.Context) (*ResolveCheckResponse, error) {
		return &ResolveCheckResponse{
			Allowed:            true,
			ResolutionMetadata: &ResolveCheckResponseMetadata{},
		}, nil
	}

	depthExceededHandler = func(context.Context) (*ResolveCheckResponse, error) {
		return nil, ErrResolutionDepthExceeded
	}

	cyclicErrorHandler = func(context.Context) (*ResolveCheckResponse, error) {
		return &ResolveCheckResponse{
			Allowed: false,
			ResolutionMetadata: &ResolveCheckResponseMetadata{
				CycleDetected: true,
			},
		}, nil
	}

	simulatedDBErrorMessage = "simulated db error"

	generalErrorHandler = func(context.Context) (*ResolveCheckResponse, error) {
		return nil, errors.New(simulatedDBErrorMessage)
	}
)

// usersetsChannelStruct is a helper data structure to allow initializing objectIDs with slices.
type usersetsChannelStruct struct {
	err            error
	objectRelation string
	objectIDs      []string
}

func usersetsChannelFromUsersetsChannelStruct(orig []usersetsChannelStruct) []usersetsChannelType {
	output := make([]usersetsChannelType, len(orig))
	for i, result := range orig {
		output[i] = usersetsChannelType{
			err:            result.err,
			objectRelation: result.objectRelation,
			objectIDs:      storage.NewSortedSet(),
		}
		for _, objectID := range result.objectIDs {
			output[i].objectIDs.Add(objectID)
		}
	}
	return output
}

func TestCheck_CorrectContext(t *testing.T) {
	checker := NewLocalChecker()
	t.Cleanup(checker.Close)

	t.Run("typesystem_missing_returns_error", func(t *testing.T) {
		_, err := checker.ResolveCheck(context.Background(), &ResolveCheckRequest{
			StoreID:              ulid.Make().String(),
			AuthorizationModelID: ulid.Make().String(),
			TupleKey:             tuple.NewTupleKey("document:1", "viewer", "user:maria"),
			RequestMetadata:      NewCheckRequestMetadata(20),
		})
		require.ErrorContains(t, err, "typesystem missing in context")
	})

	t.Run("datastore_missing_returns_error", func(t *testing.T) {
		model := testutils.MustTransformDSLToProtoWithID(`
			model
				schema 1.1
			type user
			type document
				relations
					define viewer: [user]`)
		ts, err := typesystem.New(model)
		require.NoError(t, err)
		ctx := typesystem.ContextWithTypesystem(context.Background(), ts)

		_, err = checker.ResolveCheck(ctx, &ResolveCheckRequest{
			StoreID:              ulid.Make().String(),
			AuthorizationModelID: model.GetId(),
			TupleKey:             tuple.NewTupleKey("document:1", "viewer", "user:maria"),
			RequestMetadata:      NewCheckRequestMetadata(20),
		})
		require.ErrorContains(t, err, "relationship tuple reader datastore missing in context")
	})
}

func TestExclusionCheckFuncReducer(t *testing.T) {
	t.Cleanup(func() {
		goleak.VerifyNone(t)
	})

	ctx := context.Background()

	concurrencyLimit := uint32(10)

	t.Run("requires_exactly_two_handlers", func(t *testing.T) {
		_, err := exclusion(ctx, concurrencyLimit)
		require.ErrorIs(t, err, openfgaErrors.ErrUnknown)

		_, err = exclusion(ctx, concurrencyLimit, falseHandler)
		require.ErrorIs(t, err, openfgaErrors.ErrUnknown)

		_, err = exclusion(ctx, concurrencyLimit, falseHandler, falseHandler, falseHandler)
		require.ErrorIs(t, err, openfgaErrors.ErrUnknown)

		_, err = exclusion(ctx, concurrencyLimit, falseHandler, falseHandler)
		require.NoError(t, err)
	})

	t.Run("true_butnot_true_return_false", func(t *testing.T) {
		resp, err := exclusion(ctx, concurrencyLimit, trueHandler, trueHandler)
		require.NoError(t, err)
		require.NotNil(t, resp)
		require.False(t, resp.GetAllowed())
		require.False(t, resp.GetCycleDetected())
	})

	t.Run("true_butnot_false_return_true", func(t *testing.T) {
		resp, err := exclusion(ctx, concurrencyLimit, trueHandler, falseHandler)
		require.NoError(t, err)
		require.NotNil(t, resp)
		require.True(t, resp.GetAllowed())
		require.False(t, resp.GetCycleDetected())
	})

	t.Run("false_butnot_true_return_false", func(t *testing.T) {
		resp, err := exclusion(ctx, concurrencyLimit, falseHandler, trueHandler)
		require.NoError(t, err)
		require.NotNil(t, resp)
		require.False(t, resp.GetAllowed())
		require.False(t, resp.GetCycleDetected())
	})

	t.Run("false_butnot_false_return_false", func(t *testing.T) {
		resp, err := exclusion(ctx, concurrencyLimit, falseHandler, falseHandler)
		require.NoError(t, err)
		require.NotNil(t, resp)
		require.False(t, resp.GetAllowed())
		require.False(t, resp.GetCycleDetected())
	})

	t.Run("true_butnot_err_return_err", func(t *testing.T) {
		resp, err := exclusion(ctx, concurrencyLimit, trueHandler, generalErrorHandler)
		require.EqualError(t, err, simulatedDBErrorMessage)
		require.Nil(t, resp)
	})

	t.Run("true_butnot_errResolutionDepth_return_errResolutionDepth", func(t *testing.T) {
		resp, err := exclusion(ctx, concurrencyLimit, trueHandler, depthExceededHandler)
		require.ErrorIs(t, err, ErrResolutionDepthExceeded)
		require.Nil(t, resp)
	})

	t.Run("true_butnot_cycle_return_false", func(t *testing.T) {
		resp, err := exclusion(ctx, concurrencyLimit, trueHandler, cyclicErrorHandler)
		require.NoError(t, err)
		require.NotNil(t, resp)
		require.False(t, resp.GetAllowed())
		require.True(t, resp.GetCycleDetected())
	})

	t.Run("false_butnot_err_return_false", func(t *testing.T) {
		resp, err := exclusion(ctx, concurrencyLimit, falseHandler, generalErrorHandler)
		require.NoError(t, err)
		require.NotNil(t, resp)
		require.False(t, resp.GetAllowed())
		require.False(t, resp.GetCycleDetected())
	})

	t.Run("false_butnot_errResolutionDepth_return_false", func(t *testing.T) {
		resp, err := exclusion(ctx, concurrencyLimit, falseHandler, depthExceededHandler)
		require.NoError(t, err)
		require.NotNil(t, resp)
		require.False(t, resp.GetAllowed())
		require.False(t, resp.GetCycleDetected())
	})

	t.Run("false_butnot_cycle_return_false", func(t *testing.T) {
		resp, err := exclusion(ctx, concurrencyLimit, falseHandler, cyclicErrorHandler)
		require.NoError(t, err)
		require.NotNil(t, resp)
		require.False(t, resp.GetAllowed())
	})

	t.Run("err_butnot_true_return_false", func(t *testing.T) {
		resp, err := exclusion(ctx, concurrencyLimit, generalErrorHandler, trueHandler)
		require.NoError(t, err)
		require.NotNil(t, resp)
		require.False(t, resp.GetAllowed())
		require.False(t, resp.GetCycleDetected())
	})

	t.Run("errResolutionDepth_butnot_true_return_false", func(t *testing.T) {
		resp, err := exclusion(ctx, concurrencyLimit, depthExceededHandler, trueHandler)
		require.NoError(t, err)
		require.NotNil(t, resp)
		require.False(t, resp.GetAllowed())
		require.False(t, resp.GetCycleDetected())
	})

	t.Run("cycle_butnot_true_return_false", func(t *testing.T) {
		resp, err := exclusion(ctx, concurrencyLimit, cyclicErrorHandler, trueHandler)
		require.NoError(t, err)
		require.NotNil(t, resp)
		require.False(t, resp.GetAllowed())
	})

	t.Run("err_butnot_false_return_err", func(t *testing.T) {
		resp, err := exclusion(ctx, concurrencyLimit, generalErrorHandler, falseHandler)
		require.EqualError(t, err, simulatedDBErrorMessage)
		require.Nil(t, resp)
	})

	t.Run("errResolutionDepth_butnot_false_return_errResolutionDepth", func(t *testing.T) {
		resp, err := exclusion(ctx, concurrencyLimit, depthExceededHandler, falseHandler)
		require.ErrorIs(t, err, ErrResolutionDepthExceeded)
		require.Nil(t, resp)
	})

	t.Run("cycle_butnot_false_return_false", func(t *testing.T) {
		resp, err := exclusion(ctx, concurrencyLimit, cyclicErrorHandler, falseHandler)
		require.NoError(t, err)
		require.NotNil(t, resp)
		require.False(t, resp.GetAllowed())
		require.True(t, resp.GetCycleDetected())
	})

	t.Run("cycle_butnot_err_return_false", func(t *testing.T) {
		resp, err := exclusion(ctx, concurrencyLimit, cyclicErrorHandler, generalErrorHandler)
		require.NoError(t, err)
		require.NotNil(t, resp)
		require.False(t, resp.GetAllowed())
		require.True(t, resp.GetCycleDetected())
	})

	t.Run("cycle_butnot_errResolutionDepth_return_false", func(t *testing.T) {
		resp, err := exclusion(ctx, concurrencyLimit, cyclicErrorHandler, depthExceededHandler)
		require.NoError(t, err)
		require.NotNil(t, resp)
		require.False(t, resp.GetAllowed())
		require.True(t, resp.GetCycleDetected())
	})

	t.Run("err_butnot_cycle_return_false", func(t *testing.T) {
		resp, err := exclusion(ctx, concurrencyLimit, generalErrorHandler, cyclicErrorHandler)
		require.NoError(t, err)
		require.NotNil(t, resp)
		require.False(t, resp.GetAllowed())
		require.True(t, resp.GetCycleDetected())
	})

	t.Run("errResolutionDepth_butnot_cycle_return_false", func(t *testing.T) {
		resp, err := exclusion(ctx, concurrencyLimit, depthExceededHandler, cyclicErrorHandler)
		require.NoError(t, err)
		require.NotNil(t, resp)
		require.False(t, resp.GetAllowed())
		require.True(t, resp.GetCycleDetected())
	})

	t.Run("cycle_butnot_cycle_return_false", func(t *testing.T) {
		resp, err := exclusion(ctx, concurrencyLimit, cyclicErrorHandler, cyclicErrorHandler)
		require.NoError(t, err)
		require.NotNil(t, resp)
		require.False(t, resp.GetAllowed())
		require.True(t, resp.GetCycleDetected())
	})

	t.Run("err_butnot_err_return_err", func(t *testing.T) {
		resp, err := exclusion(ctx, concurrencyLimit, generalErrorHandler, generalErrorHandler)
		require.ErrorContains(t, err, simulatedDBErrorMessage)
		require.Nil(t, resp)
	})

	t.Run("errResolutionDepth_butnot_errResolutionDepth_return_errResolutionDepth", func(t *testing.T) {
		resp, err := exclusion(ctx, concurrencyLimit, depthExceededHandler, depthExceededHandler)
		require.ErrorIs(t, err, ErrResolutionDepthExceeded)
		require.Nil(t, resp)
	})

	t.Run("aggregate_truthy_and_falsy_handlers_datastore_query_count", func(t *testing.T) {
		resp, err := exclusion(ctx, concurrencyLimit, falseHandler, trueHandler)
		require.NoError(t, err)
		require.False(t, resp.GetAllowed())
	})

	t.Run("return_allowed:false_if_base_handler_evaluated_before_context_deadline", func(t *testing.T) {
		ctx, cancel := context.WithTimeout(ctx, 10*time.Millisecond)
		t.Cleanup(cancel)

		resp, err := exclusion(ctx, concurrencyLimit, falseHandler, falseHandler)
		require.NoError(t, err)
		require.False(t, resp.GetAllowed())
	})

	t.Run("return_allowed:false_if_base_handler_evaluated_before_context_cancelled", func(t *testing.T) {
		ctx, cancel := context.WithCancel(context.Background())
		t.Cleanup(cancel)

		var wg sync.WaitGroup

		wg.Add(1)
		go func() {
			defer wg.Done()
			time.Sleep(10 * time.Millisecond)
			cancel()
		}()

		resp, err := exclusion(ctx, concurrencyLimit, falseHandler, falseHandler)
		require.NoError(t, err)
		require.False(t, resp.GetAllowed())

		wg.Wait() // just to make sure to avoid test leaks
	})

	t.Run("return_allowed:false_if_sub_handler_evaluated_before_context_cancelled", func(t *testing.T) {
		ctx, cancel := context.WithCancel(context.Background())
		t.Cleanup(cancel)

		var wg sync.WaitGroup

		wg.Add(1)
		go func() {
			defer wg.Done()
			time.Sleep(10 * time.Millisecond)
			cancel()
		}()

		resp, err := exclusion(ctx, concurrencyLimit, trueHandler, trueHandler)
		require.NoError(t, err)
		require.False(t, resp.GetAllowed())

		wg.Wait() // just to make sure to avoid test leaks
	})

	t.Run("return_allowed:false_if_sub_handler_evaluated_before_base_cancelled", func(t *testing.T) {
		ctx, cancel := context.WithCancel(context.Background())
		t.Cleanup(cancel)

		var wg sync.WaitGroup

		slowTrueHandler := func(context.Context) (*ResolveCheckResponse, error) {
			time.Sleep(50 * time.Millisecond)

			return &ResolveCheckResponse{
				Allowed: true,
			}, nil
		}

		wg.Add(1)
		go func() {
			defer wg.Done()
			time.Sleep(10 * time.Millisecond)
			cancel()
		}()

		resp, err := exclusion(ctx, concurrencyLimit, slowTrueHandler, trueHandler)
		require.NoError(t, err)
		require.False(t, resp.GetAllowed())

		wg.Wait() // just to make sure to avoid test leaks
	})

	t.Run("return_allowed:false_if_subtract_handler_evaluated_before_context_cancelled", func(t *testing.T) {
		ctx, cancel := context.WithCancel(context.Background())
		t.Cleanup(cancel)

		var wg sync.WaitGroup

		wg.Add(1)
		go func() {
			defer wg.Done()
			time.Sleep(10 * time.Millisecond)
			cancel()
		}()

		resp, err := exclusion(ctx, concurrencyLimit, trueHandler, trueHandler)
		require.NoError(t, err)
		require.False(t, resp.GetAllowed())

		wg.Wait() // just to make sure to avoid test leaks
	})

	t.Run("return_error_if_context_deadline_before_resolution", func(t *testing.T) {
		ctx, cancel := context.WithTimeout(context.Background(), 10*time.Millisecond)
		t.Cleanup(cancel)

		slowTrueHandler := func(context.Context) (*ResolveCheckResponse, error) {
			time.Sleep(50 * time.Millisecond)
			return &ResolveCheckResponse{
				Allowed: true,
			}, nil
		}

		slowFalseHandler := func(context.Context) (*ResolveCheckResponse, error) {
			time.Sleep(50 * time.Millisecond)
			return &ResolveCheckResponse{
				Allowed: false,
			}, nil
		}

		resp, err := exclusion(ctx, concurrencyLimit, slowTrueHandler, slowFalseHandler)
		require.ErrorIs(t, err, context.DeadlineExceeded)
		require.Nil(t, resp)
	})

	t.Run("return_error_if_context_cancelled_before_resolution", func(t *testing.T) {
		ctx, cancel := context.WithCancel(context.Background())
		t.Cleanup(cancel)

		var wg sync.WaitGroup

		wg.Add(1)
		go func() {
			defer wg.Done()
			time.Sleep(10 * time.Millisecond)
			cancel()
		}()

		slowHandler := func(context.Context) (*ResolveCheckResponse, error) {
			time.Sleep(50 * time.Millisecond)
			return &ResolveCheckResponse{}, nil
		}

		resp, err := exclusion(ctx, concurrencyLimit, slowHandler, slowHandler)
		require.ErrorIs(t, err, context.Canceled)
		require.Nil(t, resp)

		wg.Wait() // just to make sure to avoid test leaks
	})
}

func TestIntersectionCheckFuncReducer(t *testing.T) {
	t.Cleanup(func() {
		goleak.VerifyNone(t)
	})

	ctx := context.Background()

	concurrencyLimit := uint32(10)

	t.Run("no_handlers_return_false", func(t *testing.T) {
		resp, err := intersection(ctx, concurrencyLimit)
		require.NoError(t, err)
		require.False(t, resp.GetAllowed())
		require.NotNil(t, resp.GetResolutionMetadata())
		require.False(t, resp.GetCycleDetected())
	})

	t.Run("false_return_false", func(t *testing.T) {
		resp, err := intersection(ctx, concurrencyLimit, falseHandler)
		require.NoError(t, err)
		require.False(t, resp.GetAllowed())
		require.False(t, resp.GetCycleDetected())
	})

	t.Run("true_and_true_return_true", func(t *testing.T) {
		resp, err := intersection(ctx, concurrencyLimit, trueHandler, trueHandler)
		require.NoError(t, err)
		require.True(t, resp.GetAllowed())
		require.False(t, resp.GetCycleDetected())
	})

	t.Run("true_and_false_return_false", func(t *testing.T) {
		resp, err := intersection(ctx, concurrencyLimit, trueHandler, falseHandler)
		require.NoError(t, err)
		require.False(t, resp.GetAllowed())
		require.False(t, resp.GetCycleDetected())
	})

	t.Run("false_and_true_return_false", func(t *testing.T) {
		resp, err := intersection(ctx, concurrencyLimit, falseHandler, trueHandler)
		require.NoError(t, err)
		require.False(t, resp.GetAllowed())
		require.False(t, resp.GetCycleDetected())
	})

	t.Run("false_and_false_return_false", func(t *testing.T) {
		resp, err := intersection(ctx, concurrencyLimit, falseHandler, falseHandler)
		require.NoError(t, err)
		require.False(t, resp.GetAllowed())
		require.False(t, resp.GetCycleDetected())
	})

	t.Run("true_and_err_return_err", func(t *testing.T) {
		resp, err := intersection(ctx, concurrencyLimit, trueHandler, generalErrorHandler)
		require.EqualError(t, err, simulatedDBErrorMessage)
		require.Nil(t, resp)
	})

	t.Run("true_and_errResolutionDepth_return_err", func(t *testing.T) {
		resp, err := intersection(ctx, concurrencyLimit, trueHandler, depthExceededHandler)
		require.ErrorIs(t, err, ErrResolutionDepthExceeded)
		require.Nil(t, resp)
	})

	t.Run("true_and_cycle_return_false", func(t *testing.T) {
		resp, err := intersection(ctx, concurrencyLimit, trueHandler, cyclicErrorHandler)
		require.NoError(t, err)
		require.NotNil(t, resp)
		require.False(t, resp.GetAllowed())
		require.True(t, resp.GetCycleDetected())
	})

	t.Run("false_and_err_return_false", func(t *testing.T) {
		resp, err := intersection(ctx, concurrencyLimit, falseHandler, generalErrorHandler)
		require.NoError(t, err)
		require.NotNil(t, resp)
		require.False(t, resp.GetAllowed())
		require.False(t, resp.GetCycleDetected())
	})

	t.Run("false_and_errResolutionDepth_return_false", func(t *testing.T) {
		resp, err := intersection(ctx, concurrencyLimit, falseHandler, depthExceededHandler)
		require.NoError(t, err)
		require.NotNil(t, resp)
		require.False(t, resp.GetAllowed())
		require.False(t, resp.GetCycleDetected())
	})

	t.Run("false_and_cycle_return_false", func(t *testing.T) {
		resp, err := intersection(ctx, concurrencyLimit, falseHandler, cyclicErrorHandler)
		require.NoError(t, err)
		require.NotNil(t, resp)
		require.False(t, resp.GetAllowed())
	})

	t.Run("err_and_true_return_err", func(t *testing.T) {
		resp, err := intersection(ctx, concurrencyLimit, generalErrorHandler, trueHandler)
		require.EqualError(t, err, simulatedDBErrorMessage)
		require.Nil(t, resp)
	})

	t.Run("errResolutionDepth_and_true_return_err", func(t *testing.T) {
		resp, err := intersection(ctx, concurrencyLimit, depthExceededHandler, trueHandler)
		require.ErrorIs(t, err, ErrResolutionDepthExceeded)
		require.Nil(t, resp)
	})

	t.Run("cycle_and_true_return_false", func(t *testing.T) {
		resp, err := intersection(ctx, concurrencyLimit, cyclicErrorHandler, trueHandler)
		require.NoError(t, err)
		require.NotNil(t, resp)
		require.False(t, resp.GetAllowed())
		require.True(t, resp.GetCycleDetected())
	})

	t.Run("err_and_false_return_false", func(t *testing.T) {
		resp, err := intersection(ctx, concurrencyLimit, generalErrorHandler, falseHandler)
		require.NoError(t, err)
		require.NotNil(t, resp)
		require.False(t, resp.GetAllowed())
		require.False(t, resp.GetCycleDetected())
	})

	t.Run("errResolutionDepth_and_false_return_false", func(t *testing.T) {
		resp, err := intersection(ctx, concurrencyLimit, depthExceededHandler, falseHandler)
		require.NoError(t, err)
		require.NotNil(t, resp)
		require.False(t, resp.GetAllowed())
		require.False(t, resp.GetCycleDetected())
	})

	t.Run("cycle_and_false_return_false", func(t *testing.T) {
		resp, err := intersection(ctx, concurrencyLimit, cyclicErrorHandler, falseHandler)
		require.NoError(t, err)
		require.NotNil(t, resp)
		require.False(t, resp.GetAllowed())
	})

	t.Run("cycle_and_err_return_false", func(t *testing.T) {
		resp, err := intersection(ctx, concurrencyLimit, cyclicErrorHandler, generalErrorHandler)
		require.NoError(t, err)
		require.NotNil(t, resp)
		require.False(t, resp.GetAllowed())
		require.True(t, resp.GetCycleDetected())
	})

	t.Run("cycle_and_errResolutionDepth_return_false", func(t *testing.T) {
		resp, err := intersection(ctx, concurrencyLimit, cyclicErrorHandler, depthExceededHandler)
		require.NoError(t, err)
		require.NotNil(t, resp)
		require.False(t, resp.GetAllowed())
		require.True(t, resp.GetCycleDetected())
	})

	t.Run("err_and_cycle_return_false", func(t *testing.T) {
		resp, err := intersection(ctx, concurrencyLimit, generalErrorHandler, cyclicErrorHandler)
		require.NoError(t, err)
		require.NotNil(t, resp)
		require.False(t, resp.GetAllowed())
		require.True(t, resp.GetCycleDetected())
	})

	t.Run("errResolutionDepth_and_cycle_return_false", func(t *testing.T) {
		resp, err := intersection(ctx, concurrencyLimit, depthExceededHandler, cyclicErrorHandler)
		require.NoError(t, err)
		require.NotNil(t, resp)
		require.False(t, resp.GetAllowed())
		require.True(t, resp.GetCycleDetected())
	})

	t.Run("cycle_and_cycle_return_false", func(t *testing.T) {
		resp, err := intersection(ctx, concurrencyLimit, cyclicErrorHandler, cyclicErrorHandler)
		require.NoError(t, err)
		require.NotNil(t, resp)
		require.False(t, resp.GetAllowed())
		require.True(t, resp.GetCycleDetected())
	})

	t.Run("err_and_err_return_err", func(t *testing.T) {
		resp, err := intersection(ctx, concurrencyLimit, generalErrorHandler, generalErrorHandler)
		require.ErrorContains(t, err, simulatedDBErrorMessage)
		require.Nil(t, resp)
	})

	t.Run("errResolutionDepth_and_errResolutionDepth_return_errResolutionDepth", func(t *testing.T) {
		resp, err := intersection(ctx, concurrencyLimit, depthExceededHandler, depthExceededHandler)
		require.ErrorIs(t, err, ErrResolutionDepthExceeded)
		require.Nil(t, resp)
	})

	t.Run("true_and_cycle_and_err_return_err", func(t *testing.T) {
		resp, err := intersection(ctx, concurrencyLimit, trueHandler, cyclicErrorHandler, generalErrorHandler)
		require.NoError(t, err)
		require.NotNil(t, resp)
		require.False(t, resp.GetAllowed())
		require.True(t, resp.GetCycleDetected())
	})

	t.Run("aggregate_truthy_and_falsy_handlers_datastore_query_count", func(t *testing.T) {
		resp, err := intersection(ctx, concurrencyLimit, falseHandler, trueHandler)
		require.NoError(t, err)
		require.False(t, resp.GetAllowed())
	})

	t.Run("cycle_and_false_reports_correct_datastore_query_count", func(t *testing.T) {
		resp, err := intersection(ctx, concurrencyLimit, cyclicErrorHandler, falseHandler)
		require.NoError(t, err)
		require.False(t, resp.GetAllowed())
	})

	t.Run("return_allowed:false_if_falsy_handler_evaluated_before_context_deadline", func(t *testing.T) {
		ctx, cancel := context.WithTimeout(context.Background(), 10*time.Millisecond)
		t.Cleanup(cancel)

		resp, err := intersection(ctx, concurrencyLimit, falseHandler)
		require.NoError(t, err)
		require.False(t, resp.GetAllowed())
	})

	t.Run("return_true_if_truthy_handler_evaluated_before_context_deadline", func(t *testing.T) {
		ctx, cancel := context.WithTimeout(context.Background(), 10*time.Millisecond)
		t.Cleanup(cancel)

		resp, err := intersection(ctx, concurrencyLimit, trueHandler)
		require.NoError(t, err)
		require.True(t, resp.GetAllowed())
	})

	t.Run("return_error_if_context_deadline_before_truthy_handler", func(t *testing.T) {
		ctx, cancel := context.WithTimeout(context.Background(), 10*time.Millisecond)
		t.Cleanup(cancel)

		slowTrueHandler := func(context.Context) (*ResolveCheckResponse, error) {
			time.Sleep(50 * time.Millisecond)
			return &ResolveCheckResponse{
				Allowed: true,
			}, nil
		}

		resp, err := intersection(ctx, concurrencyLimit, slowTrueHandler)
		require.ErrorIs(t, err, context.DeadlineExceeded)
		require.Nil(t, resp)
	})

	t.Run("return_allowed:false_if_falsy_handler_evaluated_before_context_cancelled", func(t *testing.T) {
		ctx, cancel := context.WithCancel(context.Background())
		t.Cleanup(cancel)

		var wg sync.WaitGroup

		wg.Add(1)
		go func() {
			defer wg.Done()
			time.Sleep(10 * time.Millisecond)
			cancel()
		}()

		resp, err := intersection(ctx, concurrencyLimit, falseHandler)
		require.NoError(t, err)
		require.False(t, resp.GetAllowed())

		wg.Wait() // just to make sure to avoid test leaks
	})

	t.Run("return_error_if_context_deadline_before_resolution", func(t *testing.T) {
		ctx, cancel := context.WithTimeout(context.Background(), 10*time.Millisecond)
		t.Cleanup(cancel)

		slowTrueHandler := func(context.Context) (*ResolveCheckResponse, error) {
			time.Sleep(50 * time.Millisecond)
			return &ResolveCheckResponse{
				Allowed: true,
			}, nil
		}

		resp, err := intersection(ctx, concurrencyLimit, slowTrueHandler)
		require.ErrorIs(t, err, context.DeadlineExceeded)
		require.Nil(t, resp)
	})

	t.Run("return_error_if_context_cancelled_before_resolution", func(t *testing.T) {
		ctx, cancel := context.WithCancel(context.Background())
		t.Cleanup(cancel)

		var wg sync.WaitGroup

		wg.Add(1)
		go func() {
			defer wg.Done()
			time.Sleep(10 * time.Millisecond)
			cancel()
		}()

		slowTrueHandler := func(context.Context) (*ResolveCheckResponse, error) {
			time.Sleep(50 * time.Millisecond)
			return &ResolveCheckResponse{
				Allowed: true,
			}, nil
		}

		resp, err := intersection(ctx, concurrencyLimit, slowTrueHandler)
		require.ErrorIs(t, err, context.Canceled)
		require.Nil(t, resp)

		wg.Wait() // just to make sure to avoid test leaks
	})
}

func TestNonStratifiableCheckQueries(t *testing.T) {
	checker, checkResolverCloser := NewOrderedCheckResolvers().Build()
	t.Cleanup(checkResolverCloser)

	t.Run("example_1", func(t *testing.T) {
		ds := memory.New()

		storeID := ulid.Make().String()

		err := ds.Write(context.Background(), storeID, nil, []*openfgav1.TupleKey{
			tuple.NewTupleKey("document:1", "viewer", "user:jon"),
			tuple.NewTupleKey("document:1", "restricted", "document:1#viewer"),
		})
		require.NoError(t, err)

		model := testutils.MustTransformDSLToProtoWithID(`
			model
				schema 1.1

			type user


			type document
				relations
					define viewer: [user] but not restricted
					define restricted: [user, document#viewer]`)

		ts, err := typesystem.New(model)
		require.NoError(t, err)

		ctx := typesystem.ContextWithTypesystem(
			context.Background(),
			ts,
		)

		ctx = storage.ContextWithRelationshipTupleReader(ctx, ds)

		resp, err := checker.ResolveCheck(ctx, &ResolveCheckRequest{
			StoreID:         storeID,
			TupleKey:        tuple.NewTupleKey("document:1", "viewer", "user:jon"),
			RequestMetadata: NewCheckRequestMetadata(10),
		})
		require.NoError(t, err)
		require.False(t, resp.GetAllowed())
	})

	t.Run("example_2", func(t *testing.T) {
		ds := memory.New()

		storeID := ulid.Make().String()

		err := ds.Write(context.Background(), storeID, nil, []*openfgav1.TupleKey{
			tuple.NewTupleKey("document:1", "viewer", "user:jon"),
			tuple.NewTupleKey("document:1", "restrictedb", "document:1#viewer"),
		})
		require.NoError(t, err)

		model := testutils.MustTransformDSLToProtoWithID(`
			model
				schema 1.1

			type user


			type document
				relations
					define viewer: [user] but not restricteda
					define restricteda: restrictedb
					define restrictedb: [user, document#viewer]
			`)

		ts, err := typesystem.New(model)
		require.NoError(t, err)

		ctx := typesystem.ContextWithTypesystem(
			context.Background(),
			ts,
		)

		ctx = storage.ContextWithRelationshipTupleReader(ctx, ds)

		resp, err := checker.ResolveCheck(ctx, &ResolveCheckRequest{
			StoreID:         storeID,
			TupleKey:        tuple.NewTupleKey("document:1", "viewer", "user:jon"),
			RequestMetadata: NewCheckRequestMetadata(10),
		})
		require.NoError(t, err)
		require.False(t, resp.GetAllowed())
	})
}

func TestResolveCheckDeterministic(t *testing.T) {
	checker, checkResolverCloser := NewOrderedCheckResolvers().Build()
	t.Cleanup(checkResolverCloser)

	t.Run("resolution_depth_resolves_deterministically", func(t *testing.T) {
		t.Parallel()

		ds := memory.New()

		storeID := ulid.Make().String()

		err := ds.Write(context.Background(), storeID, nil, []*openfgav1.TupleKey{
			tuple.NewTupleKey("document:1", "viewer", "group:eng#member"),
			tuple.NewTupleKey("document:1", "editor", "group:other1#member"),
			tuple.NewTupleKey("document:2", "editor", "group:eng#member"),
			tuple.NewTupleKey("document:2", "allowed", "user:jon"),
			tuple.NewTupleKey("document:2", "allowed", "user:x"),
			tuple.NewTupleKey("group:eng", "member", "group:fga#member"),
			tuple.NewTupleKey("group:eng", "member", "user:jon"),
			tuple.NewTupleKey("group:other1", "member", "group:other2#member"),
		})
		require.NoError(t, err)

		model := testutils.MustTransformDSLToProtoWithID(`
			model
				schema 1.1

			type user

			type group
				relations
					define other: [user]
					define member: [user, group#member] or other

			type document
				relations
					define allowed: [user]
					define viewer: [group#member] or editor
					define editor: [group#member] and allowed`)

		ts, err := typesystem.New(model)
		require.NoError(t, err)

		ctx := typesystem.ContextWithTypesystem(
			context.Background(),
			ts,
		)

		ctx = storage.ContextWithRelationshipTupleReader(ctx, ds)

		resp, err := checker.ResolveCheck(ctx, &ResolveCheckRequest{
			StoreID:         storeID,
			TupleKey:        tuple.NewTupleKey("document:1", "viewer", "user:jon"),
			RequestMetadata: NewCheckRequestMetadata(2),
		})
		require.NoError(t, err)
		require.True(t, resp.Allowed)

		resp, err = checker.ResolveCheck(ctx, &ResolveCheckRequest{
			StoreID:         storeID,
			TupleKey:        tuple.NewTupleKey("document:2", "editor", "user:x"),
			RequestMetadata: NewCheckRequestMetadata(2),
		})
		require.ErrorIs(t, err, ErrResolutionDepthExceeded)
		require.Nil(t, resp)
	})

	t.Run("exclusion_resolves_deterministically_1", func(t *testing.T) {
		t.Parallel()

		ds := memory.New()

		storeID := ulid.Make().String()

		err := ds.Write(context.Background(), storeID, nil, []*openfgav1.TupleKey{
			tuple.NewTupleKey("document:budget", "admin", "user:*"),
			tuple.NewTupleKeyWithCondition("document:budget", "viewer", "user:maria", "condX", nil),
		})
		require.NoError(t, err)

		model := testutils.MustTransformDSLToProtoWithID(`
			model
				schema 1.1

			type user

			type document
				relations
					define admin: [user:*]
					define viewer: [user with condX] but not admin

			condition condX(x: int) {
				x < 100
			}
			`)

		ts, err := typesystem.New(model)
		require.NoError(t, err)

		ctx := typesystem.ContextWithTypesystem(
			context.Background(),
			ts,
		)
		ctx = storage.ContextWithRelationshipTupleReader(ctx, ds)

		for i := 0; i < 2000; i++ {
			// subtract branch resolves to {allowed: true} even though the base branch
			// results in an error. Outcome should be falsey, not an error.
			resp, err := checker.ResolveCheck(ctx, &ResolveCheckRequest{
				StoreID:         storeID,
				TupleKey:        tuple.NewTupleKey("document:budget", "viewer", "user:maria"),
				RequestMetadata: NewCheckRequestMetadata(defaultResolveNodeLimit),
			})
			require.NoError(t, err)
			require.False(t, resp.GetAllowed())
		}
	})

	t.Run("exclusion_resolves_deterministically_2", func(t *testing.T) {
		t.Parallel()

		ds := memory.New()

		storeID := ulid.Make().String()

		err := ds.Write(context.Background(), storeID, nil, []*openfgav1.TupleKey{
			tuple.NewTupleKeyWithCondition("document:budget", "admin", "user:maria", "condX", nil),
		})
		require.NoError(t, err)

		model := testutils.MustTransformDSLToProtoWithID(`
			model
				schema 1.1

			type user

			type document
				relations
					define admin: [user with condX]
					define viewer: [user] but not admin

			condition condX(x: int) {
				x < 100
			}
			`)

		ts, err := typesystem.New(model)
		require.NoError(t, err)

		ctx := typesystem.ContextWithTypesystem(
			context.Background(),
			ts,
		)
		ctx = storage.ContextWithRelationshipTupleReader(ctx, ds)

		for i := 0; i < 2000; i++ {
			// base should resolve to {allowed: false} even though the subtract branch
			// results in an error. Outcome should be falsey, not an error.
			resp, err := checker.ResolveCheck(ctx, &ResolveCheckRequest{
				StoreID:         storeID,
				TupleKey:        tuple.NewTupleKey("document:budget", "viewer", "user:maria"),
				RequestMetadata: NewCheckRequestMetadata(defaultResolveNodeLimit),
			})
			require.NoError(t, err)
			require.False(t, resp.GetAllowed())
		}
	})
}

func TestCheckWithOneConcurrentGoroutineCausesNoDeadlock(t *testing.T) {
	const concurrencyLimit = 1
	ds := memory.New()
	defer ds.Close()

	storeID := ulid.Make().String()

	err := ds.Write(context.Background(), storeID, nil, []*openfgav1.TupleKey{
		tuple.NewTupleKey("document:1", "viewer", "group:1#member"),
		tuple.NewTupleKey("document:1", "viewer", "group:2#member"),
		tuple.NewTupleKey("group:1", "member", "group:1a#member"),
		tuple.NewTupleKey("group:1", "member", "group:1b#member"),
		tuple.NewTupleKey("group:2", "member", "group:2a#member"),
		tuple.NewTupleKey("group:2", "member", "group:2b#member"),
		tuple.NewTupleKey("group:2b", "member", "user:jon"),
	})
	require.NoError(t, err)

	checker, checkResolverCloser := NewOrderedCheckResolvers(
		WithLocalCheckerOpts(WithResolveNodeBreadthLimit(concurrencyLimit)),
	).Build()
	t.Cleanup(checkResolverCloser)

	model := testutils.MustTransformDSLToProtoWithID(`
		model
			schema 1.1

		type user
		type group
			relations
				define member: [user, group#member]
		type document
			relations
				define viewer: [group#member]`)

	ts, err := typesystem.New(model)
	require.NoError(t, err)

	ctx := typesystem.ContextWithTypesystem(
		context.Background(),
		ts,
	)
	ctx = storage.ContextWithRelationshipTupleReader(ctx, ds)

	resp, err := checker.ResolveCheck(ctx, &ResolveCheckRequest{
		StoreID:         storeID,
		TupleKey:        tuple.NewTupleKey("document:1", "viewer", "user:jon"),
		RequestMetadata: NewCheckRequestMetadata(25),
	})
	require.NoError(t, err)
	require.True(t, resp.Allowed)
}

func TestCheckConditions(t *testing.T) {
	ds := memory.New()

	storeID := ulid.Make().String()

	tkConditionContext, err := structpb.NewStruct(map[string]interface{}{
		"param1": "ok",
	})
	require.NoError(t, err)

	model := parser.MustTransformDSLToProto(`
		model
			schema 1.1

		type user

		type folder
			relations
				define viewer: [user]

		type group
			relations
				define member: [user, group#member with condition1]

			type document
				relations
				define parent: [folder with condition1]
					define viewer: [group#member] or viewer from parent

		condition condition1(param1: string) {
			param1 == "ok"
		}`)

	tuples := []*openfgav1.TupleKey{
		tuple.NewTupleKeyWithCondition("document:x", "parent", "folder:x", "condition1", tkConditionContext),
		tuple.NewTupleKeyWithCondition("document:x", "parent", "folder:y", "condition1", nil),
		tuple.NewTupleKey("folder:y", "viewer", "user:bob"),
		tuple.NewTupleKey("document:1", "viewer", "group:eng#member"),
		tuple.NewTupleKey("document:1", "viewer", "group:eng#member"),
		tuple.NewTupleKeyWithCondition("group:eng", "member", "group:fga#member", "condition1", nil),
		tuple.NewTupleKey("group:fga", "member", "user:jon"),
	}

	err = ds.Write(context.Background(), storeID, nil, tuples)
	require.NoError(t, err)

	checker, checkResolverCloser := NewOrderedCheckResolvers().Build()
	t.Cleanup(checkResolverCloser)

	typesys, err := typesystem.NewAndValidate(
		context.Background(),
		model,
	)
	require.NoError(t, err)

	ctx := typesystem.ContextWithTypesystem(context.Background(), typesys)
	ctx = storage.ContextWithRelationshipTupleReader(ctx, ds)

	conditionContext, err := structpb.NewStruct(map[string]interface{}{
		"param1": "notok",
	})
	require.NoError(t, err)

	resp, err := checker.ResolveCheck(ctx, &ResolveCheckRequest{
		StoreID:              storeID,
		AuthorizationModelID: model.GetId(),
		TupleKey:             tuple.NewTupleKey("document:x", "parent", "folder:x"),
		RequestMetadata:      NewCheckRequestMetadata(1),
		Context:              conditionContext,
	})
	require.NoError(t, err)
	require.True(t, resp.Allowed)

	resp, err = checker.ResolveCheck(ctx, &ResolveCheckRequest{
		StoreID:              storeID,
		AuthorizationModelID: model.GetId(),
		TupleKey:             tuple.NewTupleKey("document:1", "viewer", "user:jon"),
		RequestMetadata:      NewCheckRequestMetadata(defaultResolveNodeLimit),
		Context:              conditionContext,
	})
	require.NoError(t, err)
	require.False(t, resp.Allowed)

	resp, err = checker.ResolveCheck(ctx, &ResolveCheckRequest{
		StoreID:              storeID,
		AuthorizationModelID: model.GetId(),
		TupleKey:             tuple.NewTupleKey("document:x", "viewer", "user:bob"),
		RequestMetadata:      NewCheckRequestMetadata(defaultResolveNodeLimit),
		Context:              conditionContext,
	})
	require.NoError(t, err)
	require.False(t, resp.Allowed)
}

func TestCheckDispatchCount(t *testing.T) {
	ds := memory.New()
	ctx := storage.ContextWithRelationshipTupleReader(context.Background(), ds)

	t.Run("dispatch_count_ttu", func(t *testing.T) {
		storeID := ulid.Make().String()

		model := parser.MustTransformDSLToProto(`
			model
				schema 1.1

			type user

			type folder
				relations
					define viewer: [user] or viewer from parent
					define parent: [folder]

			type doc
				relations
					define viewer: [user] or viewer from parent
					define parent: [folder]
			`)

		err := ds.Write(ctx, storeID, nil, []*openfgav1.TupleKey{
			tuple.NewTupleKey("folder:C", "viewer", "user:jon"),
			tuple.NewTupleKey("folder:B", "parent", "folder:C"),
			tuple.NewTupleKey("folder:A", "parent", "folder:B"),
			tuple.NewTupleKey("doc:readme", "parent", "folder:A"),
		})
		require.NoError(t, err)

		checker := NewLocalChecker()

		typesys, err := typesystem.NewAndValidate(
			context.Background(),
			model,
		)
		require.NoError(t, err)

		ctx = typesystem.ContextWithTypesystem(ctx, typesys)

		checkRequestMetadata := NewCheckRequestMetadata(5)

		resp, err := checker.ResolveCheck(ctx, &ResolveCheckRequest{
			StoreID:              storeID,
			AuthorizationModelID: model.GetId(),
			TupleKey:             tuple.NewTupleKey("doc:readme", "viewer", "user:jon"),
			RequestMetadata:      checkRequestMetadata,
		})
		require.NoError(t, err)
		require.True(t, resp.Allowed)

		require.Equal(t, uint32(3), checkRequestMetadata.DispatchCounter.Load())

		t.Run("direct_lookup_requires_no_dispatch", func(t *testing.T) {
			checkRequestMetadata := NewCheckRequestMetadata(5)

			resp, err := checker.ResolveCheck(ctx, &ResolveCheckRequest{
				StoreID:              storeID,
				AuthorizationModelID: model.GetId(),
				TupleKey:             tuple.NewTupleKey("doc:readme", "parent", "folder:A"),
				RequestMetadata:      checkRequestMetadata,
			})
			require.NoError(t, err)
			require.True(t, resp.Allowed)

			require.Zero(t, checkRequestMetadata.DispatchCounter.Load())
		})
	})

	t.Run("dispatch_count_multiple_direct_userset_lookups", func(t *testing.T) {
		storeID := ulid.Make().String()

		model := parser.MustTransformDSLToProto(`
			model
				schema 1.1

			type user

			type group
				relations
					define other: [user]
					define member: [user, group#member] or other

			type document
				relations
					define viewer: [group#member]
			`)

		err := ds.Write(ctx, storeID, nil, []*openfgav1.TupleKey{
			tuple.NewTupleKey("group:1", "member", "user:jon"),
			tuple.NewTupleKey("group:eng", "member", "group:1#member"),
			tuple.NewTupleKey("group:eng", "member", "group:2#member"),
			tuple.NewTupleKey("group:eng", "member", "group:3#member"),
			tuple.NewTupleKey("document:1", "viewer", "group:eng#member"),
		})
		require.NoError(t, err)

		checker := NewLocalChecker()

		typesys, err := typesystem.NewAndValidate(
			context.Background(),
			model,
		)
		require.NoError(t, err)

		ctx = typesystem.ContextWithTypesystem(ctx, typesys)
		checkRequestMetadata := NewCheckRequestMetadata(5)

		resp, err := checker.ResolveCheck(ctx, &ResolveCheckRequest{
			StoreID:              storeID,
			AuthorizationModelID: model.GetId(),
			TupleKey:             tuple.NewTupleKey("document:1", "viewer", "user:jon"),
			RequestMetadata:      checkRequestMetadata,
		})
		require.NoError(t, err)
		require.True(t, resp.Allowed)

		require.GreaterOrEqual(t, checkRequestMetadata.DispatchCounter.Load(), uint32(2))
		require.LessOrEqual(t, checkRequestMetadata.DispatchCounter.Load(), uint32(4))

		checkRequestMetadata = NewCheckRequestMetadata(5)

		resp, err = checker.ResolveCheck(ctx, &ResolveCheckRequest{
			StoreID:              storeID,
			AuthorizationModelID: model.GetId(),
			TupleKey:             tuple.NewTupleKey("document:1", "viewer", "user:other"),
			RequestMetadata:      checkRequestMetadata,
		})
		require.NoError(t, err)
		require.False(t, resp.Allowed)

		require.Equal(t, uint32(4), checkRequestMetadata.DispatchCounter.Load())
	})

	t.Run("dispatch_count_computed_userset_lookups", func(t *testing.T) {
		storeID := ulid.Make().String()

		model := parser.MustTransformDSLToProto(`
			model
				schema 1.1

			type user

			type document
				relations
					define owner: [user]
					define editor: [user] or owner`)

		err := ds.Write(ctx, storeID, nil, []*openfgav1.TupleKey{
			tuple.NewTupleKey("document:1", "owner", "user:jon"),
			tuple.NewTupleKey("document:2", "editor", "user:will"),
		})
		require.NoError(t, err)

		checker := NewLocalChecker()

		typesys, err := typesystem.NewAndValidate(
			context.Background(),
			model,
		)
		require.NoError(t, err)

		ctx = typesystem.ContextWithTypesystem(ctx, typesys)
		checkRequestMetadata := NewCheckRequestMetadata(5)
		resp, err := checker.ResolveCheck(ctx, &ResolveCheckRequest{
			StoreID:              storeID,
			AuthorizationModelID: model.GetId(),
			TupleKey:             tuple.NewTupleKey("document:1", "owner", "user:jon"),
			RequestMetadata:      checkRequestMetadata,
		})
		require.NoError(t, err)
		require.True(t, resp.Allowed)

		require.Zero(t, checkRequestMetadata.DispatchCounter.Load())

		checkRequestMetadata = NewCheckRequestMetadata(5)

		resp, err = checker.ResolveCheck(ctx, &ResolveCheckRequest{
			StoreID:              storeID,
			AuthorizationModelID: model.GetId(),
			TupleKey:             tuple.NewTupleKey("document:2", "editor", "user:will"),
			RequestMetadata:      checkRequestMetadata,
		})
		require.NoError(t, err)
		require.True(t, resp.Allowed)

		require.LessOrEqual(t, checkRequestMetadata.DispatchCounter.Load(), uint32(1))
		require.GreaterOrEqual(t, checkRequestMetadata.DispatchCounter.Load(), uint32(0))

		checkRequestMetadata = NewCheckRequestMetadata(5)
		resp, err = checker.ResolveCheck(ctx, &ResolveCheckRequest{
			StoreID:              storeID,
			AuthorizationModelID: model.GetId(),
			TupleKey:             tuple.NewTupleKey("document:2", "editor", "user:jon"),
			RequestMetadata:      checkRequestMetadata,
		})
		require.NoError(t, err)
		require.False(t, resp.Allowed)
		require.Equal(t, uint32(0), checkRequestMetadata.DispatchCounter.Load())
	})
}

func TestUnionCheckFuncReducer(t *testing.T) {
	t.Cleanup(func() {
		goleak.VerifyNone(t)
	})

	ctx := context.Background()

	concurrencyLimit := uint32(10)

	falseHandler := func(context.Context) (*ResolveCheckResponse, error) {
		return &ResolveCheckResponse{
			Allowed:            false,
			ResolutionMetadata: &ResolveCheckResponseMetadata{},
		}, nil
	}

	trueHandler := func(context.Context) (*ResolveCheckResponse, error) {
		return &ResolveCheckResponse{
			Allowed:            true,
			ResolutionMetadata: &ResolveCheckResponseMetadata{},
		}, nil
	}

	t.Run("no_handlers_return_allowed_false", func(t *testing.T) {
		resp, err := union(ctx, concurrencyLimit)
		require.NoError(t, err)
		require.NotNil(t, resp)
		require.False(t, resp.GetAllowed())
		require.False(t, resp.GetCycleDetected())
	})

	t.Run("true_or_true_return_true", func(t *testing.T) {
		resp, err := union(ctx, concurrencyLimit, trueHandler, trueHandler)
		require.NoError(t, err)
		require.NotNil(t, resp)
		require.True(t, resp.GetAllowed())
		require.False(t, resp.GetCycleDetected())
	})

	t.Run("true_or_false_return_true", func(t *testing.T) {
		resp, err := union(ctx, concurrencyLimit, trueHandler, falseHandler)
		require.NoError(t, err)
		require.NotNil(t, resp)
		require.True(t, resp.GetAllowed())
		require.False(t, resp.GetCycleDetected())
	})

	t.Run("false_or_true_return_true", func(t *testing.T) {
		resp, err := union(ctx, concurrencyLimit, falseHandler, trueHandler)
		require.NoError(t, err)
		require.NotNil(t, resp)
		require.True(t, resp.GetAllowed())
		require.False(t, resp.GetCycleDetected())
	})

	t.Run("false_or_false_return_false", func(t *testing.T) {
		resp, err := union(ctx, concurrencyLimit, falseHandler, falseHandler)
		require.NoError(t, err)
		require.NotNil(t, resp)
		require.False(t, resp.GetAllowed())
		require.False(t, resp.GetCycleDetected())
	})

	t.Run("true_or_err_return_true", func(t *testing.T) {
		resp, err := union(ctx, concurrencyLimit, trueHandler, generalErrorHandler)
		require.NoError(t, err)
		require.NotNil(t, resp)
		require.True(t, resp.GetAllowed())
		require.False(t, resp.GetCycleDetected())
	})

	t.Run("true_or_errResolutionDepth_return_true", func(t *testing.T) {
		resp, err := union(ctx, concurrencyLimit, trueHandler, depthExceededHandler)
		require.NoError(t, err)
		require.NotNil(t, resp)
		require.True(t, resp.GetAllowed())
		require.False(t, resp.GetCycleDetected())
	})

	t.Run("true_or_cycle_return_true", func(t *testing.T) {
		resp, err := union(ctx, concurrencyLimit, trueHandler, cyclicErrorHandler)
		require.NoError(t, err)
		require.NotNil(t, resp)
		require.True(t, resp.GetAllowed())
		require.False(t, resp.GetCycleDetected())
	})

	t.Run("false_or_err_return_err", func(t *testing.T) {
		resp, err := union(ctx, concurrencyLimit, falseHandler, generalErrorHandler)
		require.EqualError(t, err, simulatedDBErrorMessage)
		require.Nil(t, resp)
	})

	t.Run("false_or_errResolutionDepth_return_err", func(t *testing.T) {
		resp, err := union(ctx, concurrencyLimit, falseHandler, depthExceededHandler)
		require.ErrorIs(t, err, ErrResolutionDepthExceeded)
		require.Nil(t, resp)
	})

	t.Run("false_or_cycle_return_false", func(t *testing.T) {
		resp, err := union(ctx, concurrencyLimit, falseHandler, cyclicErrorHandler)
		require.NoError(t, err)
		require.NotNil(t, resp)
		require.False(t, resp.GetAllowed())
		require.True(t, resp.GetCycleDetected())
	})

	t.Run("err_or_true_return_true", func(t *testing.T) {
		resp, err := union(ctx, concurrencyLimit, generalErrorHandler, trueHandler)
		require.NoError(t, err)
		require.NotNil(t, resp)
		require.True(t, resp.GetAllowed())
		require.False(t, resp.GetCycleDetected())
	})

	t.Run("cycle_or_true_return_true", func(t *testing.T) {
		resp, err := union(ctx, concurrencyLimit, cyclicErrorHandler, trueHandler)
		require.NoError(t, err)
		require.NotNil(t, resp)
		require.True(t, resp.GetAllowed())
		require.False(t, resp.GetCycleDetected())
	})

	t.Run("err_or_false_return_err", func(t *testing.T) {
		resp, err := union(ctx, concurrencyLimit, generalErrorHandler, falseHandler)
		require.EqualError(t, err, simulatedDBErrorMessage)
		require.Nil(t, resp)
	})

	t.Run("errResolutionDepth_or_false_return_err", func(t *testing.T) {
		resp, err := union(ctx, concurrencyLimit, depthExceededHandler, falseHandler)
		require.ErrorIs(t, err, ErrResolutionDepthExceeded)
		require.Nil(t, resp)
	})

	t.Run("cycle_or_false_return_false", func(t *testing.T) {
		resp, err := union(ctx, concurrencyLimit, cyclicErrorHandler, falseHandler)
		require.NoError(t, err)
		require.NotNil(t, resp)
		require.False(t, resp.GetAllowed())
		require.True(t, resp.GetCycleDetected())
	})

	t.Run("cycle_or_err_return_err", func(t *testing.T) {
		resp, err := union(ctx, concurrencyLimit, cyclicErrorHandler, generalErrorHandler)
		require.EqualError(t, err, simulatedDBErrorMessage)
		require.Nil(t, resp)
	})

	t.Run("cycle_or_errResolutionDepth_return_err", func(t *testing.T) {
		resp, err := union(ctx, concurrencyLimit, cyclicErrorHandler, depthExceededHandler)
		require.ErrorIs(t, err, ErrResolutionDepthExceeded)
		require.Nil(t, resp)
	})

	t.Run("err_or_cycle_return_err", func(t *testing.T) {
		resp, err := union(ctx, concurrencyLimit, generalErrorHandler, cyclicErrorHandler)
		require.EqualError(t, err, simulatedDBErrorMessage)
		require.Nil(t, resp)
	})

	t.Run("errResolutionDepth_or_cycle_return_err", func(t *testing.T) {
		resp, err := union(ctx, concurrencyLimit, depthExceededHandler, cyclicErrorHandler)
		require.ErrorIs(t, err, ErrResolutionDepthExceeded)
		require.Nil(t, resp)
	})

	t.Run("cycle_or_cycle_return_false", func(t *testing.T) {
		resp, err := union(ctx, concurrencyLimit, cyclicErrorHandler, cyclicErrorHandler)
		require.NoError(t, err)
		require.NotNil(t, resp)
		require.False(t, resp.GetAllowed())
		require.True(t, resp.GetCycleDetected())
	})

	t.Run("false_or_cycle_or_err", func(t *testing.T) {
		resp, err := union(ctx, concurrencyLimit, falseHandler, cyclicErrorHandler, generalErrorHandler)
		require.EqualError(t, err, simulatedDBErrorMessage)
		require.Nil(t, resp)
	})

	t.Run("err_or_err_return_err", func(t *testing.T) {
		resp, err := union(ctx, concurrencyLimit, falseHandler, generalErrorHandler, generalErrorHandler)
		require.ErrorContains(t, err, simulatedDBErrorMessage)
		require.Nil(t, resp)
	})

	t.Run("errResolutionDepth_or_errResolutionDepth_return_errResolutionDepth", func(t *testing.T) {
		resp, err := union(ctx, concurrencyLimit, falseHandler, depthExceededHandler, depthExceededHandler)
		require.ErrorIs(t, err, ErrResolutionDepthExceeded)
		require.Nil(t, resp)
	})

	t.Run("should_return_allowed_true_if_truthy_handler_evaluated_before_handler_cancels_via_context", func(t *testing.T) {
		ctx, cancel := context.WithTimeout(ctx, 10*time.Millisecond)
		t.Cleanup(cancel)

		resp, err := union(ctx, concurrencyLimit, trueHandler)
		require.NoError(t, err)
		require.True(t, resp.GetAllowed())
	})
	t.Run("should_handle_cancellations_through_context", func(t *testing.T) {
		ctx, cancel := context.WithTimeout(ctx, 10*time.Millisecond)
		t.Cleanup(cancel)

		slowHandler := func(context.Context) (*ResolveCheckResponse, error) {
			time.Sleep(50 * time.Millisecond)
			return &ResolveCheckResponse{}, nil
		}

		resp, err := union(ctx, concurrencyLimit, slowHandler, falseHandler)
		require.ErrorIs(t, err, context.DeadlineExceeded)
		require.Nil(t, resp)
	})

	t.Run("should_handle_context_timeouts_even_with_eventual_truthy_handler", func(t *testing.T) {
		ctx, cancel := context.WithTimeout(ctx, 10*time.Millisecond)
		t.Cleanup(cancel)

		trueHandler := func(context.Context) (*ResolveCheckResponse, error) {
			time.Sleep(25 * time.Millisecond)
			return &ResolveCheckResponse{
				Allowed: true,
			}, nil
		}

		resp, err := union(ctx, concurrencyLimit, trueHandler, falseHandler)
		require.ErrorIs(t, err, context.DeadlineExceeded)
		require.Nil(t, resp)
	})

	t.Run("should_return_true_with_slow_falsey_handler", func(t *testing.T) {
		ctx, cancel := context.WithTimeout(ctx, 10*time.Millisecond)
		t.Cleanup(cancel)

		falseSlowHandler := func(context.Context) (*ResolveCheckResponse, error) {
			time.Sleep(25 * time.Millisecond)
			return &ResolveCheckResponse{
				Allowed: false,
			}, nil
		}

		resp, err := union(ctx, concurrencyLimit, trueHandler, falseSlowHandler)
		require.NoError(t, err)
		require.True(t, resp.GetAllowed())
	})

	t.Run("return_error_if_context_cancelled_before_resolution", func(t *testing.T) {
		ctx, cancel := context.WithCancel(context.Background())
		t.Cleanup(cancel)

		var wg sync.WaitGroup

		wg.Add(1)
		go func() {
			defer wg.Done()
			time.Sleep(10 * time.Millisecond)
			cancel()
		}()

		slowTrueHandler := func(context.Context) (*ResolveCheckResponse, error) {
			time.Sleep(50 * time.Millisecond)
			return &ResolveCheckResponse{
				Allowed: true,
			}, nil
		}

		resp, err := union(ctx, concurrencyLimit, slowTrueHandler)
		require.ErrorIs(t, err, context.Canceled)
		require.Nil(t, resp)

		wg.Wait() // just to make sure to avoid test leaks
	})

	t.Run("return_allowed:true_if_truthy_handler_evaluated_before_context_cancelled", func(t *testing.T) {
		ctx, cancel := context.WithCancel(context.Background())
		t.Cleanup(cancel)

		var wg sync.WaitGroup

		wg.Add(1)
		go func() {
			defer wg.Done()
			time.Sleep(10 * time.Millisecond)
			cancel()
		}()

		resp, err := intersection(ctx, concurrencyLimit, trueHandler)
		require.NoError(t, err)
		require.True(t, resp.GetAllowed())

		wg.Wait() // just to make sure to avoid test leaks
	})
}

func TestCheckWithFastPathOptimization(t *testing.T) {
	t.Cleanup(func() {
		goleak.VerifyNone(t)
	})
	usersetBatchSize := uint32(10)
	ds := memory.New()
	t.Cleanup(ds.Close)
	storeID := ulid.Make().String()
	model := testutils.MustTransformDSLToProtoWithID(`
			model
				schema 1.1
			type user
			type directory
				relations
					define viewer: [user]
			type folder
				relations
					define viewer: [user]
			type doc
				relations
					define viewer: viewer from parent
					define parent: [folder, directory]`)

	// add some folders as parents of the document
	maxFolderID := int(usersetBatchSize * 5)
	maxDirectoryID := int(usersetBatchSize * 5)
	for i := 0; i <= maxFolderID; i++ {
		err := ds.Write(context.Background(), storeID, nil, []*openfgav1.TupleKey{
			tuple.NewTupleKey("doc:1", "parent", fmt.Sprintf("folder:%d", i)),
		})
		require.NoError(t, err)
	}
	// having 2 types will force a flush when there is a change in types "seen"
	for i := 0; i <= maxDirectoryID; i++ {
		err := ds.Write(context.Background(), storeID, nil, []*openfgav1.TupleKey{
			tuple.NewTupleKey("doc:1", "parent", fmt.Sprintf("directory:%d", i)),
		})
		require.NoError(t, err)
	}

	err := ds.Write(context.Background(), storeID, nil, []*openfgav1.TupleKey{
		tuple.NewTupleKey("folder:1", "viewer", "user:a"),
		tuple.NewTupleKey(fmt.Sprintf("folder:%d", maxFolderID), "viewer", "user:b"),
	})
	require.NoError(t, err)

	ts, err := typesystem.NewAndValidate(context.Background(), model)
	require.NoError(t, err)

	ctx := typesystem.ContextWithTypesystem(storage.ContextWithRelationshipTupleReader(context.Background(), ds), ts)

	newL, _ := logger.NewLogger(logger.WithFormat("text"), logger.WithLevel("debug"))
	checker := NewLocalChecker(WithUsersetBatchSize(usersetBatchSize), WithLocalCheckerLogger(newL))
	t.Cleanup(checker.Close)

	var testCases = map[string]struct {
		request       *openfgav1.TupleKey
		expectAllowed bool
	}{
		// first folder so the producer is forced to abort iteration early
		`first_folder`: {
			request:       tuple.NewTupleKey("doc:1", "viewer", "user:a"),
			expectAllowed: true,
		},
		// last folder so the producer has to read the entire iterator
		`last_folder`: {
			request:       tuple.NewTupleKey("doc:1", "viewer", "user:b"),
			expectAllowed: true,
		},
	}

	for testname, test := range testCases {
		t.Run(testname, func(t *testing.T) {
			t.Run("without_context_timeout", func(t *testing.T) {
				resp, err := checker.ResolveCheck(ctx, &ResolveCheckRequest{
					StoreID:              storeID,
					AuthorizationModelID: model.GetId(),
					TupleKey:             test.request,
					RequestMetadata:      NewCheckRequestMetadata(20),
				})
				require.NoError(t, err)
				require.NotNil(t, resp)
				require.Equal(t, test.expectAllowed, resp.Allowed)
			})

			t.Run("with_context_timeout", func(t *testing.T) {
				for i := 0; i < 100; i++ {
					// run in a for loop to hopefully trigger context cancellations at different points in execution
					t.Run(fmt.Sprintf("iteration_%d", i), func(t *testing.T) {
						newCtx, cancel := context.WithTimeout(ctx, 10*time.Microsecond)
						defer cancel()
						resp, err := checker.ResolveCheck(newCtx, &ResolveCheckRequest{
							StoreID:              storeID,
							AuthorizationModelID: model.GetId(),
							TupleKey:             test.request,
							RequestMetadata:      NewCheckRequestMetadata(20),
						})
						if err != nil {
							require.ErrorIs(t, err, context.DeadlineExceeded)
						} else {
							require.NotNil(t, resp)
							require.Equal(t, test.expectAllowed, resp.Allowed)
						}
					})
				}
			})
		})
	}
}

func TestCycleDetection(t *testing.T) {
	ds := memory.New()
	t.Cleanup(ds.Close)

	checker := NewLocalChecker()
	t.Cleanup(checker.Close)

	ctrl := gomock.NewController(t)
	t.Cleanup(ctrl.Finish)

	mockDelegate := NewMockCheckResolver(ctrl)
	checker.SetDelegate(mockDelegate)

	// assert that we never call dispatch
	mockDelegate.EXPECT().ResolveCheck(gomock.Any(), gomock.Any()).Times(0)

	t.Run("returns_true_if_path_visited", func(t *testing.T) {
		cyclicalTuple := tuple.NewTupleKey("document:1", "viewer", "user:maria")

		resp, err := checker.ResolveCheck(context.Background(), &ResolveCheckRequest{
			StoreID:         ulid.Make().String(),
			TupleKey:        cyclicalTuple, // here
			RequestMetadata: NewCheckRequestMetadata(defaultResolveNodeLimit),
			VisitedPaths: map[string]struct{}{
				tuple.TupleKeyToString(cyclicalTuple): {}, // and here
			},
		})

		require.NoError(t, err)
		require.NotNil(t, resp)
		require.False(t, resp.GetAllowed())
		require.True(t, resp.GetCycleDetected())
		require.NotNil(t, resp.ResolutionMetadata)
	})

	t.Run("returns_true_if_computed_userset", func(t *testing.T) {
		storeID := ulid.Make().String()
		model := testutils.MustTransformDSLToProtoWithID(`
			model
				schema 1.1
			type user
			type document
				relations
					define x: y
					define y: x`)

		ts, err := typesystem.New(model)
		require.NoError(t, err)

		ctx := typesystem.ContextWithTypesystem(
			context.Background(),
			ts,
		)

		ctx = storage.ContextWithRelationshipTupleReader(ctx, ds)

		t.Run("disconnected_types_in_query", func(t *testing.T) {
			resp, err := checker.ResolveCheck(ctx, &ResolveCheckRequest{
				StoreID:              storeID,
				AuthorizationModelID: model.GetId(),
				TupleKey:             tuple.NewTupleKey("document:1", "y", "user:maria"),
				RequestMetadata:      NewCheckRequestMetadata(20),
			})
			require.NoError(t, err)
			require.NotNil(t, resp)
			require.False(t, resp.GetAllowed())
			require.True(t, resp.GetCycleDetected())
		})

		t.Run("connected_types_in_query", func(t *testing.T) {
			resp, err := checker.ResolveCheck(ctx, &ResolveCheckRequest{
				StoreID:              storeID,
				AuthorizationModelID: model.GetId(),
				TupleKey:             tuple.NewTupleKey("document:1", "y", "document:2#x"),
				RequestMetadata:      NewCheckRequestMetadata(20),
			})
			require.NoError(t, err)
			require.NotNil(t, resp)
			require.False(t, resp.GetAllowed())
			require.True(t, resp.GetCycleDetected())
		})
	})
}

func TestProduceUsersets(t *testing.T) {
	t.Cleanup(func() {
		goleak.VerifyNone(t)
	})

	filter := func(tupleKey *openfgav1.TupleKey) (bool, error) {
		if tupleKey.GetCondition().GetName() == "condition1" {
			return true, nil
		}
		return false, fmt.Errorf("condition not found")
	}

	tests := []struct {
		name                  string
		tuples                []*openfgav1.TupleKey
		usersetDetails        checkutil.UsersetDetailsFunc
		usersetBatchSize      uint32
		usersetsChannelResult []usersetsChannelStruct
	}{
		{
			name:   "no_tuple_match",
			tuples: []*openfgav1.TupleKey{},
			usersetDetails: func(*openfgav1.TupleKey) (string, string, error) {
				return "", "", fmt.Errorf("do not expect any tuples")
			},
			usersetBatchSize:      serverconfig.DefaultUsersetBatchSize,
			usersetsChannelResult: []usersetsChannelStruct{},
		},
		{
			name: "single_tuple_match",
			tuples: []*openfgav1.TupleKey{
				tuple.NewTupleKeyWithCondition("document:doc1", "viewer", "group:2#member", "condition1", nil),
			},
			usersetDetails: func(t *openfgav1.TupleKey) (string, string, error) {
				if t.GetObject() != "document:doc1" || t.GetRelation() != "viewer" || t.GetUser() != "group:2#member" {
					return "", "", fmt.Errorf("do not expect  tuples %v", t.String())
				}
				return "group#member", "2", nil
			},
			usersetBatchSize: serverconfig.DefaultUsersetBatchSize,
			usersetsChannelResult: []usersetsChannelStruct{
				{
					err:            nil,
					objectRelation: "group#member",
					objectIDs:      []string{"2"},
				},
			},
		},
		{
			name: "error_in_iterator",
			tuples: []*openfgav1.TupleKey{
				tuple.NewTupleKeyWithCondition("document:doc1", "viewer", "group:2#member", "error_iterator", nil),
			},
			usersetDetails: func(t *openfgav1.TupleKey) (string, string, error) {
				if t.GetObject() != "document:doc1" || t.GetRelation() != "viewer" || t.GetUser() != "group:2#member" {
					return "", "", fmt.Errorf("do not expect  tuples %v", t.String())
				}
				return "group#member", "2", nil
			},
			usersetBatchSize: serverconfig.DefaultUsersetBatchSize,
			usersetsChannelResult: []usersetsChannelStruct{
				{
					err:            fmt.Errorf("condition not found"),
					objectRelation: "",
					objectIDs:      []string{""},
				},
			},
		},
		{
			name: "multi_items",
			tuples: []*openfgav1.TupleKey{
				tuple.NewTupleKeyWithCondition("document:doc1", "viewer", "group:1#member", "condition1", nil),
				tuple.NewTupleKeyWithCondition("document:doc1", "viewer", "group:2#member", "condition1", nil),
				tuple.NewTupleKeyWithCondition("document:doc1", "viewer", "group:3#member", "condition1", nil),
				tuple.NewTupleKeyWithCondition("document:doc1", "viewer", "group:4#member", "condition1", nil),
				tuple.NewTupleKeyWithCondition("document:doc1", "viewer", "group:5#member", "condition1", nil),
				tuple.NewTupleKeyWithCondition("document:doc1", "viewer", "group:6#member", "condition1", nil),
				tuple.NewTupleKeyWithCondition("document:doc1", "viewer", "group:7#member", "condition1", nil),
				tuple.NewTupleKeyWithCondition("document:doc1", "viewer", "group:8#member", "condition1", nil),
				tuple.NewTupleKeyWithCondition("document:doc1", "viewer", "group:9#member", "condition1", nil),
				tuple.NewTupleKeyWithCondition("document:doc1", "viewer", "group:10#member", "condition1", nil),
			},
			usersetDetails: func(t *openfgav1.TupleKey) (string, string, error) {
				if t.GetObject() != "document:doc1" || t.GetRelation() != "viewer" {
					return "", "", fmt.Errorf("do not expect  tuples %v", t.String())
				}
				objectIDWithType, _ := tuple.SplitObjectRelation(t.GetUser())
				_, objectID := tuple.SplitObject(objectIDWithType)
				return "group#member", objectID, nil
			},
			usersetBatchSize: serverconfig.DefaultUsersetBatchSize,
			usersetsChannelResult: []usersetsChannelStruct{
				{
					err:            nil,
					objectRelation: "group#member",
					objectIDs:      []string{"1", "2", "3", "4", "5", "6", "7", "8", "9", "10"},
				},
			},
		},
		{
			name: "multi_items_greater_than_batch_size",

			tuples: []*openfgav1.TupleKey{
				tuple.NewTupleKeyWithCondition("document:doc1", "viewer", "group:1#member", "condition1", nil),
				tuple.NewTupleKeyWithCondition("document:doc1", "viewer", "group:2#member", "condition1", nil),
				tuple.NewTupleKeyWithCondition("document:doc1", "viewer", "group:3#member", "condition1", nil),
				tuple.NewTupleKeyWithCondition("document:doc1", "viewer", "group:4#member", "condition1", nil),
				tuple.NewTupleKeyWithCondition("document:doc1", "viewer", "group:5#member", "condition1", nil),
				tuple.NewTupleKeyWithCondition("document:doc1", "viewer", "group:6#member", "condition1", nil),
				tuple.NewTupleKeyWithCondition("document:doc1", "viewer", "group:7#member", "condition1", nil),
				tuple.NewTupleKeyWithCondition("document:doc1", "viewer", "group:8#member", "condition1", nil),
				tuple.NewTupleKeyWithCondition("document:doc1", "viewer", "group:9#member", "condition1", nil),
				tuple.NewTupleKeyWithCondition("document:doc1", "viewer", "group:10#member", "condition1", nil),
			},
			usersetDetails: func(t *openfgav1.TupleKey) (string, string, error) {
				if t.GetObject() != "document:doc1" || t.GetRelation() != "viewer" {
					return "", "", fmt.Errorf("do not expect  tuples %v", t.String())
				}
				objectIDWithType, _ := tuple.SplitObjectRelation(t.GetUser())
				_, objectID := tuple.SplitObject(objectIDWithType)
				return "group#member", objectID, nil
			},
			usersetBatchSize: 3,
			usersetsChannelResult: []usersetsChannelStruct{
				{
					err:            nil,
					objectRelation: "group#member",
					objectIDs:      []string{"1", "2", "3"},
				},
				{
					err:            nil,
					objectRelation: "group#member",
					objectIDs:      []string{"4", "5", "6"},
				},
				{
					err:            nil,
					objectRelation: "group#member",
					objectIDs:      []string{"7", "8", "9"},
				},
				{
					err:            nil,
					objectRelation: "group#member",
					objectIDs:      []string{"10"},
				},
			},
		},
		{
			name: "mixture_type",
			tuples: []*openfgav1.TupleKey{
				tuple.NewTupleKeyWithCondition("document:doc1", "viewer", "group:1#member", "condition1", nil),
				tuple.NewTupleKeyWithCondition("document:doc1", "viewer", "group:2#member", "condition1", nil),
				tuple.NewTupleKeyWithCondition("document:doc1", "viewer", "group:3#owner", "condition1", nil),
				tuple.NewTupleKeyWithCondition("document:doc1", "viewer", "group:4#owner", "condition1", nil),
				tuple.NewTupleKeyWithCondition("document:doc1", "viewer", "group:5#member", "condition1", nil),
				tuple.NewTupleKeyWithCondition("document:doc1", "viewer", "group:6#member", "condition1", nil),
				tuple.NewTupleKeyWithCondition("document:doc1", "viewer", "group:7#member", "condition1", nil),
				tuple.NewTupleKeyWithCondition("document:doc1", "viewer", "group:8#owner", "condition1", nil),
				tuple.NewTupleKeyWithCondition("document:doc1", "viewer", "group:9#member", "condition1", nil),
				tuple.NewTupleKeyWithCondition("document:doc1", "viewer", "group:10#member", "condition1", nil),
			},
			usersetDetails: func(t *openfgav1.TupleKey) (string, string, error) {
				if t.GetObject() != "document:doc1" || t.GetRelation() != "viewer" {
					return "", "", fmt.Errorf("do not expect  tuples %v", t.String())
				}
				objectIDWithType, rel := tuple.SplitObjectRelation(t.GetUser())
				objectType, objectID := tuple.SplitObject(objectIDWithType)
				return objectType + "#" + rel, objectID, nil
			},
			usersetBatchSize: serverconfig.DefaultUsersetBatchSize,
			usersetsChannelResult: []usersetsChannelStruct{

				{
					err:            nil,
					objectRelation: "group#member",
					objectIDs:      []string{"1", "2"},
				},
				{
					err:            nil,
					objectRelation: "group#owner",
					objectIDs:      []string{"3", "4"},
				},
				{
					err:            nil,
					objectRelation: "group#member",
					objectIDs:      []string{"5", "6", "7"},
				},
				{
					err:            nil,
					objectRelation: "group#owner",
					objectIDs:      []string{"8"},
				},
				{
					err:            nil,
					objectRelation: "group#member",
					objectIDs:      []string{"9", "10"},
				},
			},
		},
	}
	for _, tt := range tests {
		tt := tt
		t.Run(tt.name, func(t *testing.T) {
			t.Parallel()
			expectedUsersetsChannelResult := usersetsChannelFromUsersetsChannelStruct(tt.usersetsChannelResult)

			iter := storage.NewConditionsFilteredTupleKeyIterator(storage.NewStaticTupleKeyIterator(tt.tuples), filter)

			localChecker := NewLocalChecker(WithUsersetBatchSize(tt.usersetBatchSize))
			usersetsChan := make(chan usersetsChannelType)

			// sending to channel in batches up to a pre-configured value to subsequently checkMembership for.
			pool := concurrency.NewPool(context.Background(), 2)

			pool.Go(func(ctx context.Context) error {
				localChecker.produceUsersets(ctx, usersetsChan, iter, tt.usersetDetails)
				return nil
			})
			var results []usersetsChannelType
			pool.Go(func(ctx context.Context) error {
				for {
					select {
					case <-ctx.Done():
						return nil
					case newBatch, channelOpen := <-usersetsChan:
						if !channelOpen {
							return nil
						}
						results = append(results, usersetsChannelType{
							err:            newBatch.err,
							objectRelation: newBatch.objectRelation,
							objectIDs:      newBatch.objectIDs,
						})
					}
				}
			})
			err := pool.Wait()
			require.NoError(t, err)
			require.Len(t, results, len(expectedUsersetsChannelResult))
			for idx, result := range results {
				require.Equal(t, expectedUsersetsChannelResult[idx].err, result.err)
				if expectedUsersetsChannelResult[idx].err == nil {
					require.Equal(t, expectedUsersetsChannelResult[idx].objectRelation, result.objectRelation)
					require.EqualValues(t, expectedUsersetsChannelResult[idx].objectIDs.Values(), result.objectIDs.Values())
				}
			}
		})
	}
}

func TestCheckAssociatedObjects(t *testing.T) {
	tests := []struct {
		name                         string
		model                        *openfgav1.AuthorizationModel
		tuples                       []*openfgav1.Tuple
		context                      map[string]interface{}
		dsError                      error
		objectIDs                    []string
		expectedError                bool
		expectedResolveCheckResponse *ResolveCheckResponse
	}{
		{
			name: "empty_iterator",
			model: parser.MustTransformDSLToProto(`
				model
					schema 1.1

				type user
				type group
					relations
						define member: [user]
				type document
					relations
						define viewer: [group#member]`),
			tuples:  []*openfgav1.Tuple{},
			dsError: nil,
			objectIDs: []string{
				"2", "3",
			},
			context: map[string]interface{}{},
			expectedResolveCheckResponse: &ResolveCheckResponse{
				Allowed:            false,
				ResolutionMetadata: &ResolveCheckResponseMetadata{},
			},
			expectedError: false,
		},
		{
			name: "empty_object_ids",
			model: parser.MustTransformDSLToProto(`
				model
					schema 1.1

				type user
				type group
					relations
						define member: [user]
				type document
					relations
						define viewer: [group#member]`),
			tuples: []*openfgav1.Tuple{
				{
					Key: tuple.NewTupleKey("group:1", "member", "user:maria"),
				},
			},
			dsError:   nil,
			objectIDs: []string{},
			context:   map[string]interface{}{},
			expectedResolveCheckResponse: &ResolveCheckResponse{
				Allowed:            false,
				ResolutionMetadata: &ResolveCheckResponseMetadata{},
			},
			expectedError: false,
		},
		{
			name: "bad_ds_call",
			model: parser.MustTransformDSLToProto(`
				model
					schema 1.1

				type user
				type group
					relations
						define member: [user]
				type document
					relations
						define viewer: [group#member]`),
			tuples:                       []*openfgav1.Tuple{},
			dsError:                      fmt.Errorf("bad_ds_call"),
			objectIDs:                    []string{"1"},
			context:                      map[string]interface{}{},
			expectedResolveCheckResponse: nil,
			expectedError:                true,
		},
		{
			name: "non_empty_iterator_match_objectIDs",
			model: parser.MustTransformDSLToProto(`
				model
					schema 1.1

				type user
				type group
					relations
						define member: [user]
				type document
					relations
						define viewer: [group#member]`),
			tuples: []*openfgav1.Tuple{
				{Key: tuple.NewTupleKey("group:1", "member", "user:maria")},
			},
			dsError: nil,
			objectIDs: []string{
				"1",
			},
			context: map[string]interface{}{},
			expectedResolveCheckResponse: &ResolveCheckResponse{
				Allowed:            true,
				ResolutionMetadata: &ResolveCheckResponseMetadata{},
			},
			expectedError: false,
		},
		{
			name: "non_empty_iterator_match_objectIDs_ttu",
			model: parser.MustTransformDSLToProto(`
				model
					schema 1.1

				type user
				type group
					relations
						define member: [user]
				type document
					relations
						define owner: [group]
						define viewer: member from owner`),
			tuples: []*openfgav1.Tuple{
				{Key: tuple.NewTupleKey("group:1", "member", "user:maria")},
			},
			dsError: nil,
			objectIDs: []string{
				"1",
			},
			context: map[string]interface{}{},
			expectedResolveCheckResponse: &ResolveCheckResponse{
				Allowed:            true,
				ResolutionMetadata: &ResolveCheckResponseMetadata{},
			},
			expectedError: false,
		},
		{
			name: "non_empty_iterator_not_match_objectIDs",
			model: parser.MustTransformDSLToProto(`
				model
					schema 1.1

				type user
				type group
					relations
						define member: [user]
				type document
					relations
						define viewer: [group#member]`),
			tuples: []*openfgav1.Tuple{
				{Key: tuple.NewTupleKey("group:1", "member", "user:maria")},
			},
			dsError:   nil,
			objectIDs: []string{"8"},
			context:   map[string]interface{}{},
			expectedResolveCheckResponse: &ResolveCheckResponse{
				Allowed:            false,
				ResolutionMetadata: &ResolveCheckResponseMetadata{},
			},
			expectedError: false,
		},
		{
			name: "non_empty_iterator_match_cond_not_match",
			model: parser.MustTransformDSLToProto(`
				model
					schema 1.1

				type user
				type group
					relations
						define member: [user with condX]
				type document
					relations
						define viewer: [group#member]

				condition condX(x: int) {
					x < 100
				}
`),
			tuples: []*openfgav1.Tuple{
				{Key: tuple.NewTupleKeyWithCondition("group:1", "member", "user:maria", "condX", nil)},
			},
			dsError:   nil,
			objectIDs: []string{"1"},
			context: map[string]interface{}{
				"x": 200,
			},
			expectedResolveCheckResponse: &ResolveCheckResponse{
				Allowed:            false,
				ResolutionMetadata: &ResolveCheckResponseMetadata{},
			},
			expectedError: false,
		},
		{
			name: "non_empty_iterator_match_cond_match",
			model: parser.MustTransformDSLToProto(`
				model
					schema 1.1

				type user
				type group
					relations
						define member: [user with condX]
				type document
					relations
						define viewer: [group#member]

				condition condX(x: int) {
					x < 100
				}
`),
			tuples: []*openfgav1.Tuple{
				{Key: tuple.NewTupleKeyWithCondition("group:1", "member", "user:maria", "condX", nil)},
			},
			dsError:   nil,
			objectIDs: []string{"1"},
			context: map[string]interface{}{
				"x": 10,
			},
			expectedResolveCheckResponse: &ResolveCheckResponse{
				Allowed:            true,
				ResolutionMetadata: &ResolveCheckResponseMetadata{},
			},
			expectedError: false,
		},
	}
	for _, tt := range tests {
		tt := tt
		t.Run(tt.name, func(t *testing.T) {
			t.Parallel()

			objectIDs := storage.NewSortedSet()
			for _, objectID := range tt.objectIDs {
				objectIDs.Add(objectID)
			}

			ctrl := gomock.NewController(t)
			t.Cleanup(ctrl.Finish)

			ds := mocks.NewMockRelationshipTupleReader(ctrl)
			ds.EXPECT().ReadStartingWithUser(gomock.Any(), gomock.Any(), gomock.Any(), gomock.Any()).Times(1).Return(storage.NewStaticTupleIterator(tt.tuples), tt.dsError)

			ts, err := typesystem.New(tt.model)
			require.NoError(t, err)
			ctx := context.Background()
			ctx = typesystem.ContextWithTypesystem(ctx, ts)
			ctx = storage.ContextWithRelationshipTupleReader(ctx, ds)

			contextStruct, err := structpb.NewStruct(tt.context)
			require.NoError(t, err)

			result, err := checkAssociatedObjects(ctx, &ResolveCheckRequest{
				StoreID:              ulid.Make().String(),
				AuthorizationModelID: ulid.Make().String(),
				TupleKey:             tuple.NewTupleKey("document:1", "viewer", "user:maria"),
				RequestMetadata:      NewCheckRequestMetadata(20),
				Context:              contextStruct,
			}, "group#member", objectIDs)
			if tt.expectedError {
				require.Error(t, err)
			} else {
				require.NoError(t, err)
			}
			require.Equal(t, tt.expectedResolveCheckResponse, result)
		})
	}
}

func TestConsumeUsersets(t *testing.T) {
	t.Cleanup(func() {
		goleak.VerifyNone(t)
	})

	model := parser.MustTransformDSLToProto(`
				model
					schema 1.1
				type user
				type group
					relations
						define member: [user]
				type document
					relations
						define viewer: [group#member]`)
	type dsResults struct {
		tuples []*openfgav1.Tuple
		err    error
	}
	tests := []struct {
		name                         string
		tuples                       []dsResults
		usersetsChannelResult        []usersetsChannelStruct
		ctxCancelled                 bool
		expectedResolveCheckResponse *ResolveCheckResponse
		errorExpected                error
	}{
		{
			name: "userset_tuple_found",
			tuples: []dsResults{
				{
					tuples: []*openfgav1.Tuple{
						{Key: tuple.NewTupleKey("group:2", "member", "user:maria")},
					},
					err: nil,
				},
			},
			usersetsChannelResult: []usersetsChannelStruct{
				{
					err:            nil,
					objectRelation: "group#member",
					objectIDs:      []string{"2"},
				},
			},
			ctxCancelled: false,
			expectedResolveCheckResponse: &ResolveCheckResponse{
				Allowed:            true,
				ResolutionMetadata: &ResolveCheckResponseMetadata{},
			},
			errorExpected: nil,
		},
		{
			name: "userset_tuple_found_multi_batches",
			tuples: []dsResults{
				// we expect 3 ds.ReadStartingWithUser to be called in response to 3 batches from usersetsChannel
				{
					tuples: []*openfgav1.Tuple{
						{Key: tuple.NewTupleKey("group:11", "member", "user:maria")},
					},
					err: nil,
				},
				{
					tuples: []*openfgav1.Tuple{
						{Key: tuple.NewTupleKey("group:11", "member", "user:maria")},
					},
					err: nil,
				},
				{
					tuples: []*openfgav1.Tuple{
						{Key: tuple.NewTupleKey("group:11", "member", "user:maria")},
					},
					err: nil,
				},
			},
			usersetsChannelResult: []usersetsChannelStruct{
				{
					err:            nil,
					objectRelation: "group#member",
					objectIDs:      []string{"1"},
				},
				{
					err:            nil,
					objectRelation: "group#member",
					objectIDs:      []string{"2"},
				},
				{
					err:            nil,
					objectRelation: "group#member",
					objectIDs:      []string{"11"},
				},
			},
			ctxCancelled: false,
			expectedResolveCheckResponse: &ResolveCheckResponse{
				Allowed:            true,
				ResolutionMetadata: &ResolveCheckResponseMetadata{},
			},
			errorExpected: nil,
		},
		{
			name: "userset_tuple_not_found",
			tuples: []dsResults{
				{
					tuples: []*openfgav1.Tuple{},
					err:    nil,
				},
			},
			usersetsChannelResult: []usersetsChannelStruct{
				{
					err:            nil,
					objectRelation: "group#member",
					objectIDs:      []string{"5"},
				},
			},
			ctxCancelled: false,
			expectedResolveCheckResponse: &ResolveCheckResponse{
				Allowed:            false,
				ResolutionMetadata: &ResolveCheckResponseMetadata{},
			},
			errorExpected: nil,
		},
		{
			name: "userset_tuple_not_found_multiset",
			tuples: []dsResults{
				{
					tuples: []*openfgav1.Tuple{},
					err:    nil,
				},
				{
					tuples: []*openfgav1.Tuple{},
					err:    nil,
				},
				{
					tuples: []*openfgav1.Tuple{},
					err:    nil,
				},
			},
			usersetsChannelResult: []usersetsChannelStruct{
				{
					err:            nil,
					objectRelation: "group#member",
					objectIDs:      []string{"5"},
				},
				{
					err:            nil,
					objectRelation: "group#member",
					objectIDs:      []string{"6"},
				},
				{
					err:            nil,
					objectRelation: "group#member",
					objectIDs:      []string{"7"},
				},
			},
			ctxCancelled: false,
			expectedResolveCheckResponse: &ResolveCheckResponse{
				Allowed:            false,
				ResolutionMetadata: &ResolveCheckResponseMetadata{},
			},
			errorExpected: nil,
		},
		{
			name:                         "ctx_cancelled",
			tuples:                       []dsResults{},
			usersetsChannelResult:        []usersetsChannelStruct{},
			ctxCancelled:                 true,
			expectedResolveCheckResponse: nil,
			errorExpected:                context.Canceled,
		},
		{
			name: "iterator_error_first_batch",
			tuples: []dsResults{
				{
					tuples: []*openfgav1.Tuple{},
					err:    fmt.Errorf("mock_error"),
				},
			},
			usersetsChannelResult: []usersetsChannelStruct{
				{
					err:            nil,
					objectRelation: "group#member",
					objectIDs:      []string{"10"},
				},
			},
			ctxCancelled:                 false,
			expectedResolveCheckResponse: nil,
			errorExpected:                fmt.Errorf("mock_error"),
		},
		{
			name: "iterator_error_first_batch_and_second_batch",
			tuples: []dsResults{
				{
					tuples: []*openfgav1.Tuple{},
					err:    fmt.Errorf("mock_error"),
				},
				{
					tuples: []*openfgav1.Tuple{},
					err:    fmt.Errorf("mock_error"),
				},
			},
			usersetsChannelResult: []usersetsChannelStruct{
				{
					err:            nil,
					objectRelation: "group#member",
					objectIDs:      []string{"10"},
				},
				{
					err:            nil,
					objectRelation: "group#member",
					objectIDs:      []string{"13"},
				},
			},
			ctxCancelled:                 false,
			expectedResolveCheckResponse: nil,
			errorExpected:                fmt.Errorf("mock_error"),
		},
		{
			name: "iterator_error_first_batch_but_success_second",
			tuples: []dsResults{
				{
					tuples: []*openfgav1.Tuple{},
					err:    fmt.Errorf("mock_error"),
				},
				{
					tuples: []*openfgav1.Tuple{
						{Key: tuple.NewTupleKey("group:11", "member", "user:maria")},
					},
					err: nil,
				},
			},
			usersetsChannelResult: []usersetsChannelStruct{
				{
					err:            nil,
					objectRelation: "group#member",
					objectIDs:      []string{"1"},
				},
				{
					err:            nil,
					objectRelation: "group#member",
					objectIDs:      []string{"11"},
				},
			},
			ctxCancelled: false,
			expectedResolveCheckResponse: &ResolveCheckResponse{
				Allowed:            true,
				ResolutionMetadata: &ResolveCheckResponseMetadata{},
			},
			errorExpected: nil,
		},
		{
			name: "iterator_error_first_batch_but_not_found_second",
			tuples: []dsResults{
				{
					tuples: []*openfgav1.Tuple{},
					err:    fmt.Errorf("mock_error"),
				},
				{
					tuples: []*openfgav1.Tuple{},
					err:    nil,
				},
			},
			usersetsChannelResult: []usersetsChannelStruct{
				{
					err:            nil,
					objectRelation: "group#member",
					objectIDs:      []string{"1"},
				},
				{
					err:            nil,
					objectRelation: "group#member",
					objectIDs:      []string{"4"},
				},
			},
			ctxCancelled:                 false,
			expectedResolveCheckResponse: nil,
			errorExpected:                fmt.Errorf("mock_error"),
		},
		{
			name:   "userset_chan_error",
			tuples: []dsResults{},
			usersetsChannelResult: []usersetsChannelStruct{
				{
					err:            fmt.Errorf("mock_error"),
					objectRelation: "group#member",
					objectIDs:      []string{"0", "2", "8"},
				},
			},
			ctxCancelled:                 false,
			expectedResolveCheckResponse: nil,
			errorExpected:                fmt.Errorf("mock_error"),
		},
	}
	for _, tt := range tests {
		tt := tt
		t.Run(tt.name, func(t *testing.T) {
			t.Parallel()

			checker := NewLocalChecker()
			t.Cleanup(checker.Close)

			ctrl := gomock.NewController(t)
			t.Cleanup(ctrl.Finish)
			ds := mocks.NewMockRelationshipTupleReader(ctrl)

			for _, curTuples := range tt.tuples {
				// Note that we need to return a new iterator for each DS call
				ds.EXPECT().ReadStartingWithUser(gomock.Any(), gomock.Any(), gomock.Any(), gomock.Any()).MaxTimes(1).Return(
					storage.NewStaticTupleIterator(curTuples.tuples), curTuples.err)
			}

			ts, err := typesystem.New(model)
			require.NoError(t, err)
			var ctx context.Context
			var cancel context.CancelFunc
			ctx = context.Background()
			if tt.ctxCancelled {
				ctx, cancel = context.WithCancel(ctx)
				cancel()
			}
			ctx = typesystem.ContextWithTypesystem(ctx, ts)
			ctx = storage.ContextWithRelationshipTupleReader(ctx, ds)

			usersetsChannelItems := usersetsChannelFromUsersetsChannelStruct(tt.usersetsChannelResult)

			usersetChan := make(chan usersetsChannelType)
			pool := concurrency.NewPool(context.Background(), 1)
			pool.Go(func(ctx context.Context) error {
				for _, item := range usersetsChannelItems {
					usersetChan <- item
				}
				close(usersetChan)
				return nil
			})

			result, err := checker.consumeUsersets(ctx, &ResolveCheckRequest{
				StoreID:              ulid.Make().String(),
				AuthorizationModelID: ulid.Make().String(),
				TupleKey:             tuple.NewTupleKey("document:1", "viewer", "user:maria"),
				RequestMetadata:      NewCheckRequestMetadata(20),
			}, usersetChan)

			require.NoError(t, pool.Wait())
			require.Equal(t, tt.errorExpected, err)
			if tt.errorExpected == nil {
				require.Equal(t, tt.expectedResolveCheckResponse.Allowed, result.Allowed)
				require.Equal(t, tt.expectedResolveCheckResponse.GetCycleDetected(), result.GetCycleDetected())
			}
		})
	}
}

func TestDispatch(t *testing.T) {
	ctrl := gomock.NewController(t)
	defer ctrl.Finish()
	checker := NewLocalChecker()
	defer checker.Close()
	mockResolver := NewMockCheckResolver(ctrl)
	checker.SetDelegate(mockResolver)

	parentReq := &ResolveCheckRequest{
		TupleKey:        tuple.NewTupleKeyWithCondition("document:doc1", "viewer", "user:maria", "condition1", nil),
		RequestMetadata: NewCheckRequestMetadata(20),
	}
	tk := tuple.NewTupleKeyWithCondition("group:1", "member", "user:maria", "condition1", nil)

	expectedReq := &ResolveCheckRequest{
		TupleKey:        tuple.NewTupleKeyWithCondition("group:1", "member", "user:maria", "condition1", nil),
		RequestMetadata: NewCheckRequestMetadata(19),
	}

	var req *ResolveCheckRequest
	mockResolver.EXPECT().ResolveCheck(gomock.Any(), gomock.AssignableToTypeOf(req)).DoAndReturn(
		func(_ context.Context, req *ResolveCheckRequest) (*ResolveCheckResponse, error) {
			require.Equal(t, expectedReq.GetTupleKey(), req.GetTupleKey())
			require.Equal(t, expectedReq.GetRequestMetadata().Depth, req.GetRequestMetadata().Depth)
			require.Equal(t, uint32(1), req.GetRequestMetadata().DispatchCounter.Load())
			return nil, nil
		})
	dispatch := checker.dispatch(context.Background(), parentReq, tk)
	_, _ = dispatch(context.Background())
}

func collectMessagesFromChannel(dispatchChan chan dispatchMsg) []dispatchMsg {
	var receivedDispatches []dispatchMsg
	for msg := range dispatchChan {
		receivedDispatches = append(receivedDispatches, msg)
	}
	return receivedDispatches
}

func TestProduceUsersetDispatches(t *testing.T) {
	t.Cleanup(func() {
		goleak.VerifyNone(t)
	})

	filter := func(tupleKey *openfgav1.TupleKey) (bool, error) {
		if tupleKey.GetCondition().GetName() == "condition1" {
			return true, nil
		}
		return false, fmt.Errorf("condition not found")
	}

	// model does not matter for this unit test.  All we care about is schema 1.1+.
	model := parser.MustTransformDSLToProto(`
				model
					schema 1.1

				type user
				type group
					relations
						define member: [user with condX, group#member]
				type document
					relations
						define viewer: [group#member]

				condition condX(x: int) {
					x < 100
				}`)
	ts, err := typesystem.New(model)
	require.NoError(t, err)
	ctx := typesystem.ContextWithTypesystem(context.Background(), ts)
	req := &ResolveCheckRequest{
		TupleKey:        tuple.NewTupleKeyWithCondition("document:doc1", "viewer", "user:maria", "condition1", nil),
		RequestMetadata: NewCheckRequestMetadata(20),
	}

	tests := []struct {
		name               string
		tuples             []*openfgav1.TupleKey
		expectedDispatches []dispatchMsg
	}{
		{
			name:               "empty_iterator",
			tuples:             nil,
			expectedDispatches: nil,
		},
		{
			name: "iterator_error_first_tuple",
			tuples: []*openfgav1.TupleKey{
				tuple.NewTupleKeyWithCondition("group:1", "member", "user:maria", "badCondition", nil),
			},
			expectedDispatches: []dispatchMsg{
				{
					err:            fmt.Errorf("condition not found"),
					shortCircuit:   false,
					dispatchParams: nil,
				},
			},
		},
		{
			name: "good_condition_wildcard",
			tuples: []*openfgav1.TupleKey{
				tuple.NewTupleKeyWithCondition("group:1", "member", "user:*", "condition1", nil),
			},
			expectedDispatches: []dispatchMsg{
				{
					err:            nil,
					shortCircuit:   true,
					dispatchParams: nil,
				},
			},
		},
		{
			name: "good_condition_non_wildcard",
			tuples: []*openfgav1.TupleKey{
				tuple.NewTupleKeyWithCondition("group:1", "member", "group:2#member", "condition1", nil),
			},
			expectedDispatches: []dispatchMsg{
				{
					err:          nil,
					shortCircuit: false,
					dispatchParams: &dispatchParams{
						parentReq: req,
						tk:        tuple.NewTupleKey("group:2", "member", "user:maria"),
					},
				},
			},
		},
		{
			name: "multiple_tuples",
			tuples: []*openfgav1.TupleKey{
				tuple.NewTupleKeyWithCondition("group:1", "member", "group:2#member", "condition1", nil),
				tuple.NewTupleKeyWithCondition("group:1", "member", "group:3#member", "condition1", nil),
			},
			expectedDispatches: []dispatchMsg{
				{
					err:          nil,
					shortCircuit: false,
					dispatchParams: &dispatchParams{
						parentReq: req,
						tk:        tuple.NewTupleKey("group:2", "member", "user:maria"),
					},
				},
				{
					err:          nil,
					shortCircuit: false,
					dispatchParams: &dispatchParams{
						parentReq: req,
						tk:        tuple.NewTupleKey("group:3", "member", "user:maria"),
					},
				},
			},
		},
	}

	for _, tt := range tests {
		tt := tt
		t.Run(tt.name, func(t *testing.T) {
			t.Parallel()
			ctrl := gomock.NewController(t)
			defer ctrl.Finish()
			iter := storage.NewConditionsFilteredTupleKeyIterator(storage.NewStaticTupleKeyIterator(tt.tuples), filter)
			checker := NewLocalChecker()
			defer checker.Close()
			mockResolver := NewMockCheckResolver(ctrl)
			checker.SetDelegate(mockResolver)

			pool := concurrency.NewPool(ctx, 1)

			dispatchChan := make(chan dispatchMsg, 1)

			pool.Go(func(ctx context.Context) error {
				checker.produceUsersetDispatches(ctx, req, dispatchChan, iter)
				return nil
			})

			receivedMsgs := collectMessagesFromChannel(dispatchChan)
			_ = pool.Wait()
			require.Equal(t, tt.expectedDispatches, receivedMsgs)
		})
	}
}

func TestProduceTTUDispatches(t *testing.T) {
	t.Cleanup(func() {
		goleak.VerifyNone(t)
	})
	filter := func(tupleKey *openfgav1.TupleKey) (bool, error) {
		if tupleKey.GetCondition().GetName() == "condition1" {
			return true, nil
		}
		return false, fmt.Errorf("condition not found")
	}

	// model does not matter for this unit test.  All we care about is schema 1.1+ and computedRelation is defined for type
	model := parser.MustTransformDSLToProto(`
				model
					schema 1.1

				type user
				type group
					relations
						define member: [user with condX]
				type team
					relations
						define teammate: [user with condX]
				type document
					relations
						define viewer: member from owner
						define owner: [group, team]

				condition condX(x: int) {
					x < 100
				}`)

	ts, err := typesystem.New(model)
	require.NoError(t, err)
	ctx := typesystem.ContextWithTypesystem(context.Background(), ts)
	req := &ResolveCheckRequest{
		TupleKey:        tuple.NewTupleKeyWithCondition("document:doc1", "viewer", "user:maria", "condition1", nil),
		RequestMetadata: NewCheckRequestMetadata(20),
	}

	tests := []struct {
		name               string
		computedRelation   string
		tuples             []*openfgav1.TupleKey
		expectedDispatches []dispatchMsg
	}{
		{
			name:               "empty_iterator",
			computedRelation:   "member",
			tuples:             nil,
			expectedDispatches: nil,
		},
		{
			name:             "iterator_error_first_tuple",
			computedRelation: "member",
			tuples: []*openfgav1.TupleKey{
				tuple.NewTupleKeyWithCondition("document:doc1", "owner", "group:1", "badCondition", nil),
			},
			expectedDispatches: []dispatchMsg{
				{
					err:            fmt.Errorf("condition not found"),
					shortCircuit:   false,
					dispatchParams: nil,
				},
			},
		},
		{
			name:             "relation_not_found",
			computedRelation: "member",
			tuples: []*openfgav1.TupleKey{
				tuple.NewTupleKeyWithCondition("document:doc1", "owner", "team:1", "condition1", nil),
			},
			expectedDispatches: nil,
		},
		{
			name:             "single_match",
			computedRelation: "member",
			tuples: []*openfgav1.TupleKey{
				tuple.NewTupleKeyWithCondition("document:doc1", "owner", "group:1", "condition1", nil),
			},
			expectedDispatches: []dispatchMsg{
				{
					err:          nil,
					shortCircuit: false,
					dispatchParams: &dispatchParams{
						parentReq: req,
						tk:        tuple.NewTupleKey("group:1", "member", "user:maria"),
					},
				},
			},
		},
		{
			name:             "multiple_matches",
			computedRelation: "member",
			tuples: []*openfgav1.TupleKey{
				tuple.NewTupleKeyWithCondition("document:doc1", "owner", "group:1", "condition1", nil),
				tuple.NewTupleKeyWithCondition("document:doc1", "owner", "group:2", "condition1", nil),
			},
			expectedDispatches: []dispatchMsg{
				{
					err:          nil,
					shortCircuit: false,
					dispatchParams: &dispatchParams{
						parentReq: req,
						tk:        tuple.NewTupleKey("group:1", "member", "user:maria"),
					},
				},
				{
					err:          nil,
					shortCircuit: false,
					dispatchParams: &dispatchParams{
						parentReq: req,
						tk:        tuple.NewTupleKey("group:2", "member", "user:maria"),
					},
				},
			},
		},
		{
			name:             "mix_relation_found_not_found",
			computedRelation: "member",
			tuples: []*openfgav1.TupleKey{
				tuple.NewTupleKeyWithCondition("document:doc1", "owner", "team:1", "condition1", nil),
				tuple.NewTupleKeyWithCondition("document:doc1", "owner", "group:1", "condition1", nil),
			},
			expectedDispatches: []dispatchMsg{
				{
					err:          nil,
					shortCircuit: false,
					dispatchParams: &dispatchParams{
						parentReq: req,
						tk:        tuple.NewTupleKey("group:1", "member", "user:maria"),
					},
				},
			},
		},
	}

	for _, tt := range tests {
		tt := tt
		t.Run(tt.name, func(t *testing.T) {
			t.Parallel()
			ctrl := gomock.NewController(t)
			defer ctrl.Finish()
			iter := storage.NewConditionsFilteredTupleKeyIterator(storage.NewStaticTupleKeyIterator(tt.tuples), filter)
			checker := NewLocalChecker()
			defer checker.Close()
			mockResolver := NewMockCheckResolver(ctrl)
			checker.SetDelegate(mockResolver)

			pool := concurrency.NewPool(ctx, 1)

			dispatchChan := make(chan dispatchMsg, 1)

			pool.Go(func(ctx context.Context) error {
				checker.produceTTUDispatches(ctx, tt.computedRelation, req, dispatchChan, iter)
				return nil
			})

			receivedMsgs := collectMessagesFromChannel(dispatchChan)
			_ = pool.Wait()
			require.Equal(t, tt.expectedDispatches, receivedMsgs)
		})
	}
}

// helperReceivedOutcome is a helper function that listen to chan checkOutcome and return
// all the checkOutcomes when channel is closed.
func helperReceivedOutcome(outcomes chan checkOutcome) []checkOutcome {
	var checkOutcome []checkOutcome
	for outcome := range outcomes {
		checkOutcome = append(checkOutcome, outcome)
	}
	return checkOutcome
}

func TestProcessDispatch(t *testing.T) {
	t.Cleanup(func() {
		goleak.VerifyNone(t)
	})
	req := &ResolveCheckRequest{
		TupleKey:        tuple.NewTupleKeyWithCondition("document:doc1", "viewer", "user:maria", "condition1", nil),
		RequestMetadata: NewCheckRequestMetadata(20),
	}

	tests := []struct {
		name                   string
		poolSize               int
		ctxCancelled           bool
		dispatchMsgs           []dispatchMsg
		mockedDispatchResponse []*ResolveCheckResponse
		expectedOutcomes       []checkOutcome
	}{
		{
			name:             "ctx_cancelled",
			poolSize:         1,
			ctxCancelled:     true,
			dispatchMsgs:     []dispatchMsg{},
			expectedOutcomes: nil,
		},
		{
			name:         "two_error",
			poolSize:     1,
			ctxCancelled: false,
			dispatchMsgs: []dispatchMsg{
				{
					err: fmt.Errorf("error_1"),
				},
				{
					err: fmt.Errorf("error_2"),
				},
			},
			expectedOutcomes: []checkOutcome{
				{
					err: fmt.Errorf("error_1"),
				},
				{
					err: fmt.Errorf("error_2"),
				},
			},
		},
		{
			name:         "shortcut_with_only",
			poolSize:     1,
			ctxCancelled: false,
			dispatchMsgs: []dispatchMsg{
				{
					shortCircuit: true,
				},
			},
			expectedOutcomes: []checkOutcome{
				{
					resp: &ResolveCheckResponse{
						Allowed:            true,
						ResolutionMetadata: &ResolveCheckResponseMetadata{},
					},
				},
			},
		},
		{
			name:         "shortcut_with_error_at_end",
			poolSize:     1,
			ctxCancelled: false,
			dispatchMsgs: []dispatchMsg{
				{
					shortCircuit: true,
				},
				{
					err: fmt.Errorf("should_not_process_this"),
				},
			},
			expectedOutcomes: []checkOutcome{
				{
					resp: &ResolveCheckResponse{
						Allowed:            true,
						ResolutionMetadata: &ResolveCheckResponseMetadata{},
					},
				},
			},
		},
		{
			name:         "multiple_dispatches",
			poolSize:     1,
			ctxCancelled: false,
			dispatchMsgs: []dispatchMsg{
				{
					dispatchParams: &dispatchParams{
						parentReq: req,
						tk:        tuple.NewTupleKey("group:1", "member", "user:maria"),
					},
				},
				{
					dispatchParams: &dispatchParams{
						parentReq: req,
						tk:        tuple.NewTupleKey("group:2", "member", "user:maria"),
					},
				},
			},
			mockedDispatchResponse: []*ResolveCheckResponse{
				{
					Allowed:            true,
					ResolutionMetadata: &ResolveCheckResponseMetadata{},
				},
				{
					Allowed:            false,
					ResolutionMetadata: &ResolveCheckResponseMetadata{},
				},
			},
			expectedOutcomes: []checkOutcome{
				{
					resp: &ResolveCheckResponse{
						Allowed:            true,
						ResolutionMetadata: &ResolveCheckResponseMetadata{},
					},
				},
				{
					resp: &ResolveCheckResponse{
						Allowed:            false,
						ResolutionMetadata: &ResolveCheckResponseMetadata{},
					},
				},
			},
		},
	}

	for _, tt := range tests {
		tt := tt
		t.Run(tt.name, func(t *testing.T) {
			t.Parallel()
			ctrl := gomock.NewController(t)
			defer ctrl.Finish()

			ctx := context.Background()
			var cancel context.CancelFunc
			if tt.ctxCancelled {
				ctx, cancel = context.WithCancel(ctx)
				cancel()
			}

			checker := NewLocalChecker()
			defer checker.Close()
			mockResolver := NewMockCheckResolver(ctrl)
			checker.SetDelegate(mockResolver)

			for _, mockedDispatchResponse := range tt.mockedDispatchResponse {
				mockResolver.EXPECT().ResolveCheck(gomock.Any(), gomock.Any()).Times(1).Return(mockedDispatchResponse, nil)
			}

			dispatchMsgChan := make(chan dispatchMsg, 100)
			for _, dispatchMsg := range tt.dispatchMsgs {
				dispatchMsgChan <- dispatchMsg
			}

			outcomeChan := checker.processDispatches(ctx, uint32(tt.poolSize), dispatchMsgChan)

			// now, close the channel to simulate everything is sent
			close(dispatchMsgChan)
			outcomes := helperReceivedOutcome(outcomeChan)

			require.Equal(t, tt.expectedOutcomes, outcomes)
		})
	}
}

func TestConsumeDispatch(t *testing.T) {
	t.Cleanup(func() {
		goleak.VerifyNone(t)
	})
	req := &ResolveCheckRequest{
		TupleKey:        tuple.NewTupleKeyWithCondition("document:doc1", "viewer", "user:maria", "condition1", nil),
		RequestMetadata: NewCheckRequestMetadata(20),
	}
	tests := []struct {
		name                   string
		limit                  uint32
		ctxCancelled           bool
		dispatchMsgs           []dispatchMsg
		mockedDispatchResponse []*ResolveCheckResponse
		expected               *ResolveCheckResponse
		expectedError          error
	}{
		{
			name:          "ctx_cancelled",
			limit:         1,
			ctxCancelled:  true,
			dispatchMsgs:  []dispatchMsg{},
			expected:      nil,
			expectedError: context.Canceled,
		},
		{
			name:         "single_error",
			limit:        1,
			ctxCancelled: false,
			dispatchMsgs: []dispatchMsg{
				{
					err: fmt.Errorf("error_1"),
				},
			},
			expected:      nil,
			expectedError: fmt.Errorf("error_1"),
		},
		{
			name:         "false_cycle_detected",
			limit:        1,
			ctxCancelled: false,
			dispatchMsgs: []dispatchMsg{
				{
					dispatchParams: &dispatchParams{
						parentReq: req,
						tk:        tuple.NewTupleKey("group:1", "member", "user:maria"),
					},
				},
			},
			mockedDispatchResponse: []*ResolveCheckResponse{
				{
					Allowed: false,
					ResolutionMetadata: &ResolveCheckResponseMetadata{
						CycleDetected: true,
					},
				},
			},
			expected: &ResolveCheckResponse{
				Allowed: false,
				ResolutionMetadata: &ResolveCheckResponseMetadata{
					CycleDetected: true,
				},
			},
			expectedError: nil,
		},
		{
			name:         "two_false_no_cycle",
			limit:        1,
			ctxCancelled: false,
			dispatchMsgs: []dispatchMsg{
				{
					dispatchParams: &dispatchParams{
						parentReq: req,
						tk:        tuple.NewTupleKey("group:1", "member", "user:maria"),
					},
				},
				{
					dispatchParams: &dispatchParams{
						parentReq: req,
						tk:        tuple.NewTupleKey("group:2", "member", "user:maria"),
					},
				},
			},
			mockedDispatchResponse: []*ResolveCheckResponse{
				{
					Allowed: false,
					ResolutionMetadata: &ResolveCheckResponseMetadata{
						CycleDetected: false,
					},
				},
				{
					Allowed: false,
					ResolutionMetadata: &ResolveCheckResponseMetadata{
						CycleDetected: false,
					},
				},
			},
			expected: &ResolveCheckResponse{
				Allowed: false,
				ResolutionMetadata: &ResolveCheckResponseMetadata{
					CycleDetected: false,
				},
			},
			expectedError: nil,
		},
		{
			name:         "false_true",
			limit:        1,
			ctxCancelled: false,
			dispatchMsgs: []dispatchMsg{
				{
					dispatchParams: &dispatchParams{
						parentReq: req,
						tk:        tuple.NewTupleKey("group:1", "member", "user:maria"),
					},
				},
				{
					dispatchParams: &dispatchParams{
						parentReq: req,
						tk:        tuple.NewTupleKey("group:1", "member", "user:maria"),
					},
				},
			},
			mockedDispatchResponse: []*ResolveCheckResponse{
				{
					Allowed: false,
					ResolutionMetadata: &ResolveCheckResponseMetadata{
						CycleDetected: false,
					},
				},
				{
					Allowed: true,
					ResolutionMetadata: &ResolveCheckResponseMetadata{
						CycleDetected: false,
					},
				},
			},
			expected: &ResolveCheckResponse{
				Allowed: true,
				ResolutionMetadata: &ResolveCheckResponseMetadata{
					CycleDetected: false,
				},
			},
			expectedError: nil,
		},
		{
			name:         "single_true",
			limit:        1,
			ctxCancelled: false,
			dispatchMsgs: []dispatchMsg{
				{
					dispatchParams: &dispatchParams{
						parentReq: req,
						tk:        tuple.NewTupleKey("group:1", "member", "user:maria"),
					},
				},
			},
			mockedDispatchResponse: []*ResolveCheckResponse{
				{
					Allowed: true,
					ResolutionMetadata: &ResolveCheckResponseMetadata{
						CycleDetected: false,
					},
				},
			},
			expected: &ResolveCheckResponse{
				Allowed: true,
				ResolutionMetadata: &ResolveCheckResponseMetadata{
					CycleDetected: false,
				},
			},
			expectedError: nil,
		},
	}
	for _, tt := range tests {
		tt := tt
		t.Run(tt.name, func(t *testing.T) {
			t.Parallel()
			ctrl := gomock.NewController(t)
			defer ctrl.Finish()

			ctx := context.Background()
			var cancel context.CancelFunc
			if tt.ctxCancelled {
				ctx, cancel = context.WithCancel(ctx)
				cancel()
			}

			checker := NewLocalChecker()
			defer checker.Close()
			mockResolver := NewMockCheckResolver(ctrl)
			checker.SetDelegate(mockResolver)
			for _, mockedDispatchResponse := range tt.mockedDispatchResponse {
				mockResolver.EXPECT().ResolveCheck(gomock.Any(), gomock.Any()).Times(1).Return(mockedDispatchResponse, nil)
			}

			dispatchMsgChan := make(chan dispatchMsg, 100)
			for _, dispatchMsg := range tt.dispatchMsgs {
				dispatchMsgChan <- dispatchMsg
			}
			close(dispatchMsgChan)

			resp, err := checker.consumeDispatches(ctx, tt.limit, dispatchMsgChan)
			require.Equal(t, tt.expectedError, err)
			require.Equal(t, tt.expected, resp)
		})
	}
}

func TestCheckUsersetSlowPath(t *testing.T) {
	t.Cleanup(func() {
		goleak.VerifyNone(t)
	})
	filter := func(tupleKey *openfgav1.TupleKey) (bool, error) {
		if tupleKey.GetCondition().GetName() == "condition1" {
			return true, nil
		}
		return false, fmt.Errorf("condition not found")
	}

	// model does not matter for this unit test.  All we care about is schema 1.1+.
	model := parser.MustTransformDSLToProto(`
				model
					schema 1.1

				type user
				type group
					relations
						define member: [user with condX, user:* with condX, group#member]
				type document
					relations
						define viewer: [group#member]

				condition condX(x: int) {
					x < 100
				}`)
	ts, err := typesystem.New(model)
	require.NoError(t, err)
	ctx := typesystem.ContextWithTypesystem(context.Background(), ts)

	tests := []struct {
		name          string
		tuples        []*openfgav1.TupleKey
		expected      *ResolveCheckResponse
		expectedError error
	}{
		{
			name: "shortcut",
			tuples: []*openfgav1.TupleKey{
				tuple.NewTupleKeyWithCondition("group:1", "member", "user:*", "condition1", nil),
				tuple.NewTupleKeyWithCondition("group:1", "member", "group:2#member", "condition1", nil),
			},
			expected: &ResolveCheckResponse{
				Allowed:            true,
				ResolutionMetadata: &ResolveCheckResponseMetadata{},
			},
			expectedError: nil,
		},
		{
			name: "error",
			tuples: []*openfgav1.TupleKey{
				tuple.NewTupleKeyWithCondition("group:1", "member", "user:*", "badCondition", nil),
			},
			expected:      nil,
			expectedError: fmt.Errorf("condition not found"),
		},
		{
			name:   "notFound",
			tuples: []*openfgav1.TupleKey{},
			expected: &ResolveCheckResponse{
				Allowed:            false,
				ResolutionMetadata: &ResolveCheckResponseMetadata{},
			},
			expectedError: nil,
		},
	}

	for _, tt := range tests {
		tt := tt
		t.Run(tt.name, func(t *testing.T) {
			t.Parallel()
			iter := storage.NewConditionsFilteredTupleKeyIterator(storage.NewStaticTupleKeyIterator(tt.tuples), filter)
			checker := NewLocalChecker()
			defer checker.Close()

			req := &ResolveCheckRequest{
				TupleKey:        tuple.NewTupleKey("group:1", "member", "user:maria"),
				RequestMetadata: NewCheckRequestMetadata(20),
			}
			resp, err := checker.checkUsersetSlowPath(ctx, req, iter)
			require.Equal(t, tt.expectedError, err)
			require.Equal(t, tt.expected, resp)
		})
	}
}

func TestCheckTTUSlowPath(t *testing.T) {
	t.Cleanup(func() {
		goleak.VerifyNone(t)
	})

	filter := func(tupleKey *openfgav1.TupleKey) (bool, error) {
		if tupleKey.GetCondition().GetName() == "condition1" {
			return true, nil
		}
		return false, fmt.Errorf("condition not found")
	}

	// model does not matter for this unit test.  All we care about is schema 1.1+ and computedRelation is defined for type
	model := parser.MustTransformDSLToProto(`
				model
					schema 1.1

				type user
				type group
					relations
						define member: [user with condX]
				type team
					relations
						define teammate: [user with condX]
				type document
					relations
						define viewer: member from owner
						define owner: [group, team]

				condition condX(x: int) {
					x < 100
				}`)

	ts, err := typesystem.New(model)
	require.NoError(t, err)
	ctx := typesystem.ContextWithTypesystem(context.Background(), ts)

	tests := []struct {
		name             string
		rewrite          *openfgav1.Userset
		tuples           []*openfgav1.TupleKey
		dispatchResponse *ResolveCheckResponse
		expected         *ResolveCheckResponse
		expectedError    error
	}{
		{
			name:    "no_tuple",
			rewrite: typesystem.TupleToUserset("owner", "member"),
			tuples:  []*openfgav1.TupleKey{},
			expected: &ResolveCheckResponse{
				Allowed:            false,
				ResolutionMetadata: &ResolveCheckResponseMetadata{},
			},
			expectedError: nil,
		},
		{
			name:    "error",
			rewrite: typesystem.TupleToUserset("owner", "member"),
			tuples: []*openfgav1.TupleKey{
				tuple.NewTupleKeyWithCondition("document:doc1", "owner", "group:1", "badCondition", nil),
			},
			expected:      nil,
			expectedError: fmt.Errorf("condition not found"),
		},
		{
			name:    "dispatcher_found",
			rewrite: typesystem.TupleToUserset("owner", "member"),
			tuples: []*openfgav1.TupleKey{
				tuple.NewTupleKeyWithCondition("document:doc1", "owner", "group:1", "condition1", nil),
			},
			dispatchResponse: &ResolveCheckResponse{
				Allowed:            true,
				ResolutionMetadata: &ResolveCheckResponseMetadata{},
			},
			expected: &ResolveCheckResponse{
				Allowed:            true,
				ResolutionMetadata: &ResolveCheckResponseMetadata{},
			},
			expectedError: nil,
		},
		{
			name:    "dispatcher_not_found",
			rewrite: typesystem.TupleToUserset("owner", "member"),
			tuples: []*openfgav1.TupleKey{
				tuple.NewTupleKeyWithCondition("document:doc1", "owner", "group:1", "condition1", nil),
			},
			dispatchResponse: &ResolveCheckResponse{
				Allowed:            false,
				ResolutionMetadata: &ResolveCheckResponseMetadata{},
			},
			expected: &ResolveCheckResponse{
				Allowed:            false,
				ResolutionMetadata: &ResolveCheckResponseMetadata{},
			},
			expectedError: nil,
		},
	}

	for _, tt := range tests {
		tt := tt
		t.Run(tt.name, func(t *testing.T) {
			t.Parallel()
			ctrl := gomock.NewController(t)
			defer ctrl.Finish()
			iter := storage.NewConditionsFilteredTupleKeyIterator(storage.NewStaticTupleKeyIterator(tt.tuples), filter)
			checker := NewLocalChecker()
			defer checker.Close()
			mockResolver := NewMockCheckResolver(ctrl)
			checker.SetDelegate(mockResolver)

			if tt.dispatchResponse != nil {
				mockResolver.EXPECT().ResolveCheck(gomock.Any(), gomock.Any()).Return(tt.dispatchResponse, nil)
			}

			req := &ResolveCheckRequest{
				TupleKey:        tuple.NewTupleKey("group:1", "member", "user:maria"),
				RequestMetadata: NewCheckRequestMetadata(20),
			}
			resp, err := checker.checkTTUSlowPath(ctx, req, tt.rewrite, iter)
			require.Equal(t, tt.expectedError, err)
			require.Equal(t, tt.expected, resp)
		})
	}
}

func TestBreadthFirstNestedMatch(t *testing.T) {
	t.Cleanup(func() {
		goleak.VerifyNone(t)
	})

	tests := []struct {
		name                 string
		currentLevelUsersets *hashset.Set
		usersetFromUser      *hashset.Set
		readMocks            [][]*openfgav1.Tuple
		expectedOutcomes     []checkOutcome
	}{
		{
			name:                 "empty_userset",
			currentLevelUsersets: hashset.New(),
			usersetFromUser:      hashset.New(),
			expectedOutcomes:     []checkOutcome{},
		},
		{
			name:                 "duplicates_no_match_no_recursion",
			currentLevelUsersets: hashset.New("group:1", "group:2", "group:3", "group:1"),
			usersetFromUser:      hashset.New(),
			readMocks: [][]*openfgav1.Tuple{
				{{}},
				{{}},
				{{}},
			},
			expectedOutcomes: []checkOutcome{
				{resp: &ResolveCheckResponse{
					Allowed: false,
					ResolutionMetadata: &ResolveCheckResponseMetadata{
<<<<<<< HEAD
						CycleDetected: false,
=======
						DatastoreQueryCount: 3,
>>>>>>> 5d5ff7f8
					},
				}},
			},
<<<<<<< HEAD
			{
				name:               "multiple_userset_last_true_concurrent_read_large",
				usersetItems:       []string{"group:1", "group:2", "group:3"},
				visitedItems:       []string{},
				maxConcurrentReads: 20,
				parallelRecursiveTest: parallelRecursiveTest{
					numTimeFuncExecuted: &atomic.Uint32{},
					returnResolveCheckResponse: []*ResolveCheckResponse{
						{
							Allowed: false,
							ResolutionMetadata: &ResolveCheckResponseMetadata{
								CycleDetected: false,
							},
						},
						{
							Allowed: false,
							ResolutionMetadata: &ResolveCheckResponseMetadata{
								CycleDetected: false,
							},
						},
						{
							Allowed: true,
							ResolutionMetadata: &ResolveCheckResponseMetadata{
								CycleDetected: false,
							},
						},
					},
					returnError: []error{
						nil,
						nil,
						nil,
					},
				},
				expectedResponse: &ResolveCheckResponse{
					Allowed: true,
					ResolutionMetadata: &ResolveCheckResponseMetadata{
						CycleDetected: false,
					},
				},
				expectedError: nil,
			},
			{
				name:               "multiple_userset_last_true_concurrent_read_large_slow_requests",
				usersetItems:       []string{"group:1", "group:2", "group:3"},
				visitedItems:       []string{},
				maxConcurrentReads: 20,
				parallelRecursiveTest: parallelRecursiveTest{
					slowRequests:        true,
					numTimeFuncExecuted: &atomic.Uint32{},
					returnResolveCheckResponse: []*ResolveCheckResponse{
						{
							Allowed: false,
							ResolutionMetadata: &ResolveCheckResponseMetadata{
								CycleDetected: false,
							},
						},
						{
							Allowed: false,
							ResolutionMetadata: &ResolveCheckResponseMetadata{
								CycleDetected: false,
							},
						},
						{
							Allowed: true,
							ResolutionMetadata: &ResolveCheckResponseMetadata{
								CycleDetected: false,
							},
						},
					},
					returnError: []error{
						nil,
						nil,
						nil,
					},
				},
				expectedResponse: &ResolveCheckResponse{
					Allowed: true,
					ResolutionMetadata: &ResolveCheckResponseMetadata{
						CycleDetected: false,
					},
				},
				expectedError: nil,
			},
			{
				name:               "multiple_userset_last_true_concurrent_read_small",
				usersetItems:       []string{"group:1", "group:2", "group:3"},
				visitedItems:       []string{},
				maxConcurrentReads: 1,
				parallelRecursiveTest: parallelRecursiveTest{
					numTimeFuncExecuted: &atomic.Uint32{},
					returnResolveCheckResponse: []*ResolveCheckResponse{
						{
							Allowed: false,
							ResolutionMetadata: &ResolveCheckResponseMetadata{
								CycleDetected: false,
							},
						},
						{
							Allowed: false,
							ResolutionMetadata: &ResolveCheckResponseMetadata{
								CycleDetected: false,
							},
						},
						{
							Allowed: true,
							ResolutionMetadata: &ResolveCheckResponseMetadata{
								CycleDetected: false,
							},
						},
					},
					returnError: []error{
						nil,
						nil,
						nil,
=======
		},
		{
			name:                 "duplicates_no_match_with_recursion",
			currentLevelUsersets: hashset.New("group:1", "group:2", "group:3"),
			usersetFromUser:      hashset.New(),
			readMocks: [][]*openfgav1.Tuple{
				{{Key: tuple.NewTupleKey("group:1", "parent", "group:3")}},
				{{Key: tuple.NewTupleKey("group:3", "parent", "group:2")}},
				{{Key: tuple.NewTupleKey("group:2", "parent", "group:1")}},
			},
			expectedOutcomes: []checkOutcome{
				{resp: &ResolveCheckResponse{
					Allowed: false,
					ResolutionMetadata: &ResolveCheckResponseMetadata{
						DatastoreQueryCount: 3,
>>>>>>> 5d5ff7f8
					},
				}},
				{resp: &ResolveCheckResponse{
					Allowed: false,
					ResolutionMetadata: &ResolveCheckResponseMetadata{
<<<<<<< HEAD
						CycleDetected: false,
=======
						DatastoreQueryCount: 0,
>>>>>>> 5d5ff7f8
					},
				}},
			},
<<<<<<< HEAD
			{
				name:               "multiple_userset_last_true_concurrent_read_small_slow_request",
				usersetItems:       []string{"group:1", "group:2", "group:3"},
				visitedItems:       []string{},
				maxConcurrentReads: 1,
				parallelRecursiveTest: parallelRecursiveTest{
					slowRequests:        true,
					numTimeFuncExecuted: &atomic.Uint32{},
					returnResolveCheckResponse: []*ResolveCheckResponse{
						{
							Allowed: false,
							ResolutionMetadata: &ResolveCheckResponseMetadata{
								CycleDetected: false,
							},
						},
						{
							Allowed: false,
							ResolutionMetadata: &ResolveCheckResponseMetadata{
								CycleDetected: false,
							},
						},
						{
							Allowed: true,
							ResolutionMetadata: &ResolveCheckResponseMetadata{
								CycleDetected: false,
							},
						},
					},
					returnError: []error{
						nil,
						nil,
						nil,
					},
				},
				expectedResponse: &ResolveCheckResponse{
					Allowed: true,
					ResolutionMetadata: &ResolveCheckResponseMetadata{
						CycleDetected: false,
					},
				},
				expectedError: nil,
			},
			{
				name:               "multiple_userset_first_true_concurrent_read_large",
				usersetItems:       []string{"group:1", "group:2", "group:3"},
				visitedItems:       []string{},
				maxConcurrentReads: 20,
				parallelRecursiveTest: parallelRecursiveTest{
					numTimeFuncExecuted: &atomic.Uint32{},
					returnResolveCheckResponse: []*ResolveCheckResponse{
						{
							Allowed: true,
							ResolutionMetadata: &ResolveCheckResponseMetadata{
								CycleDetected: false,
							},
						},
						{
							Allowed: false,
							ResolutionMetadata: &ResolveCheckResponseMetadata{
								CycleDetected: false,
							},
						},
						{
							Allowed: false,
							ResolutionMetadata: &ResolveCheckResponseMetadata{
								CycleDetected: false,
							},
						},
					},
					returnError: []error{
						nil,
						nil,
						nil,
					},
				},
				expectedResponse: &ResolveCheckResponse{
					Allowed: true,
					ResolutionMetadata: &ResolveCheckResponseMetadata{
						CycleDetected: false,
=======
		},
		{
			name:                 "duplicates_match_with_recursion",
			currentLevelUsersets: hashset.New("group:1", "group:2", "group:3"),
			usersetFromUser:      hashset.New("group:4"),
			readMocks: [][]*openfgav1.Tuple{
				{{Key: tuple.NewTupleKey("group:1", "parent", "group:3")}},
				{{Key: tuple.NewTupleKey("group:2", "parent", "group:1")}},
				{{Key: tuple.NewTupleKey("group:3", "parent", "group:4")}},
			},
			expectedOutcomes: []checkOutcome{
				{resp: &ResolveCheckResponse{
					Allowed: true,
					ResolutionMetadata: &ResolveCheckResponseMetadata{
						DatastoreQueryCount: 3,
>>>>>>> 5d5ff7f8
					},
				}},
			},
<<<<<<< HEAD
			{
				name:               "multiple_userset_first_true_concurrent_read_small",
				usersetItems:       []string{"group:1", "group:2", "group:3"},
				visitedItems:       []string{},
				maxConcurrentReads: 1,
				parallelRecursiveTest: parallelRecursiveTest{
					numTimeFuncExecuted: &atomic.Uint32{},
					returnResolveCheckResponse: []*ResolveCheckResponse{
						{
							Allowed: true,
							ResolutionMetadata: &ResolveCheckResponseMetadata{
								CycleDetected: false,
							},
						},
						{
							Allowed: false,
							ResolutionMetadata: &ResolveCheckResponseMetadata{
								CycleDetected: false,
							},
						},
						{
							Allowed: false,
							ResolutionMetadata: &ResolveCheckResponseMetadata{
								CycleDetected: false,
							},
						},
					},
					returnError: []error{
						nil,
						nil,
						nil,
					},
				},
				expectedResponse: &ResolveCheckResponse{
					Allowed: true,
					ResolutionMetadata: &ResolveCheckResponseMetadata{
						CycleDetected: false,
=======
		},
		{
			name:                 "duplicates_match_with_recursion",
			currentLevelUsersets: hashset.New("group:1", "group:2", "group:3"),
			usersetFromUser:      hashset.New("group:4"),
			readMocks: [][]*openfgav1.Tuple{
				{{Key: tuple.NewTupleKey("group:1", "parent", "group:3")}},
				{{Key: tuple.NewTupleKey("group:2", "parent", "group:1")}},
				{{Key: tuple.NewTupleKey("group:3", "parent", "group:4")}},
			},
			expectedOutcomes: []checkOutcome{
				{resp: &ResolveCheckResponse{
					Allowed: true,
					ResolutionMetadata: &ResolveCheckResponseMetadata{
						DatastoreQueryCount: 3,
>>>>>>> 5d5ff7f8
					},
				}},
			},
<<<<<<< HEAD
			{
				name:               "multiple_userset_none_true_concurrent_read_small",
				usersetItems:       []string{"group:1", "group:2", "group:3"},
				visitedItems:       []string{},
				maxConcurrentReads: 1,
				parallelRecursiveTest: parallelRecursiveTest{
					numTimeFuncExecuted: &atomic.Uint32{},
					returnResolveCheckResponse: []*ResolveCheckResponse{
						{
							Allowed: false,
							ResolutionMetadata: &ResolveCheckResponseMetadata{
								CycleDetected: false,
							},
						},
						{
							Allowed: false,
							ResolutionMetadata: &ResolveCheckResponseMetadata{
								CycleDetected: false,
							},
						},
						{
							Allowed: false,
							ResolutionMetadata: &ResolveCheckResponseMetadata{
								CycleDetected: false,
							},
						},
					},
					returnError: []error{
						nil,
						nil,
						nil,
					},
				},
				expectedResponse: &ResolveCheckResponse{
					Allowed: false,
					ResolutionMetadata: &ResolveCheckResponseMetadata{
						CycleDetected: false,
					},
				},
				expectedError: nil,
			},
			{
				name:               "error",
				usersetItems:       []string{"group:1"},
				visitedItems:       []string{},
				maxConcurrentReads: 20,
				parallelRecursiveTest: parallelRecursiveTest{
					numTimeFuncExecuted: &atomic.Uint32{},
					returnResolveCheckResponse: []*ResolveCheckResponse{
						nil,
=======
		},
		{
			name:                 "no_duplicates_no_match_counts",
			currentLevelUsersets: hashset.New("group:1", "group:2", "group:3"),
			usersetFromUser:      hashset.New(),
			readMocks: [][]*openfgav1.Tuple{
				{{Key: tuple.NewTupleKey("group:1", "parent", "group:4")}},
				{{Key: tuple.NewTupleKey("group:2", "parent", "group:5")}},
				{{Key: tuple.NewTupleKey("group:3", "parent", "group:6")}},
				{{Key: tuple.NewTupleKey("group:6", "parent", "group:9")}},
				{{Key: tuple.NewTupleKey("group:7", "parent", "group:10")}},
				{{Key: tuple.NewTupleKey("group:8", "parent", "group:11")}},
				{{}},
				{{}},
				{{}},
			},
			expectedOutcomes: []checkOutcome{
				{resp: &ResolveCheckResponse{
					Allowed: false,
					ResolutionMetadata: &ResolveCheckResponseMetadata{
						DatastoreQueryCount: 3,
>>>>>>> 5d5ff7f8
					},
				}},
				{resp: &ResolveCheckResponse{
					Allowed: false,
					ResolutionMetadata: &ResolveCheckResponseMetadata{
						DatastoreQueryCount: 3,
					},
				}},
				{resp: &ResolveCheckResponse{
					Allowed: false,
					ResolutionMetadata: &ResolveCheckResponseMetadata{
<<<<<<< HEAD
						CycleDetected: false,
=======
						DatastoreQueryCount: 3,
>>>>>>> 5d5ff7f8
					},
				}},
			},
		},
	}

	for _, tt := range tests {
		t.Run(tt.name, func(t *testing.T) {
			t.Parallel()
			ctrl := gomock.NewController(t)
			defer ctrl.Finish()
			ds := mocks.NewMockRelationshipTupleReader(ctrl)

<<<<<<< HEAD
		for _, tt := range tests {
			t.Run(tt.name, func(t *testing.T) {
				t.Parallel()

				maxConcurrentRead := 20
				numUsersetItem := 5000
				ctrl := gomock.NewController(t)
				defer ctrl.Finish()
				ds := mocks.NewMockRelationshipTupleReader(ctrl)
				ds.EXPECT().ReadUsersetTuples(gomock.Any(), gomock.Any(), gomock.Any(), gomock.Any()).AnyTimes().Return(storage.NewStaticTupleIterator(nil), nil)
				commonParameters := &recursiveMatchUserUsersetCommonData{
					concurrencyLimit: maxConcurrentRead,
					visitedUserset:   &sync.Map{},
					dsCount:          &atomic.Uint32{},
					ds:               ds,
					tupleMapperKind:  NestedUsersetKind,
				}
				commonParameters.dsCount.Store(15)

				usersetItems := make([]string, numUsersetItem)
				returnResolveCheckResponse := make([]*ResolveCheckResponse, numUsersetItem)
				returnError := make([]error, numUsersetItem)
				for i := 0; i < numUsersetItem; i++ {
					usersetItems[i] = fmt.Sprintf("group:%d", i)
					returnResolveCheckResponse[i] = &ResolveCheckResponse{
						Allowed: false,
						ResolutionMetadata: &ResolveCheckResponseMetadata{
							CycleDetected: false,
						},
					}
					returnError[i] = nil
				}
				if tt.checkAllowed {
					returnResolveCheckResponse[numUsersetItem/2] = &ResolveCheckResponse{
						Allowed: true,
						ResolutionMetadata: &ResolveCheckResponseMetadata{
							CycleDetected: false,
						},
					}
				}

				recursiveTestResult := parallelRecursiveTest{
					slowRequests:               true,
					numTimeFuncExecuted:        &atomic.Uint32{},
					returnResolveCheckResponse: returnResolveCheckResponse,
					returnError:                returnError,
				}
				resp, err := parallelizeRecursiveMatchUserUserset(context.Background(),
					usersetItems,
					&ResolveCheckRequest{
						RequestMetadata: NewCheckRequestMetadata(20),
					},
					commonParameters,
					recursiveTestResult.testParallelizeRecursive)
				require.NoError(t, err)
				require.Equal(t, &ResolveCheckResponse{
					Allowed: tt.checkAllowed,
					ResolutionMetadata: &ResolveCheckResponseMetadata{
						CycleDetected: false,
					},
				}, resp)
			})
		}
	})
=======
			storeID := ulid.Make().String()

			for _, mock := range tt.readMocks {
				ds.EXPECT().Read(gomock.Any(), storeID, gomock.Any(), gomock.Any()).Times(1).Return(storage.NewStaticTupleIterator(mock), nil)
			}

			model := parser.MustTransformDSLToProto(`
				model
					schema 1.1
				type user
				type group
					relations
						define member: [user] or member from parent
						define parent: [group]
				`)

			req := &ResolveCheckRequest{
				StoreID:              storeID,
				AuthorizationModelID: ulid.Make().String(),
				TupleKey:             tuple.NewTupleKey("group:3", "member", "user:maria"),
				RequestMetadata:      NewCheckRequestMetadata(20),
			}

			ts, err := typesystem.New(model)
			require.NoError(t, err)
			ctx := context.Background()
			ctx = storage.ContextWithRelationshipTupleReader(ctx, ds)
			ctx = typesystem.ContextWithTypesystem(ctx, ts)

			checker := NewLocalChecker()
			checker.concurrencyLimit = 1 // make things serial to prevent race conditions on dbCounts
			mapping := &nestedMapping{
				kind:             NestedTTUKind,
				tuplesetRelation: "parent",
			}
			checkOutcomeChan := make(chan checkOutcome, 100) // large buffer since there is no need to concurrently evaluate partial results
			checker.breadthFirstNestedMatch(ctx, req, mapping, &sync.Map{}, tt.currentLevelUsersets, tt.usersetFromUser, checkOutcomeChan)

			collectedOutcomes := make([]checkOutcome, 0)
			for outcome := range checkOutcomeChan {
				collectedOutcomes = append(collectedOutcomes, outcome)
			}
			require.Equal(t, tt.expectedOutcomes, collectedOutcomes)
		})
	}
>>>>>>> 5d5ff7f8
}

func TestStreamedLookupUsersetFromIterator(t *testing.T) {
	t.Cleanup(func() {
		goleak.VerifyNone(t)
	})

	tests := []struct {
		name                   string
		contextDone            bool
		readUsersetTuples      []*openfgav1.Tuple
		readUsersetTuplesError error
		iteratorHasError       bool
		expected               []usersetMessage
	}{
		{
<<<<<<< HEAD
			name: "empty_recursive_userset",
			tuples: [][]*openfgav1.Tuple{
				{},
			},
			expected: &ResolveCheckResponse{
				Allowed: false,
				ResolutionMetadata: &ResolveCheckResponseMetadata{
					CycleDetected: false,
=======
			name:                   "get_iterator_error",
			contextDone:            false,
			readUsersetTuples:      []*openfgav1.Tuple{},
			readUsersetTuplesError: fmt.Errorf("mock_error"),
			expected: []usersetMessage{
				{
					userset: "",
					err:     fmt.Errorf("mock_error"),
>>>>>>> 5d5ff7f8
				},
			},
		},
		{
			name:             "iterator_next_error",
			contextDone:      false,
			iteratorHasError: true,
			readUsersetTuples: []*openfgav1.Tuple{
				{
<<<<<<< HEAD
					{
						Key: tuple.NewTupleKey("group:1", "member", "group:a#member"),
					},
					{
						Key: tuple.NewTupleKey("group:1", "member", "group:x#member"),
					},
				},
			},
			expected: &ResolveCheckResponse{
				Allowed: true,
				ResolutionMetadata: &ResolveCheckResponseMetadata{
					CycleDetected: false,
				},
			},
		},
		{
			name: "second_item_match",
			tuples: [][]*openfgav1.Tuple{
				{
					{
						Key: tuple.NewTupleKey("group:1", "member", "group:x#member"),
					},
					{
						Key: tuple.NewTupleKey("group:1", "member", "group:a#member"),
					},
				},
			},
			expected: &ResolveCheckResponse{
				Allowed: true,
				ResolutionMetadata: &ResolveCheckResponseMetadata{
					CycleDetected: false,
				},
			},
		},
		{
			name: "iter_error",
			tuples: [][]*openfgav1.Tuple{
				{},
			},
			tupleIteratorError: fmt.Errorf("mock_error"),
			expected:           nil,
			expectedError:      fmt.Errorf("mock_error"),
		},
		{
			name: "recursive_linear_not_found",
			tuples: [][]*openfgav1.Tuple{
				{
					{
						Key: tuple.NewTupleKey("group:1", "member", "group:x#member"),
					},
				},
				{
					{
						Key: tuple.NewTupleKey("group:x", "member", "group:y#member"),
					},
				},
				{},
			},
			expected: &ResolveCheckResponse{
				Allowed: false,
				ResolutionMetadata: &ResolveCheckResponseMetadata{
					CycleDetected: false,
				},
			},
		},
		{
			name: "recursive_linear_found",
			tuples: [][]*openfgav1.Tuple{
				{
					{
						Key: tuple.NewTupleKey("group:1", "member", "group:x#member"),
					},
				},
				{
					{
						Key: tuple.NewTupleKey("group:x", "member", "group:y#member"),
					},
				},
				{
					{
						Key: tuple.NewTupleKey("group:y", "member", "group:b#member"),
					},
				},
			},
			expected: &ResolveCheckResponse{
				Allowed: true,
				ResolutionMetadata: &ResolveCheckResponseMetadata{
					CycleDetected: false,
				},
			},
		},
		{
			name: "recursive_breath_not_found",
			tuples: [][]*openfgav1.Tuple{
				{
					{
						Key: tuple.NewTupleKey("group:1", "member", "group:x#member"),
					},
					{
						Key: tuple.NewTupleKey("group:x", "member", "group:y#member"),
					},
				},
				{},
				{},
			},
			expected: &ResolveCheckResponse{
				Allowed: false,
				ResolutionMetadata: &ResolveCheckResponseMetadata{
					CycleDetected: false,
				},
			},
		},
		{
			name: "found_second_level",
			tuples: [][]*openfgav1.Tuple{
				{
					{
						Key: tuple.NewTupleKey("group:1", "member", "group:x#member"),
					},
					{
						Key: tuple.NewTupleKey("group:x", "member", "group:y#member"),
					},
				},
				{},
				{
					{
						Key: tuple.NewTupleKey("group:y", "member", "group:b#member"),
					},
				},
			},
			expected: &ResolveCheckResponse{
				Allowed: true,
				ResolutionMetadata: &ResolveCheckResponseMetadata{
					CycleDetected: false,
				},
			},
		},
	}
	for _, tt := range tests {
		t.Run(tt.name, func(t *testing.T) {
			t.Parallel()

			ctrl := gomock.NewController(t)
			defer ctrl.Finish()
			ds := mocks.NewMockRelationshipTupleReader(ctrl)
			for _, tuples := range tt.tuples {
				ds.EXPECT().ReadUsersetTuples(gomock.Any(), gomock.Any(), gomock.Any(), gomock.Any()).Times(1).Return(storage.NewStaticTupleIterator(tuples), tt.tupleIteratorError)
			}
			model := parser.MustTransformDSLToProto(`
				model
					schema 1.1

				type user
				type group
					relations
						define member: [user, group#member]
`)
			ts, err := typesystem.New(model)
			require.NoError(t, err)

			req := &ResolveCheckRequest{
				StoreID:              ulid.Make().String(),
				AuthorizationModelID: ulid.Make().String(),
				TupleKey:             tuple.NewTupleKey("group:1", "member", "user:maria"),
				RequestMetadata:      NewCheckRequestMetadata(20),
			}

			userUsersetMapping := storage.NewSortedSet()
			userUsersetMapping.Add("group:a")
			userUsersetMapping.Add("group:b")

			commonData := &recursiveMatchUserUsersetCommonData{
				typesys:              ts,
				ds:                   ds,
				dsCount:              &atomic.Uint32{},
				concurrencyLimit:     10,
				tupleMapperKind:      NestedUsersetKind,
				userToUsersetMapping: userUsersetMapping,
				visitedUserset:       &sync.Map{},
				allowedUserTypeRestrictions: []*openfgav1.RelationReference{
					{
						Type: "group",
						RelationOrWildcard: &openfgav1.RelationReference_Relation{
							Relation: "member",
						},
					},
				},
			}
			mapper, err := buildMapper(context.Background(), req, commonData)
			if tt.tupleIteratorError != nil {
				require.Equal(t, tt.tupleIteratorError, err)
				return
			}

			result, err := recursiveMatchUserUserset(context.Background(), req, commonData, mapper)
			require.Equal(t, tt.expectedError, err)
			require.Equal(t, tt.expected, result)
		})
	}
}

func TestStreamedLookupUsersetForUser(t *testing.T) {
	t.Cleanup(func() {
		goleak.VerifyNone(t)
	})

	tests := []struct {
		name                            string
		contextDone                     bool
		publiclyAssignable              bool
		readStartingWithUserTuples      []*openfgav1.Tuple
		readStartingWithUserTuplesError error
		iteratorHasError                bool
		expected                        []usersetMessage
		poolSize                        int
	}{
		{
			name:                            "get_iterator_error",
			contextDone:                     false,
			poolSize:                        1,
			readStartingWithUserTuples:      []*openfgav1.Tuple{},
			readStartingWithUserTuplesError: fmt.Errorf("mock_error"),
			expected: []usersetMessage{
				{
					userset: "",
					err:     fmt.Errorf("mock_error"),
				},
			},
		},
		{
			name:             "iterator_next_error",
			contextDone:      false,
			poolSize:         1,
			iteratorHasError: true,
			readStartingWithUserTuples: []*openfgav1.Tuple{
				{
					Key: tuple.NewTupleKey("group:1", "member", "user:maria"),
				},
			},
			readStartingWithUserTuplesError: nil,
			expected: []usersetMessage{
				{
					userset: "group:1",
					err:     nil,
				},
				{
					userset: "",
					err:     mocks.ErrSimulatedError,
				},
			},
		},
		{
			name:                            "empty_user",
			contextDone:                     false,
			poolSize:                        1,
			readStartingWithUserTuples:      []*openfgav1.Tuple{},
			readStartingWithUserTuplesError: nil,
			expected:                        nil,
		},
		{
			name:                            "ctx_cancel",
			contextDone:                     true,
			poolSize:                        1,
			readStartingWithUserTuples:      []*openfgav1.Tuple{},
			readStartingWithUserTuplesError: nil,
			expected:                        nil,
		},
		{
			name:        "has_users",
			contextDone: false,
			poolSize:    1,
			readStartingWithUserTuples: []*openfgav1.Tuple{
				{
					Key: tuple.NewTupleKey("group:1", "member", "user:maria"),
				},
				{
					Key: tuple.NewTupleKey("group:2", "member", "user:maria"),
				},
			},
			readStartingWithUserTuplesError: nil,
			expected: []usersetMessage{
				{
					userset: "group:1",
					err:     nil,
				},
				{
					userset: "group:2",
					err:     nil,
				},
			},
		},
		{
			name:        "has_users_large_pool_size",
			contextDone: false,
			poolSize:    5,
			readStartingWithUserTuples: []*openfgav1.Tuple{
				{
					Key: tuple.NewTupleKey("group:1", "member", "user:maria"),
				},
				{
					Key: tuple.NewTupleKey("group:2", "member", "user:maria"),
				},
			},
			readStartingWithUserTuplesError: nil,
			expected: []usersetMessage{
				{
					userset: "group:1",
					err:     nil,
				},
				{
					userset: "group:2",
					err:     nil,
				},
			},
		},
		{
			name:        "non_publicly_assignable",
			contextDone: false,
			poolSize:    5,
			readStartingWithUserTuples: []*openfgav1.Tuple{
				{
					Key: tuple.NewTupleKey("group:1", "member", "user:maria"),
				},
				{
					Key: tuple.NewTupleKey("group:2", "member", "user:*"),
				},
			},
			readStartingWithUserTuplesError: nil,
			expected: []usersetMessage{
				{
					userset: "group:1",
					err:     nil,
				},
			},
		},
		{
			name:               "publicly_assignable",
			contextDone:        false,
			publiclyAssignable: true,
			poolSize:           5,
			readStartingWithUserTuples: []*openfgav1.Tuple{
				{
					Key: tuple.NewTupleKey("group:1", "member", "user:maria"),
				},
				{
					Key: tuple.NewTupleKey("group:2", "member", "user:*"),
				},
			},
			readStartingWithUserTuplesError: nil,
			expected: []usersetMessage{
				{
					userset: "group:1",
					err:     nil,
				},
				{
					userset: "group:2",
					err:     nil,
				},
			},
		},
	}

	for _, tt := range tests {
		t.Run(tt.name, func(t *testing.T) {
			t.Parallel()
			ctrl := gomock.NewController(t)
			defer ctrl.Finish()
			ds := mocks.NewMockRelationshipTupleReader(ctrl)
			if tt.iteratorHasError {
				ds.EXPECT().ReadStartingWithUser(gomock.Any(), gomock.Any(), gomock.Any(), gomock.Any()).Times(1).Return(mocks.NewErrorTupleIterator(tt.readStartingWithUserTuples), tt.readStartingWithUserTuplesError)
			} else {
				ds.EXPECT().ReadStartingWithUser(gomock.Any(), gomock.Any(), gomock.Any(), gomock.Any()).Times(1).Return(storage.NewStaticTupleIterator(tt.readStartingWithUserTuples), tt.readStartingWithUserTuplesError)
			}
			var model *openfgav1.AuthorizationModel
			if tt.publiclyAssignable {
				model = parser.MustTransformDSLToProto(`
				model
					schema 1.1

				type user
				type group
					relations
						define member: [user, user:*, group#member]
`)
			} else {
				model = parser.MustTransformDSLToProto(`
				model
					schema 1.1

				type user
				type group
					relations
						define member: [user, group#member]
`)
			}
			ts, err := typesystem.New(model)
			require.NoError(t, err)

			req := &ResolveCheckRequest{
				StoreID:              ulid.Make().String(),
				AuthorizationModelID: ulid.Make().String(),
				TupleKey:             tuple.NewTupleKey("group:1", "member", "user:maria"),
				RequestMetadata:      NewCheckRequestMetadata(20),
			}

			cancellableCtx, cancelFunc := context.WithCancel(context.Background())
			if tt.contextDone {
				cancelFunc()
			} else {
				defer cancelFunc()
			}

			userToUsersetMessageChan := streamedLookupUsersetForUser(cancellableCtx, req, ts, ds)

			var userToUsersetMessages []usersetMessage

			for userToUsersetMessage := range userToUsersetMessageChan {
				userToUsersetMessages = append(userToUsersetMessages, userToUsersetMessage)
			}

			require.Equal(t, tt.expected, userToUsersetMessages)
		})
	}
}

func TestStreamedLookupUsersetForObject(t *testing.T) {
	t.Cleanup(func() {
		goleak.VerifyNone(t)
	})

	tests := []struct {
		name                   string
		contextDone            bool
		readUsersetTuples      []*openfgav1.Tuple
		readUsersetTuplesError error
		iteratorHasError       bool
		expected               []usersetMessage
		poolSize               int
	}{
		{
			name:                   "get_iterator_error",
			contextDone:            false,
			poolSize:               1,
			readUsersetTuples:      []*openfgav1.Tuple{},
			readUsersetTuplesError: fmt.Errorf("mock_error"),
			expected: []usersetMessage{
				{
					userset: "",
					err:     fmt.Errorf("mock_error"),
				},
			},
		},
		{
			name:             "iterator_next_error",
			contextDone:      false,
			poolSize:         1,
			iteratorHasError: true,
			readUsersetTuples: []*openfgav1.Tuple{
				{
					Key: tuple.NewTupleKey("group:1", "member", "group:2#member"),
				},
			},
=======
					Key: tuple.NewTupleKey("group:1", "member", "group:2#member"),
				},
			},
>>>>>>> 5d5ff7f8
			readUsersetTuplesError: nil,
			expected: []usersetMessage{
				{
					userset: "group:2",
					err:     nil,
				},
				{
					userset: "",
					err:     mocks.ErrSimulatedError,
				},
			},
		},
		{
			name:                   "empty_userset",
			contextDone:            false,
			readUsersetTuples:      []*openfgav1.Tuple{},
			readUsersetTuplesError: nil,
			expected:               nil,
		},
		{
			name:                   "ctx_cancel",
			contextDone:            true,
			readUsersetTuples:      []*openfgav1.Tuple{},
			readUsersetTuplesError: nil,
			expected:               nil,
		},
		{
			name:        "has_userset",
			contextDone: false,
			readUsersetTuples: []*openfgav1.Tuple{
				{
					Key: tuple.NewTupleKey("group:1", "member", "group:2#member"),
				},
				{
					Key: tuple.NewTupleKey("group:1", "member", "group:3#member"),
				},
			},
			readUsersetTuplesError: nil,
			expected: []usersetMessage{
				{
					userset: "group:2",
					err:     nil,
				},
				{
					userset: "group:3",
					err:     nil,
				},
			},
		},
		{
			name:        "has_userset_large_pool_size",
			contextDone: false,
			readUsersetTuples: []*openfgav1.Tuple{
				{
					Key: tuple.NewTupleKey("group:1", "member", "group:2#member"),
				},
				{
					Key: tuple.NewTupleKey("group:1", "member", "group:3#member"),
				},
			},
			readUsersetTuplesError: nil,
			expected: []usersetMessage{
				{
					userset: "group:2",
					err:     nil,
				},
				{
					userset: "group:3",
					err:     nil,
				},
			},
		},
	}

	for _, tt := range tests {
		t.Run(tt.name, func(t *testing.T) {
			t.Parallel()
			ctrl := gomock.NewController(t)
			defer ctrl.Finish()
			storeID := ulid.Make().String()
			ds := mocks.NewMockRelationshipTupleReader(ctrl)
			ctx := context.Background()
			ctx = storage.ContextWithRelationshipTupleReader(ctx, ds)

			model := parser.MustTransformDSLToProto(`
					model
						schema 1.1

					type user
					type group
						relations
							define member: [user, group#member]
`)

			ts, err := typesystem.New(model)
			require.NoError(t, err)
			ctx = typesystem.ContextWithTypesystem(ctx, ts)

			restrictions, err := ts.DirectlyRelatedUsersets("group", "member")
			require.NoError(t, err)
			if tt.iteratorHasError {
				ds.EXPECT().ReadUsersetTuples(gomock.Any(), storeID, storage.ReadUsersetTuplesFilter{
					Object:                      "group:1",
					Relation:                    "member",
					AllowedUserTypeRestrictions: restrictions,
				}, gomock.Any()).Times(1).Return(mocks.NewErrorTupleIterator(tt.readUsersetTuples), tt.readUsersetTuplesError)
			} else {
				ds.EXPECT().ReadUsersetTuples(gomock.Any(), storeID, storage.ReadUsersetTuplesFilter{
					Object:                      "group:1",
					Relation:                    "member",
					AllowedUserTypeRestrictions: restrictions,
				}, gomock.Any()).Times(1).Return(storage.NewStaticTupleIterator(tt.readUsersetTuples), tt.readUsersetTuplesError)
			}

			req := &ResolveCheckRequest{
				StoreID:              storeID,
				AuthorizationModelID: ulid.Make().String(),
				TupleKey:             tuple.NewTupleKey("group:1", "member", "user:maria"),
				RequestMetadata:      NewCheckRequestMetadata(20),
			}

			cancellableCtx, cancelFunc := context.WithCancel(context.Background())
			if tt.contextDone {
				cancelFunc()
			} else {
				defer cancelFunc()
			}

			checker := NewLocalChecker()
			mapper, err := checker.buildNestedMapper(ctx, req, &nestedMapping{
				kind:                        NestedUsersetKind,
				allowedUserTypeRestrictions: restrictions,
			})
			if tt.readUsersetTuplesError != nil {
				require.Equal(t, tt.readUsersetTuplesError, err)
				return
			}

			userToUsersetMessageChan := streamedLookupUsersetFromIterator(cancellableCtx, mapper)

			var userToUsersetMessages []usersetMessage

			for userToUsersetMessage := range userToUsersetMessageChan {
				userToUsersetMessages = append(userToUsersetMessages, userToUsersetMessage)
			}

			require.Equal(t, tt.expected, userToUsersetMessages)
		})
	}
}

func TestProcessUsersetMessage(t *testing.T) {
	t.Cleanup(func() {
		goleak.VerifyNone(t)
	})

	tests := []struct {
		name                 string
		userset              string
		matchingUserset      []string
		expectedFound        bool
		expectedInputUserset []string
	}{
		{
			name:                 "match",
			userset:              "b",
			matchingUserset:      []string{"a", "b"},
			expectedFound:        true,
			expectedInputUserset: []string{"b"},
		},
		{
			name:                 "not_match",
			userset:              "c",
			matchingUserset:      []string{"a", "b"},
			expectedFound:        false,
			expectedInputUserset: []string{"c"},
		},
	}

	for _, tt := range tests {
		t.Run(tt.name, func(t *testing.T) {
			t.Parallel()
			inputSortedSet := hashset.New()
			matchingSortedSet := hashset.New()
			for _, match := range tt.matchingUserset {
				matchingSortedSet.Add(match)
			}
			output := processUsersetMessage(tt.userset, inputSortedSet, matchingSortedSet)
			require.Equal(t, tt.expectedFound, output)
			res := make([]string, 0, inputSortedSet.Size())
			for _, v := range inputSortedSet.Values() {
				res = append(res, v.(string))
			}
			require.Equal(t, tt.expectedInputUserset, res)
		})
	}
}

func TestNestedTTUFastPath(t *testing.T) {
	t.Cleanup(func() {
		goleak.VerifyNone(t)
	})

	model := parser.MustTransformDSLToProto(`
				model
					schema 1.1
				type user
				type group
					relations
						define member: [user] or member from parent
						define parent: [group]
				`)
	tests := []struct {
		name                            string
		readStartingWithUserTuples      []*openfgav1.Tuple
		readStartingWithUserTuplesError error
<<<<<<< HEAD
		objectToUsersetMessages         []usersetMessage
		expectedResolveCheckResponse    *ResolveCheckResponse
		expectedUserToUserset           []string
		expectedObjectToUserset         []string
		expectedError                   error
	}{
		{
			name:                    "empty_lists",
			objectToUsersetMessages: []usersetMessage{},
			expectedResolveCheckResponse: &ResolveCheckResponse{
				Allowed: false,
				ResolutionMetadata: &ResolveCheckResponseMetadata{
					CycleDetected: false,
				},
			},
			expectedUserToUserset:   nil,
			expectedObjectToUserset: nil,
			expectedError:           nil,
		},
		{
			name:                            "objectToUsersetMessages_not_nil_but_user_nil",
			readStartingWithUserTuples:      []*openfgav1.Tuple{},
			readStartingWithUserTuplesError: nil,
			objectToUsersetMessages: []usersetMessage{
				{
					userset: "group:2",
					err:     nil,
				},
			},
			expectedResolveCheckResponse: &ResolveCheckResponse{
				Allowed: false,
				ResolutionMetadata: &ResolveCheckResponseMetadata{
					CycleDetected: false,
				},
			},
			expectedUserToUserset:   nil,
			expectedObjectToUserset: nil,
			expectedError:           nil,
		},
		{
			name:                            "userToUsersetMessages_error",
			readStartingWithUserTuples:      []*openfgav1.Tuple{},
			readStartingWithUserTuplesError: fmt.Errorf("mock_error"),
			objectToUsersetMessages: []usersetMessage{
				{
					userset: "group:1",
					err:     nil,
				},
			},
			expectedResolveCheckResponse: nil,
			expectedUserToUserset:        nil,
			expectedObjectToUserset:      nil,
			expectedError:                fmt.Errorf("mock_error"),
		},
		{
			name: "objectToUsersetMessages_error",
			objectToUsersetMessages: []usersetMessage{
				{
					userset: "",
					err:     fmt.Errorf("mock_error"),
				},
			},
			expectedResolveCheckResponse: nil,
			expectedUserToUserset:        nil,
			expectedObjectToUserset:      nil,
			expectedError:                fmt.Errorf("mock_error"),
		},
		{
			name: "objectToUsersetMessages_subsequent_error",
			readStartingWithUserTuples: []*openfgav1.Tuple{
				{
					Key: tuple.NewTupleKey("group:1", "member", "user:maria"),
				},
			},
			readStartingWithUserTuplesError: nil,
			objectToUsersetMessages: []usersetMessage{
				{
					userset: "group:2",
					err:     nil,
				},
				{
					userset: "",
					err:     fmt.Errorf("mock_error"),
				},
			},
			expectedResolveCheckResponse: nil,
			expectedUserToUserset:        nil,
			expectedObjectToUserset:      nil,
			expectedError:                fmt.Errorf("mock_error"),
		},
		{
			name: "items_not_match",
			readStartingWithUserTuples: []*openfgav1.Tuple{
				{
					Key: tuple.NewTupleKey("group:2", "member", "user:maria"),
				},
			},
			objectToUsersetMessages: []usersetMessage{
				{
					userset: "group:3",
					err:     nil,
				},
			},
			expectedResolveCheckResponse: nil,
			expectedUserToUserset:        []string{"group:2"},
			expectedObjectToUserset:      []string{"group:3"},
			expectedError:                nil,
		},
=======
		readTuples                      [][]*openfgav1.Tuple
		readTuplesError                 error
		expected                        *ResolveCheckResponse
		expectedError                   error
	}{
>>>>>>> 5d5ff7f8
		{
			name: "happy_case",
			readStartingWithUserTuples: []*openfgav1.Tuple{
				{
					Key: tuple.NewTupleKey("group:1", "member", "user:maria"),
				},
			},
			readTuples: [][]*openfgav1.Tuple{
				{
					{
						Key: tuple.NewTupleKey("group:2a", "parent", "group:1a"),
					},
					{
						Key: tuple.NewTupleKey("group:3", "parent", "group:2a"),
					},
					{
						Key: tuple.NewTupleKey("group:3", "parent", "group:2"),
					},
				},
			},
			expected: &ResolveCheckResponse{
				Allowed: true,
				ResolutionMetadata: &ResolveCheckResponseMetadata{
					CycleDetected: false,
				},
			},
		},
	}

	for _, tt := range tests {
		t.Run(tt.name, func(t *testing.T) {
			t.Parallel()

			ctrl := gomock.NewController(t)
			defer ctrl.Finish()
			ds := mocks.NewMockRelationshipTupleReader(ctrl)
			storeID := ulid.Make().String()
			ds.EXPECT().ReadStartingWithUser(gomock.Any(), storeID, storage.ReadStartingWithUserFilter{
				ObjectType: "group",
				Relation:   "member",
				UserFilter: []*openfgav1.ObjectRelation{{Object: "user:maria"}},
				ObjectIDs:  nil,
			}, gomock.Any()).MaxTimes(1).Return(storage.NewStaticTupleIterator(tt.readStartingWithUserTuples), tt.readStartingWithUserTuplesError)

			for _, tuples := range tt.readTuples {
				ds.EXPECT().Read(gomock.Any(), storeID, gomock.Any(), gomock.Any()).MaxTimes(1).Return(storage.NewStaticTupleIterator(tuples), tt.readTuplesError)
			}
			ts, err := typesystem.New(model)
			require.NoError(t, err)
			rel, err := ts.GetRelation("group", "parent")
			require.NoError(t, err)

			req := &ResolveCheckRequest{
				StoreID:              storeID,
				AuthorizationModelID: ulid.Make().String(),
				TupleKey:             tuple.NewTupleKey("group:3", "member", "user:maria"),
				RequestMetadata:      NewCheckRequestMetadata(20),
			}
			ctx := context.Background()
			ctx = storage.ContextWithRelationshipTupleReader(ctx, ds)
			ctx = typesystem.ContextWithTypesystem(ctx, ts)
			checker := NewLocalChecker()
			result, err := checker.nestedTTUFastPath(ctx, req, rel.GetRewrite(), storage.NewStaticTupleKeyIterator([]*openfgav1.TupleKey{{Object: "group:2", Relation: "parent", User: "group:1"}}))
			require.Equal(t, tt.expectedError, err)
			require.Equal(t, tt.expected.GetAllowed(), result.GetAllowed())
			require.Equal(t, tt.expected.GetResolutionMetadata(), result.GetResolutionMetadata())
		})
	}
}

func TestNestedUsersetFastPath(t *testing.T) {
	t.Cleanup(func() {
		goleak.VerifyNone(t)
	})
	tests := []struct {
		name                            string
		readStartingWithUserTuples      []*openfgav1.Tuple
		readStartingWithUserTuplesError error
		readUsersetTuples               [][]*openfgav1.Tuple
		readUsersetTuplesError          error
		expected                        *ResolveCheckResponse
		expectedError                   error
	}{
		{
			name:                       "no_user_assigned_to_group",
			readStartingWithUserTuples: []*openfgav1.Tuple{},
			readUsersetTuples: [][]*openfgav1.Tuple{
				{
					{
						Key: tuple.NewTupleKey("group:1", "member", "group:3#member"),
					},
				},
<<<<<<< HEAD
				expected: &ResolveCheckResponse{
					Allowed: true,
					ResolutionMetadata: &ResolveCheckResponseMetadata{
						CycleDetected: false,
					},
=======
				{},
			},
			expected: &ResolveCheckResponse{
				Allowed: false,
				ResolutionMetadata: &ResolveCheckResponseMetadata{
					DatastoreQueryCount: 2,
					CycleDetected:       false,
>>>>>>> 5d5ff7f8
				},
			},
		},
		{
			name: "user_assigned_to_first_level_sub_group",
			readStartingWithUserTuples: []*openfgav1.Tuple{
				{
					Key: tuple.NewTupleKey("group:3", "member", "user:maria"),
				},
<<<<<<< HEAD
				expected: &ResolveCheckResponse{
					Allowed: false,
					ResolutionMetadata: &ResolveCheckResponseMetadata{
						CycleDetected: false,
					},
=======
				{
					Key: tuple.NewTupleKey("group:4", "member", "user:maria"),
>>>>>>> 5d5ff7f8
				},
			},
			readUsersetTuples: [][]*openfgav1.Tuple{
				{
					{
						Key: tuple.NewTupleKey("group:1", "member", "group:3#member"),
					},
				},
			},
			expected: &ResolveCheckResponse{
				Allowed: true,
				ResolutionMetadata: &ResolveCheckResponseMetadata{
					DatastoreQueryCount: 2,
					CycleDetected:       false,
				},
<<<<<<< HEAD
				expected: &ResolveCheckResponse{
					Allowed: true,
					ResolutionMetadata: &ResolveCheckResponseMetadata{
						CycleDetected: false,
					},
=======
			},
		},
		{
			name: "user_assigned_to_second_level_sub_group",
			readStartingWithUserTuples: []*openfgav1.Tuple{
				{
					Key: tuple.NewTupleKey("group:3", "member", "user:maria"),
				},
				{
					Key: tuple.NewTupleKey("group:4", "member", "user:maria"),
>>>>>>> 5d5ff7f8
				},
			},
			readUsersetTuples: [][]*openfgav1.Tuple{
				{
					{
						Key: tuple.NewTupleKey("group:6", "member", "group:5#member"),
					},
				},
				{
					{
						Key: tuple.NewTupleKey("group:5", "member", "group:3#member"),
					},
				},
<<<<<<< HEAD
				expected: &ResolveCheckResponse{
					Allowed: true,
					ResolutionMetadata: &ResolveCheckResponseMetadata{
						CycleDetected: false,
					},
=======
			},
			expected: &ResolveCheckResponse{
				Allowed: true,
				ResolutionMetadata: &ResolveCheckResponseMetadata{
					DatastoreQueryCount: 3,
					CycleDetected:       false,
>>>>>>> 5d5ff7f8
				},
			},
		},
		{
			name: "user_not_assigned_to_sub_group",
			readStartingWithUserTuples: []*openfgav1.Tuple{
				{
					Key: tuple.NewTupleKey("group:3", "member", "user:maria"),
				},
				{
					Key: tuple.NewTupleKey("group:4", "member", "user:maria"),
				},
			},
			readUsersetTuples: [][]*openfgav1.Tuple{
				{
					{
						Key: tuple.NewTupleKey("group:1", "member", "group:2#member"),
					},
				},
<<<<<<< HEAD
				expected: &ResolveCheckResponse{
					Allowed: false,
					ResolutionMetadata: &ResolveCheckResponseMetadata{
						CycleDetected: false,
					},
=======
				{},
			},
			expected: &ResolveCheckResponse{
				Allowed: false,
				ResolutionMetadata: &ResolveCheckResponseMetadata{
					DatastoreQueryCount: 3,
					CycleDetected:       false,
>>>>>>> 5d5ff7f8
				},
			},
		},
		{
			name:                            "error_getting_tuple",
			readStartingWithUserTuples:      []*openfgav1.Tuple{},
			readStartingWithUserTuplesError: fmt.Errorf("mock error"),
			readUsersetTuples: [][]*openfgav1.Tuple{
				{
					{
						Key: tuple.NewTupleKey("group:1", "member", "group:2#member"),
					},
				},
				{},
			},
			expected:      nil,
			expectedError: fmt.Errorf("mock error"),
		},
	}
	for _, tt := range tests {
		t.Run(tt.name, func(t *testing.T) {
			t.Parallel()

			ctrl := gomock.NewController(t)
			defer ctrl.Finish()
			storeID := ulid.Make().String()
			ds := mocks.NewMockRelationshipTupleReader(ctrl)
			ctx := context.Background()
			ctx = storage.ContextWithRelationshipTupleReader(ctx, ds)

			ds.EXPECT().ReadStartingWithUser(gomock.Any(), storeID, storage.ReadStartingWithUserFilter{
				ObjectType: "group",
				Relation:   "member",
				UserFilter: []*openfgav1.ObjectRelation{{Object: "user:maria"}},
				ObjectIDs:  nil,
			}, gomock.Any()).MaxTimes(1).Return(storage.NewStaticTupleIterator(tt.readStartingWithUserTuples), tt.readStartingWithUserTuplesError)

			for _, tuples := range tt.readUsersetTuples[1:] {
				ds.EXPECT().ReadUsersetTuples(gomock.Any(), storeID, gomock.Any(), gomock.Any()).MaxTimes(1).Return(storage.NewStaticTupleIterator(tuples), tt.readUsersetTuplesError)
			}
			model := parser.MustTransformDSLToProto(`
						model
							schema 1.1

						type user
						type group
							relations
								define member: [user, group#member]
`)

			ts, err := typesystem.New(model)
			require.NoError(t, err)
			ctx = typesystem.ContextWithTypesystem(ctx, ts)

			req := &ResolveCheckRequest{
				StoreID:              storeID,
				AuthorizationModelID: ulid.Make().String(),
				TupleKey:             tuple.NewTupleKey("group:1", "member", "user:maria"),
				RequestMetadata:      NewCheckRequestMetadata(20),
			}

			checker := NewLocalChecker()
			tupleKeys := make([]*openfgav1.TupleKey, 0, len(tt.readUsersetTuples[0]))
			for _, t := range tt.readUsersetTuples[0] {
				k := t.GetKey()
				tupleKeys = append(tupleKeys, &openfgav1.TupleKey{
					User:     k.GetUser(),
					Relation: k.GetRelation(),
					Object:   k.GetObject(),
				})
			}

			result, err := checker.nestedUsersetFastPath(ctx, req, storage.NewStaticTupleKeyIterator(tupleKeys))
			require.Equal(t, tt.expectedError, err)
			require.Equal(t, tt.expected.GetAllowed(), result.GetAllowed())
			require.Equal(t, tt.expected.GetResolutionMetadata(), result.GetResolutionMetadata())
		})
	}

	t.Run("resolution_depth_exceeded", func(t *testing.T) {
		t.Parallel()
		ctrl := gomock.NewController(t)
		defer ctrl.Finish()

		storeID := ulid.Make().String()
		ds := mocks.NewMockRelationshipTupleReader(ctrl)

		ctx := context.Background()
		ctx = storage.ContextWithRelationshipTupleReader(ctx, ds)

		ds.EXPECT().ReadStartingWithUser(gomock.Any(), storeID, gomock.Any(), gomock.Any()).MaxTimes(1).Return(
			storage.NewStaticTupleIterator([]*openfgav1.Tuple{
				{
					Key: tuple.NewTupleKey("group:bad", "member", "user:maria"),
				},
			}), nil)

		for i := 1; i < 26; i++ {
			ds.EXPECT().ReadUsersetTuples(gomock.Any(), storeID, gomock.Any(), gomock.Any()).MaxTimes(1).Return(
				storage.NewStaticTupleIterator([]*openfgav1.Tuple{
					{
						Key: tuple.NewTupleKey("group:"+strconv.Itoa(i+1), "member", "group:"+strconv.Itoa(i)+"#member"),
					},
				}), nil)
		}
		model := parser.MustTransformDSLToProto(`
							model
								schema 1.1

							type user
							type group
								relations
									define member: [user, group#member]

			`)

		ts, err := typesystem.New(model)
		require.NoError(t, err)
		ctx = typesystem.ContextWithTypesystem(ctx, ts)

		req := &ResolveCheckRequest{
			StoreID:              storeID,
			AuthorizationModelID: ulid.Make().String(),
			TupleKey:             tuple.NewTupleKey("group:1", "member", "user:maria"),
			RequestMetadata:      NewCheckRequestMetadata(20),
		}

		checker := NewLocalChecker()
		tupleKeys := []*openfgav1.TupleKey{{Object: "group:1", Relation: "member", User: "group:0#member"}}

		result, err := checker.nestedUsersetFastPath(ctx, req, storage.NewStaticTupleKeyIterator(tupleKeys))
		require.Nil(t, result)
		require.Equal(t, ErrResolutionDepthExceeded, err)
	})
}

func TestBuildNestedMapper(t *testing.T) {
	mockController := gomock.NewController(t)
	defer mockController.Finish()

	mockDatastore := mocks.NewMockOpenFGADatastore(mockController)

	storeID := ulid.Make().String()
	ctx := context.Background()
	ctx = storage.ContextWithRelationshipTupleReader(ctx, mockDatastore)

	model := testutils.MustTransformDSLToProtoWithID(`
			model
				schema 1.1
			type user
			type group
				relations
					define member: [user]`)
	ts, err := typesystem.New(model)
	require.NoError(t, err)

	ctx = typesystem.ContextWithTypesystem(ctx, ts)
	checker := NewLocalChecker()

	t.Run("nested_userset", func(t *testing.T) {
		mockDatastore.EXPECT().ReadUsersetTuples(ctx, storeID, storage.ReadUsersetTuplesFilter{
			Object:   "document:1",
			Relation: "viewer",
			AllowedUserTypeRestrictions: []*openfgav1.RelationReference{
				typesystem.DirectRelationReference("group", "member"),
			},
		}, storage.ReadUsersetTuplesOptions{
			Consistency: storage.ConsistencyOptions{
				Preference: openfgav1.ConsistencyPreference_HIGHER_CONSISTENCY,
			},
		}).Times(1)

		mapping := &nestedMapping{
			kind: NestedUsersetKind,
			allowedUserTypeRestrictions: []*openfgav1.RelationReference{
				typesystem.DirectRelationReference("group", "member"),
			},
		}
		res, err := checker.buildNestedMapper(ctx, &ResolveCheckRequest{
			StoreID:     storeID,
			TupleKey:    tuple.NewTupleKey("document:1", "viewer", "user:maria"),
			Context:     testutils.MustNewStruct(t, map[string]interface{}{"x": "2"}),
			Consistency: openfgav1.ConsistencyPreference_HIGHER_CONSISTENCY,
		}, mapping)
		require.NoError(t, err)
		_, ok := res.(*NestedUsersetMapper)
		require.True(t, ok)
	})

	t.Run("nested_ttu", func(t *testing.T) {
		mockDatastore.EXPECT().Read(ctx, storeID, tuple.NewTupleKey("document:1", "parent", ""), storage.ReadOptions{
			Consistency: storage.ConsistencyOptions{
				Preference: openfgav1.ConsistencyPreference_HIGHER_CONSISTENCY,
			},
		}).Times(1)

		mapping := &nestedMapping{
			tuplesetRelation: "parent",
			kind:             NestedTTUKind,
		}
		res, err := checker.buildNestedMapper(ctx, &ResolveCheckRequest{
			StoreID:     storeID,
			TupleKey:    tuple.NewTupleKey("document:1", "viewer", "user:maria"),
			Context:     testutils.MustNewStruct(t, map[string]interface{}{"x": "2"}),
			Consistency: openfgav1.ConsistencyPreference_HIGHER_CONSISTENCY,
		}, mapping)
		require.NoError(t, err)
		_, ok := res.(*NestedTTUMapper)
		require.True(t, ok)
	})
}

func TestCheckTTU(t *testing.T) {
	t.Cleanup(func() {
		goleak.VerifyNone(t)
	})

	// model
	//	schema 1.1
	// type user
	// type group
	//	relations
	//		define member: [user] or member from parent
	//		define parent: [group]

	ttuRewrite := &openfgav1.Userset{
		Userset: &openfgav1.Userset_TupleToUserset{
			TupleToUserset: &openfgav1.TupleToUserset{
				Tupleset: &openfgav1.ObjectRelation{
					Relation: "parent",
				},
				ComputedUserset: &openfgav1.ObjectRelation{
					Relation: "member",
				},
			},
		},
	}
	model := &openfgav1.AuthorizationModel{
		SchemaVersion: typesystem.SchemaVersion1_1,
		TypeDefinitions: []*openfgav1.TypeDefinition{
			{
				Type: "user",
			},
			{
				Type: "group",
				Relations: map[string]*openfgav1.Userset{
					"parent": {
						Userset: &openfgav1.Userset_This{},
					},
					"member": {
						Userset: &openfgav1.Userset_Union{
							Union: &openfgav1.Usersets{
								Child: []*openfgav1.Userset{
									{
										Userset: &openfgav1.Userset_This{},
									},
									ttuRewrite,
								},
							},
						},
					},
				},
				Metadata: &openfgav1.Metadata{
					Relations: map[string]*openfgav1.RelationMetadata{
						"parent": {
							DirectlyRelatedUserTypes: []*openfgav1.RelationReference{
								{
									Type: "group",
								},
							},
						},
						"member": {
							DirectlyRelatedUserTypes: []*openfgav1.RelationReference{
								{
									Type: "user",
								},
							},
						},
					},
				},
			},
		},
	}

	typesys, err := typesystem.NewAndValidate(context.Background(), model)
	require.NoError(t, err)

	t.Run("nested_ttu_and_optimizations_enabled_calls_nestedUsersetFastpath", func(t *testing.T) {
		// arrange
		mockController := gomock.NewController(t)
		defer mockController.Finish()
		mockDatastore := mocks.NewMockOpenFGADatastore(mockController)

		checker := NewLocalChecker(WithOptimizations(true))
		t.Cleanup(checker.Close)

		storeID := ulid.Make().String()

		req := &ResolveCheckRequest{
			StoreID:         storeID,
			TupleKey:        tuple.NewTupleKey("group:1", "member", "user:maria"),
			RequestMetadata: NewCheckRequestMetadata(24),
		}

		ctx := typesystem.ContextWithTypesystem(context.Background(), typesys)
		ctx = storage.ContextWithRelationshipTupleReader(ctx, mockDatastore)
		mockDatastore.EXPECT().
			Read(gomock.Any(), storeID, tuple.NewTupleKey("group:1", "parent", ""), gomock.Any()).
			Times(1).
			Return(storage.NewStaticTupleIterator(nil), nil)

		// act
		res, err := checker.checkTTU(ctx, req, ttuRewrite)(ctx)

		// assert
		require.NoError(t, err)
		require.NotNil(t, res)
		require.False(t, res.GetAllowed()) // user:maria is not part of any group, and no parents for group:1
	})
}<|MERGE_RESOLUTION|>--- conflicted
+++ resolved
@@ -321,12 +321,6 @@
 		require.Nil(t, resp)
 	})
 
-	t.Run("aggregate_truthy_and_falsy_handlers_datastore_query_count", func(t *testing.T) {
-		resp, err := exclusion(ctx, concurrencyLimit, falseHandler, trueHandler)
-		require.NoError(t, err)
-		require.False(t, resp.GetAllowed())
-	})
-
 	t.Run("return_allowed:false_if_base_handler_evaluated_before_context_deadline", func(t *testing.T) {
 		ctx, cancel := context.WithTimeout(ctx, 10*time.Millisecond)
 		t.Cleanup(cancel)
@@ -669,18 +663,6 @@
 		require.NotNil(t, resp)
 		require.False(t, resp.GetAllowed())
 		require.True(t, resp.GetCycleDetected())
-	})
-
-	t.Run("aggregate_truthy_and_falsy_handlers_datastore_query_count", func(t *testing.T) {
-		resp, err := intersection(ctx, concurrencyLimit, falseHandler, trueHandler)
-		require.NoError(t, err)
-		require.False(t, resp.GetAllowed())
-	})
-
-	t.Run("cycle_and_false_reports_correct_datastore_query_count", func(t *testing.T) {
-		resp, err := intersection(ctx, concurrencyLimit, cyclicErrorHandler, falseHandler)
-		require.NoError(t, err)
-		require.False(t, resp.GetAllowed())
 	})
 
 	t.Run("return_allowed:false_if_falsy_handler_evaluated_before_context_deadline", func(t *testing.T) {
@@ -3725,132 +3707,10 @@
 			},
 			expectedOutcomes: []checkOutcome{
 				{resp: &ResolveCheckResponse{
-					Allowed: false,
-					ResolutionMetadata: &ResolveCheckResponseMetadata{
-<<<<<<< HEAD
-						CycleDetected: false,
-=======
-						DatastoreQueryCount: 3,
->>>>>>> 5d5ff7f8
-					},
+					Allowed:            false,
+					ResolutionMetadata: &ResolveCheckResponseMetadata{},
 				}},
 			},
-<<<<<<< HEAD
-			{
-				name:               "multiple_userset_last_true_concurrent_read_large",
-				usersetItems:       []string{"group:1", "group:2", "group:3"},
-				visitedItems:       []string{},
-				maxConcurrentReads: 20,
-				parallelRecursiveTest: parallelRecursiveTest{
-					numTimeFuncExecuted: &atomic.Uint32{},
-					returnResolveCheckResponse: []*ResolveCheckResponse{
-						{
-							Allowed: false,
-							ResolutionMetadata: &ResolveCheckResponseMetadata{
-								CycleDetected: false,
-							},
-						},
-						{
-							Allowed: false,
-							ResolutionMetadata: &ResolveCheckResponseMetadata{
-								CycleDetected: false,
-							},
-						},
-						{
-							Allowed: true,
-							ResolutionMetadata: &ResolveCheckResponseMetadata{
-								CycleDetected: false,
-							},
-						},
-					},
-					returnError: []error{
-						nil,
-						nil,
-						nil,
-					},
-				},
-				expectedResponse: &ResolveCheckResponse{
-					Allowed: true,
-					ResolutionMetadata: &ResolveCheckResponseMetadata{
-						CycleDetected: false,
-					},
-				},
-				expectedError: nil,
-			},
-			{
-				name:               "multiple_userset_last_true_concurrent_read_large_slow_requests",
-				usersetItems:       []string{"group:1", "group:2", "group:3"},
-				visitedItems:       []string{},
-				maxConcurrentReads: 20,
-				parallelRecursiveTest: parallelRecursiveTest{
-					slowRequests:        true,
-					numTimeFuncExecuted: &atomic.Uint32{},
-					returnResolveCheckResponse: []*ResolveCheckResponse{
-						{
-							Allowed: false,
-							ResolutionMetadata: &ResolveCheckResponseMetadata{
-								CycleDetected: false,
-							},
-						},
-						{
-							Allowed: false,
-							ResolutionMetadata: &ResolveCheckResponseMetadata{
-								CycleDetected: false,
-							},
-						},
-						{
-							Allowed: true,
-							ResolutionMetadata: &ResolveCheckResponseMetadata{
-								CycleDetected: false,
-							},
-						},
-					},
-					returnError: []error{
-						nil,
-						nil,
-						nil,
-					},
-				},
-				expectedResponse: &ResolveCheckResponse{
-					Allowed: true,
-					ResolutionMetadata: &ResolveCheckResponseMetadata{
-						CycleDetected: false,
-					},
-				},
-				expectedError: nil,
-			},
-			{
-				name:               "multiple_userset_last_true_concurrent_read_small",
-				usersetItems:       []string{"group:1", "group:2", "group:3"},
-				visitedItems:       []string{},
-				maxConcurrentReads: 1,
-				parallelRecursiveTest: parallelRecursiveTest{
-					numTimeFuncExecuted: &atomic.Uint32{},
-					returnResolveCheckResponse: []*ResolveCheckResponse{
-						{
-							Allowed: false,
-							ResolutionMetadata: &ResolveCheckResponseMetadata{
-								CycleDetected: false,
-							},
-						},
-						{
-							Allowed: false,
-							ResolutionMetadata: &ResolveCheckResponseMetadata{
-								CycleDetected: false,
-							},
-						},
-						{
-							Allowed: true,
-							ResolutionMetadata: &ResolveCheckResponseMetadata{
-								CycleDetected: false,
-							},
-						},
-					},
-					returnError: []error{
-						nil,
-						nil,
-						nil,
-=======
 		},
 		{
 			name:                 "duplicates_no_match_with_recursion",
@@ -3863,104 +3723,14 @@
 			},
 			expectedOutcomes: []checkOutcome{
 				{resp: &ResolveCheckResponse{
-					Allowed: false,
-					ResolutionMetadata: &ResolveCheckResponseMetadata{
-						DatastoreQueryCount: 3,
->>>>>>> 5d5ff7f8
-					},
+					Allowed:            false,
+					ResolutionMetadata: &ResolveCheckResponseMetadata{},
 				}},
 				{resp: &ResolveCheckResponse{
-					Allowed: false,
-					ResolutionMetadata: &ResolveCheckResponseMetadata{
-<<<<<<< HEAD
-						CycleDetected: false,
-=======
-						DatastoreQueryCount: 0,
->>>>>>> 5d5ff7f8
-					},
+					Allowed:            false,
+					ResolutionMetadata: &ResolveCheckResponseMetadata{},
 				}},
 			},
-<<<<<<< HEAD
-			{
-				name:               "multiple_userset_last_true_concurrent_read_small_slow_request",
-				usersetItems:       []string{"group:1", "group:2", "group:3"},
-				visitedItems:       []string{},
-				maxConcurrentReads: 1,
-				parallelRecursiveTest: parallelRecursiveTest{
-					slowRequests:        true,
-					numTimeFuncExecuted: &atomic.Uint32{},
-					returnResolveCheckResponse: []*ResolveCheckResponse{
-						{
-							Allowed: false,
-							ResolutionMetadata: &ResolveCheckResponseMetadata{
-								CycleDetected: false,
-							},
-						},
-						{
-							Allowed: false,
-							ResolutionMetadata: &ResolveCheckResponseMetadata{
-								CycleDetected: false,
-							},
-						},
-						{
-							Allowed: true,
-							ResolutionMetadata: &ResolveCheckResponseMetadata{
-								CycleDetected: false,
-							},
-						},
-					},
-					returnError: []error{
-						nil,
-						nil,
-						nil,
-					},
-				},
-				expectedResponse: &ResolveCheckResponse{
-					Allowed: true,
-					ResolutionMetadata: &ResolveCheckResponseMetadata{
-						CycleDetected: false,
-					},
-				},
-				expectedError: nil,
-			},
-			{
-				name:               "multiple_userset_first_true_concurrent_read_large",
-				usersetItems:       []string{"group:1", "group:2", "group:3"},
-				visitedItems:       []string{},
-				maxConcurrentReads: 20,
-				parallelRecursiveTest: parallelRecursiveTest{
-					numTimeFuncExecuted: &atomic.Uint32{},
-					returnResolveCheckResponse: []*ResolveCheckResponse{
-						{
-							Allowed: true,
-							ResolutionMetadata: &ResolveCheckResponseMetadata{
-								CycleDetected: false,
-							},
-						},
-						{
-							Allowed: false,
-							ResolutionMetadata: &ResolveCheckResponseMetadata{
-								CycleDetected: false,
-							},
-						},
-						{
-							Allowed: false,
-							ResolutionMetadata: &ResolveCheckResponseMetadata{
-								CycleDetected: false,
-							},
-						},
-					},
-					returnError: []error{
-						nil,
-						nil,
-						nil,
-					},
-				},
-				expectedResponse: &ResolveCheckResponse{
-					Allowed: true,
-					ResolutionMetadata: &ResolveCheckResponseMetadata{
-						CycleDetected: false,
-=======
 		},
 		{
 			name:                 "duplicates_match_with_recursion",
@@ -3973,52 +3743,10 @@
 			},
 			expectedOutcomes: []checkOutcome{
 				{resp: &ResolveCheckResponse{
-					Allowed: true,
-					ResolutionMetadata: &ResolveCheckResponseMetadata{
-						DatastoreQueryCount: 3,
->>>>>>> 5d5ff7f8
-					},
+					Allowed:            true,
+					ResolutionMetadata: &ResolveCheckResponseMetadata{},
 				}},
 			},
-<<<<<<< HEAD
-			{
-				name:               "multiple_userset_first_true_concurrent_read_small",
-				usersetItems:       []string{"group:1", "group:2", "group:3"},
-				visitedItems:       []string{},
-				maxConcurrentReads: 1,
-				parallelRecursiveTest: parallelRecursiveTest{
-					numTimeFuncExecuted: &atomic.Uint32{},
-					returnResolveCheckResponse: []*ResolveCheckResponse{
-						{
-							Allowed: true,
-							ResolutionMetadata: &ResolveCheckResponseMetadata{
-								CycleDetected: false,
-							},
-						},
-						{
-							Allowed: false,
-							ResolutionMetadata: &ResolveCheckResponseMetadata{
-								CycleDetected: false,
-							},
-						},
-						{
-							Allowed: false,
-							ResolutionMetadata: &ResolveCheckResponseMetadata{
-								CycleDetected: false,
-							},
-						},
-					},
-					returnError: []error{
-						nil,
-						nil,
-						nil,
-					},
-				},
-				expectedResponse: &ResolveCheckResponse{
-					Allowed: true,
-					ResolutionMetadata: &ResolveCheckResponseMetadata{
-						CycleDetected: false,
-=======
 		},
 		{
 			name:                 "duplicates_match_with_recursion",
@@ -4031,65 +3759,10 @@
 			},
 			expectedOutcomes: []checkOutcome{
 				{resp: &ResolveCheckResponse{
-					Allowed: true,
-					ResolutionMetadata: &ResolveCheckResponseMetadata{
-						DatastoreQueryCount: 3,
->>>>>>> 5d5ff7f8
-					},
+					Allowed:            true,
+					ResolutionMetadata: &ResolveCheckResponseMetadata{},
 				}},
 			},
-<<<<<<< HEAD
-			{
-				name:               "multiple_userset_none_true_concurrent_read_small",
-				usersetItems:       []string{"group:1", "group:2", "group:3"},
-				visitedItems:       []string{},
-				maxConcurrentReads: 1,
-				parallelRecursiveTest: parallelRecursiveTest{
-					numTimeFuncExecuted: &atomic.Uint32{},
-					returnResolveCheckResponse: []*ResolveCheckResponse{
-						{
-							Allowed: false,
-							ResolutionMetadata: &ResolveCheckResponseMetadata{
-								CycleDetected: false,
-							},
-						},
-						{
-							Allowed: false,
-							ResolutionMetadata: &ResolveCheckResponseMetadata{
-								CycleDetected: false,
-							},
-						},
-						{
-							Allowed: false,
-							ResolutionMetadata: &ResolveCheckResponseMetadata{
-								CycleDetected: false,
-							},
-						},
-					},
-					returnError: []error{
-						nil,
-						nil,
-						nil,
-					},
-				},
-				expectedResponse: &ResolveCheckResponse{
-					Allowed: false,
-					ResolutionMetadata: &ResolveCheckResponseMetadata{
-						CycleDetected: false,
-					},
-				},
-				expectedError: nil,
-			},
-			{
-				name:               "error",
-				usersetItems:       []string{"group:1"},
-				visitedItems:       []string{},
-				maxConcurrentReads: 20,
-				parallelRecursiveTest: parallelRecursiveTest{
-					numTimeFuncExecuted: &atomic.Uint32{},
-					returnResolveCheckResponse: []*ResolveCheckResponse{
-						nil,
-=======
 		},
 		{
 			name:                 "no_duplicates_no_match_counts",
@@ -4108,27 +3781,16 @@
 			},
 			expectedOutcomes: []checkOutcome{
 				{resp: &ResolveCheckResponse{
-					Allowed: false,
-					ResolutionMetadata: &ResolveCheckResponseMetadata{
-						DatastoreQueryCount: 3,
->>>>>>> 5d5ff7f8
-					},
+					Allowed:            false,
+					ResolutionMetadata: &ResolveCheckResponseMetadata{},
 				}},
 				{resp: &ResolveCheckResponse{
-					Allowed: false,
-					ResolutionMetadata: &ResolveCheckResponseMetadata{
-						DatastoreQueryCount: 3,
-					},
+					Allowed:            false,
+					ResolutionMetadata: &ResolveCheckResponseMetadata{},
 				}},
 				{resp: &ResolveCheckResponse{
-					Allowed: false,
-					ResolutionMetadata: &ResolveCheckResponseMetadata{
-<<<<<<< HEAD
-						CycleDetected: false,
-=======
-						DatastoreQueryCount: 3,
->>>>>>> 5d5ff7f8
-					},
+					Allowed:            false,
+					ResolutionMetadata: &ResolveCheckResponseMetadata{},
 				}},
 			},
 		},
@@ -4141,72 +3803,6 @@
 			defer ctrl.Finish()
 			ds := mocks.NewMockRelationshipTupleReader(ctrl)
 
-<<<<<<< HEAD
-		for _, tt := range tests {
-			t.Run(tt.name, func(t *testing.T) {
-				t.Parallel()
-
-				maxConcurrentRead := 20
-				numUsersetItem := 5000
-				ctrl := gomock.NewController(t)
-				defer ctrl.Finish()
-				ds := mocks.NewMockRelationshipTupleReader(ctrl)
-				ds.EXPECT().ReadUsersetTuples(gomock.Any(), gomock.Any(), gomock.Any(), gomock.Any()).AnyTimes().Return(storage.NewStaticTupleIterator(nil), nil)
-				commonParameters := &recursiveMatchUserUsersetCommonData{
-					concurrencyLimit: maxConcurrentRead,
-					visitedUserset:   &sync.Map{},
-					dsCount:          &atomic.Uint32{},
-					ds:               ds,
-					tupleMapperKind:  NestedUsersetKind,
-				}
-				commonParameters.dsCount.Store(15)
-
-				usersetItems := make([]string, numUsersetItem)
-				returnResolveCheckResponse := make([]*ResolveCheckResponse, numUsersetItem)
-				returnError := make([]error, numUsersetItem)
-				for i := 0; i < numUsersetItem; i++ {
-					usersetItems[i] = fmt.Sprintf("group:%d", i)
-					returnResolveCheckResponse[i] = &ResolveCheckResponse{
-						Allowed: false,
-						ResolutionMetadata: &ResolveCheckResponseMetadata{
-							CycleDetected: false,
-						},
-					}
-					returnError[i] = nil
-				}
-				if tt.checkAllowed {
-					returnResolveCheckResponse[numUsersetItem/2] = &ResolveCheckResponse{
-						Allowed: true,
-						ResolutionMetadata: &ResolveCheckResponseMetadata{
-							CycleDetected: false,
-						},
-					}
-				}
-
-				recursiveTestResult := parallelRecursiveTest{
-					slowRequests:               true,
-					numTimeFuncExecuted:        &atomic.Uint32{},
-					returnResolveCheckResponse: returnResolveCheckResponse,
-					returnError:                returnError,
-				}
-				resp, err := parallelizeRecursiveMatchUserUserset(context.Background(),
-					usersetItems,
-					&ResolveCheckRequest{
-						RequestMetadata: NewCheckRequestMetadata(20),
-					},
-					commonParameters,
-					recursiveTestResult.testParallelizeRecursive)
-				require.NoError(t, err)
-				require.Equal(t, &ResolveCheckResponse{
-					Allowed: tt.checkAllowed,
-					ResolutionMetadata: &ResolveCheckResponseMetadata{
-						CycleDetected: false,
-					},
-				}, resp)
-			})
-		}
-	})
-=======
 			storeID := ulid.Make().String()
 
 			for _, mock := range tt.readMocks {
@@ -4237,7 +3833,6 @@
 			ctx = typesystem.ContextWithTypesystem(ctx, ts)
 
 			checker := NewLocalChecker()
-			checker.concurrencyLimit = 1 // make things serial to prevent race conditions on dbCounts
 			mapping := &nestedMapping{
 				kind:             NestedTTUKind,
 				tuplesetRelation: "parent",
@@ -4252,7 +3847,6 @@
 			require.Equal(t, tt.expectedOutcomes, collectedOutcomes)
 		})
 	}
->>>>>>> 5d5ff7f8
 }
 
 func TestStreamedLookupUsersetFromIterator(t *testing.T) {
@@ -4269,16 +3863,6 @@
 		expected               []usersetMessage
 	}{
 		{
-<<<<<<< HEAD
-			name: "empty_recursive_userset",
-			tuples: [][]*openfgav1.Tuple{
-				{},
-			},
-			expected: &ResolveCheckResponse{
-				Allowed: false,
-				ResolutionMetadata: &ResolveCheckResponseMetadata{
-					CycleDetected: false,
-=======
 			name:                   "get_iterator_error",
 			contextDone:            false,
 			readUsersetTuples:      []*openfgav1.Tuple{},
@@ -4287,7 +3871,6 @@
 				{
 					userset: "",
 					err:     fmt.Errorf("mock_error"),
->>>>>>> 5d5ff7f8
 				},
 			},
 		},
@@ -4297,474 +3880,9 @@
 			iteratorHasError: true,
 			readUsersetTuples: []*openfgav1.Tuple{
 				{
-<<<<<<< HEAD
-					{
-						Key: tuple.NewTupleKey("group:1", "member", "group:a#member"),
-					},
-					{
-						Key: tuple.NewTupleKey("group:1", "member", "group:x#member"),
-					},
-				},
-			},
-			expected: &ResolveCheckResponse{
-				Allowed: true,
-				ResolutionMetadata: &ResolveCheckResponseMetadata{
-					CycleDetected: false,
-				},
-			},
-		},
-		{
-			name: "second_item_match",
-			tuples: [][]*openfgav1.Tuple{
-				{
-					{
-						Key: tuple.NewTupleKey("group:1", "member", "group:x#member"),
-					},
-					{
-						Key: tuple.NewTupleKey("group:1", "member", "group:a#member"),
-					},
-				},
-			},
-			expected: &ResolveCheckResponse{
-				Allowed: true,
-				ResolutionMetadata: &ResolveCheckResponseMetadata{
-					CycleDetected: false,
-				},
-			},
-		},
-		{
-			name: "iter_error",
-			tuples: [][]*openfgav1.Tuple{
-				{},
-			},
-			tupleIteratorError: fmt.Errorf("mock_error"),
-			expected:           nil,
-			expectedError:      fmt.Errorf("mock_error"),
-		},
-		{
-			name: "recursive_linear_not_found",
-			tuples: [][]*openfgav1.Tuple{
-				{
-					{
-						Key: tuple.NewTupleKey("group:1", "member", "group:x#member"),
-					},
-				},
-				{
-					{
-						Key: tuple.NewTupleKey("group:x", "member", "group:y#member"),
-					},
-				},
-				{},
-			},
-			expected: &ResolveCheckResponse{
-				Allowed: false,
-				ResolutionMetadata: &ResolveCheckResponseMetadata{
-					CycleDetected: false,
-				},
-			},
-		},
-		{
-			name: "recursive_linear_found",
-			tuples: [][]*openfgav1.Tuple{
-				{
-					{
-						Key: tuple.NewTupleKey("group:1", "member", "group:x#member"),
-					},
-				},
-				{
-					{
-						Key: tuple.NewTupleKey("group:x", "member", "group:y#member"),
-					},
-				},
-				{
-					{
-						Key: tuple.NewTupleKey("group:y", "member", "group:b#member"),
-					},
-				},
-			},
-			expected: &ResolveCheckResponse{
-				Allowed: true,
-				ResolutionMetadata: &ResolveCheckResponseMetadata{
-					CycleDetected: false,
-				},
-			},
-		},
-		{
-			name: "recursive_breath_not_found",
-			tuples: [][]*openfgav1.Tuple{
-				{
-					{
-						Key: tuple.NewTupleKey("group:1", "member", "group:x#member"),
-					},
-					{
-						Key: tuple.NewTupleKey("group:x", "member", "group:y#member"),
-					},
-				},
-				{},
-				{},
-			},
-			expected: &ResolveCheckResponse{
-				Allowed: false,
-				ResolutionMetadata: &ResolveCheckResponseMetadata{
-					CycleDetected: false,
-				},
-			},
-		},
-		{
-			name: "found_second_level",
-			tuples: [][]*openfgav1.Tuple{
-				{
-					{
-						Key: tuple.NewTupleKey("group:1", "member", "group:x#member"),
-					},
-					{
-						Key: tuple.NewTupleKey("group:x", "member", "group:y#member"),
-					},
-				},
-				{},
-				{
-					{
-						Key: tuple.NewTupleKey("group:y", "member", "group:b#member"),
-					},
-				},
-			},
-			expected: &ResolveCheckResponse{
-				Allowed: true,
-				ResolutionMetadata: &ResolveCheckResponseMetadata{
-					CycleDetected: false,
-				},
-			},
-		},
-	}
-	for _, tt := range tests {
-		t.Run(tt.name, func(t *testing.T) {
-			t.Parallel()
-
-			ctrl := gomock.NewController(t)
-			defer ctrl.Finish()
-			ds := mocks.NewMockRelationshipTupleReader(ctrl)
-			for _, tuples := range tt.tuples {
-				ds.EXPECT().ReadUsersetTuples(gomock.Any(), gomock.Any(), gomock.Any(), gomock.Any()).Times(1).Return(storage.NewStaticTupleIterator(tuples), tt.tupleIteratorError)
-			}
-			model := parser.MustTransformDSLToProto(`
-				model
-					schema 1.1
-
-				type user
-				type group
-					relations
-						define member: [user, group#member]
-`)
-			ts, err := typesystem.New(model)
-			require.NoError(t, err)
-
-			req := &ResolveCheckRequest{
-				StoreID:              ulid.Make().String(),
-				AuthorizationModelID: ulid.Make().String(),
-				TupleKey:             tuple.NewTupleKey("group:1", "member", "user:maria"),
-				RequestMetadata:      NewCheckRequestMetadata(20),
-			}
-
-			userUsersetMapping := storage.NewSortedSet()
-			userUsersetMapping.Add("group:a")
-			userUsersetMapping.Add("group:b")
-
-			commonData := &recursiveMatchUserUsersetCommonData{
-				typesys:              ts,
-				ds:                   ds,
-				dsCount:              &atomic.Uint32{},
-				concurrencyLimit:     10,
-				tupleMapperKind:      NestedUsersetKind,
-				userToUsersetMapping: userUsersetMapping,
-				visitedUserset:       &sync.Map{},
-				allowedUserTypeRestrictions: []*openfgav1.RelationReference{
-					{
-						Type: "group",
-						RelationOrWildcard: &openfgav1.RelationReference_Relation{
-							Relation: "member",
-						},
-					},
-				},
-			}
-			mapper, err := buildMapper(context.Background(), req, commonData)
-			if tt.tupleIteratorError != nil {
-				require.Equal(t, tt.tupleIteratorError, err)
-				return
-			}
-
-			result, err := recursiveMatchUserUserset(context.Background(), req, commonData, mapper)
-			require.Equal(t, tt.expectedError, err)
-			require.Equal(t, tt.expected, result)
-		})
-	}
-}
-
-func TestStreamedLookupUsersetForUser(t *testing.T) {
-	t.Cleanup(func() {
-		goleak.VerifyNone(t)
-	})
-
-	tests := []struct {
-		name                            string
-		contextDone                     bool
-		publiclyAssignable              bool
-		readStartingWithUserTuples      []*openfgav1.Tuple
-		readStartingWithUserTuplesError error
-		iteratorHasError                bool
-		expected                        []usersetMessage
-		poolSize                        int
-	}{
-		{
-			name:                            "get_iterator_error",
-			contextDone:                     false,
-			poolSize:                        1,
-			readStartingWithUserTuples:      []*openfgav1.Tuple{},
-			readStartingWithUserTuplesError: fmt.Errorf("mock_error"),
-			expected: []usersetMessage{
-				{
-					userset: "",
-					err:     fmt.Errorf("mock_error"),
-				},
-			},
-		},
-		{
-			name:             "iterator_next_error",
-			contextDone:      false,
-			poolSize:         1,
-			iteratorHasError: true,
-			readStartingWithUserTuples: []*openfgav1.Tuple{
-				{
-					Key: tuple.NewTupleKey("group:1", "member", "user:maria"),
-				},
-			},
-			readStartingWithUserTuplesError: nil,
-			expected: []usersetMessage{
-				{
-					userset: "group:1",
-					err:     nil,
-				},
-				{
-					userset: "",
-					err:     mocks.ErrSimulatedError,
-				},
-			},
-		},
-		{
-			name:                            "empty_user",
-			contextDone:                     false,
-			poolSize:                        1,
-			readStartingWithUserTuples:      []*openfgav1.Tuple{},
-			readStartingWithUserTuplesError: nil,
-			expected:                        nil,
-		},
-		{
-			name:                            "ctx_cancel",
-			contextDone:                     true,
-			poolSize:                        1,
-			readStartingWithUserTuples:      []*openfgav1.Tuple{},
-			readStartingWithUserTuplesError: nil,
-			expected:                        nil,
-		},
-		{
-			name:        "has_users",
-			contextDone: false,
-			poolSize:    1,
-			readStartingWithUserTuples: []*openfgav1.Tuple{
-				{
-					Key: tuple.NewTupleKey("group:1", "member", "user:maria"),
-				},
-				{
-					Key: tuple.NewTupleKey("group:2", "member", "user:maria"),
-				},
-			},
-			readStartingWithUserTuplesError: nil,
-			expected: []usersetMessage{
-				{
-					userset: "group:1",
-					err:     nil,
-				},
-				{
-					userset: "group:2",
-					err:     nil,
-				},
-			},
-		},
-		{
-			name:        "has_users_large_pool_size",
-			contextDone: false,
-			poolSize:    5,
-			readStartingWithUserTuples: []*openfgav1.Tuple{
-				{
-					Key: tuple.NewTupleKey("group:1", "member", "user:maria"),
-				},
-				{
-					Key: tuple.NewTupleKey("group:2", "member", "user:maria"),
-				},
-			},
-			readStartingWithUserTuplesError: nil,
-			expected: []usersetMessage{
-				{
-					userset: "group:1",
-					err:     nil,
-				},
-				{
-					userset: "group:2",
-					err:     nil,
-				},
-			},
-		},
-		{
-			name:        "non_publicly_assignable",
-			contextDone: false,
-			poolSize:    5,
-			readStartingWithUserTuples: []*openfgav1.Tuple{
-				{
-					Key: tuple.NewTupleKey("group:1", "member", "user:maria"),
-				},
-				{
-					Key: tuple.NewTupleKey("group:2", "member", "user:*"),
-				},
-			},
-			readStartingWithUserTuplesError: nil,
-			expected: []usersetMessage{
-				{
-					userset: "group:1",
-					err:     nil,
-				},
-			},
-		},
-		{
-			name:               "publicly_assignable",
-			contextDone:        false,
-			publiclyAssignable: true,
-			poolSize:           5,
-			readStartingWithUserTuples: []*openfgav1.Tuple{
-				{
-					Key: tuple.NewTupleKey("group:1", "member", "user:maria"),
-				},
-				{
-					Key: tuple.NewTupleKey("group:2", "member", "user:*"),
-				},
-			},
-			readStartingWithUserTuplesError: nil,
-			expected: []usersetMessage{
-				{
-					userset: "group:1",
-					err:     nil,
-				},
-				{
-					userset: "group:2",
-					err:     nil,
-				},
-			},
-		},
-	}
-
-	for _, tt := range tests {
-		t.Run(tt.name, func(t *testing.T) {
-			t.Parallel()
-			ctrl := gomock.NewController(t)
-			defer ctrl.Finish()
-			ds := mocks.NewMockRelationshipTupleReader(ctrl)
-			if tt.iteratorHasError {
-				ds.EXPECT().ReadStartingWithUser(gomock.Any(), gomock.Any(), gomock.Any(), gomock.Any()).Times(1).Return(mocks.NewErrorTupleIterator(tt.readStartingWithUserTuples), tt.readStartingWithUserTuplesError)
-			} else {
-				ds.EXPECT().ReadStartingWithUser(gomock.Any(), gomock.Any(), gomock.Any(), gomock.Any()).Times(1).Return(storage.NewStaticTupleIterator(tt.readStartingWithUserTuples), tt.readStartingWithUserTuplesError)
-			}
-			var model *openfgav1.AuthorizationModel
-			if tt.publiclyAssignable {
-				model = parser.MustTransformDSLToProto(`
-				model
-					schema 1.1
-
-				type user
-				type group
-					relations
-						define member: [user, user:*, group#member]
-`)
-			} else {
-				model = parser.MustTransformDSLToProto(`
-				model
-					schema 1.1
-
-				type user
-				type group
-					relations
-						define member: [user, group#member]
-`)
-			}
-			ts, err := typesystem.New(model)
-			require.NoError(t, err)
-
-			req := &ResolveCheckRequest{
-				StoreID:              ulid.Make().String(),
-				AuthorizationModelID: ulid.Make().String(),
-				TupleKey:             tuple.NewTupleKey("group:1", "member", "user:maria"),
-				RequestMetadata:      NewCheckRequestMetadata(20),
-			}
-
-			cancellableCtx, cancelFunc := context.WithCancel(context.Background())
-			if tt.contextDone {
-				cancelFunc()
-			} else {
-				defer cancelFunc()
-			}
-
-			userToUsersetMessageChan := streamedLookupUsersetForUser(cancellableCtx, req, ts, ds)
-
-			var userToUsersetMessages []usersetMessage
-
-			for userToUsersetMessage := range userToUsersetMessageChan {
-				userToUsersetMessages = append(userToUsersetMessages, userToUsersetMessage)
-			}
-
-			require.Equal(t, tt.expected, userToUsersetMessages)
-		})
-	}
-}
-
-func TestStreamedLookupUsersetForObject(t *testing.T) {
-	t.Cleanup(func() {
-		goleak.VerifyNone(t)
-	})
-
-	tests := []struct {
-		name                   string
-		contextDone            bool
-		readUsersetTuples      []*openfgav1.Tuple
-		readUsersetTuplesError error
-		iteratorHasError       bool
-		expected               []usersetMessage
-		poolSize               int
-	}{
-		{
-			name:                   "get_iterator_error",
-			contextDone:            false,
-			poolSize:               1,
-			readUsersetTuples:      []*openfgav1.Tuple{},
-			readUsersetTuplesError: fmt.Errorf("mock_error"),
-			expected: []usersetMessage{
-				{
-					userset: "",
-					err:     fmt.Errorf("mock_error"),
-				},
-			},
-		},
-		{
-			name:             "iterator_next_error",
-			contextDone:      false,
-			poolSize:         1,
-			iteratorHasError: true,
-			readUsersetTuples: []*openfgav1.Tuple{
-				{
 					Key: tuple.NewTupleKey("group:1", "member", "group:2#member"),
 				},
 			},
-=======
-					Key: tuple.NewTupleKey("group:1", "member", "group:2#member"),
-				},
-			},
->>>>>>> 5d5ff7f8
 			readUsersetTuplesError: nil,
 			expected: []usersetMessage{
 				{
@@ -4981,122 +4099,11 @@
 		name                            string
 		readStartingWithUserTuples      []*openfgav1.Tuple
 		readStartingWithUserTuplesError error
-<<<<<<< HEAD
-		objectToUsersetMessages         []usersetMessage
-		expectedResolveCheckResponse    *ResolveCheckResponse
-		expectedUserToUserset           []string
-		expectedObjectToUserset         []string
-		expectedError                   error
-	}{
-		{
-			name:                    "empty_lists",
-			objectToUsersetMessages: []usersetMessage{},
-			expectedResolveCheckResponse: &ResolveCheckResponse{
-				Allowed: false,
-				ResolutionMetadata: &ResolveCheckResponseMetadata{
-					CycleDetected: false,
-				},
-			},
-			expectedUserToUserset:   nil,
-			expectedObjectToUserset: nil,
-			expectedError:           nil,
-		},
-		{
-			name:                            "objectToUsersetMessages_not_nil_but_user_nil",
-			readStartingWithUserTuples:      []*openfgav1.Tuple{},
-			readStartingWithUserTuplesError: nil,
-			objectToUsersetMessages: []usersetMessage{
-				{
-					userset: "group:2",
-					err:     nil,
-				},
-			},
-			expectedResolveCheckResponse: &ResolveCheckResponse{
-				Allowed: false,
-				ResolutionMetadata: &ResolveCheckResponseMetadata{
-					CycleDetected: false,
-				},
-			},
-			expectedUserToUserset:   nil,
-			expectedObjectToUserset: nil,
-			expectedError:           nil,
-		},
-		{
-			name:                            "userToUsersetMessages_error",
-			readStartingWithUserTuples:      []*openfgav1.Tuple{},
-			readStartingWithUserTuplesError: fmt.Errorf("mock_error"),
-			objectToUsersetMessages: []usersetMessage{
-				{
-					userset: "group:1",
-					err:     nil,
-				},
-			},
-			expectedResolveCheckResponse: nil,
-			expectedUserToUserset:        nil,
-			expectedObjectToUserset:      nil,
-			expectedError:                fmt.Errorf("mock_error"),
-		},
-		{
-			name: "objectToUsersetMessages_error",
-			objectToUsersetMessages: []usersetMessage{
-				{
-					userset: "",
-					err:     fmt.Errorf("mock_error"),
-				},
-			},
-			expectedResolveCheckResponse: nil,
-			expectedUserToUserset:        nil,
-			expectedObjectToUserset:      nil,
-			expectedError:                fmt.Errorf("mock_error"),
-		},
-		{
-			name: "objectToUsersetMessages_subsequent_error",
-			readStartingWithUserTuples: []*openfgav1.Tuple{
-				{
-					Key: tuple.NewTupleKey("group:1", "member", "user:maria"),
-				},
-			},
-			readStartingWithUserTuplesError: nil,
-			objectToUsersetMessages: []usersetMessage{
-				{
-					userset: "group:2",
-					err:     nil,
-				},
-				{
-					userset: "",
-					err:     fmt.Errorf("mock_error"),
-				},
-			},
-			expectedResolveCheckResponse: nil,
-			expectedUserToUserset:        nil,
-			expectedObjectToUserset:      nil,
-			expectedError:                fmt.Errorf("mock_error"),
-		},
-		{
-			name: "items_not_match",
-			readStartingWithUserTuples: []*openfgav1.Tuple{
-				{
-					Key: tuple.NewTupleKey("group:2", "member", "user:maria"),
-				},
-			},
-			objectToUsersetMessages: []usersetMessage{
-				{
-					userset: "group:3",
-					err:     nil,
-				},
-			},
-			expectedResolveCheckResponse: nil,
-			expectedUserToUserset:        []string{"group:2"},
-			expectedObjectToUserset:      []string{"group:3"},
-			expectedError:                nil,
-		},
-=======
 		readTuples                      [][]*openfgav1.Tuple
 		readTuplesError                 error
 		expected                        *ResolveCheckResponse
 		expectedError                   error
 	}{
->>>>>>> 5d5ff7f8
 		{
 			name: "happy_case",
 			readStartingWithUserTuples: []*openfgav1.Tuple{
@@ -5189,21 +4196,12 @@
 						Key: tuple.NewTupleKey("group:1", "member", "group:3#member"),
 					},
 				},
-<<<<<<< HEAD
-				expected: &ResolveCheckResponse{
-					Allowed: true,
-					ResolutionMetadata: &ResolveCheckResponseMetadata{
-						CycleDetected: false,
-					},
-=======
 				{},
 			},
 			expected: &ResolveCheckResponse{
 				Allowed: false,
 				ResolutionMetadata: &ResolveCheckResponseMetadata{
-					DatastoreQueryCount: 2,
-					CycleDetected:       false,
->>>>>>> 5d5ff7f8
+					CycleDetected: false,
 				},
 			},
 		},
@@ -5213,16 +4211,8 @@
 				{
 					Key: tuple.NewTupleKey("group:3", "member", "user:maria"),
 				},
-<<<<<<< HEAD
-				expected: &ResolveCheckResponse{
-					Allowed: false,
-					ResolutionMetadata: &ResolveCheckResponseMetadata{
-						CycleDetected: false,
-					},
-=======
 				{
 					Key: tuple.NewTupleKey("group:4", "member", "user:maria"),
->>>>>>> 5d5ff7f8
 				},
 			},
 			readUsersetTuples: [][]*openfgav1.Tuple{
@@ -5235,16 +4225,8 @@
 			expected: &ResolveCheckResponse{
 				Allowed: true,
 				ResolutionMetadata: &ResolveCheckResponseMetadata{
-					DatastoreQueryCount: 2,
-					CycleDetected:       false,
-				},
-<<<<<<< HEAD
-				expected: &ResolveCheckResponse{
-					Allowed: true,
-					ResolutionMetadata: &ResolveCheckResponseMetadata{
-						CycleDetected: false,
-					},
-=======
+					CycleDetected: false,
+				},
 			},
 		},
 		{
@@ -5255,7 +4237,6 @@
 				},
 				{
 					Key: tuple.NewTupleKey("group:4", "member", "user:maria"),
->>>>>>> 5d5ff7f8
 				},
 			},
 			readUsersetTuples: [][]*openfgav1.Tuple{
@@ -5269,20 +4250,11 @@
 						Key: tuple.NewTupleKey("group:5", "member", "group:3#member"),
 					},
 				},
-<<<<<<< HEAD
-				expected: &ResolveCheckResponse{
-					Allowed: true,
-					ResolutionMetadata: &ResolveCheckResponseMetadata{
-						CycleDetected: false,
-					},
-=======
 			},
 			expected: &ResolveCheckResponse{
 				Allowed: true,
 				ResolutionMetadata: &ResolveCheckResponseMetadata{
-					DatastoreQueryCount: 3,
-					CycleDetected:       false,
->>>>>>> 5d5ff7f8
+					CycleDetected: false,
 				},
 			},
 		},
@@ -5302,21 +4274,12 @@
 						Key: tuple.NewTupleKey("group:1", "member", "group:2#member"),
 					},
 				},
-<<<<<<< HEAD
-				expected: &ResolveCheckResponse{
-					Allowed: false,
-					ResolutionMetadata: &ResolveCheckResponseMetadata{
-						CycleDetected: false,
-					},
-=======
 				{},
 			},
 			expected: &ResolveCheckResponse{
 				Allowed: false,
 				ResolutionMetadata: &ResolveCheckResponseMetadata{
-					DatastoreQueryCount: 3,
-					CycleDetected:       false,
->>>>>>> 5d5ff7f8
+					CycleDetected: false,
 				},
 			},
 		},
