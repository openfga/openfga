--- conflicted
+++ resolved
@@ -996,7 +996,6 @@
 	require.False(t, resp.Allowed)
 }
 
-<<<<<<< HEAD
 func TestCheckDispatchCount(t *testing.T) {
 	ds := memory.New()
 
@@ -1063,7 +1062,6 @@
 	require.True(t, resp.Allowed)
 
 	require.Equal(t, uint32(3), resp.GetResolutionMetadata().DispatchCount)
-=======
 func TestUnionCheckFuncReducer(t *testing.T) {
 	t.Cleanup(func() {
 		goleak.VerifyNone(t)
@@ -1232,5 +1230,4 @@
 		require.ErrorIs(t, err, context.DeadlineExceeded)
 		require.False(t, resp.GetAllowed())
 	})
->>>>>>> 7847fe50
 }