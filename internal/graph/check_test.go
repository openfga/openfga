--- conflicted
+++ resolved
@@ -4906,27 +4906,6 @@
 	t.Cleanup(func() {
 		goleak.VerifyNone(t)
 	})
-<<<<<<< HEAD
-	t.Run("non_cancel_context", func(t *testing.T) {
-		tests := []struct {
-			name                         string
-			userToUsersetMessages        []usersetMessage
-			objectToUsersetMessages      []usersetMessage
-			expectedResolveCheckResponse *ResolveCheckResponse
-			expectedUserToUserset        []string
-			expectedObjectToUserset      []string
-			expectedError                error
-		}{
-			{
-				name:                    "empty_lists",
-				userToUsersetMessages:   []usersetMessage{},
-				objectToUsersetMessages: []usersetMessage{},
-				expectedResolveCheckResponse: &ResolveCheckResponse{
-					Allowed: false,
-					ResolutionMetadata: &ResolveCheckResponseMetadata{
-						CycleDetected: false,
-					},
-=======
 	tests := []struct {
 		name                            string
 		readStartingWithUserTuples      []*openfgav1.Tuple
@@ -4943,27 +4922,9 @@
 			expectedResolveCheckResponse: &ResolveCheckResponse{
 				Allowed: false,
 				ResolutionMetadata: &ResolveCheckResponseMetadata{
-					DatastoreQueryCount: 1,
-					CycleDetected:       false,
->>>>>>> 9875f8b5
-				},
-			},
-<<<<<<< HEAD
-			{
-				name: "userToUsersetMessages_not_nil_but_object_nil",
-				userToUsersetMessages: []usersetMessage{
-					{
-						userset: "group:2",
-						err:     nil,
-					},
-				},
-				objectToUsersetMessages: []usersetMessage{},
-				expectedResolveCheckResponse: &ResolveCheckResponse{
-					Allowed: false,
-					ResolutionMetadata: &ResolveCheckResponseMetadata{
-						CycleDetected: false,
-					},
-=======
+					CycleDetected: false,
+				},
+			},
 			expectedUserToUserset:   nil,
 			expectedObjectToUserset: nil,
 			expectedError:           nil,
@@ -4976,31 +4937,12 @@
 				{
 					userset: "group:2",
 					err:     nil,
->>>>>>> 9875f8b5
-				},
-			},
-<<<<<<< HEAD
-			{
-				name:                  "objectToUsersetMessages_not_nil_but_user_nil",
-				userToUsersetMessages: []usersetMessage{},
-				objectToUsersetMessages: []usersetMessage{
-					{
-						userset: "group:2",
-						err:     nil,
-					},
-				},
-				expectedResolveCheckResponse: &ResolveCheckResponse{
-					Allowed: false,
-					ResolutionMetadata: &ResolveCheckResponseMetadata{
-						CycleDetected: false,
-					},
-=======
+				},
+			},
 			expectedResolveCheckResponse: &ResolveCheckResponse{
 				Allowed: false,
 				ResolutionMetadata: &ResolveCheckResponseMetadata{
-					DatastoreQueryCount: 2,
-					CycleDetected:       false,
->>>>>>> 9875f8b5
+					CycleDetected: false,
 				},
 			},
 			expectedUserToUserset:   nil,
@@ -5048,18 +4990,9 @@
 					userset: "group:2",
 					err:     nil,
 				},
-<<<<<<< HEAD
-				objectToUsersetMessages: []usersetMessage{},
-				expectedResolveCheckResponse: &ResolveCheckResponse{
-					Allowed: true,
-					ResolutionMetadata: &ResolveCheckResponseMetadata{
-						CycleDetected: false,
-					},
-=======
 				{
 					userset: "",
 					err:     fmt.Errorf("mock_error"),
->>>>>>> 9875f8b5
 				},
 			},
 			expectedResolveCheckResponse: nil,
@@ -5097,20 +5030,11 @@
 					userset: "group:2",
 					err:     nil,
 				},
-<<<<<<< HEAD
-				expectedResolveCheckResponse: &ResolveCheckResponse{
-					Allowed: true,
-					ResolutionMetadata: &ResolveCheckResponseMetadata{
-						CycleDetected: false,
-					},
-=======
 			},
 			expectedResolveCheckResponse: &ResolveCheckResponse{
 				Allowed: true,
 				ResolutionMetadata: &ResolveCheckResponseMetadata{
-					DatastoreQueryCount: 2,
-					CycleDetected:       false,
->>>>>>> 9875f8b5
+					CycleDetected: false,
 				},
 			},
 			expectedUserToUserset:   nil,
@@ -5215,29 +5139,6 @@
 				},
 			},
 			{
-<<<<<<< HEAD
-				name: "user_directly_assigned_to_main_group",
-				readStartingWithUserTuples: []*openfgav1.Tuple{
-					{
-						Key: tuple.NewTupleKey("group:1", "member", "user:maria"),
-					},
-					{
-						Key: tuple.NewTupleKey("group:2", "member", "user:maria"),
-					},
-				},
-				readUsersetTuples: [][]*openfgav1.Tuple{
-					{},
-				},
-				expected: &ResolveCheckResponse{
-					Allowed: true,
-					ResolutionMetadata: &ResolveCheckResponseMetadata{
-						CycleDetected: false,
-					},
-				},
-			},
-			{
-=======
->>>>>>> 9875f8b5
 				name: "user_assigned_to_first_level_sub_group",
 				readStartingWithUserTuples: []*openfgav1.Tuple{
 					{
