package graph

import (
	"context"
	"fmt"
	"testing"

	"github.com/oklog/ulid/v2"
	openfgav1 "github.com/openfga/api/proto/openfga/v1"
	parser "github.com/openfga/language/pkg/go/transformer"
	"github.com/openfga/openfga/pkg/storage/memory"
	"github.com/openfga/openfga/pkg/storage/storagewrappers"
	"github.com/openfga/openfga/pkg/testutils"
	"github.com/openfga/openfga/pkg/tuple"
	"github.com/openfga/openfga/pkg/typesystem"
	"github.com/stretchr/testify/require"
	"google.golang.org/protobuf/types/known/structpb"
)

func TestResolveCheckDeterministic(t *testing.T) {
	ds := memory.New()

	storeID := ulid.Make().String()

	err := ds.Write(context.Background(), storeID, nil, []*openfgav1.TupleKey{
		tuple.NewTupleKey("document:1", "viewer", "group:eng#member"),
		tuple.NewTupleKey("document:1", "editor", "group:other1#member"),
		tuple.NewTupleKey("document:2", "editor", "group:eng#member"),
		tuple.NewTupleKey("document:2", "allowed", "user:jon"),
		tuple.NewTupleKey("document:2", "allowed", "user:x"),
		tuple.NewTupleKey("group:eng", "member", "group:fga#member"),
		tuple.NewTupleKey("group:eng", "member", "user:jon"),
		tuple.NewTupleKey("group:other1", "member", "group:other2#member"),
	})
	require.NoError(t, err)

	checker := NewLocalChecker(ds)

	typedefs := parser.MustTransformDSLToProto(`model
	schema 1.1
type user

type group
  relations
	define member: [user, group#member]

<<<<<<< HEAD
type document
  relations
	define allowed: [user]
	define viewer: [group#member] or editor
	define editor: [group#member] and allowed`).TypeDefinitions
=======
	type document
	  relations
	    define allowed: [user] as self
	    define viewer: [group#member] as self or editor
	    define editor: [group#member] as self and allowed

	`)
>>>>>>> f211089a

	ctx := typesystem.ContextWithTypesystem(context.Background(), typesystem.New(
		&openfgav1.AuthorizationModel{
			Id:              ulid.Make().String(),
			TypeDefinitions: typedefs,
			SchemaVersion:   typesystem.SchemaVersion1_1,
		},
	))

	resp, err := checker.ResolveCheck(ctx, &ResolveCheckRequest{
		StoreID:            storeID,
		TupleKey:           tuple.NewTupleKey("document:1", "viewer", "user:jon"),
		ResolutionMetadata: &ResolutionMetadata{Depth: 2},
	})
	require.NoError(t, err)
	require.True(t, resp.Allowed)

	resp, err = checker.ResolveCheck(ctx, &ResolveCheckRequest{
		StoreID:            storeID,
		TupleKey:           tuple.NewTupleKey("document:2", "editor", "user:x"),
		ResolutionMetadata: &ResolutionMetadata{Depth: 2},
	})
	require.ErrorIs(t, err, ErrResolutionDepthExceeded)
	require.Nil(t, resp)
}

func TestCheckWithOneConcurrentGoroutineCausesNoDeadlock(t *testing.T) {
	const concurrencyLimit = 1
	ds := memory.New()
	defer ds.Close()

	storeID := ulid.Make().String()

	err := ds.Write(context.Background(), storeID, nil, []*openfgav1.TupleKey{
		tuple.NewTupleKey("document:1", "viewer", "group:1#member"),
		tuple.NewTupleKey("document:1", "viewer", "group:2#member"),
		tuple.NewTupleKey("group:1", "member", "group:1a#member"),
		tuple.NewTupleKey("group:1", "member", "group:1b#member"),
		tuple.NewTupleKey("group:2", "member", "group:2a#member"),
		tuple.NewTupleKey("group:2", "member", "group:2b#member"),
		tuple.NewTupleKey("group:2b", "member", "user:jon"),
	})
	require.NoError(t, err)

	checker := NewLocalChecker(ds, WithResolveNodeBreadthLimit(concurrencyLimit))

	typedefs := parser.MustTransformDSLToProto(`model
	schema 1.1
type user
type group
  relations
	define member: [user, group#member]
type document
  relations
	define viewer: [group#member]`).TypeDefinitions

	ctx := typesystem.ContextWithTypesystem(context.Background(), typesystem.New(
		&openfgav1.AuthorizationModel{
			Id:              ulid.Make().String(),
			TypeDefinitions: typedefs,
			SchemaVersion:   typesystem.SchemaVersion1_1,
		},
	))

	resp, err := checker.ResolveCheck(ctx, &ResolveCheckRequest{
		StoreID:            storeID,
		TupleKey:           tuple.NewTupleKey("document:1", "viewer", "user:jon"),
		ResolutionMetadata: &ResolutionMetadata{Depth: 25},
	})
	require.NoError(t, err)
	require.True(t, resp.Allowed)
}

func TestCheckDatastoreQueryCount(t *testing.T) {
	ds := memory.New()
	defer ds.Close()

	storeID := ulid.Make().String()

	err := ds.Write(context.Background(), storeID, nil, []*openfgav1.TupleKey{
		tuple.NewTupleKey("document:x", "a", "user:jon"),
		tuple.NewTupleKey("document:x", "a", "user:maria"),
		tuple.NewTupleKey("document:x", "b", "user:maria"),
		tuple.NewTupleKey("document:x", "parent", "org:fga"),
		tuple.NewTupleKey("org:fga", "member", "user:maria"),
	})
	require.NoError(t, err)

	typedefs := parser.MustTransformDSLToProto(`model
	schema 1.1
type user

type org
  relations
	define member: [user]

type document
  relations
	define a: [user]
	define b: [user]
	define union: a or b
	define union_rewrite: union
	define intersection: a and b
	define difference: a but not b
	define ttu: member from parent
	define union_and_ttu: union and ttu
	define union_or_ttu: union or ttu or union_rewrite
	define intersection_of_ttus: union_or_ttu and union_and_ttu
	define parent: [org]
`).TypeDefinitions

	ctx := typesystem.ContextWithTypesystem(context.Background(), typesystem.New(
		&openfgav1.AuthorizationModel{
			Id:              ulid.Make().String(),
			TypeDefinitions: typedefs,
			SchemaVersion:   typesystem.SchemaVersion1_1,
		},
	))

	tests := []struct {
		name             string
		check            *openfgav1.TupleKey
		contextualTuples []*openfgav1.TupleKey
		allowed          bool
		minDBReads       uint32
		maxDBReads       uint32
	}{
		{
			name:       "no_direct_access",
			check:      tuple.NewTupleKey("document:x", "a", "user:unknown"),
			allowed:    false,
			minDBReads: 1, // both checkDirectUserTuple
			maxDBReads: 1,
		},
		{
			name:       "direct_access",
			check:      tuple.NewTupleKey("document:x", "a", "user:maria"),
			allowed:    true,
			minDBReads: 1, // checkDirectUserTuple needs to run
			maxDBReads: 1,
		},
		{
			name:             "direct_access_thanks_to_contextual_tuple", // NOTE: this is counting the read from memory as a database read!
			check:            tuple.NewTupleKey("document:x", "a", "user:unknown"),
			contextualTuples: []*openfgav1.TupleKey{tuple.NewTupleKey("document:x", "a", "user:unknown")},
			allowed:          true,
			minDBReads:       1, // checkDirectUserTuple needs to run
			maxDBReads:       1,
		},
		{
			name:       "union",
			check:      tuple.NewTupleKey("document:x", "union", "user:maria"),
			allowed:    true,
			minDBReads: 1, // checkDirectUserTuple needs to run
			maxDBReads: 1,
		},
		{
			name:       "union_no_access",
			check:      tuple.NewTupleKey("document:x", "union", "user:unknown"),
			allowed:    false,
			minDBReads: 2, // need to check all the conditions in the union
			maxDBReads: 2,
		},
		{
			name:       "intersection",
			check:      tuple.NewTupleKey("document:x", "intersection", "user:maria"),
			allowed:    true,
			minDBReads: 2, // need at minimum two direct tuple checks
			maxDBReads: 2, // at most two tuple checks
		},
		{
			name:       "intersection_no_access",
			check:      tuple.NewTupleKey("document:x", "intersection", "user:unknown"),
			allowed:    false,
			minDBReads: 1, // need at minimum one direct tuple checks (short circuit the ohter path)
			maxDBReads: 1,
		},
		{
			name:       "difference",
			check:      tuple.NewTupleKey("document:x", "difference", "user:jon"),
			allowed:    true,
			minDBReads: 2, // need at minimum two direct tuple checks
			maxDBReads: 2,
		},
		{
			name:       "difference_no_access",
			check:      tuple.NewTupleKey("document:x", "difference", "user:maria"),
			allowed:    false,
			minDBReads: 1, // if the "but not" condition returns quickly with "false", no need to evaluate the first branch
			maxDBReads: 2, // at most two tuple checks
		},
		{
			name:       "ttu",
			check:      tuple.NewTupleKey("document:x", "ttu", "user:maria"),
			allowed:    true,
			minDBReads: 2, // one read to find org:fga + one direct check if user:maria is a member of org:fga
			maxDBReads: 3, // one read to find org:fga + (one direct check + userset check) if user:maria is a member of org:fga
		},
		{
			name:       "ttu_no_access",
			check:      tuple.NewTupleKey("document:x", "ttu", "user:jon"),
			allowed:    false,
			minDBReads: 2, // one read to find org:fga + (one direct check) to see if user:jon is a member of org:fga
			maxDBReads: 2,
		},
		// more complex scenarios
		{
			name:       "union_and_ttu",
			check:      tuple.NewTupleKey("document:x", "union_and_ttu", "user:maria"),
			allowed:    true,
			minDBReads: 3, // union (1 read) + ttu (2 reads)
			maxDBReads: 5, // union (2 reads) + ttu (3 reads)
		},
		{
			name:       "union_and_ttu_no_access",
			check:      tuple.NewTupleKey("document:x", "union_and_ttu", "user:unknown"),
			allowed:    false,
			minDBReads: 2, // min(union (2 reads), ttu (4 reads))
			maxDBReads: 4, // max(union (2 reads), ttu (4 reads))
		},
		{
			name:       "union_or_ttu",
			check:      tuple.NewTupleKey("document:x", "union_or_ttu", "user:maria"),
			allowed:    true,
			minDBReads: 1, // min(union (1 read), ttu (2 reads))
			maxDBReads: 3, // max(union (2 reads), ttu (3 reads))
		},
		{
			name:       "union_or_ttu_no_access",
			check:      tuple.NewTupleKey("document:x", "union_or_ttu", "user:unknown"),
			allowed:    false,
			minDBReads: 6, // union (2 reads) + ttu (2 reads) + union rewrite (2 reads)
			maxDBReads: 6,
		},
		{
			name:       "intersection_of_ttus", // union_or_ttu and union_and_ttu
			check:      tuple.NewTupleKey("document:x", "intersection_of_ttus", "user:maria"),
			allowed:    true,
			minDBReads: 4, // union_or_ttu (1 read) + union_and_ttu (3 reads)
			maxDBReads: 8, // union_or_ttu (3 reads) + union_and_ttu (5 reads)
		},
	}

	// run the test many times to exercise all the possible DBReads
	for i := 1; i < 1000; i++ {
		t.Run(fmt.Sprintf("iteration_%v", i), func(t *testing.T) {
			t.Parallel()
			for _, test := range tests {
				test := test
				t.Run(test.name, func(t *testing.T) {
					t.Parallel()

					checker := NewLocalChecker(
						// TODO build this wrapper inside ResolveCheck so that we don't need to construct a new Checker per test
						storagewrappers.NewCombinedTupleReader(ds, test.contextualTuples),
						WithMaxConcurrentReads(1))

					res, err := checker.ResolveCheck(ctx, &ResolveCheckRequest{
						StoreID:            storeID,
						TupleKey:           test.check,
						ContextualTuples:   test.contextualTuples,
						ResolutionMetadata: &ResolutionMetadata{Depth: 25},
					})
					require.NoError(t, err)
					require.Equal(t, res.Allowed, test.allowed)
					// minDBReads <= dbReads <= maxDBReads
					require.GreaterOrEqual(t, res.ResolutionMetadata.DatastoreQueryCount, test.minDBReads)
					require.LessOrEqual(t, res.ResolutionMetadata.DatastoreQueryCount, test.maxDBReads)
				})
			}
		})
	}
}

// TestCheckWithUnexpectedCycle tests the LocalChecker to make sure that if a model includes a cycle
// that should have otherwise been invalid according to the typesystem, then the check resolution will
// avoid the cycle and return an error indicating a cycle was detected.
func TestCheckWithUnexpectedCycle(t *testing.T) {
	ds := memory.New()
	defer ds.Close()

	storeID := ulid.Make().String()

	err := ds.Write(context.Background(), storeID, nil, []*openfgav1.TupleKey{
		tuple.NewTupleKey("resource:1", "parent", "resource:1"),
	})
	require.NoError(t, err)

	tests := []struct {
		name     string
		model    string
		tupleKey *openfgav1.TupleKey
	}{
		{
			name: "test_1",
			model: `model
	schema 1.1
type user

type resource
  relations
	define x: [user] but not y
	define y: [user] but not z
	define z: [user] or x`,
			tupleKey: tuple.NewTupleKey("resource:1", "x", "user:jon"),
		},
		{
			name: "test_2",
			model: `model
	schema 1.1
type user

type resource
  relations
	define x: [user] and y
	define y: [user] and z
	define z: [user] or x`,
			tupleKey: tuple.NewTupleKey("resource:1", "x", "user:jon"),
		},
		{
			name: "test_3",
			model: `model
	schema 1.1
type resource
  relations
	define x: y
	define y: x`,
			tupleKey: tuple.NewTupleKey("resource:1", "x", "user:jon"),
		},
		{
			name: "test_4",
			model: `model
	schema 1.1
type resource
  relations
	define parent: [resource]
	define x: [user] or x from parent`,
			tupleKey: tuple.NewTupleKey("resource:1", "x", "user:jon"),
		},
	}

	checker := NewLocalChecker(ds)

	for _, test := range tests {
		typedefs := parser.MustTransformDSLToProto(test.model).TypeDefinitions

		ctx := typesystem.ContextWithTypesystem(context.Background(), typesystem.New(
			&openfgav1.AuthorizationModel{
				Id:              ulid.Make().String(),
				TypeDefinitions: typedefs,
				SchemaVersion:   typesystem.SchemaVersion1_1,
			},
		))

		resp, err := checker.ResolveCheck(ctx, &ResolveCheckRequest{
			StoreID:            storeID,
			TupleKey:           test.tupleKey,
			ResolutionMetadata: &ResolutionMetadata{Depth: 25},
		})

		// if the branch producing the cycle is reached first, then an error is returned, otherwise
		// a result is returned if some other terminal path of evaluation was reached before the cycle
		if err != nil {
			require.ErrorIs(t, err, ErrCycleDetected)
		} else {
			require.False(t, resp.GetAllowed())
			require.GreaterOrEqual(t, resp.ResolutionMetadata.DatastoreQueryCount, uint32(1)) // min of 1 (x) if x isn't found and it returns quickly
			require.LessOrEqual(t, resp.ResolutionMetadata.DatastoreQueryCount, uint32(3))    // max of 3 (x, y, z) before the cycle
		}
	}
}

func TestCheckConditions(t *testing.T) {
	ds := memory.New()

	storeID := ulid.Make().String()

	tkConditionContext, err := structpb.NewStruct(map[string]interface{}{
		"param1": "ok",
	})
	require.NoError(t, err)

	model := testutils.MustTransformDSLToProto(`model
  schema 1.1

type user

type folder
  relations
    define viewer: [user]

type group
  relations
    define member: [user, group#member with condition1]

type document
  relations
    define parent: [folder with condition1]
	define viewer: [group#member] or viewer from parent

condition condition1(param1: string) {
  param1 == "ok"
}`)

	tuples := []*openfgav1.TupleKey{
		tuple.NewTupleKeyWithCondition("document:x", "parent", "folder:x", "condition1", tkConditionContext),
		tuple.NewTupleKeyWithCondition("document:x", "parent", "folder:y", "condition1", nil),
		tuple.NewTupleKey("folder:y", "viewer", "user:bob"),
		tuple.NewTupleKey("document:1", "viewer", "group:eng#member"),
		tuple.NewTupleKey("document:1", "viewer", "group:eng#member"),
		tuple.NewTupleKeyWithCondition("group:eng", "member", "group:fga#member", "condition1", nil),
		tuple.NewTupleKey("group:fga", "member", "user:jon"),
	}

	err = ds.Write(context.Background(), storeID, nil, tuples)
	require.NoError(t, err)

	checker := NewLocalChecker(ds)

	typesys, err := typesystem.NewAndValidate(
		context.Background(),
		model,
	)
	require.NoError(t, err)

	ctx := typesystem.ContextWithTypesystem(context.Background(), typesys)

	conditionContext, err := structpb.NewStruct(map[string]interface{}{
		"param1": "notok",
	})
	require.NoError(t, err)

	resp, err := checker.ResolveCheck(ctx, &ResolveCheckRequest{
		StoreID:              storeID,
		AuthorizationModelID: model.GetId(),
		TupleKey:             tuple.NewTupleKey("document:x", "parent", "folder:x"),
		ResolutionMetadata:   &ResolutionMetadata{Depth: 1},
		Context:              conditionContext,
	})
	require.NoError(t, err)
	require.True(t, resp.Allowed)

	resp, err = checker.ResolveCheck(ctx, &ResolveCheckRequest{
		StoreID:              storeID,
		AuthorizationModelID: model.GetId(),
		TupleKey:             tuple.NewTupleKey("document:1", "viewer", "user:jon"),
		ResolutionMetadata:   &ResolutionMetadata{Depth: defaultResolveNodeLimit},
		Context:              conditionContext,
	})
	require.NoError(t, err)
	require.False(t, resp.Allowed)

	resp, err = checker.ResolveCheck(ctx, &ResolveCheckRequest{
		StoreID:              storeID,
		AuthorizationModelID: model.GetId(),
		TupleKey:             tuple.NewTupleKey("document:x", "viewer", "user:bob"),
		ResolutionMetadata:   &ResolutionMetadata{Depth: defaultResolveNodeLimit},
		Context:              conditionContext,
	})
	require.NoError(t, err)
	require.False(t, resp.Allowed)
}<|MERGE_RESOLUTION|>--- conflicted
+++ resolved
@@ -10,7 +10,6 @@
 	parser "github.com/openfga/language/pkg/go/transformer"
 	"github.com/openfga/openfga/pkg/storage/memory"
 	"github.com/openfga/openfga/pkg/storage/storagewrappers"
-	"github.com/openfga/openfga/pkg/testutils"
 	"github.com/openfga/openfga/pkg/tuple"
 	"github.com/openfga/openfga/pkg/typesystem"
 	"github.com/stretchr/testify/require"
@@ -44,21 +43,11 @@
   relations
 	define member: [user, group#member]
 
-<<<<<<< HEAD
 type document
   relations
 	define allowed: [user]
 	define viewer: [group#member] or editor
 	define editor: [group#member] and allowed`).TypeDefinitions
-=======
-	type document
-	  relations
-	    define allowed: [user] as self
-	    define viewer: [group#member] as self or editor
-	    define editor: [group#member] as self and allowed
-
-	`)
->>>>>>> f211089a
 
 	ctx := typesystem.ContextWithTypesystem(context.Background(), typesystem.New(
 		&openfgav1.AuthorizationModel{
@@ -441,7 +430,7 @@
 	})
 	require.NoError(t, err)
 
-	model := testutils.MustTransformDSLToProto(`model
+	model := parser.MustTransformDSLToProto(`model
   schema 1.1
 
 type user
