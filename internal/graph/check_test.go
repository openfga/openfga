--- conflicted
+++ resolved
@@ -2201,13 +2201,6 @@
 	})
 }
 
-<<<<<<< HEAD
-func TestProduceUsersets(t *testing.T) {
-	t.Cleanup(func() {
-		goleak.VerifyNone(t)
-	})
-
-=======
 func TestGetComputedRelation(t *testing.T) {
 	tests := []struct {
 		name             string
@@ -2314,7 +2307,6 @@
 }
 
 func TestTupleIDInSortedSet(t *testing.T) {
->>>>>>> c35f72aa
 	filter := func(tupleKey *openfgav1.TupleKey) (bool, error) {
 		if tupleKey.GetCondition().GetName() == "condition1" {
 			return true, nil
@@ -2322,7 +2314,292 @@
 		return false, fmt.Errorf("condition not found")
 	}
 
-<<<<<<< HEAD
+	tests := []struct {
+		name          string
+		tuples        []*openfgav1.TupleKey
+		objectIDs     []string
+		expectedError bool
+		expected      bool
+	}{
+		{
+			name: "no_match",
+			tuples: []*openfgav1.TupleKey{
+				tuple.NewTupleKeyWithCondition("document:doc1", "viewer", "group:2#member", "condition1", nil),
+				tuple.NewTupleKeyWithCondition("document:doc2", "viewer", "group:2#member", "condition1", nil),
+				tuple.NewTupleKeyWithCondition("document:doc3", "viewer", "group:2#member", "condition1", nil),
+			},
+			objectIDs:     []string{"doc0", "doc5", "doc6"},
+			expected:      false,
+			expectedError: false,
+		},
+		{
+			name: "match",
+			tuples: []*openfgav1.TupleKey{
+				tuple.NewTupleKeyWithCondition("document:doc1", "viewer", "group:2#member", "condition1", nil),
+				tuple.NewTupleKeyWithCondition("document:doc2", "viewer", "group:2#member", "condition1", nil),
+				tuple.NewTupleKeyWithCondition("document:doc3", "viewer", "group:2#member", "condition1", nil),
+			},
+			objectIDs:     []string{"doc0", "doc2", "doc6"},
+			expected:      true,
+			expectedError: false,
+		},
+		{
+			name: "error",
+			tuples: []*openfgav1.TupleKey{
+				tuple.NewTupleKeyWithCondition("document:doc1", "viewer", "group:2#member", "badCondition", nil),
+			},
+			objectIDs:     []string{"doc0", "doc2", "doc6"},
+			expected:      false,
+			expectedError: true,
+		},
+	}
+	for _, tt := range tests {
+		t.Run(tt.name, func(t *testing.T) {
+			iter := storage.NewConditionsFilteredTupleKeyIterator(storage.NewStaticTupleKeyIterator(tt.tuples), filter)
+			objectIDs := storage.NewSortedSet()
+			for _, item := range tt.objectIDs {
+				objectIDs.Add(item)
+			}
+			result, err := tupleIDInSortedSet(context.Background(), iter, objectIDs)
+			if tt.expectedError {
+				require.Error(t, err)
+			} else {
+				require.NoError(t, err)
+			}
+			require.Equal(t, tt.expected, result)
+		})
+	}
+}
+
+func TestBuildUsersetDetailsUserset(t *testing.T) {
+	tests := []struct {
+		name             string
+		model            string
+		tuple            *openfgav1.TupleKey
+		expectedHasError bool
+		expectedRelation string
+		expectedObjectID string
+	}{
+		{
+			name: "userset_direct_assignment",
+			model: `
+			model
+				schema 1.1
+			type user
+			type group
+				relations
+					define member: [user]
+			type folder
+				relations
+					define viewer: [group#member]
+`,
+			tuple:            tuple.NewTupleKey("folder:1", "viewer", "group:2#member"),
+			expectedHasError: false,
+			expectedRelation: "group#member",
+			expectedObjectID: "2",
+		},
+		{
+			name: "userset_computed_userset",
+			model: `
+			model
+				schema 1.1
+			type user
+			type group
+				relations
+					define member: [user]
+					define computed_member: member
+			type folder
+				relations
+					define viewer: [group#computed_member]
+`,
+			tuple:            tuple.NewTupleKey("folder:1", "viewer", "group:2#computed_member"),
+			expectedHasError: false,
+			expectedRelation: "group#member",
+			expectedObjectID: "2",
+		},
+		{
+			name: "relation_not_found",
+			model: `
+			model
+				schema 1.1
+			type user
+			type group
+				relations
+					define member: [user]
+			type folder
+				relations
+					define viewer: [group#computed_member]
+`,
+			tuple:            tuple.NewTupleKey("folder:1", "viewer", "group:2#computed_member"),
+			expectedHasError: true,
+			expectedRelation: "",
+			expectedObjectID: "",
+		},
+		{
+			name: "nonuserset_model",
+			model: `
+			model
+				schema 1.1
+			type user
+			type group
+				relations
+					define member: [user]
+					define owner: [user]
+					define viewer: member or owner
+			type folder
+				relations
+					define viewer: [group#viewer]
+`,
+			tuple:            tuple.NewTupleKey("folder:1", "viewer", "group:2#viewer"),
+			expectedHasError: true,
+			expectedRelation: "",
+			expectedObjectID: "",
+		},
+	}
+	for _, tt := range tests {
+		tt := tt
+		t.Run(tt.name, func(t *testing.T) {
+			t.Parallel()
+			ts := typesystem.New(testutils.MustTransformDSLToProtoWithID(tt.model))
+			usersetFunc := buildUsersetDetailsUserset(ts)
+			rel, obj, err := usersetFunc(tt.tuple)
+			if tt.expectedHasError {
+				// details of the error doesn't really matter
+				require.Error(t, err)
+			} else {
+				require.NoError(t, err)
+			}
+			require.Equal(t, tt.expectedRelation, rel)
+			require.Equal(t, tt.expectedObjectID, obj)
+		})
+	}
+}
+
+func TestBuildUsersetDetailsTTU(t *testing.T) {
+	tests := []struct {
+		name             string
+		model            string
+		tuple            *openfgav1.TupleKey
+		computedRelation string
+		expectedHasError bool
+		expectedRelation string
+		expectedObjectID string
+	}{
+		{
+			name: "ttu_direct_assignment",
+			model: `
+			model
+				schema 1.1
+			type user
+			type group
+				relations
+					define member: [user]
+			type folder
+				relations
+					define owner: [group]
+					define viewer: member from owner
+`,
+			tuple:            tuple.NewTupleKey("folder:1", "owner", "group:2"),
+			computedRelation: "member",
+			expectedHasError: false,
+			expectedRelation: "group#member",
+			expectedObjectID: "2",
+		},
+		{
+			name: "ttu_computed_userset",
+			model: `
+			model
+				schema 1.1
+			type user
+			type group
+				relations
+					define member: [user]
+					define viewable_member: member
+			type folder
+				relations
+					define owner: [group]
+					define viewer: viewable_member from owner
+`,
+			tuple:            tuple.NewTupleKey("folder:1", "owner", "group:2"),
+			computedRelation: "viewable_member",
+			expectedHasError: false,
+			expectedRelation: "group#member",
+			expectedObjectID: "2",
+		},
+		{
+			name: "ttu_not_found",
+			model: `
+			model
+				schema 1.1
+			type user
+			type group
+				relations
+					define member: [user]
+					define viewable_member: member
+			type folder
+				relations
+					define owner: [group]
+					define viewer: viewable_member from owner
+`,
+			tuple:            tuple.NewTupleKey("folder:1", "owner", "group:2"),
+			computedRelation: "not_found",
+			expectedHasError: true,
+			expectedRelation: "",
+			expectedObjectID: "",
+		},
+		{
+			name: "ttu_not_assignable",
+			model: `
+			model
+				schema 1.1
+			type user
+			type group
+				relations
+					define member: [user]
+					define viewable_member: [user] or member
+			type folder
+				relations
+					define owner: [group]
+					define viewer: viewable_member from owner
+`,
+			tuple:            tuple.NewTupleKey("folder:1", "owner", "group:2"),
+			computedRelation: "viewable_member",
+			expectedHasError: true,
+			expectedRelation: "",
+			expectedObjectID: "",
+		},
+	}
+	for _, tt := range tests {
+		tt := tt
+		t.Run(tt.name, func(t *testing.T) {
+			t.Parallel()
+			ts := typesystem.New(testutils.MustTransformDSLToProtoWithID(tt.model))
+			usersetFunc := buildUsersetDetailsTTU(ts, tt.computedRelation)
+			rel, obj, err := usersetFunc(tt.tuple)
+			if tt.expectedHasError {
+				// details of the error doesn't really matter
+				require.Error(t, err)
+			} else {
+				require.NoError(t, err)
+			}
+			require.Equal(t, tt.expectedRelation, rel)
+			require.Equal(t, tt.expectedObjectID, obj)
+		})
+	}
+}
+
+func TestProduceUsersets(t *testing.T) {
+	t.Cleanup(func() {
+		goleak.VerifyNone(t)
+	})
+
+	filter := func(tupleKey *openfgav1.TupleKey) (bool, error) {
+		if tupleKey.GetCondition().GetName() == "condition1" {
+			return true, nil
+		}
+		return false, fmt.Errorf("condition not found")
+	}
+
 	type usersetsChannelStruct struct {
 		err            error
 		objectRelation string
@@ -2514,155 +2791,12 @@
 					objectIDs:      []string{"9", "10"},
 				},
 			},
-=======
-	tests := []struct {
-		name          string
-		tuples        []*openfgav1.TupleKey
-		objectIDs     []string
-		expectedError bool
-		expected      bool
-	}{
-		{
-			name: "no_match",
-			tuples: []*openfgav1.TupleKey{
-				tuple.NewTupleKeyWithCondition("document:doc1", "viewer", "group:2#member", "condition1", nil),
-				tuple.NewTupleKeyWithCondition("document:doc2", "viewer", "group:2#member", "condition1", nil),
-				tuple.NewTupleKeyWithCondition("document:doc3", "viewer", "group:2#member", "condition1", nil),
-			},
-			objectIDs:     []string{"doc0", "doc5", "doc6"},
-			expected:      false,
-			expectedError: false,
-		},
-		{
-			name: "match",
-			tuples: []*openfgav1.TupleKey{
-				tuple.NewTupleKeyWithCondition("document:doc1", "viewer", "group:2#member", "condition1", nil),
-				tuple.NewTupleKeyWithCondition("document:doc2", "viewer", "group:2#member", "condition1", nil),
-				tuple.NewTupleKeyWithCondition("document:doc3", "viewer", "group:2#member", "condition1", nil),
-			},
-			objectIDs:     []string{"doc0", "doc2", "doc6"},
-			expected:      true,
-			expectedError: false,
-		},
-		{
-			name: "error",
-			tuples: []*openfgav1.TupleKey{
-				tuple.NewTupleKeyWithCondition("document:doc1", "viewer", "group:2#member", "badCondition", nil),
-			},
-			objectIDs:     []string{"doc0", "doc2", "doc6"},
-			expected:      false,
-			expectedError: true,
-		},
-	}
-	for _, tt := range tests {
-		t.Run(tt.name, func(t *testing.T) {
-			iter := storage.NewConditionsFilteredTupleKeyIterator(storage.NewStaticTupleKeyIterator(tt.tuples), filter)
-			objectIDs := storage.NewSortedSet()
-			for _, item := range tt.objectIDs {
-				objectIDs.Add(item)
-			}
-			result, err := tupleIDInSortedSet(context.Background(), iter, objectIDs)
-			if tt.expectedError {
-				require.Error(t, err)
-			} else {
-				require.NoError(t, err)
-			}
-			require.Equal(t, tt.expected, result)
-		})
-	}
-}
-
-func TestBuildUsersetDetailsUserset(t *testing.T) {
-	tests := []struct {
-		name             string
-		model            string
-		tuple            *openfgav1.TupleKey
-		expectedHasError bool
-		expectedRelation string
-		expectedObjectID string
-	}{
-		{
-			name: "userset_direct_assignment",
-			model: `
-			model
-				schema 1.1
-			type user
-			type group
-				relations
-					define member: [user]
-			type folder
-				relations
-					define viewer: [group#member]
-`,
-			tuple:            tuple.NewTupleKey("folder:1", "viewer", "group:2#member"),
-			expectedHasError: false,
-			expectedRelation: "group#member",
-			expectedObjectID: "2",
-		},
-		{
-			name: "userset_computed_userset",
-			model: `
-			model
-				schema 1.1
-			type user
-			type group
-				relations
-					define member: [user]
-					define computed_member: member
-			type folder
-				relations
-					define viewer: [group#computed_member]
-`,
-			tuple:            tuple.NewTupleKey("folder:1", "viewer", "group:2#computed_member"),
-			expectedHasError: false,
-			expectedRelation: "group#member",
-			expectedObjectID: "2",
-		},
-		{
-			name: "relation_not_found",
-			model: `
-			model
-				schema 1.1
-			type user
-			type group
-				relations
-					define member: [user]
-			type folder
-				relations
-					define viewer: [group#computed_member]
-`,
-			tuple:            tuple.NewTupleKey("folder:1", "viewer", "group:2#computed_member"),
-			expectedHasError: true,
-			expectedRelation: "",
-			expectedObjectID: "",
-		},
-		{
-			name: "nonuserset_model",
-			model: `
-			model
-				schema 1.1
-			type user
-			type group
-				relations
-					define member: [user]
-					define owner: [user]
-					define viewer: member or owner
-			type folder
-				relations
-					define viewer: [group#viewer]
-`,
-			tuple:            tuple.NewTupleKey("folder:1", "viewer", "group:2#viewer"),
-			expectedHasError: true,
-			expectedRelation: "",
-			expectedObjectID: "",
->>>>>>> c35f72aa
 		},
 	}
 	for _, tt := range tests {
 		tt := tt
 		t.Run(tt.name, func(t *testing.T) {
 			t.Parallel()
-<<<<<<< HEAD
 			expectedUsersetsChannelResult := make([]usersetsChannelType, len(tt.usersetsChannelResult))
 			for i, result := range tt.usersetsChannelResult {
 				expectedUsersetsChannelResult[i] = usersetsChannelType{
@@ -2715,132 +2849,6 @@
 					require.EqualValues(t, expectedUsersetsChannelResult[idx].objectIDs.Values(), result.objectIDs.Values())
 				}
 			}
-=======
-			ts := typesystem.New(testutils.MustTransformDSLToProtoWithID(tt.model))
-			usersetFunc := buildUsersetDetailsUserset(ts)
-			rel, obj, err := usersetFunc(tt.tuple)
-			if tt.expectedHasError {
-				// details of the error doesn't really matter
-				require.Error(t, err)
-			} else {
-				require.NoError(t, err)
-			}
-			require.Equal(t, tt.expectedRelation, rel)
-			require.Equal(t, tt.expectedObjectID, obj)
-		})
-	}
-}
-
-func TestBuildUsersetDetailsTTU(t *testing.T) {
-	tests := []struct {
-		name             string
-		model            string
-		tuple            *openfgav1.TupleKey
-		computedRelation string
-		expectedHasError bool
-		expectedRelation string
-		expectedObjectID string
-	}{
-		{
-			name: "ttu_direct_assignment",
-			model: `
-			model
-				schema 1.1
-			type user
-			type group
-				relations
-					define member: [user]
-			type folder
-				relations
-					define owner: [group]
-					define viewer: member from owner
-`,
-			tuple:            tuple.NewTupleKey("folder:1", "owner", "group:2"),
-			computedRelation: "member",
-			expectedHasError: false,
-			expectedRelation: "group#member",
-			expectedObjectID: "2",
-		},
-		{
-			name: "ttu_computed_userset",
-			model: `
-			model
-				schema 1.1
-			type user
-			type group
-				relations
-					define member: [user]
-					define viewable_member: member
-			type folder
-				relations
-					define owner: [group]
-					define viewer: viewable_member from owner
-`,
-			tuple:            tuple.NewTupleKey("folder:1", "owner", "group:2"),
-			computedRelation: "viewable_member",
-			expectedHasError: false,
-			expectedRelation: "group#member",
-			expectedObjectID: "2",
-		},
-		{
-			name: "ttu_not_found",
-			model: `
-			model
-				schema 1.1
-			type user
-			type group
-				relations
-					define member: [user]
-					define viewable_member: member
-			type folder
-				relations
-					define owner: [group]
-					define viewer: viewable_member from owner
-`,
-			tuple:            tuple.NewTupleKey("folder:1", "owner", "group:2"),
-			computedRelation: "not_found",
-			expectedHasError: true,
-			expectedRelation: "",
-			expectedObjectID: "",
-		},
-		{
-			name: "ttu_not_assignable",
-			model: `
-			model
-				schema 1.1
-			type user
-			type group
-				relations
-					define member: [user]
-					define viewable_member: [user] or member
-			type folder
-				relations
-					define owner: [group]
-					define viewer: viewable_member from owner
-`,
-			tuple:            tuple.NewTupleKey("folder:1", "owner", "group:2"),
-			computedRelation: "viewable_member",
-			expectedHasError: true,
-			expectedRelation: "",
-			expectedObjectID: "",
-		},
-	}
-	for _, tt := range tests {
-		tt := tt
-		t.Run(tt.name, func(t *testing.T) {
-			t.Parallel()
-			ts := typesystem.New(testutils.MustTransformDSLToProtoWithID(tt.model))
-			usersetFunc := buildUsersetDetailsTTU(ts, tt.computedRelation)
-			rel, obj, err := usersetFunc(tt.tuple)
-			if tt.expectedHasError {
-				// details of the error doesn't really matter
-				require.Error(t, err)
-			} else {
-				require.NoError(t, err)
-			}
-			require.Equal(t, tt.expectedRelation, rel)
-			require.Equal(t, tt.expectedObjectID, obj)
->>>>>>> c35f72aa
 		})
 	}
 }