package graph

import (
	"context"
	"testing"

	parser "github.com/craigpastro/openfga-dsl-parser/v2"
	"github.com/openfga/openfga/pkg/typesystem"
	"github.com/stretchr/testify/require"
	openfgapb "go.buf.build/openfga/go/openfga/api/openfga/v1"
)

func TestConnectedObjectGraph_RelationshipIngresss(t *testing.T) {

	tests := []struct {
		name     string
		model    string
		target   *openfgapb.RelationReference
		source   *openfgapb.RelationReference
		expected []*RelationshipIngress
	}{
		{
			name: "direct_ingress_through_ComputedUserset_with_multiple_type_restrictions",
			model: `
			type user

			type group
			  relations
			    define member: [user, group#member] as self

			type document
			  relations
			    define editor: [user, group#member] as self
				define viewer as editor
			`,
			target: typesystem.DirectRelationReference("document", "viewer"),
			source: typesystem.DirectRelationReference("user", ""),
			expected: []*RelationshipIngress{
				{
					Type:    DirectIngress,
					Ingress: typesystem.DirectRelationReference("document", "editor"),
				},
				{
					Type:    DirectIngress,
					Ingress: typesystem.DirectRelationReference("group", "member"),
				},
			},
		},
		{
			name: "direct_ingress_through_ComputedUserset",
			model: `
			type user

			type document
			  relations
			    define editor: [user] as self
				define viewer as editor
			`,
			target: typesystem.DirectRelationReference("document", "viewer"),
			source: typesystem.DirectRelationReference("user", ""),
			expected: []*RelationshipIngress{
				{
					Type:    DirectIngress,
					Ingress: typesystem.DirectRelationReference("document", "editor"),
				},
			},
		},
		{
			name: "direct_ingress_through_TupleToUserset_with_multiple_type_restrictions",
			model: `
			type user

			type group
			  relations
			    define member: [user] as self

			type folder
			  relations
			    define viewer: [user, group#member] as self

			type document
			  relations
			    define parent: [folder] as self
				define viewer: [user] as self or viewer from parent
			`,
			target: typesystem.DirectRelationReference("document", "viewer"),
			source: typesystem.DirectRelationReference("user", ""),
			expected: []*RelationshipIngress{
				{
					Type:    DirectIngress,
					Ingress: typesystem.DirectRelationReference("document", "viewer"),
				},
				{
					Type:    DirectIngress,
					Ingress: typesystem.DirectRelationReference("folder", "viewer"),
				},
				{
					Type:    DirectIngress,
					Ingress: typesystem.DirectRelationReference("group", "member"),
				},
			},
		},
		{
			name: "direct_ingress_with_union_involving_self_and_computed_userset",
			model: `
			type user

			type group
			  relations
			    define member: [user, group#member] as self

			type document
			  relations
			    define editor: [user, group#member] as self
				define viewer: [user] as self or editor
			`,
			target: typesystem.DirectRelationReference("document", "viewer"),
			source: typesystem.DirectRelationReference("user", ""),
			expected: []*RelationshipIngress{
				{
					Type:    DirectIngress,
					Ingress: typesystem.DirectRelationReference("document", "viewer"),
				},
				{
					Type:    DirectIngress,
					Ingress: typesystem.DirectRelationReference("document", "editor"),
				},
				{
					Type:    DirectIngress,
					Ingress: typesystem.DirectRelationReference("group", "member"),
				},
			},
		},
		{
<<<<<<< HEAD
			name: "Circular reference",
			model: `
			type user
=======
			name: "Circular_reference",
			model: &openfgapb.AuthorizationModel{
				TypeDefinitions: []*openfgapb.TypeDefinition{
					{
						Type: "user",
					},
					{
						Type: "team",
						Relations: map[string]*openfgapb.Userset{
							"member": typesystem.This(),
						},
						Metadata: &openfgapb.Metadata{
							Relations: map[string]*openfgapb.RelationMetadata{
								"member": {
									DirectlyRelatedUserTypes: []*openfgapb.RelationReference{
										typesystem.DirectRelationReference("group", "member"),
									},
								},
							},
						},
					},
>>>>>>> 5844b059

			type team
			  relations
			    define member: [group#member] as self

			type group
			  relations
			    define member: [user, team#member] as self
			`,
			target: typesystem.DirectRelationReference("team", "member"),
			source: typesystem.DirectRelationReference("user", ""),
			expected: []*RelationshipIngress{
				{
					Type:    DirectIngress,
					Ingress: typesystem.DirectRelationReference("group", "member"),
				},
			},
		},
		{
<<<<<<< HEAD
			name: "Cyclical parent/child definition",
			model: `
			type user

			type folder
			  relations
			    define parent: [folder] as self
				define viewer: [user] as self or viewer from parent
			`,
=======
			name: "Cyclical_parent/child_definition",
			model: &openfgapb.AuthorizationModel{
				TypeDefinitions: []*openfgapb.TypeDefinition{
					{
						Type: "user",
					},
					{
						Type: "folder",
						Relations: map[string]*openfgapb.Userset{
							"parent": typesystem.This(),
							"viewer": typesystem.Union(
								typesystem.This(),
								typesystem.TupleToUserset("parent", "viewer"),
							),
						},
						Metadata: &openfgapb.Metadata{
							Relations: map[string]*openfgapb.RelationMetadata{
								"parent": {
									DirectlyRelatedUserTypes: []*openfgapb.RelationReference{
										typesystem.DirectRelationReference("folder", ""),
									},
								},
								"viewer": {
									DirectlyRelatedUserTypes: []*openfgapb.RelationReference{
										typesystem.DirectRelationReference("user", ""),
									},
								},
							},
						},
					},
				},
			},
>>>>>>> 5844b059
			target: typesystem.DirectRelationReference("folder", "viewer"),
			source: typesystem.DirectRelationReference("user", ""),
			expected: []*RelationshipIngress{
				{
					Type:    DirectIngress,
					Ingress: typesystem.DirectRelationReference("folder", "viewer"),
				},
			},
		},
		{
<<<<<<< HEAD
			name: "No graph relationship connectivity",
			model: `
			type user

			type team
			  relations
			    define member: [team#member] as self
			`,
=======
			name: "No_graph_relationship_connectivity",
			model: &openfgapb.AuthorizationModel{
				TypeDefinitions: []*openfgapb.TypeDefinition{
					{
						Type: "user",
					},
					{
						Type: "team",
						Relations: map[string]*openfgapb.Userset{
							"member": typesystem.This(),
						},
						Metadata: &openfgapb.Metadata{
							Relations: map[string]*openfgapb.RelationMetadata{
								"member": {
									DirectlyRelatedUserTypes: []*openfgapb.RelationReference{
										typesystem.DirectRelationReference("team", "member"),
									},
								},
							},
						},
					},
				},
			},
>>>>>>> 5844b059
			target:   typesystem.DirectRelationReference("team", "member"),
			source:   typesystem.DirectRelationReference("user", ""),
			expected: []*RelationshipIngress{},
		},
		{
			name: "Test1",
			model: `
			type user

			type group
			  relations
			    define member: [user] as self

			type folder
			  relations
			    define viewer: [user, group#member] as self

			type document
			  relations
			    define parent: [folder] as self
				define viewer as viewer from parent
			`,
			target: typesystem.DirectRelationReference("document", "viewer"),
			source: typesystem.DirectRelationReference("user", ""),
			expected: []*RelationshipIngress{
				{
					Type:    DirectIngress,
					Ingress: typesystem.DirectRelationReference("folder", "viewer"),
				},
				{
					Type:    DirectIngress,
					Ingress: typesystem.DirectRelationReference("group", "member"),
				},
			},
		},
		{
			name: "Test2",
			model: `
			type user

			type group
			  relations
			    define member: [user] as self

			type folder
			  relations
			    define viewer: [user, group#member] as self

			type document
			  relations
			    define parent: [folder] as self
				define viewer as viewer from parent
			`,
			target: typesystem.DirectRelationReference("document", "viewer"),
			source: typesystem.DirectRelationReference("group", "member"),
			expected: []*RelationshipIngress{
				{
					Type:    DirectIngress,
					Ingress: typesystem.DirectRelationReference("folder", "viewer"),
				},
			},
		},
		{
			name: "Test3",
			model: `
			type user

			type group
			  relations
			    define member: [user] as self

			type folder
			  relations
			    define viewer: [user, group#member] as self

			type document
			  relations
			    define parent: [folder] as self
				define viewer as viewer from parent
			`,
			target: typesystem.DirectRelationReference("document", "viewer"),
			source: typesystem.DirectRelationReference("folder", "viewer"),
			expected: []*RelationshipIngress{
				{
					Type:             TupleToUsersetIngress,
					Ingress:          typesystem.DirectRelationReference("document", "viewer"),
					TuplesetRelation: typesystem.DirectRelationReference("document", "parent"),
				},
			},
		},
		{
<<<<<<< HEAD
			name: "Undefined relation on one type involved in a tuple to userset",
			model: `
			type user
			type organization

			type folder
			  relations
			    define viewer: [user] as self

			type document
			  relations
			    define parent: [folder, organization] as self
				define viewer as viewer from parent
			`,
=======
			name: "Undefined_relation_on_one_type_involved_in_a_tuple_to_userset",
			model: &openfgapb.AuthorizationModel{
				TypeDefinitions: []*openfgapb.TypeDefinition{
					{
						Type: "user",
					},
					{
						Type: "organization",
					},
					{
						Type: "folder",
						Relations: map[string]*openfgapb.Userset{
							"viewer": typesystem.This(),
						},
						Metadata: &openfgapb.Metadata{
							Relations: map[string]*openfgapb.RelationMetadata{
								"viewer": {
									DirectlyRelatedUserTypes: []*openfgapb.RelationReference{
										typesystem.DirectRelationReference("user", ""),
									},
								},
							},
						},
					},
					{
						Type: "document",
						Relations: map[string]*openfgapb.Userset{
							"parent": typesystem.This(),
							"viewer": typesystem.TupleToUserset("parent", "viewer"),
						},
						Metadata: &openfgapb.Metadata{
							Relations: map[string]*openfgapb.RelationMetadata{
								"parent": {
									DirectlyRelatedUserTypes: []*openfgapb.RelationReference{
										typesystem.DirectRelationReference("folder", ""),
										typesystem.DirectRelationReference("organization", ""),
									},
								},
							},
						},
					},
				},
			},
>>>>>>> 5844b059
			target: typesystem.DirectRelationReference("document", "viewer"),
			source: typesystem.DirectRelationReference("user", ""),
			expected: []*RelationshipIngress{
				{
					Type:    DirectIngress,
					Ingress: typesystem.DirectRelationReference("folder", "viewer"),
				},
			},
		},
		{
<<<<<<< HEAD
			name: "Nested group membership returns only top-level ingress",
			model: `
			type user

			type group
			  relations
			    define member: [user, group#member] as self
			`,
=======
			name: "Nested_group_membership_returns_only_top-level_ingress",
			model: &openfgapb.AuthorizationModel{
				TypeDefinitions: []*openfgapb.TypeDefinition{
					{
						Type: "user",
					},
					{
						Type: "group",
						Relations: map[string]*openfgapb.Userset{
							"member": typesystem.This(),
						},
						Metadata: &openfgapb.Metadata{
							Relations: map[string]*openfgapb.RelationMetadata{
								"member": {
									DirectlyRelatedUserTypes: []*openfgapb.RelationReference{
										typesystem.DirectRelationReference("user", ""),
										typesystem.DirectRelationReference("group", "member"),
									},
								},
							},
						},
					},
				},
			},
>>>>>>> 5844b059
			target: typesystem.DirectRelationReference("group", "member"),
			source: typesystem.DirectRelationReference("user", ""),
			expected: []*RelationshipIngress{
				{
					Type:    DirectIngress,
					Ingress: typesystem.DirectRelationReference("group", "member"),
				},
			},
		},
		{
<<<<<<< HEAD
			name: "Ingresses for non-assignable relation",
			model: `
			type organization
			  relations
			    define viewer: [organization] as self
				define can_view as viewer

			type document
			  relations
			    define parent: [organization] as self
				define view as can_view from parent
			`,
=======
			name: "Ingresses_for_non-assignable_relation",
			model: &openfgapb.AuthorizationModel{
				TypeDefinitions: []*openfgapb.TypeDefinition{
					{
						Type: "organization",
						Relations: map[string]*openfgapb.Userset{
							"viewer":   typesystem.This(),
							"can_view": typesystem.ComputedUserset("viewer"),
						},
						Metadata: &openfgapb.Metadata{
							Relations: map[string]*openfgapb.RelationMetadata{
								"viewer": {
									DirectlyRelatedUserTypes: []*openfgapb.RelationReference{
										typesystem.DirectRelationReference("organization", ""),
									},
								},
							},
						},
					},
					{
						Type: "document",
						Relations: map[string]*openfgapb.Userset{
							"parent": typesystem.This(),
							"view":   typesystem.TupleToUserset("parent", "can_view"),
						},
						Metadata: &openfgapb.Metadata{
							Relations: map[string]*openfgapb.RelationMetadata{
								"parent": {
									DirectlyRelatedUserTypes: []*openfgapb.RelationReference{
										typesystem.DirectRelationReference("organization", "viewer"),
									},
								},
							},
						},
					},
				},
			},
>>>>>>> 5844b059
			target: typesystem.DirectRelationReference("document", "view"),
			source: typesystem.DirectRelationReference("organization", ""),
			expected: []*RelationshipIngress{
				{
					Type:    DirectIngress,
					Ingress: typesystem.DirectRelationReference("organization", "viewer"),
				},
			},
		},
		{
			name: "user_is_a_subset_of_user_*",
			model: `
			type user

			type document
			  relations
			    define viewer: [user:*] as self
			`,
			target: typesystem.DirectRelationReference("document", "viewer"),
			source: typesystem.DirectRelationReference("user", ""),
			expected: []*RelationshipIngress{
				{
					Type:    DirectIngress,
					Ingress: typesystem.DirectRelationReference("document", "viewer"),
				},
			},
		},
		{
			name: "user_*_is_not_a_subset_of_user",
			model: `
			type user

			type document
			  relations
			    define viewer: [user] as self
			`,
			target:   typesystem.DirectRelationReference("document", "viewer"),
			source:   typesystem.WildcardRelationReference("user"),
			expected: []*RelationshipIngress{},
		},
		{
			name: "user_*_is_related_to_user_*",
			model: `
			type user

			type document
			  relations
			    define viewer: [user:*] as self
			`,
			target: typesystem.DirectRelationReference("document", "viewer"),
			source: typesystem.WildcardRelationReference("user"),
			expected: []*RelationshipIngress{
				{
					Type:    DirectIngress,
					Ingress: typesystem.DirectRelationReference("document", "viewer"),
				},
			},
		},
		{
			name: "ingresses_involving_wildcard_in_types",
			model: `
			type user

			type document
			  relations
			    define editor: [user:*] as self
				define viewer as editor
			`,
			target: typesystem.DirectRelationReference("document", "viewer"),
			source: typesystem.DirectRelationReference("user", ""),
			expected: []*RelationshipIngress{
				{
					Type:    DirectIngress,
					Ingress: typesystem.DirectRelationReference("document", "editor"),
				},
			},
		},
		{
			name: "ingresses_involving_wildcard_in_source",
			model: `
			type user

			type document
			  relations
			    define editor: [user] as self
				define viewer as editor
			`,
			target:   typesystem.DirectRelationReference("document", "viewer"),
			source:   typesystem.WildcardRelationReference("user"),
			expected: []*RelationshipIngress{},
		},
		{
			name: "ingresses_involving_wildcards_1",
			model: `
			type user
			type employee
			type group

			type document
			  relations
			    define relation1: [user:*] as self or relation2 or relation3 or relation4
				define relation2: [group:*] as self
				define relation3: [employee:*] as self
				define relation4: [user] as self
			`,
			target: typesystem.DirectRelationReference("document", "relation1"),
			source: typesystem.DirectRelationReference("user", ""),
			expected: []*RelationshipIngress{
				{
					Type:    DirectIngress,
					Ingress: typesystem.DirectRelationReference("document", "relation1"),
				},
				{
					Type:    DirectIngress,
					Ingress: typesystem.DirectRelationReference("document", "relation4"),
				},
			},
		},
		{
			name: "ingresses_involving_wildcards_2",
			model: `
			type user

			type document
			  relations
			    define relation1: [user] as self or relation2
				define relation2: [user:*] as self
			`,
			target: typesystem.DirectRelationReference("document", "relation1"),
			source: typesystem.WildcardRelationReference("user"),
			expected: []*RelationshipIngress{
				{
					Type:    DirectIngress,
					Ingress: typesystem.DirectRelationReference("document", "relation2"),
				},
			},
		},
		{
			name: "indirect_typed_wildcard",
			model: `
			type user

			type group
			  relations
			    define member: [user:*] as self

			type document
			  relations
			    define viewer: [group#member] as self
			`,
			target: typesystem.DirectRelationReference("document", "viewer"),
			source: typesystem.DirectRelationReference("user", ""),
			expected: []*RelationshipIngress{
				{
					Type:    DirectIngress,
					Ingress: typesystem.DirectRelationReference("group", "member"),
				},
			},
		},
		{
			name: "indirect_relationship_multiple_levels_deep",
			model: `
			type user

			type team
			  relations
			    define member: [user] as self

			type group
			  relations
			    define member: [user, team#member] as self

			type document
			  relations
			    define viewer: [user:*, group#member] as self
			`,
			target: typesystem.DirectRelationReference("document", "viewer"),
			source: typesystem.DirectRelationReference("user", ""),
			expected: []*RelationshipIngress{
				{
					Type:    DirectIngress,
					Ingress: typesystem.DirectRelationReference("document", "viewer"),
				},
				{
					Type:    DirectIngress,
					Ingress: typesystem.DirectRelationReference("group", "member"),
				},
				{
					Type:    DirectIngress,
					Ingress: typesystem.DirectRelationReference("team", "member"),
				},
			},
		},
		{
			name: "indirect_relationship_multiple_levels_deep_no_connectivity",
			model: `
			type user
			type employee

			type team
			  relations
			    define member: [employee] as self

			type group
			  relations
			    define member: [team#member] as self

			type document
			  relations
			    define viewer: [group#member] as self
			`,
			target: typesystem.DirectRelationReference("document", "viewer"),
			source: typesystem.DirectRelationReference("user", ""),
		},
	}

	for _, test := range tests {
		t.Run(test.name, func(t *testing.T) {

			typedefs := parser.MustParse(test.model)
			typesys := typesystem.New(&openfgapb.AuthorizationModel{
				SchemaVersion:   typesystem.SchemaVersion1_1,
				TypeDefinitions: typedefs,
			})

			g := BuildConnectedObjectGraph(typesys)

			ingresses, err := g.RelationshipIngresses(test.target, test.source)
			require.NoError(t, err)

			require.ElementsMatch(t, test.expected, ingresses)
		})
	}
}

func TestResolutionDepthContext(t *testing.T) {
	ctx := ContextWithResolutionDepth(context.Background(), 2)

	depth, ok := ResolutionDepthFromContext(ctx)
	require.True(t, ok)
	require.Equal(t, uint32(2), depth)

	depth, ok = ResolutionDepthFromContext(context.Background())
	require.False(t, ok)
	require.Equal(t, uint32(0), depth)
}<|MERGE_RESOLUTION|>--- conflicted
+++ resolved
@@ -132,33 +132,9 @@
 			},
 		},
 		{
-<<<<<<< HEAD
-			name: "Circular reference",
-			model: `
-			type user
-=======
-			name: "Circular_reference",
-			model: &openfgapb.AuthorizationModel{
-				TypeDefinitions: []*openfgapb.TypeDefinition{
-					{
-						Type: "user",
-					},
-					{
-						Type: "team",
-						Relations: map[string]*openfgapb.Userset{
-							"member": typesystem.This(),
-						},
-						Metadata: &openfgapb.Metadata{
-							Relations: map[string]*openfgapb.RelationMetadata{
-								"member": {
-									DirectlyRelatedUserTypes: []*openfgapb.RelationReference{
-										typesystem.DirectRelationReference("group", "member"),
-									},
-								},
-							},
-						},
-					},
->>>>>>> 5844b059
+			name: "circular_reference",
+			model: `
+			type user
 
 			type team
 			  relations
@@ -178,8 +154,7 @@
 			},
 		},
 		{
-<<<<<<< HEAD
-			name: "Cyclical parent/child definition",
+			name: "cyclical_parent/child_definition",
 			model: `
 			type user
 
@@ -188,40 +163,6 @@
 			    define parent: [folder] as self
 				define viewer: [user] as self or viewer from parent
 			`,
-=======
-			name: "Cyclical_parent/child_definition",
-			model: &openfgapb.AuthorizationModel{
-				TypeDefinitions: []*openfgapb.TypeDefinition{
-					{
-						Type: "user",
-					},
-					{
-						Type: "folder",
-						Relations: map[string]*openfgapb.Userset{
-							"parent": typesystem.This(),
-							"viewer": typesystem.Union(
-								typesystem.This(),
-								typesystem.TupleToUserset("parent", "viewer"),
-							),
-						},
-						Metadata: &openfgapb.Metadata{
-							Relations: map[string]*openfgapb.RelationMetadata{
-								"parent": {
-									DirectlyRelatedUserTypes: []*openfgapb.RelationReference{
-										typesystem.DirectRelationReference("folder", ""),
-									},
-								},
-								"viewer": {
-									DirectlyRelatedUserTypes: []*openfgapb.RelationReference{
-										typesystem.DirectRelationReference("user", ""),
-									},
-								},
-							},
-						},
-					},
-				},
-			},
->>>>>>> 5844b059
 			target: typesystem.DirectRelationReference("folder", "viewer"),
 			source: typesystem.DirectRelationReference("user", ""),
 			expected: []*RelationshipIngress{
@@ -232,8 +173,7 @@
 			},
 		},
 		{
-<<<<<<< HEAD
-			name: "No graph relationship connectivity",
+			name: "no_graph_relationship_connectivity",
 			model: `
 			type user
 
@@ -241,37 +181,12 @@
 			  relations
 			    define member: [team#member] as self
 			`,
-=======
-			name: "No_graph_relationship_connectivity",
-			model: &openfgapb.AuthorizationModel{
-				TypeDefinitions: []*openfgapb.TypeDefinition{
-					{
-						Type: "user",
-					},
-					{
-						Type: "team",
-						Relations: map[string]*openfgapb.Userset{
-							"member": typesystem.This(),
-						},
-						Metadata: &openfgapb.Metadata{
-							Relations: map[string]*openfgapb.RelationMetadata{
-								"member": {
-									DirectlyRelatedUserTypes: []*openfgapb.RelationReference{
-										typesystem.DirectRelationReference("team", "member"),
-									},
-								},
-							},
-						},
-					},
-				},
-			},
->>>>>>> 5844b059
 			target:   typesystem.DirectRelationReference("team", "member"),
 			source:   typesystem.DirectRelationReference("user", ""),
 			expected: []*RelationshipIngress{},
 		},
 		{
-			name: "Test1",
+			name: "test1",
 			model: `
 			type user
 
@@ -302,7 +217,7 @@
 			},
 		},
 		{
-			name: "Test2",
+			name: "test2",
 			model: `
 			type user
 
@@ -329,7 +244,7 @@
 			},
 		},
 		{
-			name: "Test3",
+			name: "test3",
 			model: `
 			type user
 
@@ -357,8 +272,7 @@
 			},
 		},
 		{
-<<<<<<< HEAD
-			name: "Undefined relation on one type involved in a tuple to userset",
+			name: "undefined_relation_on_one_type_involved_in_a_ttu",
 			model: `
 			type user
 			type organization
@@ -372,51 +286,6 @@
 			    define parent: [folder, organization] as self
 				define viewer as viewer from parent
 			`,
-=======
-			name: "Undefined_relation_on_one_type_involved_in_a_tuple_to_userset",
-			model: &openfgapb.AuthorizationModel{
-				TypeDefinitions: []*openfgapb.TypeDefinition{
-					{
-						Type: "user",
-					},
-					{
-						Type: "organization",
-					},
-					{
-						Type: "folder",
-						Relations: map[string]*openfgapb.Userset{
-							"viewer": typesystem.This(),
-						},
-						Metadata: &openfgapb.Metadata{
-							Relations: map[string]*openfgapb.RelationMetadata{
-								"viewer": {
-									DirectlyRelatedUserTypes: []*openfgapb.RelationReference{
-										typesystem.DirectRelationReference("user", ""),
-									},
-								},
-							},
-						},
-					},
-					{
-						Type: "document",
-						Relations: map[string]*openfgapb.Userset{
-							"parent": typesystem.This(),
-							"viewer": typesystem.TupleToUserset("parent", "viewer"),
-						},
-						Metadata: &openfgapb.Metadata{
-							Relations: map[string]*openfgapb.RelationMetadata{
-								"parent": {
-									DirectlyRelatedUserTypes: []*openfgapb.RelationReference{
-										typesystem.DirectRelationReference("folder", ""),
-										typesystem.DirectRelationReference("organization", ""),
-									},
-								},
-							},
-						},
-					},
-				},
-			},
->>>>>>> 5844b059
 			target: typesystem.DirectRelationReference("document", "viewer"),
 			source: typesystem.DirectRelationReference("user", ""),
 			expected: []*RelationshipIngress{
@@ -427,8 +296,7 @@
 			},
 		},
 		{
-<<<<<<< HEAD
-			name: "Nested group membership returns only top-level ingress",
+			name: "nested_group_membership_returns_only_top-level_ingress",
 			model: `
 			type user
 
@@ -436,32 +304,6 @@
 			  relations
 			    define member: [user, group#member] as self
 			`,
-=======
-			name: "Nested_group_membership_returns_only_top-level_ingress",
-			model: &openfgapb.AuthorizationModel{
-				TypeDefinitions: []*openfgapb.TypeDefinition{
-					{
-						Type: "user",
-					},
-					{
-						Type: "group",
-						Relations: map[string]*openfgapb.Userset{
-							"member": typesystem.This(),
-						},
-						Metadata: &openfgapb.Metadata{
-							Relations: map[string]*openfgapb.RelationMetadata{
-								"member": {
-									DirectlyRelatedUserTypes: []*openfgapb.RelationReference{
-										typesystem.DirectRelationReference("user", ""),
-										typesystem.DirectRelationReference("group", "member"),
-									},
-								},
-							},
-						},
-					},
-				},
-			},
->>>>>>> 5844b059
 			target: typesystem.DirectRelationReference("group", "member"),
 			source: typesystem.DirectRelationReference("user", ""),
 			expected: []*RelationshipIngress{
@@ -472,8 +314,7 @@
 			},
 		},
 		{
-<<<<<<< HEAD
-			name: "Ingresses for non-assignable relation",
+			name: "ingresses_for_non-assignable_relation",
 			model: `
 			type organization
 			  relations
@@ -485,45 +326,6 @@
 			    define parent: [organization] as self
 				define view as can_view from parent
 			`,
-=======
-			name: "Ingresses_for_non-assignable_relation",
-			model: &openfgapb.AuthorizationModel{
-				TypeDefinitions: []*openfgapb.TypeDefinition{
-					{
-						Type: "organization",
-						Relations: map[string]*openfgapb.Userset{
-							"viewer":   typesystem.This(),
-							"can_view": typesystem.ComputedUserset("viewer"),
-						},
-						Metadata: &openfgapb.Metadata{
-							Relations: map[string]*openfgapb.RelationMetadata{
-								"viewer": {
-									DirectlyRelatedUserTypes: []*openfgapb.RelationReference{
-										typesystem.DirectRelationReference("organization", ""),
-									},
-								},
-							},
-						},
-					},
-					{
-						Type: "document",
-						Relations: map[string]*openfgapb.Userset{
-							"parent": typesystem.This(),
-							"view":   typesystem.TupleToUserset("parent", "can_view"),
-						},
-						Metadata: &openfgapb.Metadata{
-							Relations: map[string]*openfgapb.RelationMetadata{
-								"parent": {
-									DirectlyRelatedUserTypes: []*openfgapb.RelationReference{
-										typesystem.DirectRelationReference("organization", "viewer"),
-									},
-								},
-							},
-						},
-					},
-				},
-			},
->>>>>>> 5844b059
 			target: typesystem.DirectRelationReference("document", "view"),
 			source: typesystem.DirectRelationReference("organization", ""),
 			expected: []*RelationshipIngress{
