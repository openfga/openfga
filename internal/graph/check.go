--- conflicted
+++ resolved
@@ -835,7 +835,7 @@
 // nolint:unused
 type usersetDetailsFunc func(*openfgav1.TupleKey) (string, string, error)
 
-<<<<<<< HEAD
+// nolint:unused
 func buildUsersetDetails(typesys *typesystem.TypeSystem, t *openfgav1.TupleKey, computedRelation string) (string, string, error) {
 	object, relation := tuple.SplitObjectRelation(t.GetUser())
 	objectType, objectID := tuple.SplitObject(object)
@@ -861,19 +861,6 @@
 			break Resolve
 		default:
 			return "", "", fmt.Errorf("unsupported rewrite %s", rewrite.String())
-=======
-// buildUsersetDetails given tuple doc:1#viewer@group:2#member will return group#member, 2, nil.
-// This util takes into account pre-computed relationships, otherwise it will resolve it from the target UserType.
-// nolint:unused
-func buildUsersetDetails(typesys *typesystem.TypeSystem, computedRelation, userType string) usersetDetailsFunc {
-	return func(t *openfgav1.TupleKey) (string, string, error) {
-		cr := computedRelation
-		object, relation := tuple.SplitObjectRelation(t.GetUser())
-		objectType, objectID := tuple.SplitObject(object)
-		if cr == "" {
-			terminalRelations := typesys.GetTerminalRelations(objectType, relation, userType)
-			cr = terminalRelations[0]
->>>>>>> b499fdd9
 		}
 	}
 	return tuple.ToObjectRelationString(objectType, cr), objectID, nil
@@ -881,6 +868,7 @@
 
 // buildUsersetDetailsUserset given tuple doc:1#viewer@group:2#member will return group#member, 2, nil.
 // This util takes into account computed relationships, otherwise it will resolve it from the target UserType.
+// nolint:unused
 func buildUsersetDetailsUserset(typesys *typesystem.TypeSystem) usersetDetailsFunc {
 	return func(t *openfgav1.TupleKey) (string, string, error) {
 		// the relation is from the tuple
@@ -891,6 +879,7 @@
 
 // buildUsersetDetailsTTU given (tuple doc:1#viewer@group:2, member) will return group#member, 2, nil.
 // This util takes into account computed relationships, otherwise it will resolve it from the target UserType.
+// nolint:unused
 func buildUsersetDetailsTTU(typesys *typesystem.TypeSystem, computedRelation string) usersetDetailsFunc {
 	return func(t *openfgav1.TupleKey) (string, string, error) {
 		return buildUsersetDetails(typesys, t, computedRelation)
@@ -1210,17 +1199,18 @@
 			)
 			defer filteredIter.Stop()
 
-<<<<<<< HEAD
-			resolver := c.checkUsersetSlowPath
-			if !tuple.IsObjectRelation(reqTupleKey.GetUser()) {
-				if typesys.UsersetCanFastPath(directlyRelatedUsersetTypes) {
-					resolver = c.checkUsersetFastPath
+			/*
+				// TODO: Re-enable optimization once we have enough coverage
+
+				resolver := c.checkUsersetSlowPath
+				if !tuple.IsObjectRelation(reqTupleKey.GetUser()) {
+					if typesys.UsersetCanFastPath(directlyRelatedUsersetTypes) {
+						resolver = c.checkUsersetFastPath
+					}
 				}
-			}
-			return resolver(ctx, req, filteredIter)
-=======
+				return resolver(ctx, req, filteredIter)
+			*/
 			return c.checkUsersetSlowPath(ctx, req, filteredIter)
->>>>>>> b499fdd9
 		}
 
 		var checkFuncs []CheckHandlerFunc
@@ -1334,12 +1324,8 @@
 //
 // check(user, viewer, doc) will find the intersection of all group assigned to the doc's parent AND
 // all group where the user is a member of.
-<<<<<<< HEAD
+// nolint:unused
 func (c *LocalChecker) checkTTUFastPath(ctx context.Context, req *ResolveCheckRequest, rewrite *openfgav1.Userset, iter *storage.ConditionsFilteredTupleKeyIterator) (*ResolveCheckResponse, error) {
-=======
-// nolint:unused
-func (c *LocalChecker) checkTTUFastPath(ctx context.Context, req *ResolveCheckRequest, _ *openfgav1.Userset, iter *storage.ConditionsFilteredTupleKeyIterator) (*ResolveCheckResponse, error) {
->>>>>>> b499fdd9
 	ctx, span := tracer.Start(ctx, "checkTTUFastPath")
 	defer span.End()
 	// Caller already verified typesys
@@ -1408,23 +1394,23 @@
 		)
 		defer filteredIter.Stop()
 
-<<<<<<< HEAD
-		resolver := c.checkTTUSlowPath
-
-		// TODO: optimize the case where user is an userset.
-		// If the user is a userset, we will not be able to use the shortcut because the algo
-		// will look up the objects associated with user.
-		if !tuple.IsObjectRelation(tk.GetUser()) {
-			if canFastPath := typesys.TTUCanFastPath(
-				tuple.GetType(object), tuplesetRelation, computedRelation); canFastPath {
-				resolver = c.checkTTUFastPath
-			}
-		}
-
-		return resolver(ctx, req, rewrite, filteredIter)
-=======
+		/*
+			// TODO: re-enable optimization once we have sufficient test ocverage
+			resolver := c.checkTTUSlowPath
+
+			// TODO: optimize the case where user is an userset.
+			// If the user is a userset, we will not be able to use the shortcut because the algo
+			// will look up the objects associated with user.
+			if !tuple.IsObjectRelation(tk.GetUser()) {
+				if canFastPath := typesys.TTUCanFastPath(
+					tuple.GetType(object), tuplesetRelation, computedRelation); canFastPath {
+					resolver = c.checkTTUFastPath
+				}
+			}
+			return resolver(ctx, req, rewrite, filteredIter)
+		*/
+
 		return c.checkTTUSlowPath(ctx, req, rewrite, filteredIter)
->>>>>>> b499fdd9
 	}
 }
 
