package graph

import (
	"context"
	"errors"
	"fmt"
	"sync"

	openfgav1 "github.com/openfga/api/proto/openfga/v1"
	"go.opentelemetry.io/otel"
	"go.opentelemetry.io/otel/attribute"
	"go.opentelemetry.io/otel/trace"

	"github.com/openfga/openfga/internal/checkutil"
	"github.com/openfga/openfga/internal/concurrency"
	openfgaErrors "github.com/openfga/openfga/internal/errors"
	serverconfig "github.com/openfga/openfga/internal/server/config"
	"github.com/openfga/openfga/internal/validation"
	"github.com/openfga/openfga/pkg/logger"
	"github.com/openfga/openfga/pkg/storage"
	"github.com/openfga/openfga/pkg/telemetry"
	"github.com/openfga/openfga/pkg/tuple"
	"github.com/openfga/openfga/pkg/typesystem"
)

var tracer = otel.Tracer("internal/graph/check")

type setOperatorType int

const (
	unionSetOperator setOperatorType = iota
	intersectionSetOperator
	exclusionSetOperator
)

type checkOutcome struct {
	resp *ResolveCheckResponse
	err  error
}

type LocalChecker struct {
	delegate           CheckResolver
	concurrencyLimit   uint32
	maxConcurrentReads uint32
	usersetBatchSize   int
	logger             logger.Logger
}

type LocalCheckerOption func(d *LocalChecker)

// WithResolveNodeBreadthLimit see server.WithResolveNodeBreadthLimit.
func WithResolveNodeBreadthLimit(limit uint32) LocalCheckerOption {
	return func(d *LocalChecker) {
		d.concurrencyLimit = limit
	}
}

// WithUsersetBatchSize see server.WithUsersetBatchSize.
func WithUsersetBatchSize(usersetBatchSize uint32) LocalCheckerOption {
	return func(d *LocalChecker) {
		d.usersetBatchSize = int(usersetBatchSize)
	}
}

// WithMaxConcurrentReads see server.WithMaxConcurrentReadsForCheck.
func WithMaxConcurrentReads(limit uint32) LocalCheckerOption {
	return func(d *LocalChecker) {
		d.maxConcurrentReads = limit
	}
}

func WithLocalCheckerLogger(logger logger.Logger) LocalCheckerOption {
	return func(d *LocalChecker) {
		d.logger = logger
	}
}

// NewLocalChecker constructs a LocalChecker that can be used to evaluate a Check
// request locally.
//
// Developers wanting a LocalChecker with other optional layers (e.g caching and others)
// are encouraged to use [[NewOrderedCheckResolvers]] instead.
func NewLocalChecker(opts ...LocalCheckerOption) *LocalChecker {
	checker := &LocalChecker{
		concurrencyLimit:   serverconfig.DefaultResolveNodeBreadthLimit,
		maxConcurrentReads: serverconfig.DefaultMaxConcurrentReadsForCheck,
		usersetBatchSize:   serverconfig.DefaultUsersetBatchSize,
		logger:             logger.NewNoopLogger(),
	}
	// by default, a LocalChecker delegates/dispatchs subproblems to itself (e.g. local dispatch) unless otherwise configured.
	checker.delegate = checker

	for _, opt := range opts {
		opt(checker)
	}

	return checker
}

// SetDelegate sets this LocalChecker's dispatch delegate.
func (c *LocalChecker) SetDelegate(delegate CheckResolver) {
	c.delegate = delegate
}

// GetDelegate sets this LocalChecker's dispatch delegate.
func (c *LocalChecker) GetDelegate() CheckResolver {
	return c.delegate
}

// CheckHandlerFunc defines a function that evaluates a CheckResponse or returns an error
// otherwise.
type CheckHandlerFunc func(ctx context.Context) (*ResolveCheckResponse, error)

// CheckFuncReducer defines a function that combines or reduces one or more CheckHandlerFunc into
// a single CheckResponse with a maximum limit on the number of concurrent evaluations that can be
// in flight at any given time.
type CheckFuncReducer func(ctx context.Context, concurrencyLimit uint32, handlers ...CheckHandlerFunc) (*ResolveCheckResponse, error)

// resolver concurrently resolves one or more CheckHandlerFunc and yields the results on the provided resultChan.
// Callers of the 'resolver' function should be sure to invoke the callback returned from this function to ensure
// every concurrent check is evaluated. The concurrencyLimit can be set to provide a maximum number of concurrent
// evaluations in flight at any point.
func resolver(ctx context.Context, concurrencyLimit uint32, resultChan chan<- checkOutcome, handlers ...CheckHandlerFunc) func() {
	limiter := make(chan struct{}, concurrencyLimit)

	var wg sync.WaitGroup

	checker := func(fn CheckHandlerFunc) {
		defer func() {
			wg.Done()
			<-limiter
		}()

		resolved := make(chan checkOutcome, 1)

		if ctx.Err() != nil {
			resultChan <- checkOutcome{nil, ctx.Err()}
			return
		}

		go func() {
			resp, err := fn(ctx)
			resolved <- checkOutcome{resp, err}
		}()

		select {
		case <-ctx.Done():
			return
		case res := <-resolved:
			resultChan <- res
		}
	}

	wg.Add(1)
	go func() {
	outer:
		for _, handler := range handlers {
			fn := handler // capture loop var

			select {
			case limiter <- struct{}{}:
				wg.Add(1)
				go checker(fn)
			case <-ctx.Done():
				break outer
			}
		}

		wg.Done()
	}()

	return func() {
		wg.Wait()
		close(limiter)
	}
}

// union implements a CheckFuncReducer that requires any of the provided CheckHandlerFunc to resolve
// to an allowed outcome. The first allowed outcome causes premature termination of the reducer.
func union(ctx context.Context, concurrencyLimit uint32, handlers ...CheckHandlerFunc) (*ResolveCheckResponse, error) {
	ctx, cancel := context.WithCancel(ctx)
	resultChan := make(chan checkOutcome, len(handlers))

	drain := resolver(ctx, concurrencyLimit, resultChan, handlers...)

	defer func() {
		cancel()
		drain()
		close(resultChan)
	}()

	var dbReads uint32
	var err error
	var cycleDetected bool
	for i := 0; i < len(handlers); i++ {
		select {
		case result := <-resultChan:
			if result.err != nil {
				err = result.err
				continue
			}

			if result.resp.GetCycleDetected() {
				cycleDetected = true
			}

			dbReads += result.resp.GetResolutionMetadata().DatastoreQueryCount

			if result.resp.GetAllowed() {
				result.resp.GetResolutionMetadata().DatastoreQueryCount = dbReads
				return result.resp, nil
			}
		case <-ctx.Done():
			return nil, ctx.Err()
		}
	}

	if err != nil {
		return nil, err
	}

	return &ResolveCheckResponse{
		Allowed: false,
		ResolutionMetadata: &ResolveCheckResponseMetadata{
			DatastoreQueryCount: dbReads,
			CycleDetected:       cycleDetected,
		},
	}, nil
}

// intersection implements a CheckFuncReducer that requires all of the provided CheckHandlerFunc to resolve
// to an allowed outcome. The first falsey or erroneous outcome causes premature termination of the reducer.
func intersection(ctx context.Context, concurrencyLimit uint32, handlers ...CheckHandlerFunc) (*ResolveCheckResponse, error) {
	if len(handlers) == 0 {
		return &ResolveCheckResponse{
			Allowed:            false,
			ResolutionMetadata: &ResolveCheckResponseMetadata{},
		}, nil
	}

	span := trace.SpanFromContext(ctx)

	ctx, cancel := context.WithCancel(ctx)
	resultChan := make(chan checkOutcome, len(handlers))

	drain := resolver(ctx, concurrencyLimit, resultChan, handlers...)

	defer func() {
		cancel()
		drain()
		close(resultChan)
	}()

	var dbReads uint32
	var err error
	for i := 0; i < len(handlers); i++ {
		select {
		case result := <-resultChan:
			if result.err != nil {
				span.RecordError(result.err)
				err = errors.Join(err, result.err)
				continue
			}

			dbReads += result.resp.GetResolutionMetadata().DatastoreQueryCount

			if result.resp.GetCycleDetected() || !result.resp.GetAllowed() {
				result.resp.GetResolutionMetadata().DatastoreQueryCount = dbReads
				return result.resp, nil
			}
		case <-ctx.Done():
			return nil, ctx.Err()
		}
	}

	// all operands are either truthy or we've seen at least one error
	if err != nil {
		return nil, err
	}

	return &ResolveCheckResponse{
		Allowed: true,
		ResolutionMetadata: &ResolveCheckResponseMetadata{
			DatastoreQueryCount: dbReads,
		},
	}, nil
}

// exclusion implements a CheckFuncReducer that requires a 'base' CheckHandlerFunc to resolve to an allowed
// outcome and a 'sub' CheckHandlerFunc to resolve to a falsey outcome. The base and sub computations are
// handled concurrently relative to one another.
func exclusion(ctx context.Context, concurrencyLimit uint32, handlers ...CheckHandlerFunc) (*ResolveCheckResponse, error) {
	if len(handlers) != 2 {
		return nil, fmt.Errorf("%w, expected two rewrite operands for exclusion operator, but got '%d'", openfgaErrors.ErrUnknown, len(handlers))
	}

	span := trace.SpanFromContext(ctx)

	limiter := make(chan struct{}, concurrencyLimit)

	ctx, cancel := context.WithCancel(ctx)
	baseChan := make(chan checkOutcome, 1)
	subChan := make(chan checkOutcome, 1)

	var wg sync.WaitGroup

	defer func() {
		cancel()
		wg.Wait()
		close(baseChan)
		close(subChan)
	}()

	baseHandler := handlers[0]
	subHandler := handlers[1]

	limiter <- struct{}{}
	wg.Add(1)
	go func() {
		resp, err := baseHandler(ctx)
		baseChan <- checkOutcome{resp, err}
		<-limiter
		wg.Done()
	}()

	limiter <- struct{}{}
	wg.Add(1)
	go func() {
		resp, err := subHandler(ctx)
		subChan <- checkOutcome{resp, err}
		<-limiter
		wg.Done()
	}()

	response := &ResolveCheckResponse{
		Allowed: false,
		ResolutionMetadata: &ResolveCheckResponseMetadata{
			DatastoreQueryCount: 0,
		},
	}

	var baseErr error
	var subErr error

	var dbReads uint32
	for i := 0; i < len(handlers); i++ {
		select {
		case baseResult := <-baseChan:
			if baseResult.err != nil {
				span.RecordError(baseResult.err)
				baseErr = baseResult.err
				continue
			}

			dbReads += baseResult.resp.GetResolutionMetadata().DatastoreQueryCount

			if baseResult.resp.GetCycleDetected() {
				return &ResolveCheckResponse{
					Allowed: false,
					ResolutionMetadata: &ResolveCheckResponseMetadata{
						DatastoreQueryCount: dbReads,
						CycleDetected:       true,
					},
				}, nil
			}

			if !baseResult.resp.GetAllowed() {
				response.GetResolutionMetadata().DatastoreQueryCount = dbReads
				return response, nil
			}

		case subResult := <-subChan:
			if subResult.err != nil {
				span.RecordError(subResult.err)
				subErr = subResult.err
				continue
			}

			dbReads += subResult.resp.GetResolutionMetadata().DatastoreQueryCount

			if subResult.resp.GetCycleDetected() {
				return &ResolveCheckResponse{
					Allowed: false,
					ResolutionMetadata: &ResolveCheckResponseMetadata{
						DatastoreQueryCount: dbReads,
						CycleDetected:       true,
					},
				}, nil
			}

			if subResult.resp.GetAllowed() {
				response.GetResolutionMetadata().DatastoreQueryCount = dbReads
				return response, nil
			}
		case <-ctx.Done():
			return nil, ctx.Err()
		}
	}

	// base is either (true) or error, sub is either (false) or error:
	// true, false - true
	// true, error - error
	// error, false - error
	// error, error - error
	if baseErr != nil || subErr != nil {
		return nil, errors.Join(baseErr, subErr)
	}

	return &ResolveCheckResponse{
		Allowed: true,
		ResolutionMetadata: &ResolveCheckResponseMetadata{
			DatastoreQueryCount: dbReads,
		},
	}, nil
}

// Close is a noop.
func (c *LocalChecker) Close() {
}

// dispatch clones the parent request, modifies its metadata and tupleKey, and dispatches the new request
// to the CheckResolver this LocalChecker was constructed with.
func (c *LocalChecker) dispatch(_ context.Context, parentReq *ResolveCheckRequest, tk *openfgav1.TupleKey) CheckHandlerFunc {
	return func(ctx context.Context) (*ResolveCheckResponse, error) {
		parentReq.GetRequestMetadata().DispatchCounter.Add(1)
		childRequest := parentReq.clone()
		childRequest.TupleKey = tk
		childRequest.GetRequestMetadata().Depth--

		resp, err := c.delegate.ResolveCheck(ctx, childRequest)
		if err != nil {
			return nil, err
		}
		return resp, nil
	}
}

var _ CheckResolver = (*LocalChecker)(nil)

// ResolveCheck implements [[CheckResolver.ResolveCheck]].
func (c *LocalChecker) ResolveCheck(
	ctx context.Context,
	req *ResolveCheckRequest,
) (*ResolveCheckResponse, error) {
	if ctx.Err() != nil {
		return nil, ctx.Err()
	}

	ctx, span := tracer.Start(ctx, "ResolveCheck", trace.WithAttributes(
		attribute.String("store_id", req.GetStoreID()),
		attribute.String("resolver_type", "LocalChecker"),
		attribute.String("tuple_key", tuple.TupleKeyWithConditionToString(req.GetTupleKey())),
	))
	defer span.End()

	if req.GetRequestMetadata().Depth == 0 {
		return nil, ErrResolutionDepthExceeded
	}

	cycle := c.hasCycle(req)
	if cycle {
		span.SetAttributes(attribute.Bool("cycle_detected", true))
		return &ResolveCheckResponse{
			Allowed: false,
			ResolutionMetadata: &ResolveCheckResponseMetadata{
				CycleDetected: true,
			},
		}, nil
	}

	tupleKey := req.GetTupleKey()
	object := tupleKey.GetObject()
	relation := tupleKey.GetRelation()

	userObject, userRelation := tuple.SplitObjectRelation(req.GetTupleKey().GetUser())

	// Check(document:1#viewer@document:1#viewer) will always return true
	if relation == userRelation && object == userObject {
		return &ResolveCheckResponse{
			Allowed: true,
			ResolutionMetadata: &ResolveCheckResponseMetadata{
				DatastoreQueryCount: req.GetRequestMetadata().DatastoreQueryCount,
			},
		}, nil
	}

	typesys, ok := typesystem.TypesystemFromContext(ctx)
	if !ok {
		return nil, fmt.Errorf("%w: typesystem missing in context", openfgaErrors.ErrUnknown)
	}
	_, ok = storage.RelationshipTupleReaderFromContext(ctx)
	if !ok {
		return nil, fmt.Errorf("%w: relationship tuple reader datastore missing in context", openfgaErrors.ErrUnknown)
	}

	objectType, _ := tuple.SplitObject(object)
	rel, err := typesys.GetRelation(objectType, relation)
	if err != nil {
		return nil, fmt.Errorf("relation '%s' undefined for object type '%s'", relation, objectType)
	}

	resp, err := c.checkRewrite(ctx, req, rel.GetRewrite())(ctx)
	if err != nil {
		telemetry.TraceError(span, err)
		return nil, err
	}

	return resp, nil
}

// hasCycle returns true if a cycle has been found. It modifies the request object.
func (c *LocalChecker) hasCycle(req *ResolveCheckRequest) bool {
	key := tuple.TupleKeyToString(req.GetTupleKey())
	if req.VisitedPaths == nil {
		req.VisitedPaths = map[string]struct{}{}
	}

	_, cycleDetected := req.VisitedPaths[key]
	if cycleDetected {
		return true
	}

	req.VisitedPaths[key] = struct{}{}
	return false
}

// usersetsMapType is a map where the key is object#relation and the value is a sorted set (no duplicates allowed).
// For example, given [group:1#member, group:2#member, group:1#owner, group:3#owner] it will be stored as:
// [group#member][1, 2]
// [group#owner][1, 3].
type usersetsMapType map[string]storage.SortedSet

func checkAssociatedObjects(ctx context.Context, req *ResolveCheckRequest, objectRel string, objectIDs storage.SortedSet) (*ResolveCheckResponse, error) {
	ctx, span := tracer.Start(ctx, "checkAssociatedObjects")
	defer span.End()

	typesys, _ := typesystem.TypesystemFromContext(ctx)
	ds, _ := storage.RelationshipTupleReaderFromContext(ctx)

	i, err := checkutil.IteratorReadStartingFromUser(ctx, typesys, ds, req, objectRel, objectIDs)
	if err != nil {
		telemetry.TraceError(span, err)
		return nil, err
	}

	reqContext := req.GetContext()
	// filter out invalid tuples yielded by the database iterator
	filteredIter := storage.NewConditionsFilteredTupleKeyIterator(
		storage.NewFilteredTupleKeyIterator(
			storage.NewTupleKeyIteratorFromTupleIterator(i),
			validation.FilterInvalidTuples(typesys),
		),
		checkutil.BuildTupleKeyConditionFilter(ctx, reqContext, typesys),
	)
	defer filteredIter.Stop()

	allowed, err := checkutil.ObjectIDInSortedSet(ctx, filteredIter, objectIDs)
	if err != nil {
		telemetry.TraceError(span, err)
		return nil, err
	}
	if allowed {
		span.SetAttributes(attribute.Bool("allowed", true))
	}
	reqCount := req.GetRequestMetadata().DatastoreQueryCount + 1
	return &ResolveCheckResponse{
		Allowed: allowed,
		ResolutionMetadata: &ResolveCheckResponseMetadata{
			DatastoreQueryCount: reqCount,
		},
	}, nil
}

type dispatchParams struct {
	parentReq *ResolveCheckRequest
	tk        *openfgav1.TupleKey
}

type dispatchMsg struct {
	err            error
	shortCircuit   bool
	dispatchParams *dispatchParams
}

func (c *LocalChecker) produceUsersetDispatches(ctx context.Context, req *ResolveCheckRequest, dispatches chan dispatchMsg, iter *storage.ConditionsFilteredTupleKeyIterator) {
	defer close(dispatches)
	reqTupleKey := req.GetTupleKey()
	typesys, _ := typesystem.TypesystemFromContext(ctx)
	for {
		t, err := iter.Next(ctx)
		if err != nil {
			// cancelled doesn't need to flush nor send errors back to main routine
			if storage.IterIsDoneOrCancelled(err) {
				break
			}
			concurrency.TrySendThroughChannel(ctx, dispatchMsg{err: err}, dispatches)
			break
		}

		usersetObject, usersetRelation := tuple.SplitObjectRelation(t.GetUser())

		// if the user value is a typed wildcard and the type of the wildcard
		// matches the target user objectType, then we're done searching
		if tuple.IsTypedWildcard(usersetObject) && typesystem.IsSchemaVersionSupported(typesys.GetSchemaVersion()) {
			wildcardType := tuple.GetType(usersetObject)

			if tuple.GetType(reqTupleKey.GetUser()) == wildcardType {
				concurrency.TrySendThroughChannel(ctx, dispatchMsg{shortCircuit: true}, dispatches)
				break
			}
		}

		if usersetRelation != "" {
			tupleKey := tuple.NewTupleKey(usersetObject, usersetRelation, reqTupleKey.GetUser())
			concurrency.TrySendThroughChannel(ctx, dispatchMsg{dispatchParams: &dispatchParams{parentReq: req, tk: tupleKey}}, dispatches)
		}
	}
}

// processDispatches returns a channel where the outcomes of the dispatched checks are sent, and begins sending messages to this channel.
func (c *LocalChecker) processDispatches(ctx context.Context, limit uint32, dispatchChan chan dispatchMsg) chan checkOutcome {
	outcomes := make(chan checkOutcome, limit)
	dispatchPool := concurrency.NewPool(ctx, int(limit))

	go func() {
		defer func() {
			// We need to wait always to avoid a goroutine leak.
			_ = dispatchPool.Wait()
			close(outcomes)
		}()

		for {
			select {
			case <-ctx.Done():
				return
			case msg, ok := <-dispatchChan:
				if !ok {
					return
				}
				if msg.err != nil {
					concurrency.TrySendThroughChannel(ctx, checkOutcome{err: msg.err}, outcomes)
					break // continue
				}
				if msg.shortCircuit {
					resp := &ResolveCheckResponse{
						Allowed: true,
						ResolutionMetadata: &ResolveCheckResponseMetadata{
							DatastoreQueryCount: 0,
						},
					}
					concurrency.TrySendThroughChannel(ctx, checkOutcome{resp: resp}, outcomes)
					return
				}

				if msg.dispatchParams != nil {
					dispatchPool.Go(func(ctx context.Context) error {
						resp, err := c.dispatch(ctx, msg.dispatchParams.parentReq, msg.dispatchParams.tk)(ctx)
						concurrency.TrySendThroughChannel(ctx, checkOutcome{resp: resp, err: err}, outcomes)
						return nil
					})
				}
			}
		}
	}()

	return outcomes
}

func (c *LocalChecker) consumeDispatches(ctx context.Context, req *ResolveCheckRequest, limit uint32, dispatchChan chan dispatchMsg) (*ResolveCheckResponse, error) {
	cancellableCtx, cancel := context.WithCancel(ctx)
	outcomeChannel := c.processDispatches(cancellableCtx, limit, dispatchChan)

	var finalErr error
	finalResult := &ResolveCheckResponse{
		Allowed: false,
		ResolutionMetadata: &ResolveCheckResponseMetadata{
			DatastoreQueryCount: req.GetRequestMetadata().DatastoreQueryCount,
		},
	}

ConsumerLoop:
	for {
		select {
		case <-ctx.Done():
			break ConsumerLoop
		case outcome, ok := <-outcomeChannel:
			if !ok {
				break ConsumerLoop
			}
			if outcome.err != nil {
				finalErr = outcome.err
				break // continue
			}

			if outcome.resp.GetResolutionMetadata().CycleDetected {
				finalResult.ResolutionMetadata.CycleDetected = true
			}

			finalResult.ResolutionMetadata.DatastoreQueryCount += outcome.resp.GetResolutionMetadata().DatastoreQueryCount

			if outcome.resp.Allowed {
				finalErr = nil
				dbReads := finalResult.GetResolutionMetadata().DatastoreQueryCount
				finalResult = outcome.resp
				finalResult.ResolutionMetadata.DatastoreQueryCount = dbReads
				break ConsumerLoop
			}
		}
	}
	cancel() // prevent further processing of other checks
	// context cancellation from upstream (e.g. client)
	if ctx.Err() != nil {
		finalErr = ctx.Err()
	}
	if finalErr != nil {
		return nil, finalErr
	}

	return finalResult, nil
}

// checkUsersetSlowPath will check userset or public wildcard path.
// This is the slow path as it requires dispatch on all its children.
func (c *LocalChecker) checkUsersetSlowPath(ctx context.Context, req *ResolveCheckRequest, iter *storage.ConditionsFilteredTupleKeyIterator) (*ResolveCheckResponse, error) {
	ctx, span := tracer.Start(ctx, "checkUsersetSlowPath")
	defer span.End()

	dispatchChan := make(chan dispatchMsg, c.concurrencyLimit)

	cancellableCtx, cancelFunc := context.WithCancel(ctx)
	// sending to channel in batches up to a pre-configured value to subsequently checkMembership for.
	pool := concurrency.NewPool(cancellableCtx, 1)
	defer func() {
		cancelFunc()
		// We need to wait always to avoid a goroutine leak.
		_ = pool.Wait()
	}()
	pool.Go(func(ctx context.Context) error {
		c.produceUsersetDispatches(ctx, req, dispatchChan, iter)
		return nil
	})

	resp, err := c.consumeDispatches(ctx, req, c.concurrencyLimit, dispatchChan)
	if err != nil {
		telemetry.TraceError(span, err)
		return nil, err
	}

	resp.GetResolutionMetadata().DatastoreQueryCount++

	return resp, nil
}

// checkUsersetFastPath is the fast path to evaluate userset.
// The general idea of the algorithm is that it tries to find intersection on the objects as identified in the userset
// with the objects the user has the specified relation with.
// For example, for the following model, for check(user:bob, viewer, doc:1)
//
//	type group
//	  define member: [user]
//	type doc
//	  define viewer: [group#member]
//
// We will first look up the group(s) that are assigned to doc:1
// Next, we will look up all the group where user:bob is a member of.
// Finally, find the intersection between the two.
// To use the fast path, we will need to ensure that the userset and all the children associated with the userset are
// exclusively directly assignable. In our case, group member must be directly exclusively assignable.
func (c *LocalChecker) checkUsersetFastPath(ctx context.Context, req *ResolveCheckRequest, iter *storage.ConditionsFilteredTupleKeyIterator) (*ResolveCheckResponse, error) {
	ctx, span := tracer.Start(ctx, "checkUsersetFastPath")
	defer span.End()
	// Caller already verified typesys
	typesys, _ := typesystem.TypesystemFromContext(ctx)
	usersetDetails := checkutil.BuildUsersetDetailsUserset(typesys)
	return c.checkMembership(ctx, req, iter, usersetDetails)
}

type usersetsChannelType struct {
	err            error
	objectRelation string            // e.g. group#member
	objectIDs      storage.SortedSet // eg. [1,2,3] (no duplicates allowed, sorted)
}

// checkMembership for this model
//
// type user
// type org
//
//	relations
//		define viewer: [user]
//
// type folder
//
//	relations
//		define viewer: [user]
//
// type doc
//
//	relations
//		define viewer: viewer from parent
//		define parent: [folder, org]
//
// works as follows.
// If the request is Check(user:maria, viewer, doc:1).
// 1. We build a map with folder#viewer:[1...N], org#viewer:[1...M] that are parents of doc:1. We send those through a channel.
// 2. The consumer of the channel finds all the folders (and orgs) by looking at tuples of the form folder:X#viewer@user:maria (and org:Y#viewer@user:maria).
// 3. If there is one folder or org found in step (2) that appears in the map found in step (1), it returns allowed=true immediately.
func (c *LocalChecker) checkMembership(ctx context.Context, req *ResolveCheckRequest, iter *storage.ConditionsFilteredTupleKeyIterator, usersetDetails checkutil.UsersetDetailsFunc) (*ResolveCheckResponse, error) {
	ctx, span := tracer.Start(ctx, "checkMembership")
	defer span.End()

<<<<<<< HEAD
	// since this is an unbuffered channel, producer will be blocked until consumer catches up
	// TODO: when implementing set math operators, change to buffered. consider using the number of sets as the concurrency limit
=======
	// all at least 1 message to queue up
>>>>>>> 2677047d
	usersetsChan := make(chan usersetsChannelType, 2)

	cancellableCtx, cancelFunc := context.WithCancel(ctx)
	// sending to channel in batches up to a pre-configured value to subsequently checkMembership for.
	pool := concurrency.NewPool(cancellableCtx, 1)
	defer func() {
		cancelFunc()
		// We need to wait always to avoid a goroutine leak.
		_ = pool.Wait()
	}()
	pool.Go(func(ctx context.Context) error {
		c.produceUsersets(ctx, usersetsChan, iter, usersetDetails)
		return nil
	})

	resp, err := c.consumeUsersets(ctx, req, usersetsChan)
	if err != nil {
		telemetry.TraceError(span, err)
	}

	// Ideally, the caller would have accounted for getting the iter in the first place.
	// TODO: add in logic for incrementing datastore query counter in caller.
	if resp != nil {
		resp.ResolutionMetadata.DatastoreQueryCount++
	}

	return resp, err
}

func (c *LocalChecker) consumeUsersets(ctx context.Context, req *ResolveCheckRequest, usersetsChan chan usersetsChannelType) (*ResolveCheckResponse, error) {
	ctx, span := tracer.Start(ctx, "consumeUsersets")
	defer span.End()

	var finalErr error
	dbReads := req.GetRequestMetadata().DatastoreQueryCount

ConsumerLoop:
	for {
		select {
		case <-ctx.Done():
			return nil, ctx.Err()
		case newBatch, channelOpen := <-usersetsChan:
			if !channelOpen {
				break ConsumerLoop
			}
			if newBatch.err != nil {
				// Irrecoverable error when fetching usersets, so we abort.
				finalErr = newBatch.err
				break ConsumerLoop
			}
			objectRel := newBatch.objectRelation
			objectIDs := newBatch.objectIDs

			resp, err := checkAssociatedObjects(ctx, req, objectRel, objectIDs)
			dbReads++
			if err != nil {
				// We don't exit because we do a best effort to find the objectId that will give `allowed=true`.
				// If that doesn't happen, we will return this error down below.
				finalErr = err
			} else if resp.Allowed {
				resp.ResolutionMetadata.DatastoreQueryCount = dbReads
				return resp, nil
			}
		}
	}

	// context cancellation from upstream (e.g. client)
	if ctx.Err() != nil {
		finalErr = ctx.Err()
	}

	if finalErr != nil {
		return nil, finalErr
	}

	return &ResolveCheckResponse{
		Allowed: false,
		ResolutionMetadata: &ResolveCheckResponseMetadata{
			DatastoreQueryCount: dbReads,
		},
	}, nil
}

func (c *LocalChecker) produceUsersets(ctx context.Context, usersetsChan chan usersetsChannelType, iter *storage.ConditionsFilteredTupleKeyIterator, usersetDetails checkutil.UsersetDetailsFunc) {
	ctx, span := tracer.Start(ctx, "produceUsersets")
	defer span.End()

	usersetsMap := make(usersetsMapType)
	defer close(usersetsChan)
	for {
		t, err := iter.Next(ctx)
		if err != nil {
			// cancelled doesn't need to flush nor send errors back to main routine
			if !storage.IterIsDoneOrCancelled(err) {
				concurrency.TrySendThroughChannel(ctx, usersetsChannelType{err: err}, usersetsChan)
			}
			break
		}

		objectRel, objectID, err := usersetDetails(t)
		if err != nil {
			if errors.Is(err, typesystem.ErrRelationUndefined) {
				continue
			}
			concurrency.TrySendThroughChannel(ctx, usersetsChannelType{err: err}, usersetsChan)
			break
		}

		if _, ok := usersetsMap[objectRel]; !ok {
			if len(usersetsMap) > 0 {
				// Flush results from a previous objectRel it begin processing immediately.
				// The assumption (which may not be true) is that the datastore yields objectRel in order.
				trySendUsersetsAndDeleteFromMap(ctx, usersetsMap, usersetsChan)
			}
			usersetsMap[objectRel] = storage.NewSortedSet()
		}

		usersetsMap[objectRel].Add(objectID)

		if usersetsMap[objectRel].Size() >= c.usersetBatchSize {
			trySendUsersetsAndDeleteFromMap(ctx, usersetsMap, usersetsChan)
		}
	}

	trySendUsersetsAndDeleteFromMap(ctx, usersetsMap, usersetsChan)
}

func trySendUsersetsAndDeleteFromMap(ctx context.Context, usersetsMap usersetsMapType, usersetsChan chan usersetsChannelType) {
	for k, v := range usersetsMap {
		concurrency.TrySendThroughChannel(ctx, usersetsChannelType{objectRelation: k, objectIDs: v}, usersetsChan)
		delete(usersetsMap, k)
	}
}

// checkDirect composes two CheckHandlerFunc which evaluate direct relationships with the provided
// 'object#relation'. The first handler looks up direct matches on the provided 'object#relation@user',
// while the second handler looks up relationships between the target 'object#relation' and any usersets
// related to it.
func (c *LocalChecker) checkDirect(parentctx context.Context, req *ResolveCheckRequest) CheckHandlerFunc {
	return func(ctx context.Context) (*ResolveCheckResponse, error) {
		ctx, span := tracer.Start(ctx, "checkDirect")
		defer span.End()

		if ctx.Err() != nil {
			return nil, ctx.Err()
		}

		typesys, _ := typesystem.TypesystemFromContext(parentctx) // note: use of 'parentctx' not 'ctx' - this is important

		ds, _ := storage.RelationshipTupleReaderFromContext(parentctx)

		storeID := req.GetStoreID()
		reqTupleKey := req.GetTupleKey()
		objectType := tuple.GetType(reqTupleKey.GetObject())
		relation := reqTupleKey.GetRelation()

		// directlyRelatedUsersetTypes could be "user:*" or "group#member"
		directlyRelatedUsersetTypes, _ := typesys.DirectlyRelatedUsersets(objectType, relation)

		// TODO(jpadilla): can we lift this function up?
		checkDirectUserTuple := func(ctx context.Context) (*ResolveCheckResponse, error) {
			ctx, span := tracer.Start(ctx, "checkDirectUserTuple",
				trace.WithAttributes(attribute.String("tuple_key", tuple.TupleKeyWithConditionToString(reqTupleKey))))
			defer span.End()

			response := &ResolveCheckResponse{
				Allowed: false,
				ResolutionMetadata: &ResolveCheckResponseMetadata{
					DatastoreQueryCount: req.GetRequestMetadata().DatastoreQueryCount + 1,
				},
			}

			opts := storage.ReadUserTupleOptions{
				Consistency: storage.ConsistencyOptions{
					Preference: req.GetConsistency(),
				},
			}
			t, err := ds.ReadUserTuple(ctx, storeID, reqTupleKey, opts)
			if err != nil {
				if errors.Is(err, storage.ErrNotFound) {
					return response, nil
				}

				return nil, err
			}

			// filter out invalid tuples yielded by the database query
			tupleKey := t.GetKey()
			err = validation.ValidateTuple(typesys, tupleKey)
			if err != nil {
				return response, nil
			}
			tupleKeyConditionFilter := checkutil.BuildTupleKeyConditionFilter(ctx, req.Context, typesys)
			conditionMet, err := tupleKeyConditionFilter(tupleKey)
			if err != nil {
				telemetry.TraceError(span, err)
				return nil, err
			}
			if conditionMet {
				span.SetAttributes(attribute.Bool("allowed", true))
				response.Allowed = true
				return response, nil
			}
			return response, nil
		}

		// TODO(jpadilla): can we lift this function up?
		checkDirectUsersetTuples := func(ctx context.Context) (*ResolveCheckResponse, error) {
			ctx, span := tracer.Start(ctx, "checkDirectUsersetTuples", trace.WithAttributes(attribute.String("userset", tuple.ToObjectRelationString(reqTupleKey.GetObject(), reqTupleKey.GetRelation()))))
			defer span.End()

			if ctx.Err() != nil {
				return nil, ctx.Err()
			}

			opts := storage.ReadUsersetTuplesOptions{
				Consistency: storage.ConsistencyOptions{
					Preference: req.GetConsistency(),
				},
			}
			iter, err := ds.ReadUsersetTuples(ctx, storeID, storage.ReadUsersetTuplesFilter{
				Object:                      reqTupleKey.GetObject(),
				Relation:                    reqTupleKey.GetRelation(),
				AllowedUserTypeRestrictions: directlyRelatedUsersetTypes,
			}, opts)
			if err != nil {
				return nil, err
			}

			filteredIter := storage.NewConditionsFilteredTupleKeyIterator(
				storage.NewFilteredTupleKeyIterator(
					storage.NewTupleKeyIteratorFromTupleIterator(iter),
					validation.FilterInvalidTuples(typesys),
				),
				checkutil.BuildTupleKeyConditionFilter(ctx, req.GetContext(), typesys),
			)
			defer filteredIter.Stop()
			resolver := c.checkUsersetSlowPath

			if !tuple.IsObjectRelation(reqTupleKey.GetUser()) {
				if typesys.UsersetCanFastPath(directlyRelatedUsersetTypes) {
					resolver = c.checkUsersetFastPath
				}
			}
			return resolver(ctx, req, filteredIter)
		}

		var checkFuncs []CheckHandlerFunc

		shouldCheckDirectTuple, _ := typesys.IsDirectlyRelated(
			typesystem.DirectRelationReference(objectType, relation),                                                           // target
			typesystem.DirectRelationReference(tuple.GetType(reqTupleKey.GetUser()), tuple.GetRelation(reqTupleKey.GetUser())), // source
		)

		if shouldCheckDirectTuple {
			checkFuncs = []CheckHandlerFunc{checkDirectUserTuple}
		}

		if len(directlyRelatedUsersetTypes) > 0 {
			checkFuncs = append(checkFuncs, checkDirectUsersetTuples)
		}

		resp, err := union(ctx, c.concurrencyLimit, checkFuncs...)
		if err != nil {
			telemetry.TraceError(span, err)
			return nil, err
		}

		return resp, nil
	}
}

// checkComputedUserset evaluates the Check request with the rewritten relation (e.g. the computed userset relation).
func (c *LocalChecker) checkComputedUserset(_ context.Context, req *ResolveCheckRequest, rewrite *openfgav1.Userset) CheckHandlerFunc {
	rewrittenTupleKey := tuple.NewTupleKey(
		req.GetTupleKey().GetObject(),
		rewrite.GetComputedUserset().GetRelation(),
		req.GetTupleKey().GetUser(),
	)

	childRequest := req.clone()
	childRequest.TupleKey = rewrittenTupleKey

	return func(ctx context.Context) (*ResolveCheckResponse, error) {
		ctx, span := tracer.Start(ctx, "checkComputedUserset")
		defer span.End()
		// No dispatch here, as we don't want to increase resolution depth.
		return c.ResolveCheck(ctx, childRequest)
	}
}

func (c *LocalChecker) produceTTUDispatches(ctx context.Context, computedRelation string, req *ResolveCheckRequest, dispatches chan dispatchMsg, iter *storage.ConditionsFilteredTupleKeyIterator) {
	defer close(dispatches)
	reqTupleKey := req.GetTupleKey()
	typesys, _ := typesystem.TypesystemFromContext(ctx)

	for {
		t, err := iter.Next(ctx)
		if err != nil {
			if storage.IterIsDoneOrCancelled(err) {
				break
			}
			concurrency.TrySendThroughChannel(ctx, dispatchMsg{err: err}, dispatches)
			break
		}

		userObj, _ := tuple.SplitObjectRelation(t.GetUser())
		if _, err := typesys.GetRelation(tuple.GetType(userObj), computedRelation); err != nil {
			if errors.Is(err, typesystem.ErrRelationUndefined) {
				continue // skip computed relations on tupleset relationships if they are undefined
			}
		}

		tupleKey := &openfgav1.TupleKey{
			Object:   userObj,
			Relation: computedRelation,
			User:     reqTupleKey.GetUser(),
		}

		concurrency.TrySendThroughChannel(ctx, dispatchMsg{dispatchParams: &dispatchParams{parentReq: req, tk: tupleKey}}, dispatches)
	}
}

// checkTTUSlowPath is the slow path for checkTTU where we cannot short-circuit TTU evaluation and
// resort to dispatch check on its children.
func (c *LocalChecker) checkTTUSlowPath(ctx context.Context, req *ResolveCheckRequest, rewrite *openfgav1.Userset, iter *storage.ConditionsFilteredTupleKeyIterator) (*ResolveCheckResponse, error) {
	ctx, span := tracer.Start(ctx, "checkTTUSlowPath")
	defer span.End()

	computedRelation := rewrite.GetTupleToUserset().GetComputedUserset().GetRelation()

	dispatchChan := make(chan dispatchMsg, c.concurrencyLimit)

	cancellableCtx, cancelFunc := context.WithCancel(ctx)
	// sending to channel in batches up to a pre-configured value to subsequently checkMembership for.
	pool := concurrency.NewPool(cancellableCtx, 1)
	defer func() {
		cancelFunc()
		// We need to wait always to avoid a goroutine leak.
		_ = pool.Wait()
	}()
	pool.Go(func(ctx context.Context) error {
		c.produceTTUDispatches(ctx, computedRelation, req, dispatchChan, iter)
		return nil
	})

	resp, err := c.consumeDispatches(ctx, req, c.concurrencyLimit, dispatchChan)
	if err != nil {
		telemetry.TraceError(span, err)
		return nil, err
	}

	// if we had 3 dispatched requests, and the final result is "allowed = false",
	// we want final reads to be (N1 + N2 + N3 + 1) and not (N1 + 1) + (N2 + 1) + (N3 + 1)
	// if final result is "allowed = true", we want final reads to be N1 + 1
	resp.GetResolutionMetadata().DatastoreQueryCount++

	return resp, nil
}

// checkTTUFastPath is the fast path for checkTTU where we can short-circuit TTU evaluation.
// This requires both the TTU's tuplesetRelation and computedRelation be exclusively directly assignable.
// The general idea is to check whether user has relation with the specified TTU by finding object
// intersection between tuplesetRelation's object AND objectType's computedRelation for user.  For example,
//
//	type group
//	  define member: [user]
//	type doc
//	  define parent: [group]
//	  define viewer: member from parent
//
// check(user, viewer, doc) will find the intersection of all group assigned to the doc's parent AND
// all group where the user is a member of.
func (c *LocalChecker) checkTTUFastPath(ctx context.Context, req *ResolveCheckRequest, rewrite *openfgav1.Userset, iter *storage.ConditionsFilteredTupleKeyIterator) (*ResolveCheckResponse, error) {
	ctx, span := tracer.Start(ctx, "checkTTUFastPath")
	defer span.End()
	// Caller already verified typesys
	typesys, _ := typesystem.TypesystemFromContext(ctx)

	computedRelation := rewrite.GetTupleToUserset().GetComputedUserset().GetRelation()

	usersetDetails := checkutil.BuildUsersetDetailsTTU(typesys, computedRelation)
	return c.checkMembership(ctx, req, iter, usersetDetails)
}

// checkTTU looks up all tuples of the target tupleset relation on the provided object and for each one
// of them evaluates the computed userset of the TTU rewrite rule for them.
func (c *LocalChecker) checkTTU(parentctx context.Context, req *ResolveCheckRequest, rewrite *openfgav1.Userset) CheckHandlerFunc {
	return func(ctx context.Context) (*ResolveCheckResponse, error) {
		ctx, span := tracer.Start(ctx, "checkTTU")
		defer span.End()

		if ctx.Err() != nil {
			return nil, ctx.Err()
		}

		typesys, _ := typesystem.TypesystemFromContext(parentctx) // note: use of 'parentctx' not 'ctx' - this is important

		ds, _ := storage.RelationshipTupleReaderFromContext(parentctx)

		ctx = typesystem.ContextWithTypesystem(ctx, typesys)
		ctx = storage.ContextWithRelationshipTupleReader(ctx, ds)

		tuplesetRelation := rewrite.GetTupleToUserset().GetTupleset().GetRelation()
		computedRelation := rewrite.GetTupleToUserset().GetComputedUserset().GetRelation()

		tk := req.GetTupleKey()
		object := tk.GetObject()

		span.SetAttributes(
			attribute.String("tupleset_relation", fmt.Sprintf("%s#%s", tuple.GetType(object), tuplesetRelation)),
			attribute.String("computed_relation", computedRelation),
		)

		opts := storage.ReadOptions{
			Consistency: storage.ConsistencyOptions{
				Preference: req.GetConsistency(),
			},
		}

		storeID := req.GetStoreID()
		iter, err := ds.Read(
			ctx,
			storeID,
			tuple.NewTupleKey(object, tuplesetRelation, ""),
			opts,
		)
		if err != nil {
			return nil, err
		}

		// filter out invalid tuples yielded by the database iterator
		filteredIter := storage.NewConditionsFilteredTupleKeyIterator(
			storage.NewFilteredTupleKeyIterator(
				storage.NewTupleKeyIteratorFromTupleIterator(iter),
				validation.FilterInvalidTuples(typesys),
			),
			checkutil.BuildTupleKeyConditionFilter(ctx, req.GetContext(), typesys),
		)
		defer filteredIter.Stop()

		resolver := c.checkTTUSlowPath

		// TODO: optimize the case where user is an userset.
		// If the user is a userset, we will not be able to use the shortcut because the algo
		// will look up the objects associated with user.
		if !tuple.IsObjectRelation(tk.GetUser()) {
			if canFastPath := typesys.TTUCanFastPath(
				tuple.GetType(object), tuplesetRelation, computedRelation); canFastPath {
				resolver = c.checkTTUFastPath
			}
		}
		return resolver(ctx, req, rewrite, filteredIter)
	}
}

func (c *LocalChecker) checkSetOperation(
	ctx context.Context,
	req *ResolveCheckRequest,
	setOpType setOperatorType,
	reducer CheckFuncReducer,
	children ...*openfgav1.Userset,
) CheckHandlerFunc {
	var handlers []CheckHandlerFunc

	var reducerKey string
	switch setOpType {
	case unionSetOperator, intersectionSetOperator, exclusionSetOperator:
		if setOpType == unionSetOperator {
			reducerKey = "union"
		}

		if setOpType == intersectionSetOperator {
			reducerKey = "intersection"
		}

		if setOpType == exclusionSetOperator {
			reducerKey = "exclusion"
		}

		for _, child := range children {
			handlers = append(handlers, c.checkRewrite(ctx, req, child))
		}
	default:
		return func(ctx context.Context) (*ResolveCheckResponse, error) {
			return nil, fmt.Errorf("%w: unexpected set operator type encountered", openfgaErrors.ErrUnknown)
		}
	}

	return func(ctx context.Context) (*ResolveCheckResponse, error) {
		var err error
		var resp *ResolveCheckResponse
		ctx, span := tracer.Start(ctx, reducerKey)
		defer func() {
			if err != nil {
				telemetry.TraceError(span, err)
			}
			span.End()
		}()

		resp, err = reducer(ctx, c.concurrencyLimit, handlers...)
		return resp, err
	}
}

func (c *LocalChecker) checkRewrite(
	ctx context.Context,
	req *ResolveCheckRequest,
	rewrite *openfgav1.Userset,
) CheckHandlerFunc {
	switch rw := rewrite.GetUserset().(type) {
	case *openfgav1.Userset_This:
		return c.checkDirect(ctx, req)
	case *openfgav1.Userset_ComputedUserset:
		return c.checkComputedUserset(ctx, req, rewrite)
	case *openfgav1.Userset_TupleToUserset:
		return c.checkTTU(ctx, req, rewrite)
	case *openfgav1.Userset_Union:
		return c.checkSetOperation(ctx, req, unionSetOperator, union, rw.Union.GetChild()...)
	case *openfgav1.Userset_Intersection:
		return c.checkSetOperation(ctx, req, intersectionSetOperator, intersection, rw.Intersection.GetChild()...)
	case *openfgav1.Userset_Difference:
		return c.checkSetOperation(ctx, req, exclusionSetOperator, exclusion, rw.Difference.GetBase(), rw.Difference.GetSubtract())
	default:
		return func(ctx context.Context) (*ResolveCheckResponse, error) {
			return nil, fmt.Errorf("%w: unexpected set operator type encountered", openfgaErrors.ErrUnknown)
		}
	}
}<|MERGE_RESOLUTION|>--- conflicted
+++ resolved
@@ -809,12 +809,7 @@
 	ctx, span := tracer.Start(ctx, "checkMembership")
 	defer span.End()
 
-<<<<<<< HEAD
-	// since this is an unbuffered channel, producer will be blocked until consumer catches up
-	// TODO: when implementing set math operators, change to buffered. consider using the number of sets as the concurrency limit
-=======
 	// all at least 1 message to queue up
->>>>>>> 2677047d
 	usersetsChan := make(chan usersetsChannelType, 2)
 
 	cancellableCtx, cancelFunc := context.WithCancel(ctx)
