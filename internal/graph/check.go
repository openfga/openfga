--- conflicted
+++ resolved
@@ -835,7 +835,6 @@
 // nolint:unused
 type usersetDetailsFunc func(*openfgav1.TupleKey) (string, string, error)
 
-<<<<<<< HEAD
 func getComputeRelation(typesys *typesystem.TypeSystem, objectType, relation string) (string, error) {
 	rel, err := typesys.GetRelation(objectType, relation)
 	if err != nil {
@@ -856,35 +855,6 @@
 	cr, err := getComputeRelation(typesys, objectType, relation)
 	if err != nil {
 		return "", "", err
-=======
-// nolint:unused
-func buildUsersetDetails(typesys *typesystem.TypeSystem, t *openfgav1.TupleKey, computedRelation string) (string, string, error) {
-	object, relation := tuple.SplitObjectRelation(t.GetUser())
-	objectType, objectID := tuple.SplitObject(object)
-	cr := relation
-	if computedRelation != "" {
-		// In the case computedRelation is provided (which is the case for TTU),
-		// the computedRelation will be used. Otherwise (which is the case for
-		// userset), the computed relation will be derived from the tuple key's
-		// userset's relation.
-		cr = computedRelation
-	}
-Resolve:
-	for {
-		rel, err := typesys.GetRelation(objectType, cr)
-		if err != nil {
-			return "", "", err
-		}
-		rewrite := rel.GetRewrite()
-		switch rewrite.GetUserset().(type) {
-		case *openfgav1.Userset_ComputedUserset:
-			cr = rewrite.GetComputedUserset().GetRelation()
-		case *openfgav1.Userset_This:
-			break Resolve
-		default:
-			return "", "", fmt.Errorf("unsupported rewrite %s", rewrite.String())
-		}
->>>>>>> 62e6a036
 	}
 	return tuple.ToObjectRelationString(objectType, cr), objectID, nil
 }
