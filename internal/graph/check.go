--- conflicted
+++ resolved
@@ -619,7 +619,6 @@
 func (c *LocalChecker) checkUsersetSlowPath(ctx context.Context, iter storage.TupleKeyIterator, req *ResolveCheckRequest) (*ResolveCheckResponse, error) {
 	ctx, span := tracer.Start(ctx, "checkUsersetSlowPath")
 	defer span.End()
-	var errs error
 	var handlers []CheckHandlerFunc
 
 	typesys, ok := typesystem.TypesystemFromContext(ctx)
@@ -667,15 +666,10 @@
 		}
 	}
 
-	if len(handlers) == 0 && errs != nil {
-		telemetry.TraceError(span, errs)
-		return nil, errs
-	}
-
 	resp, err := union(ctx, c.concurrencyLimit, handlers...)
 	if err != nil {
 		telemetry.TraceError(span, err)
-		return nil, errors.Join(errs, err)
+		return nil, err
 	}
 
 	resp.GetResolutionMetadata().DatastoreQueryCount += response.GetResolutionMetadata().DatastoreQueryCount
@@ -721,15 +715,6 @@
 func (c *LocalChecker) checkUsersetFastPath(ctx context.Context, iter storage.TupleKeyIterator, req *ResolveCheckRequest) (*ResolveCheckResponse, error) {
 	ctx, span := tracer.Start(ctx, "checkUsersetFastPath")
 	defer span.End()
-<<<<<<< HEAD
-=======
-	var errs error
-
-	typesys, ok := typesystem.TypesystemFromContext(ctx)
-	if !ok {
-		return nil, fmt.Errorf("typesystem missing in context")
-	}
->>>>>>> 06e3aa9b
 
 	// usersetsMap is a map of all ObjectRelations and its Ids. For example,
 	// [group:1#member, group:2#member, group:1#owner, group:3#owner] will be stored as
@@ -762,14 +747,6 @@
 		}
 	}
 
-<<<<<<< HEAD
-=======
-	if errs != nil {
-		telemetry.TraceError(span, errs)
-		return nil, errs
-	}
-
->>>>>>> 06e3aa9b
 	// Next, for all the ObjectRelation, compare the associated objectIDs
 	// to the users associated objects
 	// all of this can likely bee its own function
@@ -952,7 +929,6 @@
 func (c *LocalChecker) checkTTUSlowPath(ctx context.Context, req *ResolveCheckRequest, rewrite *openfgav1.Userset, iter storage.TupleKeyIterator) (*ResolveCheckResponse, error) {
 	ctx, span := tracer.Start(ctx, "checkTTUSlowPath")
 	defer span.End()
-<<<<<<< HEAD
 
 	var handlers []CheckHandlerFunc
 
@@ -1093,7 +1069,7 @@
 
 	// usersetsMap is a map of all ObjectRelations and its Ids. For example,
 	// [group:1#member, group:2#member, group:1#owner, group:3#owner] will be stored as
-	// [group#member][1]
+	// [group#member][1, 2]
 	// [group#owner][1, 3]
 	computedRelation := rewrite.GetTupleToUserset().GetComputedUserset().GetRelation()
 	usersetsMap := make(map[string]map[string]struct{})
@@ -1152,138 +1128,47 @@
 	return func(ctx context.Context) (*ResolveCheckResponse, error) {
 		ctx, span := tracer.Start(ctx, "checkTTU")
 		defer span.End()
-=======
->>>>>>> 06e3aa9b
-
-	var errs error
-	var handlers []CheckHandlerFunc
-
-	typesys, ok := typesystem.TypesystemFromContext(ctx)
-	if !ok {
-		return nil, fmt.Errorf("typesystem missing in context")
-	}
-
-	computedRelation := rewrite.GetTupleToUserset().GetComputedUserset().GetRelation()
-	tk := req.GetTupleKey()
-
-	for {
-		t, err := iter.Next(ctx)
-		if err != nil {
-			if errors.Is(err, storage.ErrIteratorDone) {
-				break
-			}
-
-			return nil, err
-		}
-
-		condEvalResult, err := eval.EvaluateTupleCondition(ctx, t, typesys, req.GetContext())
-		if err != nil {
-			errs = errors.Join(errs, err)
-
-			continue
-		}
-
-		if len(condEvalResult.MissingParameters) > 0 {
-			errs = errors.Join(errs, condition.NewEvaluationError(
-				t.GetCondition().GetName(),
-				fmt.Errorf("tuple '%s' is missing context parameters '%v'",
-					tuple.TupleKeyToString(t),
-					condEvalResult.MissingParameters),
-			))
-
-			continue
-		}
-
-		if !condEvalResult.ConditionMet {
-			continue
-		}
-
-		userObj, _ := tuple.SplitObjectRelation(t.GetUser())
-
-		tupleKey := &openfgav1.TupleKey{
-			Object:   userObj,
-			Relation: computedRelation,
-			User:     tk.GetUser(),
-		}
-
-		if _, err := typesys.GetRelation(tuple.GetType(userObj), computedRelation); err != nil {
-			if errors.Is(err, typesystem.ErrRelationUndefined) {
-				continue // skip computed relations on tupleset relationships if they are undefined
-			}
-		}
-
-		// Note: we add TTU read below
-		handlers = append(handlers, c.dispatch(ctx, req, tupleKey))
-	}
-
-	if len(handlers) == 0 && errs != nil {
-		telemetry.TraceError(span, errs)
-		return nil, errs
-	}
-
-	resp, err := union(ctx, c.concurrencyLimit, handlers...)
-	if err != nil {
-		telemetry.TraceError(span, err)
-		return nil, errors.Join(errs, err)
-	}
-
-	// if we had 3 dispatched requests, and the final result is "allowed = false",
-	// we want final reads to be (N1 + N2 + N3 + 1) and not (N1 + 1) + (N2 + 1) + (N3 + 1)
-	// if final result is "allowed = true", we want final reads to be N1 + 1
-	resp.GetResolutionMetadata().DatastoreQueryCount++
-
-	return resp, nil
-}
-
-func (c *LocalChecker) buildCheckAssociatedObjects(req *ResolveCheckRequest, objectRel string, objectIDs map[string]struct{}) CheckHandlerFunc {
-	return func(ctx context.Context) (*ResolveCheckResponse, error) {
-		ctx, span := tracer.Start(ctx, "checkAssociatedObjects")
-		defer span.End()
-
-		typesys, ok := typesystem.TypesystemFromContext(ctx)
+
+		if ctx.Err() != nil {
+			return nil, ctx.Err()
+		}
+
+		typesys, ok := typesystem.TypesystemFromContext(parentctx) // note: use of 'parentctx' not 'ctx' - this is important
 		if !ok {
 			return nil, fmt.Errorf("typesystem missing in context")
 		}
 
-		ds, ok := storage.RelationshipTupleReaderFromContext(ctx)
+		ds, ok := storage.RelationshipTupleReaderFromContext(parentctx)
 		if !ok {
 			return nil, fmt.Errorf("relationship tuple reader datastore missing in context")
 		}
 
-		storeID := req.GetStoreID()
-		reqTupleKey := req.GetTupleKey()
-		reqContext := req.GetContext()
-
-		response := &ResolveCheckResponse{
-			Allowed: false,
-			ResolutionMetadata: &ResolveCheckResponseMetadata{
-				DatastoreQueryCount: req.GetRequestMetadata().DatastoreQueryCount + 1,
-			},
-		}
-		objectType, relation := tuple.SplitObjectRelation(objectRel)
-		i, err := ds.ReadStartingWithUser(ctx, storeID, storage.ReadStartingWithUserFilter{
-			ObjectType: objectType,
-			Relation:   relation,
-			UserFilter: []*openfgav1.ObjectRelation{{
-				Object: reqTupleKey.GetUser(),
-			}},
-			ObjectIDs: maps.Keys(objectIDs),
-		})
-
-<<<<<<< HEAD
+		ctx = typesystem.ContextWithTypesystem(ctx, typesys)
+		ctx = storage.ContextWithRelationshipTupleReader(ctx, ds)
+
+		tuplesetRelation := rewrite.GetTupleToUserset().GetTupleset().GetRelation()
+		computedRelation := rewrite.GetTupleToUserset().GetComputedUserset().GetRelation()
+
+		tk := req.GetTupleKey()
+		object := tk.GetObject()
+
+		span.SetAttributes(
+			attribute.String("tupleset_relation", fmt.Sprintf("%s#%s", tuple.GetType(object), tuplesetRelation)),
+			attribute.String("computed_relation", computedRelation),
+		)
+
 		storeID := req.GetStoreID()
 		iter, err := ds.Read(
 			ctx,
 			storeID,
 			tuple.NewTupleKey(object, tuplesetRelation, ""),
 		)
-=======
->>>>>>> 06e3aa9b
 		if err != nil {
 			return nil, err
 		}
+		defer iter.Stop()
+
 		// filter out invalid tuples yielded by the database iterator
-<<<<<<< HEAD
 		filteredIter := storage.NewConditionsFilteredTupleKeyIterator(
 			storage.NewFilteredTupleKeyIterator(
 				storage.NewTupleKeyIteratorFromTupleIterator(iter),
@@ -1303,221 +1188,8 @@
 				tuple.GetType(object), tuplesetRelation, computedRelation); err == nil && canShortCircuit {
 				resolver = c.checkTTUFastPath
 			}
-=======
-		filteredIter := storage.NewFilteredTupleKeyIterator(
-			storage.NewTupleKeyIteratorFromTupleIterator(i),
-			validation.FilterInvalidTuples(typesys),
-		)
-		defer filteredIter.Stop()
-
-		for {
-			t, err := filteredIter.Next(ctx)
-			if err != nil {
-				if errors.Is(err, storage.ErrIteratorDone) {
-					break
-				}
-
-				return nil, err
-			}
-
-			condEvalResult, err := eval.EvaluateTupleCondition(ctx, t, typesys, reqContext)
-			if err != nil {
-				continue
-			}
-
-			if len(condEvalResult.MissingParameters) > 0 {
-				continue
-			}
-
-			if !condEvalResult.ConditionMet {
-				continue
-			}
-
-			_, objectID := tuple.SplitObject(t.GetObject())
-			if _, ok := objectIDs[objectID]; ok {
-				span.SetAttributes(attribute.Bool("allowed", true))
-				response.Allowed = true
-				return response, nil
-			}
-		}
-		return response, nil
-	}
-}
-
-// checkTTUFastPath is the fast path for checkTTU where we can short-circuit TTU evaluation.
-// This requires both the TTU's tuplesetRelation and computedRelation be exclusively directly assignable.
-// The general idea is to check whether user has relation with the specified TTU by finding object
-// intersection between tuplesetRelation's object AND objectType's computedRelation for user.  For example,
-//
-//	type group
-//	  define member: [user]
-//	type doc
-//	  define parent: [group]
-//	  define viewer: member from parent
-//
-// check(user, viewer, doc) will find the intersection of all group assigned to the doc's parent AND
-// all group where the user is a member of.
-func (c *LocalChecker) checkTTUFastPath(ctx context.Context, req *ResolveCheckRequest, rewrite *openfgav1.Userset, iter storage.TupleKeyIterator) (*ResolveCheckResponse, error) {
-	ctx, span := tracer.Start(ctx, "checkTTUFastPath")
-	defer span.End()
-
-	typesys, ok := typesystem.TypesystemFromContext(ctx)
-	if !ok {
-		return nil, fmt.Errorf("typesystem missing in context")
-	}
-
-	// usersetsMap is a map of all ObjectRelations and its Ids. For example,
-	// [group:1#member, group:2#member, group:1#owner, group:3#owner] will be stored as
-	// [group#member][1, 2]
-	// [group#owner][1, 3]
-
-	computedRelation := rewrite.GetTupleToUserset().GetComputedUserset().GetRelation()
-	usersetsMap := make(map[string]map[string]struct{})
-
-	var errs error
-
-	for {
-		t, err := iter.Next(ctx)
-		if err != nil {
-			if errors.Is(err, storage.ErrIteratorDone) {
-				break
-			}
-
-			return nil, err
-		}
-
-		// FIXME: currently, TTUResolvesExclusivelyToDirectlyAssignable will be false
-		// if the tupleset relation contains condition.  We can optimize this by
-		// allowing condition and evaluate condition as below.
-		condEvalResult, err := eval.EvaluateTupleCondition(ctx, t, typesys, req.GetContext())
-		if err != nil {
-			errs = errors.Join(errs, err)
-
-			continue
-		}
-
-		if len(condEvalResult.MissingParameters) > 0 {
-			errs = errors.Join(errs, condition.NewEvaluationError(
-				t.GetCondition().GetName(),
-				fmt.Errorf("tuple '%s' is missing context parameters '%v'",
-					tuple.TupleKeyToString(t),
-					condEvalResult.MissingParameters),
-			))
-
-			continue
-		}
-
-		if !condEvalResult.ConditionMet {
-			continue
-		}
-
-		object, _ := tuple.SplitObjectRelation(t.GetUser())
-		objectType, objectID := tuple.SplitObject(object)
-		objectRel := tuple.ToObjectRelationString(objectType, computedRelation)
-		if _, ok := usersetsMap[objectRel]; !ok {
-			usersetsMap[objectRel] = make(map[string]struct{})
-		}
-		if _, ok := usersetsMap[objectRel][objectID]; !ok {
-			usersetsMap[objectRel][objectID] = struct{}{}
-		}
-	}
-
-	// Next, for each of the type in tuplesetRelationUserMap, look up what object is in computedRelation for the specified user.
-	// We will then try to see if there are any intersection.
-	// Return true if user is in any of the computedRelation.  For example,
-	// type group
-	//   define member: [user]
-	// type doc
-	//   define parent: [group]
-	//   define viewer: member from parent
-	// we want to find out which group user:bob is a member of.
-	// After that, we will find the intersection.
-	handlers := make([]CheckHandlerFunc, 0, len(usersetsMap))
-	for objectRel, objectIDs := range usersetsMap {
-		handler := c.buildCheckAssociatedObjects(req, objectRel, objectIDs)
-		handlers = append(handlers, handler)
-	}
-
-	resp, err := union(ctx, c.concurrencyLimit, handlers...)
-	if err != nil {
-		telemetry.TraceError(span, err)
-		return nil, err
-	}
-
-	resp.GetResolutionMetadata().DatastoreQueryCount++
-
-	return resp, nil
-}
-
-// checkTTU looks up all tuples of the target tupleset relation on the provided object and for each one
-// of them evaluates the computed userset of the TTU rewrite rule for them.
-func (c *LocalChecker) checkTTU(parentctx context.Context, req *ResolveCheckRequest, rewrite *openfgav1.Userset) CheckHandlerFunc {
-	return func(ctx context.Context) (*ResolveCheckResponse, error) {
-		ctx, span := tracer.Start(ctx, "checkTTU")
-		defer span.End()
-
-		if ctx.Err() != nil {
-			return nil, ctx.Err()
-		}
-
-		typesys, ok := typesystem.TypesystemFromContext(parentctx) // note: use of 'parentctx' not 'ctx' - this is important
-		if !ok {
-			return nil, fmt.Errorf("typesystem missing in context")
-		}
-
-		ds, ok := storage.RelationshipTupleReaderFromContext(parentctx)
-		if !ok {
-			return nil, fmt.Errorf("relationship tuple reader datastore missing in context")
-		}
-
-		ctx = typesystem.ContextWithTypesystem(ctx, typesys)
-		ctx = storage.ContextWithRelationshipTupleReader(ctx, ds)
-
-		tuplesetRelation := rewrite.GetTupleToUserset().GetTupleset().GetRelation()
-		computedRelation := rewrite.GetTupleToUserset().GetComputedUserset().GetRelation()
-
-		tk := req.GetTupleKey()
-		object := tk.GetObject()
-
-		span.SetAttributes(
-			attribute.String("tupleset_relation", fmt.Sprintf("%s#%s", tuple.GetType(object), tuplesetRelation)),
-			attribute.String("computed_relation", computedRelation),
-		)
-
-		storeID := req.GetStoreID()
-		iter, err := ds.Read(
-			ctx,
-			storeID,
-			tuple.NewTupleKey(object, tuplesetRelation, ""),
-		)
-		if err != nil {
-			return nil, err
->>>>>>> 06e3aa9b
-		}
-		defer iter.Stop()
-
-<<<<<<< HEAD
-=======
-		// filter out invalid tuples yielded by the database iterator
-		filteredIter := storage.NewFilteredTupleKeyIterator(
-			storage.NewTupleKeyIteratorFromTupleIterator(iter),
-			validation.FilterInvalidTuples(typesys),
-		)
-		defer filteredIter.Stop()
-
-		resolver := c.checkTTUSlowPath
-
-		// TODO: optimize the case where user is an userset.
-		// If the user is a userset, we will not be able to use the shortcut because the algo
-		// will look up the objects associated with user.
-		if !tuple.IsObjectRelation(tk.GetUser()) {
-			if canShortCircuit, err := typesys.TTUResolvesExclusivelyToDirectlyAssignable(
-				tuple.GetType(object), tuplesetRelation, computedRelation); err == nil && canShortCircuit {
-				resolver = c.checkTTUFastPath
-			}
-		}
-
->>>>>>> 06e3aa9b
+		}
+
 		return resolver(ctx, req, rewrite, filteredIter)
 	}
 }
