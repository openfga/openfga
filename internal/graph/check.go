--- conflicted
+++ resolved
@@ -1424,15 +1424,10 @@
 			if typesys.RecursiveTTUCanFastPath(objectTypeRelation, userType) {
 				resolver = c.recursiveTTUFastPath
 				span.SetAttributes(attribute.String("resolver", "recursivefastpathv1"))
-<<<<<<< HEAD
 			} else if ok, _ := typesys.IsRelationWithRecursiveTTUAndAlgebraicOperations(objectType, relation, userType); ok {
 				resolver = c.recursiveTTUFastPathUnionAlgebraicOperations
 				span.SetAttributes(attribute.String("resolver", "recursivefastpathv2"))
-			} else if len(req.ContextualTuples) == 0 && typesys.TTUCanFastPathWeight2(objectType, relation, userType, rewrite.GetTupleToUserset()) {
-				// TODO: Add support for contextual tuples - since these are injected without order
-=======
 			} else if typesys.TTUCanFastPathWeight2(objectType, relation, userType, rewrite.GetTupleToUserset()) {
->>>>>>> f00657c5
 				// TODO: Add support for wildcard - we are doing exact matches
 				resolver = c.checkTTUFastPathV2
 				span.SetAttributes(attribute.String("resolver", "fastpathv2"))
