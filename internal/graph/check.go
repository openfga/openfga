package graph

import (
	"context"
	"errors"
	"fmt"
	"sync"

	"github.com/emirpasic/gods/sets/hashset"
	"go.opentelemetry.io/otel"
	"go.opentelemetry.io/otel/attribute"
	"go.opentelemetry.io/otel/trace"

	openfgav1 "github.com/openfga/api/proto/openfga/v1"

	"github.com/openfga/openfga/internal/checkutil"
	"github.com/openfga/openfga/internal/concurrency"
	openfgaErrors "github.com/openfga/openfga/internal/errors"
	serverconfig "github.com/openfga/openfga/internal/server/config"
	"github.com/openfga/openfga/internal/validation"
	"github.com/openfga/openfga/pkg/logger"
	"github.com/openfga/openfga/pkg/storage"
	"github.com/openfga/openfga/pkg/telemetry"
	"github.com/openfga/openfga/pkg/tuple"
	"github.com/openfga/openfga/pkg/typesystem"
)

var tracer = otel.Tracer("internal/graph/check")

type setOperatorType int

var (
	ErrShortCircuit       = errors.New("short circuit")
	ErrUnknownSetOperator = fmt.Errorf("%w: unexpected set operator type encountered", openfgaErrors.ErrUnknown)
)

const (
	unionSetOperator setOperatorType = iota
	intersectionSetOperator
	exclusionSetOperator
)

type checkOutcome struct {
	resp *ResolveCheckResponse
	err  error
}

type LocalChecker struct {
	delegate             CheckResolver
	concurrencyLimit     uint32
	maxConcurrentReads   uint32
	usersetBatchSize     int
	logger               logger.Logger
	optimizationsEnabled bool
	maxResolutionDepth   uint32
}

type LocalCheckerOption func(d *LocalChecker)

// WithResolveNodeBreadthLimit see server.WithResolveNodeBreadthLimit.
func WithResolveNodeBreadthLimit(limit uint32) LocalCheckerOption {
	return func(d *LocalChecker) {
		d.concurrencyLimit = limit
	}
}

func WithOptimizations(enabled bool) LocalCheckerOption {
	return func(d *LocalChecker) {
		d.optimizationsEnabled = enabled
	}
}

// WithUsersetBatchSize see server.WithUsersetBatchSize.
func WithUsersetBatchSize(usersetBatchSize uint32) LocalCheckerOption {
	return func(d *LocalChecker) {
		d.usersetBatchSize = int(usersetBatchSize)
	}
}

// WithMaxConcurrentReads see server.WithMaxConcurrentReadsForCheck.
func WithMaxConcurrentReads(limit uint32) LocalCheckerOption {
	return func(d *LocalChecker) {
		d.maxConcurrentReads = limit
	}
}

func WithLocalCheckerLogger(logger logger.Logger) LocalCheckerOption {
	return func(d *LocalChecker) {
		d.logger = logger
	}
}

func WithMaxResolutionDepth(depth uint32) LocalCheckerOption {
	return func(d *LocalChecker) {
		d.maxResolutionDepth = depth
	}
}

// NewLocalChecker constructs a LocalChecker that can be used to evaluate a Check
// request locally.
//
// Developers wanting a LocalChecker with other optional layers (e.g caching and others)
// are encouraged to use [[NewOrderedCheckResolvers]] instead.
func NewLocalChecker(opts ...LocalCheckerOption) *LocalChecker {
	checker := &LocalChecker{
		concurrencyLimit:   serverconfig.DefaultResolveNodeBreadthLimit,
		maxConcurrentReads: serverconfig.DefaultMaxConcurrentReadsForCheck,
		usersetBatchSize:   serverconfig.DefaultUsersetBatchSize,
		maxResolutionDepth: serverconfig.DefaultResolveNodeLimit,
		logger:             logger.NewNoopLogger(),
	}
	// by default, a LocalChecker delegates/dispatchs subproblems to itself (e.g. local dispatch) unless otherwise configured.
	checker.delegate = checker

	for _, opt := range opts {
		opt(checker)
	}

	return checker
}

// SetDelegate sets this LocalChecker's dispatch delegate.
func (c *LocalChecker) SetDelegate(delegate CheckResolver) {
	c.delegate = delegate
}

// GetDelegate sets this LocalChecker's dispatch delegate.
func (c *LocalChecker) GetDelegate() CheckResolver {
	return c.delegate
}

// CheckHandlerFunc defines a function that evaluates a CheckResponse or returns an error
// otherwise.
type CheckHandlerFunc func(ctx context.Context) (*ResolveCheckResponse, error)

// CheckFuncReducer defines a function that combines or reduces one or more CheckHandlerFunc into
// a single CheckResponse with a maximum limit on the number of concurrent evaluations that can be
// in flight at any given time.
type CheckFuncReducer func(ctx context.Context, concurrencyLimit uint32, handlers ...CheckHandlerFunc) (*ResolveCheckResponse, error)

// resolver concurrently resolves one or more CheckHandlerFunc and yields the results on the provided resultChan.
// Callers of the 'resolver' function should be sure to invoke the callback returned from this function to ensure
// every concurrent check is evaluated. The concurrencyLimit can be set to provide a maximum number of concurrent
// evaluations in flight at any point.
func resolver(ctx context.Context, concurrencyLimit uint32, resultChan chan<- checkOutcome, handlers ...CheckHandlerFunc) func() {
	limiter := make(chan struct{}, concurrencyLimit)

	var wg sync.WaitGroup

	checker := func(fn CheckHandlerFunc) {
		defer func() {
			wg.Done()
			<-limiter
		}()

		resolved := make(chan checkOutcome, 1)

		if ctx.Err() != nil {
			resultChan <- checkOutcome{nil, ctx.Err()}
			return
		}

		go func() {
			resp, err := fn(ctx)
			resolved <- checkOutcome{resp, err}
		}()

		select {
		case <-ctx.Done():
			return
		case res := <-resolved:
			resultChan <- res
		}
	}

	wg.Add(1)
	go func() {
	outer:
		for _, handler := range handlers {
			fn := handler // capture loop var

			select {
			case limiter <- struct{}{}:
				wg.Add(1)
				go checker(fn)
			case <-ctx.Done():
				break outer
			}
		}

		wg.Done()
	}()

	return func() {
		wg.Wait()
		close(limiter)
	}
}

// union implements a CheckFuncReducer that requires any of the provided CheckHandlerFunc to resolve
// to an allowed outcome. The first allowed outcome causes premature termination of the reducer.
func union(ctx context.Context, concurrencyLimit uint32, handlers ...CheckHandlerFunc) (*ResolveCheckResponse, error) {
	ctx, cancel := context.WithCancel(ctx)
	resultChan := make(chan checkOutcome, len(handlers))

	drain := resolver(ctx, concurrencyLimit, resultChan, handlers...)

	defer func() {
		cancel()
		drain()
		close(resultChan)
	}()

	var err error
	var cycleDetected bool
	for i := 0; i < len(handlers); i++ {
		select {
		case result := <-resultChan:
			if result.err != nil {
				err = result.err
				continue
			}

			if result.resp.GetCycleDetected() {
				cycleDetected = true
			}

			if result.resp.GetAllowed() {
				return result.resp, nil
			}
		case <-ctx.Done():
			return nil, ctx.Err()
		}
	}

	if err != nil {
		return nil, err
	}

	return &ResolveCheckResponse{
		Allowed: false,
		ResolutionMetadata: ResolveCheckResponseMetadata{
			CycleDetected: cycleDetected,
		},
	}, nil
}

// intersection implements a CheckFuncReducer that requires all of the provided CheckHandlerFunc to resolve
// to an allowed outcome. The first falsey or erroneous outcome causes premature termination of the reducer.
func intersection(ctx context.Context, concurrencyLimit uint32, handlers ...CheckHandlerFunc) (*ResolveCheckResponse, error) {
	if len(handlers) == 0 {
		return &ResolveCheckResponse{
			Allowed: false,
		}, nil
	}

	span := trace.SpanFromContext(ctx)

	ctx, cancel := context.WithCancel(ctx)
	resultChan := make(chan checkOutcome, len(handlers))

	drain := resolver(ctx, concurrencyLimit, resultChan, handlers...)

	defer func() {
		cancel()
		drain()
		close(resultChan)
	}()

	var err error
	for i := 0; i < len(handlers); i++ {
		select {
		case result := <-resultChan:
			if result.err != nil {
				telemetry.TraceError(span, result.err)
				err = errors.Join(err, result.err)
				continue
			}

			if result.resp.GetCycleDetected() || !result.resp.GetAllowed() {
				return result.resp, nil
			}
		case <-ctx.Done():
			return nil, ctx.Err()
		}
	}

	// all operands are either truthy or we've seen at least one error
	if err != nil {
		return nil, err
	}

	return &ResolveCheckResponse{
		Allowed: true,
	}, nil
}

// exclusion implements a CheckFuncReducer that requires a 'base' CheckHandlerFunc to resolve to an allowed
// outcome and a 'sub' CheckHandlerFunc to resolve to a falsey outcome. The base and sub computations are
// handled concurrently relative to one another.
func exclusion(ctx context.Context, concurrencyLimit uint32, handlers ...CheckHandlerFunc) (*ResolveCheckResponse, error) {
	if len(handlers) != 2 {
		return nil, fmt.Errorf("%w, expected two rewrite operands for exclusion operator, but got '%d'", openfgaErrors.ErrUnknown, len(handlers))
	}

	span := trace.SpanFromContext(ctx)

	limiter := make(chan struct{}, concurrencyLimit)

	ctx, cancel := context.WithCancel(ctx)
	baseChan := make(chan checkOutcome, 1)
	subChan := make(chan checkOutcome, 1)

	var wg sync.WaitGroup

	defer func() {
		cancel()
		wg.Wait()
		close(baseChan)
		close(subChan)
	}()

	baseHandler := handlers[0]
	subHandler := handlers[1]

	limiter <- struct{}{}
	wg.Add(1)
	go func() {
		resp, err := baseHandler(ctx)
		baseChan <- checkOutcome{resp, err}
		<-limiter
		wg.Done()
	}()

	limiter <- struct{}{}
	wg.Add(1)
	go func() {
		resp, err := subHandler(ctx)
		subChan <- checkOutcome{resp, err}
		<-limiter
		wg.Done()
	}()

	response := &ResolveCheckResponse{
		Allowed: false,
	}

	var baseErr error
	var subErr error

	for i := 0; i < len(handlers); i++ {
		select {
		case baseResult := <-baseChan:
			if baseResult.err != nil {
				telemetry.TraceError(span, baseResult.err)
				baseErr = baseResult.err
				continue
			}

			if baseResult.resp.GetCycleDetected() {
				return &ResolveCheckResponse{
					Allowed: false,
					ResolutionMetadata: ResolveCheckResponseMetadata{
						CycleDetected: true,
					},
				}, nil
			}

			if !baseResult.resp.GetAllowed() {
				return response, nil
			}

		case subResult := <-subChan:
			if subResult.err != nil {
				telemetry.TraceError(span, subResult.err)
				subErr = subResult.err
				continue
			}

			if subResult.resp.GetCycleDetected() {
				return &ResolveCheckResponse{
					Allowed: false,
					ResolutionMetadata: ResolveCheckResponseMetadata{
						CycleDetected: true,
					},
				}, nil
			}

			if subResult.resp.GetAllowed() {
				return response, nil
			}
		case <-ctx.Done():
			return nil, ctx.Err()
		}
	}

	// base is either (true) or error, sub is either (false) or error:
	// true, false - true
	// true, error - error
	// error, false - error
	// error, error - error
	if baseErr != nil || subErr != nil {
		return nil, errors.Join(baseErr, subErr)
	}

	return &ResolveCheckResponse{
		Allowed: true,
	}, nil
}

// Close is a noop.
func (c *LocalChecker) Close() {
}

// dispatch clones the parent request, modifies its metadata and tupleKey, and dispatches the new request
// to the CheckResolver this LocalChecker was constructed with.
func (c *LocalChecker) dispatch(_ context.Context, parentReq *ResolveCheckRequest, tk *openfgav1.TupleKey) CheckHandlerFunc {
	return func(ctx context.Context) (*ResolveCheckResponse, error) {
		parentReq.GetRequestMetadata().DispatchCounter.Add(1)
		childRequest := parentReq.clone()
		childRequest.TupleKey = tk
		childRequest.GetRequestMetadata().Depth++

		resp, err := c.delegate.ResolveCheck(ctx, childRequest)
		if err != nil {
			return nil, err
		}
		return resp, nil
	}
}

var _ CheckResolver = (*LocalChecker)(nil)

// ResolveCheck implements [[CheckResolver.ResolveCheck]].
func (c *LocalChecker) ResolveCheck(
	ctx context.Context,
	req *ResolveCheckRequest,
) (*ResolveCheckResponse, error) {
	if ctx.Err() != nil {
		return nil, ctx.Err()
	}

	ctx, span := tracer.Start(ctx, "ResolveCheck", trace.WithAttributes(
		attribute.String("store_id", req.GetStoreID()),
		attribute.String("resolver_type", "LocalChecker"),
		attribute.String("tuple_key", tuple.TupleKeyWithConditionToString(req.GetTupleKey())),
	))
	defer span.End()

	if req.GetRequestMetadata().Depth == c.maxResolutionDepth {
		return nil, ErrResolutionDepthExceeded
	}

	cycle := c.hasCycle(req)
	if cycle {
		span.SetAttributes(attribute.Bool("cycle_detected", true))
		return &ResolveCheckResponse{
			Allowed: false,
			ResolutionMetadata: ResolveCheckResponseMetadata{
				CycleDetected: true,
			},
		}, nil
	}

	tupleKey := req.GetTupleKey()
	object := tupleKey.GetObject()
	relation := tupleKey.GetRelation()

	if tuple.IsSelfDefining(req.GetTupleKey()) {
		return &ResolveCheckResponse{
			Allowed: true,
		}, nil
	}

	typesys, ok := typesystem.TypesystemFromContext(ctx)
	if !ok {
		return nil, fmt.Errorf("%w: typesystem missing in context", openfgaErrors.ErrUnknown)
	}
	_, ok = storage.RelationshipTupleReaderFromContext(ctx)
	if !ok {
		return nil, fmt.Errorf("%w: relationship tuple reader datastore missing in context", openfgaErrors.ErrUnknown)
	}

	objectType, _ := tuple.SplitObject(object)
	rel, err := typesys.GetRelation(objectType, relation)
	if err != nil {
		return nil, fmt.Errorf("relation '%s' undefined for object type '%s'", relation, objectType)
	}

	if c.optimizationsEnabled {
		hasPath, err := typesys.PathExists(tupleKey.GetUser(), relation, objectType)
		if err != nil {
			return nil, err
		}
		if !hasPath {
			return &ResolveCheckResponse{
				Allowed: false,
			}, nil
		}
	}

	resp, err := c.checkRewrite(ctx, req, rel.GetRewrite())(ctx)
	if err != nil {
		telemetry.TraceError(span, err)
		return nil, err
	}

	return resp, nil
}

// hasCycle returns true if a cycle has been found. It modifies the request object.
func (c *LocalChecker) hasCycle(req *ResolveCheckRequest) bool {
	key := tuple.TupleKeyToString(req.GetTupleKey())
	if req.VisitedPaths == nil {
		req.VisitedPaths = map[string]struct{}{}
	}

	_, cycleDetected := req.VisitedPaths[key]
	if cycleDetected {
		return true
	}

	req.VisitedPaths[key] = struct{}{}
	return false
}

// usersetsMapType is a map where the key is object#relation and the value is a sorted set (no duplicates allowed).
// For example, given [group:1#member, group:2#member, group:1#owner, group:3#owner] it will be stored as:
// [group#member][1, 2]
// [group#owner][1, 3].
type usersetsMapType map[string]storage.SortedSet

func checkAssociatedObjects(ctx context.Context, req *ResolveCheckRequest, objectRel string, objectIDs storage.SortedSet) (*ResolveCheckResponse, error) {
	ctx, span := tracer.Start(ctx, "checkAssociatedObjects")
	defer span.End()

	typesys, _ := typesystem.TypesystemFromContext(ctx)
	ds, _ := storage.RelationshipTupleReaderFromContext(ctx)

	iter, err := checkutil.IteratorReadStartingFromUser(ctx, typesys, ds, req, objectRel, objectIDs)
	if err != nil {
		telemetry.TraceError(span, err)
		return nil, err
	}

	defer iter.Stop()

	allowed, err := checkutil.ObjectIDInSortedSet(ctx, iter, objectIDs)
	if err != nil {
		telemetry.TraceError(span, err)
		return nil, err
	}
	if allowed {
		span.SetAttributes(attribute.Bool("allowed", true))
	}

	return &ResolveCheckResponse{
		Allowed: allowed,
	}, nil
}

type dispatchParams struct {
	parentReq *ResolveCheckRequest
	tk        *openfgav1.TupleKey
}

type dispatchMsg struct {
	err            error
	shortCircuit   bool
	dispatchParams *dispatchParams
}

func (c *LocalChecker) produceUsersetDispatches(ctx context.Context, req *ResolveCheckRequest, dispatches chan dispatchMsg, iter storage.TupleKeyIterator) {
	defer close(dispatches)
	reqTupleKey := req.GetTupleKey()
	typesys, _ := typesystem.TypesystemFromContext(ctx)
	for {
		t, err := iter.Next(ctx)
		if err != nil {
			// cancelled doesn't need to flush nor send errors back to main routine
			if storage.IterIsDoneOrCancelled(err) {
				break
			}
			concurrency.TrySendThroughChannel(ctx, dispatchMsg{err: err}, dispatches)
			break
		}

		usersetObject, usersetRelation := tuple.SplitObjectRelation(t.GetUser())

		// if the user value is a typed wildcard and the type of the wildcard
		// matches the target user objectType, then we're done searching
		if tuple.IsTypedWildcard(usersetObject) && typesystem.IsSchemaVersionSupported(typesys.GetSchemaVersion()) {
			wildcardType := tuple.GetType(usersetObject)

			if tuple.GetType(reqTupleKey.GetUser()) == wildcardType {
				concurrency.TrySendThroughChannel(ctx, dispatchMsg{shortCircuit: true}, dispatches)
				break
			}
		}

		if usersetRelation != "" {
			tupleKey := tuple.NewTupleKey(usersetObject, usersetRelation, reqTupleKey.GetUser())
			concurrency.TrySendThroughChannel(ctx, dispatchMsg{dispatchParams: &dispatchParams{parentReq: req, tk: tupleKey}}, dispatches)
		}
	}
}

// processDispatches returns a channel where the outcomes of the dispatched checks are sent, and begins sending messages to this channel.
func (c *LocalChecker) processDispatches(ctx context.Context, limit uint32, dispatchChan chan dispatchMsg) chan checkOutcome {
	outcomes := make(chan checkOutcome, limit)
	dispatchPool := concurrency.NewPool(ctx, int(limit))

	go func() {
		defer func() {
			// We need to wait always to avoid a goroutine leak.
			_ = dispatchPool.Wait()
			close(outcomes)
		}()

		for {
			select {
			case <-ctx.Done():
				return
			case msg, ok := <-dispatchChan:
				if !ok {
					return
				}
				if msg.err != nil {
					concurrency.TrySendThroughChannel(ctx, checkOutcome{err: msg.err}, outcomes)
					break // continue
				}
				if msg.shortCircuit {
					resp := &ResolveCheckResponse{
						Allowed: true,
					}
					concurrency.TrySendThroughChannel(ctx, checkOutcome{resp: resp}, outcomes)
					return
				}

				if msg.dispatchParams != nil {
					dispatchPool.Go(func(ctx context.Context) error {
						resp, err := c.dispatch(ctx, msg.dispatchParams.parentReq, msg.dispatchParams.tk)(ctx)
						concurrency.TrySendThroughChannel(ctx, checkOutcome{resp: resp, err: err}, outcomes)
						return nil
					})
				}
			}
		}
	}()

	return outcomes
}

func (c *LocalChecker) consumeDispatches(ctx context.Context, limit uint32, dispatchChan chan dispatchMsg) (*ResolveCheckResponse, error) {
	cancellableCtx, cancel := context.WithCancel(ctx)
	outcomeChannel := c.processDispatches(cancellableCtx, limit, dispatchChan)

	var finalErr error
	finalResult := &ResolveCheckResponse{
		Allowed: false,
	}

ConsumerLoop:
	for {
		select {
		case <-ctx.Done():
			break ConsumerLoop
		case outcome, ok := <-outcomeChannel:
			if !ok {
				break ConsumerLoop
			}
			if outcome.err != nil {
				finalErr = outcome.err
				break // continue
			}

			if outcome.resp.GetResolutionMetadata().CycleDetected {
				finalResult.ResolutionMetadata.CycleDetected = true
			}

			if outcome.resp.Allowed {
				finalErr = nil
				finalResult = outcome.resp
				break ConsumerLoop
			}
		}
	}
	cancel() // prevent further processing of other checks
	// context cancellation from upstream (e.g. client)
	if ctx.Err() != nil {
		finalErr = ctx.Err()
	}
	if finalErr != nil {
		return nil, finalErr
	}

	return finalResult, nil
}

// checkUsersetSlowPath will check userset path.
// This is the slow path as it requires dispatch on all its children.
func (c *LocalChecker) checkUsersetSlowPath(ctx context.Context, req *ResolveCheckRequest, iter storage.TupleKeyIterator) (*ResolveCheckResponse, error) {
	ctx, span := tracer.Start(ctx, "checkUsersetSlowPath")
	defer span.End()

	dispatchChan := make(chan dispatchMsg, c.concurrencyLimit)

	cancellableCtx, cancelFunc := context.WithCancel(ctx)
	pool := concurrency.NewPool(cancellableCtx, 1)
	defer func() {
		cancelFunc()
		// We need to wait always to avoid a goroutine leak.
		_ = pool.Wait()
	}()
	pool.Go(func(ctx context.Context) error {
		c.produceUsersetDispatches(ctx, req, dispatchChan, iter)
		return nil
	})

	resp, err := c.consumeDispatches(ctx, c.concurrencyLimit, dispatchChan)
	if err != nil {
		telemetry.TraceError(span, err)
		return nil, err
	}

	return resp, nil
}

// checkUsersetFastPath is the fast path to evaluate userset.
// The general idea of the algorithm is that it tries to find intersection on the objects as identified in the userset
// with the objects the user has the specified relation with.
// For example, for the following model, for check(user:bob, viewer, doc:1)
//
//	type group
//	  define member: [user]
//	type doc
//	  define viewer: [group#member]
//
// We will first look up the group(s) that are assigned to doc:1
// Next, we will look up all the group where user:bob is a member of.
// Finally, find the intersection between the two.
// To use the fast path, we will need to ensure that the userset and all the children associated with the userset are
// exclusively directly assignable. In our case, group member must be directly exclusively assignable.
func (c *LocalChecker) checkUsersetFastPath(ctx context.Context, req *ResolveCheckRequest, iter storage.TupleKeyIterator) (*ResolveCheckResponse, error) {
	ctx, span := tracer.Start(ctx, "checkUsersetFastPath")
	defer span.End()
	// Caller already verified typesys
	typesys, _ := typesystem.TypesystemFromContext(ctx)
	usersetDetails := checkutil.BuildUsersetDetailsUserset(typesys)
	return c.checkMembership(ctx, req, iter, usersetDetails)
}

type usersetsChannelType struct {
	err            error
	objectRelation string            // e.g. group#member
	objectIDs      storage.SortedSet // eg. [1,2,3] (no duplicates allowed, sorted)
}

// checkMembership for this model
//
// type user
// type org
//
//	relations
//		define viewer: [user]
//
// type folder
//
//	relations
//		define viewer: [user]
//
// type doc
//
//	relations
//		define viewer: viewer from parent
//		define parent: [folder, org]
//
// works as follows.
// If the request is Check(user:maria, viewer, doc:1).
// 1. We build a map with folder#viewer:[1...N], org#viewer:[1...M] that are parents of doc:1. We send those through a channel.
// 2. The consumer of the channel finds all the folders (and orgs) by looking at tuples of the form folder:X#viewer@user:maria (and org:Y#viewer@user:maria).
// 3. If there is one folder or org found in step (2) that appears in the map found in step (1), it returns allowed=true immediately.
func (c *LocalChecker) checkMembership(ctx context.Context, req *ResolveCheckRequest, iter storage.TupleKeyIterator, usersetDetails checkutil.UsersetDetailsFunc) (*ResolveCheckResponse, error) {
	ctx, span := tracer.Start(ctx, "checkMembership")
	defer span.End()

	// all at least 1 userset to queue up
	usersetsChan := make(chan usersetsChannelType, 2)

	cancellableCtx, cancelFunc := context.WithCancel(ctx)
	// sending to channel in batches up to a pre-configured value to subsequently checkMembership for.
	pool := concurrency.NewPool(cancellableCtx, 1)
	defer func() {
		cancelFunc()
		// We need to wait always to avoid a goroutine leak.
		_ = pool.Wait()
	}()
	pool.Go(func(ctx context.Context) error {
		c.produceUsersets(ctx, usersetsChan, iter, usersetDetails)
		return nil
	})

	resp, err := c.consumeUsersets(ctx, req, usersetsChan)
	if err != nil {
		telemetry.TraceError(span, err)
		return nil, err
	}

	return resp, err
}

// processUsersets returns a channel where the outcomes of the checkAssociatedObjects checks are sent, and begins sending messages to this channel.
func (c *LocalChecker) processUsersets(ctx context.Context, req *ResolveCheckRequest, usersetsChan chan usersetsChannelType, limit uint32) chan checkOutcome {
	outcomes := make(chan checkOutcome, limit)
	pool := concurrency.NewPool(ctx, int(limit))

	go func() {
		defer func() {
			// We need to wait always to avoid a goroutine leak.
			_ = pool.Wait()
			close(outcomes)
		}()

		for {
			select {
			case <-ctx.Done():
				return
			case msg, ok := <-usersetsChan:
				if !ok {
					return
				}
				if msg.err != nil {
					concurrency.TrySendThroughChannel(ctx, checkOutcome{err: msg.err}, outcomes)
					break // continue
				}

				pool.Go(func(ctx context.Context) error {
					resp, err := checkAssociatedObjects(ctx, req, msg.objectRelation, msg.objectIDs)
					concurrency.TrySendThroughChannel(ctx, checkOutcome{resp: resp, err: err}, outcomes)
					return nil
				})
			}
		}
	}()

	return outcomes
}

func (c *LocalChecker) consumeUsersets(ctx context.Context, req *ResolveCheckRequest, usersetsChan chan usersetsChannelType) (*ResolveCheckResponse, error) {
	ctx, span := tracer.Start(ctx, "consumeUsersets")
	defer span.End()

	cancellableCtx, cancel := context.WithCancel(ctx)
	outcomeChannel := c.processUsersets(cancellableCtx, req, usersetsChan, 2)

	var finalErr error
	finalResult := &ResolveCheckResponse{
		Allowed: false,
	}

ConsumerLoop:
	for {
		select {
		case <-ctx.Done():
			break ConsumerLoop
		case outcome, channelOpen := <-outcomeChannel:
			if !channelOpen {
				break ConsumerLoop
			}
			if outcome.err != nil {
				finalErr = outcome.err
				break // continue
			}

			if outcome.resp.GetResolutionMetadata().CycleDetected {
				finalResult.ResolutionMetadata.CycleDetected = true
			}

			if outcome.resp.Allowed {
				finalErr = nil
				finalResult = outcome.resp
				break ConsumerLoop
			}
		}
	}
	cancel() // prevent further processing of other checks
	// context cancellation from upstream (e.g. client)
	if ctx.Err() != nil {
		finalErr = ctx.Err()
	}

	if finalErr != nil {
		return nil, finalErr
	}

	return finalResult, nil
}

func (c *LocalChecker) produceUsersets(ctx context.Context, usersetsChan chan usersetsChannelType, iter storage.TupleKeyIterator, usersetDetails checkutil.UsersetDetailsFunc) {
	ctx, span := tracer.Start(ctx, "produceUsersets")
	defer span.End()

	usersetsMap := make(usersetsMapType)
	defer close(usersetsChan)
	for {
		t, err := iter.Next(ctx)
		if err != nil {
			// cancelled doesn't need to flush nor send errors back to main routine
			if !storage.IterIsDoneOrCancelled(err) {
				concurrency.TrySendThroughChannel(ctx, usersetsChannelType{err: err}, usersetsChan)
			}
			break
		}

		objectRel, objectID, err := usersetDetails(t)
		if err != nil {
			if errors.Is(err, typesystem.ErrRelationUndefined) {
				continue
			}
			concurrency.TrySendThroughChannel(ctx, usersetsChannelType{err: err}, usersetsChan)
			break
		}

		if _, ok := usersetsMap[objectRel]; !ok {
			if len(usersetsMap) > 0 {
				// Flush results from a previous objectRel it begin processing immediately.
				// The assumption (which may not be true) is that the datastore yields objectRel in order.
				trySendUsersetsAndDeleteFromMap(ctx, usersetsMap, usersetsChan)
			}
			usersetsMap[objectRel] = storage.NewSortedSet()
		}

		usersetsMap[objectRel].Add(objectID)

		if usersetsMap[objectRel].Size() >= c.usersetBatchSize {
			trySendUsersetsAndDeleteFromMap(ctx, usersetsMap, usersetsChan)
		}
	}

	trySendUsersetsAndDeleteFromMap(ctx, usersetsMap, usersetsChan)
}

func trySendUsersetsAndDeleteFromMap(ctx context.Context, usersetsMap usersetsMapType, usersetsChan chan usersetsChannelType) {
	for k, v := range usersetsMap {
		concurrency.TrySendThroughChannel(ctx, usersetsChannelType{objectRelation: k, objectIDs: v}, usersetsChan)
		delete(usersetsMap, k)
	}
}

type usersetMessage struct {
	userset string
	err     error
}

// streamedLookupUsersetFromIterator streams the userset that are assigned to
// the object to the usersetMessageChan channel.
func streamedLookupUsersetFromIterator(ctx context.Context, iter TupleMapper) chan usersetMessage {
	ctx, span := tracer.Start(ctx, "streamedLookupUsersetFromIterator")
	usersetMessageChan := make(chan usersetMessage, 100)

	go func() {
		defer func() {
			close(usersetMessageChan)
			span.End()
		}()

		for {
			res, err := iter.Next(ctx)
			if err != nil {
				if storage.IterIsDoneOrCancelled(err) {
					return
				}
				telemetry.TraceError(span, err)
				concurrency.TrySendThroughChannel(ctx, usersetMessage{err: err}, usersetMessageChan)
				return
			}
			concurrency.TrySendThroughChannel(ctx, usersetMessage{userset: res}, usersetMessageChan)
		}
	}()
	return usersetMessageChan
}

// processUsersetMessage will add the userset in the primarySet.
// In addition, it returns whether the userset exists in secondarySet.
// This is used to find the intersection between userset from user and userset from object.
func processUsersetMessage(userset string,
	primarySet *hashset.Set,
	secondarySet *hashset.Set) bool {
	primarySet.Add(userset)
	return secondarySet.Contains(userset)
}

func (c *LocalChecker) checkPublicAssignable(ctx context.Context, req *ResolveCheckRequest) CheckHandlerFunc {
	typesys, _ := typesystem.TypesystemFromContext(ctx)
	ds, _ := storage.RelationshipTupleReaderFromContext(ctx)
	storeID := req.GetStoreID()
	reqTupleKey := req.GetTupleKey()
	userType := tuple.GetType(reqTupleKey.GetUser())
	wildcardRelationReference := typesystem.WildcardRelationReference(userType)
	return func(ctx context.Context) (*ResolveCheckResponse, error) {
		ctx, span := tracer.Start(ctx, "checkPublicAssignable")
		defer span.End()

		response := &ResolveCheckResponse{
			Allowed: false,
		}

		opts := storage.ReadUsersetTuplesOptions{
			Consistency: storage.ConsistencyOptions{
				Preference: req.GetConsistency(),
			},
		}

		// We want to query via ReadUsersetTuples instead of ReadUserTuple tuples to take
		// advantage of the storage wrapper cache
		// (https://github.com/openfga/openfga/blob/af054d9693bd7ebd0420456b144c2fb6888aaf87/internal/graph/storagewrapper.go#L139).
		// In the future, if storage wrapper cache is available for ReadUserTuple, we can switch it to ReadUserTuple.
		iter, err := ds.ReadUsersetTuples(ctx, storeID, storage.ReadUsersetTuplesFilter{
			Object:                      reqTupleKey.GetObject(),
			Relation:                    reqTupleKey.GetRelation(),
			AllowedUserTypeRestrictions: []*openfgav1.RelationReference{wildcardRelationReference},
		}, opts)
		if err != nil {
			return nil, err
		}

		filteredIter := storage.NewConditionsFilteredTupleKeyIterator(
			storage.NewFilteredTupleKeyIterator(
				storage.NewTupleKeyIteratorFromTupleIterator(iter),
				validation.FilterInvalidTuples(typesys),
			),
			checkutil.BuildTupleKeyConditionFilter(ctx, req.GetContext(), typesys),
		)
		defer filteredIter.Stop()

		_, err = filteredIter.Next(ctx)
		if err != nil {
			if errors.Is(err, storage.ErrIteratorDone) {
				return response, nil
			}
			return nil, err
		}
		// when we get to here, it means there is public wild card assigned
		span.SetAttributes(attribute.Bool("allowed", true))
		response.Allowed = true
		return response, nil
	}
}

func (c *LocalChecker) checkDirectUserTuple(ctx context.Context, req *ResolveCheckRequest) CheckHandlerFunc {
	typesys, _ := typesystem.TypesystemFromContext(ctx)

	reqTupleKey := req.GetTupleKey()

	return func(ctx context.Context) (*ResolveCheckResponse, error) {
		ctx, span := tracer.Start(ctx, "checkDirectUserTuple",
			trace.WithAttributes(attribute.String("tuple_key", tuple.TupleKeyWithConditionToString(reqTupleKey))))
		defer span.End()

		response := &ResolveCheckResponse{
			Allowed: false,
		}

		ds, _ := storage.RelationshipTupleReaderFromContext(ctx)
		storeID := req.GetStoreID()

		opts := storage.ReadUserTupleOptions{
			Consistency: storage.ConsistencyOptions{
				Preference: req.GetConsistency(),
			},
		}
		t, err := ds.ReadUserTuple(ctx, storeID, reqTupleKey, opts)
		if err != nil {
			if errors.Is(err, storage.ErrNotFound) {
				return response, nil
			}

			return nil, err
		}

		// filter out invalid tuples yielded by the database query
		tupleKey := t.GetKey()
		err = validation.ValidateTupleForRead(typesys, tupleKey)
		if err != nil {
			return response, nil
		}
		tupleKeyConditionFilter := checkutil.BuildTupleKeyConditionFilter(ctx, req.Context, typesys)
		conditionMet, err := tupleKeyConditionFilter(tupleKey)
		if err != nil {
			telemetry.TraceError(span, err)
			return nil, err
		}
		if conditionMet {
			span.SetAttributes(attribute.Bool("allowed", true))
			response.Allowed = true
		}
		return response, nil
	}
}

// helper function to return whether checkDirectUserTuple should run.
func shouldCheckDirectTuple(ctx context.Context, reqTupleKey *openfgav1.TupleKey) bool {
	typesys, _ := typesystem.TypesystemFromContext(ctx)

	objectType := tuple.GetType(reqTupleKey.GetObject())
	relation := reqTupleKey.GetRelation()

	isDirectlyRelated, _ := typesys.IsDirectlyRelated(
		typesystem.DirectRelationReference(objectType, relation),                                                           // target
		typesystem.DirectRelationReference(tuple.GetType(reqTupleKey.GetUser()), tuple.GetRelation(reqTupleKey.GetUser())), // source
	)

	return isDirectlyRelated
}

// helper function to return whether checkPublicAssignable should run.
func shouldCheckPublicAssignable(ctx context.Context, reqTupleKey *openfgav1.TupleKey) bool {
	typesys, _ := typesystem.TypesystemFromContext(ctx)

	objectType := tuple.GetType(reqTupleKey.GetObject())
	relation := reqTupleKey.GetRelation()

	isPubliclyAssignable, _ := typesys.IsPubliclyAssignable(
		typesystem.DirectRelationReference(objectType, relation), // target
		tuple.GetType(reqTupleKey.GetUser()),
	)
	return isPubliclyAssignable
}

// checkDirect composes three CheckHandlerFunc which evaluate direct relationships with the provided
// 'object#relation'. The first handler looks up direct matches on the provided 'object#relation@user',
// the second handler looks up wildcard matches on the provided 'object#relation@user:*',
// while the third handler looks up relationships between the target 'object#relation' and any usersets
// related to it.
func (c *LocalChecker) checkDirect(parentctx context.Context, req *ResolveCheckRequest) CheckHandlerFunc {
	return func(ctx context.Context) (*ResolveCheckResponse, error) {
		ctx, span := tracer.Start(ctx, "checkDirect")
		defer span.End()

		if ctx.Err() != nil {
			return nil, ctx.Err()
		}

		typesys, _ := typesystem.TypesystemFromContext(parentctx) // note: use of 'parentctx' not 'ctx' - this is important

		ds, _ := storage.RelationshipTupleReaderFromContext(parentctx)

		storeID := req.GetStoreID()
		reqTupleKey := req.GetTupleKey()
		objectType := tuple.GetType(reqTupleKey.GetObject())
		relation := reqTupleKey.GetRelation()

		// directlyRelatedUsersetTypes could be "group#member"
		directlyRelatedUsersetTypes, _ := typesys.DirectlyRelatedUsersets(objectType, relation)

		// TODO(jpadilla): can we lift this function up?
		checkDirectUsersetTuples := func(ctx context.Context) (*ResolveCheckResponse, error) {
			ctx, span := tracer.Start(ctx, "checkDirectUsersetTuples", trace.WithAttributes(
				attribute.String("userset", tuple.ToObjectRelationString(reqTupleKey.GetObject(), reqTupleKey.GetRelation())),
				attribute.String("resolver", "slow"),
			))
			defer span.End()

			if ctx.Err() != nil {
				return nil, ctx.Err()
			}

			opts := storage.ReadUsersetTuplesOptions{
				Consistency: storage.ConsistencyOptions{
					Preference: req.GetConsistency(),
				},
			}

			resolver := c.checkUsersetSlowPath

			if !tuple.IsObjectRelation(reqTupleKey.GetUser()) {
				if typesys.UsersetCanFastPath(directlyRelatedUsersetTypes) {
					resolver = c.checkUsersetFastPath
					span.SetAttributes(attribute.String("resolver", "fastpathv1"))
				} else if c.optimizationsEnabled {
					userType := tuple.GetType(reqTupleKey.GetUser())
					if typesys.RecursiveUsersetCanFastPath(
						tuple.ToObjectRelationString(tuple.GetType(reqTupleKey.GetObject()), reqTupleKey.GetRelation()), userType) {
<<<<<<< HEAD
						resolver = c.nestedUsersetFastPath
						span.SetAttributes(attribute.String("resolver", "recursivefastpathv1"))
=======
						resolver = c.recursiveUsersetFastPath
>>>>>>> bf46c3e9
					} else if len(req.ContextualTuples) == 0 && typesys.UsersetCanFastPathWeight2(objectType, relation, userType, directlyRelatedUsersetTypes) {
						// TODO: Add support for contextual tuples - since these are injected without order
						// TODO: Add support for wildcard - we are doing exact matches
						resolver = c.checkUsersetFastPathV2
						span.SetAttributes(attribute.String("resolver", "fastpathv2"))
					}
				}
			}

			iter, err := ds.ReadUsersetTuples(ctx, storeID, storage.ReadUsersetTuplesFilter{
				Object:                      reqTupleKey.GetObject(),
				Relation:                    reqTupleKey.GetRelation(),
				AllowedUserTypeRestrictions: directlyRelatedUsersetTypes,
			}, opts)
			if err != nil {
				return nil, err
			}

			filteredIter := storage.NewConditionsFilteredTupleKeyIterator(
				storage.NewFilteredTupleKeyIterator(
					storage.NewTupleKeyIteratorFromTupleIterator(iter),
					validation.FilterInvalidTuples(typesys),
				),
				checkutil.BuildTupleKeyConditionFilter(ctx, req.GetContext(), typesys),
			)
			defer filteredIter.Stop()

			return resolver(ctx, req, filteredIter)
		}

		var checkFuncs []CheckHandlerFunc

		if shouldCheckDirectTuple(ctx, req.GetTupleKey()) {
			checkFuncs = []CheckHandlerFunc{c.checkDirectUserTuple(parentctx, req)}
		}

		if shouldCheckPublicAssignable(ctx, reqTupleKey) {
			checkFuncs = append(checkFuncs, c.checkPublicAssignable(parentctx, req))
		}

		if len(directlyRelatedUsersetTypes) > 0 {
			checkFuncs = append(checkFuncs, checkDirectUsersetTuples)
		}

		resp, err := union(ctx, c.concurrencyLimit, checkFuncs...)
		if err != nil {
			telemetry.TraceError(span, err)
			return nil, err
		}

		return resp, nil
	}
}

// checkComputedUserset evaluates the Check request with the rewritten relation (e.g. the computed userset relation).
func (c *LocalChecker) checkComputedUserset(_ context.Context, req *ResolveCheckRequest, rewrite *openfgav1.Userset) CheckHandlerFunc {
	rewrittenTupleKey := tuple.NewTupleKey(
		req.GetTupleKey().GetObject(),
		rewrite.GetComputedUserset().GetRelation(),
		req.GetTupleKey().GetUser(),
	)

	childRequest := req.clone()
	childRequest.TupleKey = rewrittenTupleKey

	return func(ctx context.Context) (*ResolveCheckResponse, error) {
		ctx, span := tracer.Start(ctx, "checkComputedUserset")
		defer span.End()
		// No dispatch here, as we don't want to increase resolution depth.
		return c.ResolveCheck(ctx, childRequest)
	}
}

func (c *LocalChecker) produceTTUDispatches(ctx context.Context, computedRelation string, req *ResolveCheckRequest, dispatches chan dispatchMsg, iter storage.TupleKeyIterator) {
	defer close(dispatches)
	reqTupleKey := req.GetTupleKey()
	typesys, _ := typesystem.TypesystemFromContext(ctx)

	for {
		t, err := iter.Next(ctx)
		if err != nil {
			if storage.IterIsDoneOrCancelled(err) {
				break
			}
			concurrency.TrySendThroughChannel(ctx, dispatchMsg{err: err}, dispatches)
			break
		}

		userObj, _ := tuple.SplitObjectRelation(t.GetUser())
		if _, err := typesys.GetRelation(tuple.GetType(userObj), computedRelation); err != nil {
			if errors.Is(err, typesystem.ErrRelationUndefined) {
				continue // skip computed relations on tupleset relationships if they are undefined
			}
		}

		tupleKey := &openfgav1.TupleKey{
			Object:   userObj,
			Relation: computedRelation,
			User:     reqTupleKey.GetUser(),
		}

		concurrency.TrySendThroughChannel(ctx, dispatchMsg{dispatchParams: &dispatchParams{parentReq: req, tk: tupleKey}}, dispatches)
	}
}

// checkTTUSlowPath is the slow path for checkTTU where we cannot short-circuit TTU evaluation and
// resort to dispatch check on its children.
func (c *LocalChecker) checkTTUSlowPath(ctx context.Context, req *ResolveCheckRequest, rewrite *openfgav1.Userset, iter storage.TupleKeyIterator) (*ResolveCheckResponse, error) {
	ctx, span := tracer.Start(ctx, "checkTTUSlowPath")
	defer span.End()

	computedRelation := rewrite.GetTupleToUserset().GetComputedUserset().GetRelation()

	dispatchChan := make(chan dispatchMsg, c.concurrencyLimit)

	cancellableCtx, cancelFunc := context.WithCancel(ctx)
	// sending to channel in batches up to a pre-configured value to subsequently checkMembership for.
	pool := concurrency.NewPool(cancellableCtx, 1)
	defer func() {
		cancelFunc()
		// We need to wait always to avoid a goroutine leak.
		_ = pool.Wait()
	}()
	pool.Go(func(ctx context.Context) error {
		c.produceTTUDispatches(ctx, computedRelation, req, dispatchChan, iter)
		return nil
	})

	resp, err := c.consumeDispatches(ctx, c.concurrencyLimit, dispatchChan)
	if err != nil {
		telemetry.TraceError(span, err)
		return nil, err
	}

	return resp, nil
}

// checkTTUFastPath is the fast path for checkTTU where we can short-circuit TTU evaluation.
// This requires both the TTU's tuplesetRelation and computedRelation be exclusively directly assignable.
// The general idea is to check whether user has relation with the specified TTU by finding object
// intersection between tuplesetRelation's object AND objectType's computedRelation for user.  For example,
//
//	type group
//	  define member: [user]
//	type doc
//	  define parent: [group]
//	  define viewer: member from parent
//
// check(user, viewer, doc) will find the intersection of all group assigned to the doc's parent AND
// all group where the user is a member of.
func (c *LocalChecker) checkTTUFastPath(ctx context.Context, req *ResolveCheckRequest, rewrite *openfgav1.Userset, iter storage.TupleKeyIterator) (*ResolveCheckResponse, error) {
	ctx, span := tracer.Start(ctx, "checkTTUFastPath")
	defer span.End()
	// Caller already verified typesys
	typesys, _ := typesystem.TypesystemFromContext(ctx)

	computedRelation := rewrite.GetTupleToUserset().GetComputedUserset().GetRelation()

	usersetDetails := checkutil.BuildUsersetDetailsTTU(typesys, computedRelation)
	return c.checkMembership(ctx, req, iter, usersetDetails)
}

// checkTTU looks up all tuples of the target tupleset relation on the provided object and for each one
// of them evaluates the computed userset of the TTU rewrite rule for them.
func (c *LocalChecker) checkTTU(parentctx context.Context, req *ResolveCheckRequest, rewrite *openfgav1.Userset) CheckHandlerFunc {
	return func(ctx context.Context) (*ResolveCheckResponse, error) {
		ctx, span := tracer.Start(ctx, "checkTTU", trace.WithAttributes(attribute.String("resolver", "slow")))
		defer span.End()

		if ctx.Err() != nil {
			return nil, ctx.Err()
		}

		typesys, _ := typesystem.TypesystemFromContext(parentctx) // note: use of 'parentctx' not 'ctx' - this is important

		ds, _ := storage.RelationshipTupleReaderFromContext(parentctx)

		objectType, relation := tuple.GetType(req.GetTupleKey().GetObject()), req.GetTupleKey().GetRelation()
		objectTypeRelation := tuple.ToObjectRelationString(objectType, relation)

		userType := tuple.GetType(req.GetTupleKey().GetUser())

		ctx = typesystem.ContextWithTypesystem(ctx, typesys)
		ctx = storage.ContextWithRelationshipTupleReader(ctx, ds)

		tuplesetRelation := rewrite.GetTupleToUserset().GetTupleset().GetRelation()
		computedRelation := rewrite.GetTupleToUserset().GetComputedUserset().GetRelation()

		tk := req.GetTupleKey()
		object := tk.GetObject()

		span.SetAttributes(
			attribute.String("tupleset_relation", fmt.Sprintf("%s#%s", tuple.GetType(object), tuplesetRelation)),
			attribute.String("computed_relation", computedRelation),
		)

		opts := storage.ReadOptions{
			Consistency: storage.ConsistencyOptions{
				Preference: req.GetConsistency(),
			},
		}

		storeID := req.GetStoreID()
		iter, err := ds.Read(
			ctx,
			storeID,
			tuple.NewTupleKey(object, tuplesetRelation, ""),
			opts,
		)
		if err != nil {
			return nil, err
		}

		// filter out invalid tuples yielded by the database iterator
		filteredIter := storage.NewConditionsFilteredTupleKeyIterator(
			storage.NewFilteredTupleKeyIterator(
				storage.NewTupleKeyIteratorFromTupleIterator(iter),
				validation.FilterInvalidTuples(typesys),
			),
			checkutil.BuildTupleKeyConditionFilter(ctx, req.GetContext(), typesys),
		)
		defer filteredIter.Stop()

		resolver := c.checkTTUSlowPath

		// TODO: optimize the case where user is an userset.
		// If the user is a userset, we will not be able to use the shortcut because the algo
		// will look up the objects associated with user.
		if !tuple.IsObjectRelation(tk.GetUser()) {
			if canFastPath := typesys.TTUCanFastPath(
				tuple.GetType(object), tuplesetRelation, computedRelation); canFastPath {
				resolver = c.checkTTUFastPath
				span.SetAttributes(attribute.String("resolver", "fastpathv1"))
			}
		}

		if c.optimizationsEnabled {
			if typesys.RecursiveTTUCanFastPath(objectTypeRelation, userType) {
<<<<<<< HEAD
				resolver = c.nestedTTUFastPath
				span.SetAttributes(attribute.String("resolver", "recursivefastpathv1"))
=======
				resolver = c.recursiveTTUFastPath
>>>>>>> bf46c3e9
			} else if len(req.ContextualTuples) == 0 && typesys.TTUCanFastPathWeight2(objectType, relation, userType, rewrite.GetTupleToUserset()) {
				// TODO: Add support for contextual tuples - since these are injected without order
				// TODO: Add support for wildcard - we are doing exact matches
				resolver = c.checkTTUFastPathV2
				span.SetAttributes(attribute.String("resolver", "fastpathv2"))
			}
		}
		return resolver(ctx, req, rewrite, filteredIter)
	}
}

func (c *LocalChecker) checkSetOperation(
	ctx context.Context,
	req *ResolveCheckRequest,
	setOpType setOperatorType,
	reducer CheckFuncReducer,
	children ...*openfgav1.Userset,
) CheckHandlerFunc {
	var handlers []CheckHandlerFunc

	var reducerKey string
	switch setOpType {
	case unionSetOperator, intersectionSetOperator, exclusionSetOperator:
		if setOpType == unionSetOperator {
			reducerKey = "union"
		}

		if setOpType == intersectionSetOperator {
			reducerKey = "intersection"
		}

		if setOpType == exclusionSetOperator {
			reducerKey = "exclusion"
		}

		for _, child := range children {
			handlers = append(handlers, c.checkRewrite(ctx, req, child))
		}
	default:
		return func(ctx context.Context) (*ResolveCheckResponse, error) {
			return nil, ErrUnknownSetOperator
		}
	}

	return func(ctx context.Context) (*ResolveCheckResponse, error) {
		var err error
		var resp *ResolveCheckResponse
		ctx, span := tracer.Start(ctx, reducerKey)
		defer func() {
			if err != nil {
				telemetry.TraceError(span, err)
			}
			span.End()
		}()

		resp, err = reducer(ctx, c.concurrencyLimit, handlers...)
		return resp, err
	}
}

func (c *LocalChecker) checkRewrite(
	ctx context.Context,
	req *ResolveCheckRequest,
	rewrite *openfgav1.Userset,
) CheckHandlerFunc {
	switch rw := rewrite.GetUserset().(type) {
	case *openfgav1.Userset_This:
		return c.checkDirect(ctx, req)
	case *openfgav1.Userset_ComputedUserset:
		return c.checkComputedUserset(ctx, req, rewrite)
	case *openfgav1.Userset_TupleToUserset:
		return c.checkTTU(ctx, req, rewrite)
	case *openfgav1.Userset_Union:
		return c.checkSetOperation(ctx, req, unionSetOperator, union, rw.Union.GetChild()...)
	case *openfgav1.Userset_Intersection:
		return c.checkSetOperation(ctx, req, intersectionSetOperator, intersection, rw.Intersection.GetChild()...)
	case *openfgav1.Userset_Difference:
		return c.checkSetOperation(ctx, req, exclusionSetOperator, exclusion, rw.Difference.GetBase(), rw.Difference.GetSubtract())
	default:
		return func(ctx context.Context) (*ResolveCheckResponse, error) {
			return nil, ErrUnknownSetOperator
		}
	}
}<|MERGE_RESOLUTION|>--- conflicted
+++ resolved
@@ -1181,12 +1181,8 @@
 					userType := tuple.GetType(reqTupleKey.GetUser())
 					if typesys.RecursiveUsersetCanFastPath(
 						tuple.ToObjectRelationString(tuple.GetType(reqTupleKey.GetObject()), reqTupleKey.GetRelation()), userType) {
-<<<<<<< HEAD
-						resolver = c.nestedUsersetFastPath
+						resolver = c.recursiveUsersetFastPath
 						span.SetAttributes(attribute.String("resolver", "recursivefastpathv1"))
-=======
-						resolver = c.recursiveUsersetFastPath
->>>>>>> bf46c3e9
 					} else if len(req.ContextualTuples) == 0 && typesys.UsersetCanFastPathWeight2(objectType, relation, userType, directlyRelatedUsersetTypes) {
 						// TODO: Add support for contextual tuples - since these are injected without order
 						// TODO: Add support for wildcard - we are doing exact matches
@@ -1425,12 +1421,8 @@
 
 		if c.optimizationsEnabled {
 			if typesys.RecursiveTTUCanFastPath(objectTypeRelation, userType) {
-<<<<<<< HEAD
-				resolver = c.nestedTTUFastPath
+				resolver = c.recursiveTTUFastPath
 				span.SetAttributes(attribute.String("resolver", "recursivefastpathv1"))
-=======
-				resolver = c.recursiveTTUFastPath
->>>>>>> bf46c3e9
 			} else if len(req.ContextualTuples) == 0 && typesys.TTUCanFastPathWeight2(objectType, relation, userType, rewrite.GetTupleToUserset()) {
 				// TODO: Add support for contextual tuples - since these are injected without order
 				// TODO: Add support for wildcard - we are doing exact matches
