--- conflicted
+++ resolved
@@ -297,9 +297,6 @@
 // intersection implements a CheckFuncReducer that requires all of the provided CheckHandlerFunc to resolve
 // to an allowed outcome. The first falsey or erroneous outcome causes premature termination of the reducer.
 func intersection(ctx context.Context, concurrencyLimit uint32, handlers ...CheckHandlerFunc) (*ResolveCheckResponse, error) {
-<<<<<<< HEAD
-	cancelCtx, cancel := context.WithCancel(ctx)
-=======
 	if len(handlers) == 0 {
 		return &ResolveCheckResponse{
 			Allowed:            false,
@@ -310,10 +307,9 @@
 	span := trace.SpanFromContext(ctx)
 
 	ctx, cancel := context.WithCancel(ctx)
->>>>>>> d01f12c2
 	resultChan := make(chan checkOutcome, len(handlers))
 
-	drain := resolver(cancelCtx, concurrencyLimit, resultChan, handlers...)
+	drain := resolver(ctx, concurrencyLimit, resultChan, handlers...)
 
 	defer func() {
 		cancel()
