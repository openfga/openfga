package graph

import (
	"context"
	"errors"
	"fmt"
	"math"
	"sync"

	openfgav1 "github.com/openfga/api/proto/openfga/v1"
	"github.com/openfga/openfga/internal/validation"
	"github.com/openfga/openfga/pkg/storage"
	"github.com/openfga/openfga/pkg/storage/storagewrappers"
	"github.com/openfga/openfga/pkg/tuple"
	"github.com/openfga/openfga/pkg/typesystem"
	"go.opentelemetry.io/otel"
	"go.opentelemetry.io/otel/attribute"
	"go.opentelemetry.io/otel/trace"
)

var tracer = otel.Tracer("internal/graph/check")

const (
	// same values as run.DefaultConfig() (TODO break the import cycle, remove these hardcoded values and import those constants here)
	defaultResolveNodeBreadthLimit    = 25
	defaultMaxConcurrentReadsForCheck = math.MaxUint32
)

// CheckResolver represents an interface that can be implemented to provide recursive resolution
// of a Check.
type CheckResolver interface {
	ResolveCheck(ctx context.Context, req *ResolveCheckRequest) (*ResolveCheckResponse, error)
}

type ResolveCheckRequest struct {
	StoreID              string
	AuthorizationModelID string
	TupleKey             *openfgav1.TupleKey
	ContextualTuples     []*openfgav1.TupleKey
	ResolutionMetadata   *ResolutionMetadata
}

type ResolveCheckResponse struct {
	Allowed            bool
	ResolutionMetadata *ResolutionMetadata
}

func (r *ResolveCheckResponse) GetAllowed() bool {
	if r != nil {
		return r.Allowed
	}

	return false
}

func (r *ResolveCheckResponse) GetResolutionMetadata() *ResolutionMetadata {
	if r != nil {
		return r.ResolutionMetadata
	}

	return nil
}

func (r *ResolveCheckRequest) GetStoreID() string {
	if r != nil {
		return r.StoreID
	}

	return ""
}

func (r *ResolveCheckRequest) GetAuthorizationModelID() string {
	if r != nil {
		return r.AuthorizationModelID
	}

	return ""
}

func (r *ResolveCheckRequest) GetTupleKey() *openfgav1.TupleKey {
	if r != nil {
		return r.TupleKey
	}

	return nil
}

func (r *ResolveCheckRequest) GetContextualTuples() []*openfgav1.TupleKey {
	if r != nil {
		return r.ContextualTuples
	}

	return nil
}

func (r *ResolveCheckRequest) GetResolutionMetadata() *ResolutionMetadata {
	if r != nil {
		return r.ResolutionMetadata
	}

	return nil
}

type setOperatorType int

const (
	unionSetOperator setOperatorType = iota
	intersectionSetOperator
	exclusionSetOperator
)

type checkOutcome struct {
<<<<<<< HEAD
	resp *ResolveCheckResponse
=======
	resp *openfgav1.CheckResponse
>>>>>>> ff41e318
	err  error
}

type LocalChecker struct {
	ds                 storage.RelationshipTupleReader
	concurrencyLimit   uint32
	maxConcurrentReads uint32
}

type LocalCheckerOption func(d *LocalChecker)

// WithResolveNodeBreadthLimit see server.WithResolveNodeBreadthLimit
func WithResolveNodeBreadthLimit(limit uint32) LocalCheckerOption {
	return func(d *LocalChecker) {
		d.concurrencyLimit = limit
	}
}

// WithMaxConcurrentReads see server.WithMaxConcurrentReadsForCheck
func WithMaxConcurrentReads(limit uint32) LocalCheckerOption {
	return func(d *LocalChecker) {
		d.maxConcurrentReads = limit
	}
}

// NewLocalChecker constructs a LocalChecker that can be used to evaluate a Check
// request locally.
func NewLocalChecker(ds storage.RelationshipTupleReader, opts ...LocalCheckerOption) *LocalChecker {
	checker := &LocalChecker{
		ds:                 ds,
		concurrencyLimit:   defaultResolveNodeBreadthLimit,
		maxConcurrentReads: defaultMaxConcurrentReadsForCheck,
	}

	for _, opt := range opts {
		opt(checker)
	}

	checker.ds = storagewrappers.NewBoundedConcurrencyTupleReader(checker.ds, checker.maxConcurrentReads)

	return checker
}

// CheckHandlerFunc defines a function that evaluates a CheckResponse or returns an error
// otherwise.
<<<<<<< HEAD
type CheckHandlerFunc func(ctx context.Context) (*ResolveCheckResponse, error)
=======
type CheckHandlerFunc func(ctx context.Context) (*openfgav1.CheckResponse, error)
>>>>>>> ff41e318

// CheckFuncReducer defines a function that combines or reduces one or more CheckHandlerFunc into
// a single CheckResponse with a maximum limit on the number of concurrent evaluations that can be
// in flight at any given time.
<<<<<<< HEAD
type CheckFuncReducer func(ctx context.Context, concurrencyLimit uint32, handlers ...CheckHandlerFunc) (*ResolveCheckResponse, error)
=======
type CheckFuncReducer func(ctx context.Context, concurrencyLimit uint32, handlers ...CheckHandlerFunc) (*openfgav1.CheckResponse, error)
>>>>>>> ff41e318

// resolver concurrently resolves one or more CheckHandlerFunc and yields the results on the provided resultChan.
// Callers of the 'resolver' function should be sure to invoke the callback returned from this function to ensure
// every concurrent check is evaluated. The concurrencyLimit can be set to provide a maximum number of concurrent
// evaluations in flight at any point.
func resolver(ctx context.Context, concurrencyLimit uint32, resultChan chan<- checkOutcome, handlers ...CheckHandlerFunc) func() {
	limiter := make(chan struct{}, concurrencyLimit)

	var wg sync.WaitGroup

	checker := func(fn CheckHandlerFunc) {
		defer wg.Done()

		resolved := make(chan checkOutcome, 1)

		go func() {
			resp, err := fn(ctx)
			resolved <- checkOutcome{resp, err}
			<-limiter
		}()

		select {
		case <-ctx.Done():
			return
		case res := <-resolved:
			resultChan <- res
		}
	}

	wg.Add(1)
	go func() {
	outer:
		for _, handler := range handlers {
			fn := handler // capture loop var

			select {
			case limiter <- struct{}{}:
				wg.Add(1)
				go checker(fn)
			case <-ctx.Done():
				break outer
			}
		}

		wg.Done()
	}()

	return func() {
		wg.Wait()
		close(limiter)
	}
}

// union implements a CheckFuncReducer that requires any of the provided CheckHandlerFunc to resolve
// to an allowed outcome. The first allowed outcome causes premature termination of the reducer.
<<<<<<< HEAD
func union(ctx context.Context, concurrencyLimit uint32, handlers ...CheckHandlerFunc) (*ResolveCheckResponse, error) {
=======
func union(ctx context.Context, concurrencyLimit uint32, handlers ...CheckHandlerFunc) (*openfgav1.CheckResponse, error) {
>>>>>>> ff41e318

	ctx, cancel := context.WithCancel(ctx)
	resultChan := make(chan checkOutcome, len(handlers))

	drain := resolver(ctx, concurrencyLimit, resultChan, handlers...)

	defer func() {
		cancel()
		drain()
		close(resultChan)
	}()

	var dbReads uint32
	var err error
	for i := 0; i < len(handlers); i++ {
		select {
		case result := <-resultChan:
			if result.err != nil {
				err = result.err
				continue
			}
			dbReads += result.resp.GetResolutionMetadata().DatastoreCallCount

			if result.resp.GetAllowed() {
				return result.resp, nil
			}
		case <-ctx.Done():
			return nil, ctx.Err()
		}
	}

<<<<<<< HEAD
	return &ResolveCheckResponse{
		Allowed: false,
		ResolutionMetadata: &ResolutionMetadata{
			DatastoreCallCount: dbReads,
		},
	}, err
=======
	return &openfgav1.CheckResponse{Allowed: false}, err
>>>>>>> ff41e318
}

// intersection implements a CheckFuncReducer that requires all of the provided CheckHandlerFunc to resolve
// to an allowed outcome. The first falsey or erroneous outcome causes premature termination of the reducer.
<<<<<<< HEAD
func intersection(ctx context.Context, concurrencyLimit uint32, handlers ...CheckHandlerFunc) (*ResolveCheckResponse, error) {
=======
func intersection(ctx context.Context, concurrencyLimit uint32, handlers ...CheckHandlerFunc) (*openfgav1.CheckResponse, error) {
>>>>>>> ff41e318

	ctx, cancel := context.WithCancel(ctx)
	resultChan := make(chan checkOutcome, len(handlers))

	drain := resolver(ctx, concurrencyLimit, resultChan, handlers...)

	defer func() {
		cancel()
		drain()
		close(resultChan)
	}()

	var dbReads uint32
	var err error
	for i := 0; i < len(handlers); i++ {
		select {
		case result := <-resultChan:
			if result.err != nil {
				err = result.err
				continue
			}

			dbReads += result.resp.GetResolutionMetadata().DatastoreCallCount
			if !result.resp.GetAllowed() {
				return result.resp, nil
			}
		case <-ctx.Done():
			return nil, ctx.Err()
		}
	}

	if err != nil {
<<<<<<< HEAD
		return &ResolveCheckResponse{
			Allowed: false,
			ResolutionMetadata: &ResolutionMetadata{
				DatastoreCallCount: dbReads,
			},
		}, err
	}

	return &ResolveCheckResponse{
		Allowed: true,
		ResolutionMetadata: &ResolutionMetadata{
			DatastoreCallCount: dbReads,
		},
	}, nil
=======
		return &openfgav1.CheckResponse{Allowed: false}, err
	}

	return &openfgav1.CheckResponse{Allowed: true}, nil
>>>>>>> ff41e318
}

// exclusion implements a CheckFuncReducer that requires a 'base' CheckHandlerFunc to resolve to an allowed
// outcome and a 'sub' CheckHandlerFunc to resolve to a falsey outcome. The base and sub computations are
// handled concurrently relative to one another.
<<<<<<< HEAD
func exclusion(ctx context.Context, concurrencyLimit uint32, handlers ...CheckHandlerFunc) (*ResolveCheckResponse, error) {
=======
func exclusion(ctx context.Context, concurrencyLimit uint32, handlers ...CheckHandlerFunc) (*openfgav1.CheckResponse, error) {
>>>>>>> ff41e318

	if len(handlers) != 2 {
		panic(fmt.Sprintf("expected two rewrite operands for exclusion operator, but got '%d'", len(handlers)))
	}

	limiter := make(chan struct{}, concurrencyLimit)

	ctx, cancel := context.WithCancel(ctx)
	baseChan := make(chan checkOutcome, 1)
	subChan := make(chan checkOutcome, 1)

	var wg sync.WaitGroup

	defer func() {
		cancel()
		wg.Wait()
		close(baseChan)
		close(subChan)
	}()

	baseHandler := handlers[0]
	subHandler := handlers[1]

	limiter <- struct{}{}
	wg.Add(1)
	go func() {
		resp, err := baseHandler(ctx)
		baseChan <- checkOutcome{resp, err}
		<-limiter
		wg.Done()
	}()

	limiter <- struct{}{}
	wg.Add(1)
	go func() {
		resp, err := subHandler(ctx)
		subChan <- checkOutcome{resp, err}
		<-limiter
		wg.Done()
	}()

	response := &ResolveCheckResponse{
		Allowed: false,
		ResolutionMetadata: &ResolutionMetadata{
			DatastoreCallCount: 0,
		},
	}
	var dbReads uint32
	for i := 0; i < len(handlers); i++ {
		select {
		case baseResult := <-baseChan:
			if baseResult.err != nil {
<<<<<<< HEAD
				return response, baseResult.err
			}

			dbReads += baseResult.resp.GetResolutionMetadata().DatastoreCallCount

			if !baseResult.resp.GetAllowed() {
				response.GetResolutionMetadata().DatastoreCallCount = baseResult.resp.GetResolutionMetadata().DatastoreCallCount
				return response, nil
=======
				return &openfgav1.CheckResponse{Allowed: false}, baseResult.err
			}

			if !baseResult.resp.Allowed {
				return &openfgav1.CheckResponse{Allowed: false}, nil
>>>>>>> ff41e318
			}

		case subResult := <-subChan:
			if subResult.err != nil {
<<<<<<< HEAD
				return response, subResult.err
			}

			dbReads += subResult.resp.GetResolutionMetadata().DatastoreCallCount

			if subResult.resp.GetAllowed() {
				response.GetResolutionMetadata().DatastoreCallCount = subResult.resp.GetResolutionMetadata().DatastoreCallCount
				return response, nil
=======
				return &openfgav1.CheckResponse{Allowed: false}, subResult.err
			}

			if subResult.resp.Allowed {
				return &openfgav1.CheckResponse{Allowed: false}, nil
>>>>>>> ff41e318
			}
		case <-ctx.Done():
			return nil, ctx.Err()
		}
	}

<<<<<<< HEAD
	return &ResolveCheckResponse{
		Allowed: true,
		ResolutionMetadata: &ResolutionMetadata{
			DatastoreCallCount: dbReads,
		},
	}, nil
=======
	return &openfgav1.CheckResponse{Allowed: true}, nil
>>>>>>> ff41e318
}

// dispatch dispatches the provided Check request to the CheckResolver this LocalChecker
// was constructed with.
func (c *LocalChecker) dispatch(ctx context.Context, req *ResolveCheckRequest) CheckHandlerFunc {
<<<<<<< HEAD
	return func(ctx context.Context) (*ResolveCheckResponse, error) {
		return c.ResolveCheck(ctx, req)
=======
	return func(ctx context.Context) (*openfgav1.CheckResponse, error) {
		resp, err := c.ResolveCheck(ctx, req)
		if err != nil {
			return nil, err
		}

		return &openfgav1.CheckResponse{
			Allowed: resp.Allowed,
		}, nil
>>>>>>> ff41e318
	}
}

// ResolveCheck resolves a node out of a tree of evaluations. If the depth of the tree has gotten too large,
// evaluation is aborted and an error is returned. The depth is NOT increased on computed usersets.
func (c *LocalChecker) ResolveCheck(
	ctx context.Context,
	req *ResolveCheckRequest,
) (*ResolveCheckResponse, error) {
	ctx, span := tracer.Start(ctx, "ResolveCheck")
	defer span.End()

	span.SetAttributes(attribute.String("tuple_key", req.GetTupleKey().String()))

	if req.GetResolutionMetadata().Depth == 0 {
		return nil, ErrResolutionDepthExceeded
	}

	typesys, ok := typesystem.TypesystemFromContext(ctx)
	if !ok {
		panic("typesystem missing in context")
	}

	object := req.GetTupleKey().GetObject()
	relation := req.GetTupleKey().GetRelation()

	objectType, _ := tuple.SplitObject(object)
	rel, err := typesys.GetRelation(objectType, relation)
	if err != nil {
		return nil, fmt.Errorf("relation '%s' undefined for object type '%s'", relation, objectType)
	}

	resp, err := union(ctx, c.concurrencyLimit, c.checkRewrite(ctx, req, rel.GetRewrite()))
	if err != nil {
		return nil, err
	}

	return resp, nil
}

// checkDirect composes two CheckHandlerFunc which evaluate direct relationships with the provided
// 'object#relation'. The first handler looks up direct matches on the provided 'object#relation@user',
// while the second handler looks up relationships between the target 'object#relation' and any usersets
// related to it.
func (c *LocalChecker) checkDirect(parentctx context.Context, req *ResolveCheckRequest) CheckHandlerFunc {

<<<<<<< HEAD
	return func(ctx context.Context) (*ResolveCheckResponse, error) {
=======
	return func(ctx context.Context) (*openfgav1.CheckResponse, error) {
>>>>>>> ff41e318
		typesys, ok := typesystem.TypesystemFromContext(parentctx) // note: use of 'parentctx' not 'ctx' - this is important
		if !ok {
			return nil, fmt.Errorf("typesystem missing in context")
		}

		ctx, span := tracer.Start(ctx, "checkDirect")
		defer span.End()

		storeID := req.GetStoreID()
		tk := req.GetTupleKey()
		objectType := tuple.GetType(tk.GetObject())
		relation := tk.GetRelation()

<<<<<<< HEAD
		fn1 := func(ctx context.Context) (*ResolveCheckResponse, error) {
=======
		fn1 := func(ctx context.Context) (*openfgav1.CheckResponse, error) {
>>>>>>> ff41e318
			ctx, span := tracer.Start(ctx, "checkDirectUserTuple", trace.WithAttributes(attribute.String("tuple_key", tk.String())))
			defer span.End()

			response := &ResolveCheckResponse{
				Allowed: false,
				ResolutionMetadata: &ResolutionMetadata{
					DatastoreCallCount: req.GetResolutionMetadata().DatastoreCallCount + 1,
				},
			}

			t, err := c.ds.ReadUserTuple(ctx, storeID, tk)
			if err != nil {
				if errors.Is(err, storage.ErrNotFound) {
<<<<<<< HEAD
					return response, nil
				}

				return response, err
=======
					return &openfgav1.CheckResponse{Allowed: false}, nil
				}

				return &openfgav1.CheckResponse{Allowed: false}, err
>>>>>>> ff41e318
			}

			// filter out invalid tuples yielded by the database query
			err = validation.ValidateTuple(typesys, tk)

			if t != nil && err == nil {
				span.SetAttributes(attribute.Bool("allowed", true))
<<<<<<< HEAD
				response.Allowed = true
				return response, nil
			}
			return response, nil
=======
				return &openfgav1.CheckResponse{Allowed: true}, nil
			}
			return &openfgav1.CheckResponse{Allowed: false}, nil
>>>>>>> ff41e318
		}

		var checkFuncs []CheckHandlerFunc

		if typesys.GetSchemaVersion() == typesystem.SchemaVersion1_0 {
			checkFuncs = append(checkFuncs, fn1)
		} else {
			shouldCheckDirectTuple, _ := typesys.IsDirectlyRelated(
				typesystem.DirectRelationReference(objectType, relation),                                         //target
				typesystem.DirectRelationReference(tuple.GetType(tk.GetUser()), tuple.GetRelation(tk.GetUser())), //source
			)

			if shouldCheckDirectTuple {
				checkFuncs = append(checkFuncs, fn1)
			}
		}

<<<<<<< HEAD
		fn2 := func(ctx context.Context) (*ResolveCheckResponse, error) {
=======
		fn2 := func(ctx context.Context) (*openfgav1.CheckResponse, error) {
>>>>>>> ff41e318
			ctx, span := tracer.Start(ctx, "checkDirectUsersetTuples", trace.WithAttributes(attribute.String("userset", tuple.ToObjectRelationString(tk.Object, tk.Relation))))
			defer span.End()

			var allowedUserTypeRestrictions []*openfgav1.RelationReference
			if typesys.GetSchemaVersion() == typesystem.SchemaVersion1_1 {
				// allowedUserTypeRestrictions could be "user" or "user:*" or "group#member"
				allowedUserTypeRestrictions, _ = typesys.GetDirectlyRelatedUserTypes(objectType, relation)
			}

			response := &ResolveCheckResponse{
				Allowed: false,
				ResolutionMetadata: &ResolutionMetadata{
					DatastoreCallCount: req.GetResolutionMetadata().DatastoreCallCount + 1,
				},
			}

			iter, err := c.ds.ReadUsersetTuples(ctx, storeID, storage.ReadUsersetTuplesFilter{
				Object:                      tk.Object,
				Relation:                    tk.Relation,
				AllowedUserTypeRestrictions: allowedUserTypeRestrictions,
			})
			if err != nil {
<<<<<<< HEAD
				return response, err
=======
				return &openfgav1.CheckResponse{Allowed: false}, err
>>>>>>> ff41e318
			}
			defer iter.Stop()

			// filter out invalid tuples yielded by the database iterator
			filteredIter := storage.NewFilteredTupleKeyIterator(
				storage.NewTupleKeyIteratorFromTupleIterator(iter),
				validation.FilterInvalidTuples(typesys),
			)
			defer filteredIter.Stop()

			var handlers []CheckHandlerFunc
			for {
				t, err := filteredIter.Next()
				if err != nil {
					if errors.Is(err, storage.ErrIteratorDone) {
						break
					}

<<<<<<< HEAD
					return response, err
=======
					return &openfgav1.CheckResponse{Allowed: false}, err
>>>>>>> ff41e318
				}

				usersetObject, usersetRelation := tuple.SplitObjectRelation(t.GetUser())

				// for 1.0 models, if the user is '*' then we're done searching
				if usersetObject == tuple.Wildcard && typesys.GetSchemaVersion() == typesystem.SchemaVersion1_0 {
					span.SetAttributes(attribute.Bool("allowed", true))
<<<<<<< HEAD
					response.Allowed = true
					return response, nil
=======
					return &openfgav1.CheckResponse{Allowed: true}, nil
>>>>>>> ff41e318
				}

				// for 1.1 models, if the user value is a typed wildcard and the type of the wildcard
				// matches the target user objectType, then we're done searching
				if tuple.IsTypedWildcard(usersetObject) && typesys.GetSchemaVersion() == typesystem.SchemaVersion1_1 {

					wildcardType := tuple.GetType(usersetObject)

					if tuple.GetType(tk.GetUser()) == wildcardType {
						span.SetAttributes(attribute.Bool("allowed", true))
<<<<<<< HEAD
						response.Allowed = true
						return response, nil
=======
						return &openfgav1.CheckResponse{Allowed: true}, nil
>>>>>>> ff41e318
					}

					continue
				}

				if usersetRelation != "" {
					handlers = append(handlers, c.dispatch(
						ctx,
						&ResolveCheckRequest{
							StoreID:              storeID,
							AuthorizationModelID: req.GetAuthorizationModelID(),
							TupleKey:             tuple.NewTupleKey(usersetObject, usersetRelation, tk.GetUser()),
							ResolutionMetadata: &ResolutionMetadata{
								Depth:              req.GetResolutionMetadata().Depth - 1,
								DatastoreCallCount: response.GetResolutionMetadata().DatastoreCallCount,
							},
						}))
				}
			}

			if len(handlers) == 0 {
<<<<<<< HEAD
				return response, nil
=======
				return &openfgav1.CheckResponse{Allowed: false}, nil

>>>>>>> ff41e318
			}

			return union(ctx, c.concurrencyLimit, handlers...)
		}

		checkFuncs = append(checkFuncs, fn2)

		return union(ctx, c.concurrencyLimit, checkFuncs...)
	}
}

// checkComputedUserset evaluates the Check request with the rewritten relation (e.g. the computed userset relation).
<<<<<<< HEAD
func (c *LocalChecker) checkComputedUserset(parentctx context.Context, req *ResolveCheckRequest, rewrite *openfgapb.Userset_ComputedUserset) CheckHandlerFunc {
	return func(ctx context.Context) (*ResolveCheckResponse, error) {
=======
func (c *LocalChecker) checkComputedUserset(parentctx context.Context, req *ResolveCheckRequest, rewrite *openfgav1.Userset_ComputedUserset) CheckHandlerFunc {
	return func(ctx context.Context) (*openfgav1.CheckResponse, error) {
>>>>>>> ff41e318
		ctx, span := tracer.Start(ctx, "checkComputedUserset")
		defer span.End()

		return c.dispatch(
			ctx,
			&ResolveCheckRequest{
				StoreID:              req.GetStoreID(),
				AuthorizationModelID: req.GetAuthorizationModelID(),
				TupleKey: tuple.NewTupleKey(
					req.TupleKey.GetObject(),
					rewrite.ComputedUserset.GetRelation(),
					req.TupleKey.GetUser(),
				),
				ResolutionMetadata: &ResolutionMetadata{
					Depth:              req.GetResolutionMetadata().Depth - 1,
					DatastoreCallCount: req.GetResolutionMetadata().DatastoreCallCount,
				},
			})(ctx)
	}
}

// checkTTU looks up all tuples of the target tupleset relation on the provided object and for each one
// of them evaluates the computed userset of the TTU rewrite rule for them.
func (c *LocalChecker) checkTTU(parentctx context.Context, req *ResolveCheckRequest, rewrite *openfgav1.Userset) CheckHandlerFunc {

<<<<<<< HEAD
	return func(ctx context.Context) (*ResolveCheckResponse, error) {
=======
	return func(ctx context.Context) (*openfgav1.CheckResponse, error) {
>>>>>>> ff41e318
		typesys, ok := typesystem.TypesystemFromContext(parentctx) // note: use of 'parentctx' not 'ctx' - this is important
		if !ok {
			return nil, fmt.Errorf("typesystem missing in context")
		}

		ctx, span := tracer.Start(ctx, "checkTTU")
		defer span.End()

		ctx = typesystem.ContextWithTypesystem(ctx, typesys)

		tuplesetRelation := rewrite.GetTupleToUserset().GetTupleset().GetRelation()
		computedRelation := rewrite.GetTupleToUserset().GetComputedUserset().GetRelation()

		tk := req.GetTupleKey()
		object := tk.GetObject()

		span.SetAttributes(attribute.String("tupleset_relation", fmt.Sprintf("%s#%s", tuple.GetType(object), tuplesetRelation)))
		span.SetAttributes(attribute.String("computed_relation", computedRelation))

		response := &ResolveCheckResponse{
			Allowed: false,
			ResolutionMetadata: &ResolutionMetadata{
				DatastoreCallCount: req.GetResolutionMetadata().DatastoreCallCount + 1,
			},
		}
		iter, err := c.ds.Read(
			ctx,
			req.GetStoreID(),
			tuple.NewTupleKey(object, tuplesetRelation, ""),
		)
		if err != nil {
<<<<<<< HEAD
			return response, err
=======
			return &openfgav1.CheckResponse{Allowed: false}, err
>>>>>>> ff41e318
		}
		defer iter.Stop()

		// filter out invalid tuples yielded by the database iterator
		filteredIter := storage.NewFilteredTupleKeyIterator(
			storage.NewTupleKeyIteratorFromTupleIterator(iter),
			validation.FilterInvalidTuples(typesys),
		)
		defer filteredIter.Stop()

		var handlers []CheckHandlerFunc
		for {
			t, err := filteredIter.Next()
			if err != nil {
				if err == storage.ErrIteratorDone {
					break
				}

<<<<<<< HEAD
				return response, err
=======
				return &openfgav1.CheckResponse{Allowed: false}, err
>>>>>>> ff41e318
			}

			userObj, _ := tuple.SplitObjectRelation(t.GetUser())

			tupleKey := &openfgav1.TupleKey{
				Object:   userObj,
				Relation: computedRelation,
				User:     tk.GetUser(),
			}

			if _, err := typesys.GetRelation(tuple.GetType(userObj), computedRelation); err != nil {
				if errors.Is(err, typesystem.ErrRelationUndefined) {
					continue // skip computed relations on tupleset relationships if they are undefined
				}
			}

			handlers = append(handlers, c.dispatch(
				ctx,
				&ResolveCheckRequest{
					StoreID:              req.GetStoreID(),
					AuthorizationModelID: req.GetAuthorizationModelID(),
					TupleKey:             tupleKey,
					ResolutionMetadata: &ResolutionMetadata{
						Depth:              req.GetResolutionMetadata().Depth - 1,
						DatastoreCallCount: req.GetResolutionMetadata().DatastoreCallCount, // add TTU read below
					},
				}))
		}

		if len(handlers) == 0 {
<<<<<<< HEAD
			return response, nil
=======
			return &openfgav1.CheckResponse{Allowed: false}, nil
>>>>>>> ff41e318
		}

		unionResponse, err := union(ctx, c.concurrencyLimit, handlers...)

		if err == nil {
			// if we had 3 dispatched requests, and the final result is "allowed = false",
			// we want final reads to be (N1 + N2 + N3 + 1) and not (N1 + 1) + (N2 + 1) + (N3 + 1)
			// if final result is "allowed = true", we want final reads to be N1 + 1
			unionResponse.GetResolutionMetadata().DatastoreCallCount++
		}

		return unionResponse, err

	}
}

func (c *LocalChecker) checkSetOperation(
	ctx context.Context,
	req *ResolveCheckRequest,
	setOpType setOperatorType,
	reducer CheckFuncReducer,
	children ...*openfgav1.Userset,
) CheckHandlerFunc {

	var handlers []CheckHandlerFunc

	var reducerKey string
	switch setOpType {
	case unionSetOperator, intersectionSetOperator, exclusionSetOperator:
		if setOpType == unionSetOperator {
			reducerKey = "union"
		}

		if setOpType == intersectionSetOperator {
			reducerKey = "intersection"
		}

		if setOpType == exclusionSetOperator {
			reducerKey = "exclusion"
		}

		for _, child := range children {
			handlers = append(handlers, c.checkRewrite(ctx, req, child))
		}
	default:
		panic("unexpected set operator type encountered")
	}

<<<<<<< HEAD
	return func(ctx context.Context) (*ResolveCheckResponse, error) {
=======
	return func(ctx context.Context) (*openfgav1.CheckResponse, error) {
>>>>>>> ff41e318
		ctx, span := tracer.Start(ctx, reducerKey)
		defer span.End()

		return reducer(ctx, c.concurrencyLimit, handlers...)
	}
}

func (c *LocalChecker) checkRewrite(
	ctx context.Context,
	req *ResolveCheckRequest,
	rewrite *openfgav1.Userset,
) CheckHandlerFunc {

	switch rw := rewrite.Userset.(type) {
	case *openfgav1.Userset_This:
		return c.checkDirect(ctx, req)
	case *openfgav1.Userset_ComputedUserset:
		return c.checkComputedUserset(ctx, req, rw)
	case *openfgav1.Userset_TupleToUserset:
		return c.checkTTU(ctx, req, rewrite)
	case *openfgav1.Userset_Union:
		return c.checkSetOperation(ctx, req, unionSetOperator, union, rw.Union.GetChild()...)
	case *openfgav1.Userset_Intersection:
		return c.checkSetOperation(ctx, req, intersectionSetOperator, intersection, rw.Intersection.GetChild()...)
	case *openfgav1.Userset_Difference:
		return c.checkSetOperation(ctx, req, exclusionSetOperator, exclusion, rw.Difference.GetBase(), rw.Difference.GetSubtract())
	default:
		panic("unexpected userset rewrite encountered")
	}
}<|MERGE_RESOLUTION|>--- conflicted
+++ resolved
@@ -110,11 +110,7 @@
 )
 
 type checkOutcome struct {
-<<<<<<< HEAD
 	resp *ResolveCheckResponse
-=======
-	resp *openfgav1.CheckResponse
->>>>>>> ff41e318
 	err  error
 }
 
@@ -160,20 +156,12 @@
 
 // CheckHandlerFunc defines a function that evaluates a CheckResponse or returns an error
 // otherwise.
-<<<<<<< HEAD
 type CheckHandlerFunc func(ctx context.Context) (*ResolveCheckResponse, error)
-=======
-type CheckHandlerFunc func(ctx context.Context) (*openfgav1.CheckResponse, error)
->>>>>>> ff41e318
 
 // CheckFuncReducer defines a function that combines or reduces one or more CheckHandlerFunc into
 // a single CheckResponse with a maximum limit on the number of concurrent evaluations that can be
 // in flight at any given time.
-<<<<<<< HEAD
 type CheckFuncReducer func(ctx context.Context, concurrencyLimit uint32, handlers ...CheckHandlerFunc) (*ResolveCheckResponse, error)
-=======
-type CheckFuncReducer func(ctx context.Context, concurrencyLimit uint32, handlers ...CheckHandlerFunc) (*openfgav1.CheckResponse, error)
->>>>>>> ff41e318
 
 // resolver concurrently resolves one or more CheckHandlerFunc and yields the results on the provided resultChan.
 // Callers of the 'resolver' function should be sure to invoke the callback returned from this function to ensure
@@ -229,11 +217,7 @@
 
 // union implements a CheckFuncReducer that requires any of the provided CheckHandlerFunc to resolve
 // to an allowed outcome. The first allowed outcome causes premature termination of the reducer.
-<<<<<<< HEAD
 func union(ctx context.Context, concurrencyLimit uint32, handlers ...CheckHandlerFunc) (*ResolveCheckResponse, error) {
-=======
-func union(ctx context.Context, concurrencyLimit uint32, handlers ...CheckHandlerFunc) (*openfgav1.CheckResponse, error) {
->>>>>>> ff41e318
 
 	ctx, cancel := context.WithCancel(ctx)
 	resultChan := make(chan checkOutcome, len(handlers))
@@ -265,25 +249,17 @@
 		}
 	}
 
-<<<<<<< HEAD
 	return &ResolveCheckResponse{
 		Allowed: false,
 		ResolutionMetadata: &ResolutionMetadata{
 			DatastoreCallCount: dbReads,
 		},
 	}, err
-=======
-	return &openfgav1.CheckResponse{Allowed: false}, err
->>>>>>> ff41e318
 }
 
 // intersection implements a CheckFuncReducer that requires all of the provided CheckHandlerFunc to resolve
 // to an allowed outcome. The first falsey or erroneous outcome causes premature termination of the reducer.
-<<<<<<< HEAD
 func intersection(ctx context.Context, concurrencyLimit uint32, handlers ...CheckHandlerFunc) (*ResolveCheckResponse, error) {
-=======
-func intersection(ctx context.Context, concurrencyLimit uint32, handlers ...CheckHandlerFunc) (*openfgav1.CheckResponse, error) {
->>>>>>> ff41e318
 
 	ctx, cancel := context.WithCancel(ctx)
 	resultChan := make(chan checkOutcome, len(handlers))
@@ -316,7 +292,6 @@
 	}
 
 	if err != nil {
-<<<<<<< HEAD
 		return &ResolveCheckResponse{
 			Allowed: false,
 			ResolutionMetadata: &ResolutionMetadata{
@@ -331,22 +306,12 @@
 			DatastoreCallCount: dbReads,
 		},
 	}, nil
-=======
-		return &openfgav1.CheckResponse{Allowed: false}, err
-	}
-
-	return &openfgav1.CheckResponse{Allowed: true}, nil
->>>>>>> ff41e318
 }
 
 // exclusion implements a CheckFuncReducer that requires a 'base' CheckHandlerFunc to resolve to an allowed
 // outcome and a 'sub' CheckHandlerFunc to resolve to a falsey outcome. The base and sub computations are
 // handled concurrently relative to one another.
-<<<<<<< HEAD
 func exclusion(ctx context.Context, concurrencyLimit uint32, handlers ...CheckHandlerFunc) (*ResolveCheckResponse, error) {
-=======
-func exclusion(ctx context.Context, concurrencyLimit uint32, handlers ...CheckHandlerFunc) (*openfgav1.CheckResponse, error) {
->>>>>>> ff41e318
 
 	if len(handlers) != 2 {
 		panic(fmt.Sprintf("expected two rewrite operands for exclusion operator, but got '%d'", len(handlers)))
@@ -399,7 +364,6 @@
 		select {
 		case baseResult := <-baseChan:
 			if baseResult.err != nil {
-<<<<<<< HEAD
 				return response, baseResult.err
 			}
 
@@ -408,18 +372,10 @@
 			if !baseResult.resp.GetAllowed() {
 				response.GetResolutionMetadata().DatastoreCallCount = baseResult.resp.GetResolutionMetadata().DatastoreCallCount
 				return response, nil
-=======
-				return &openfgav1.CheckResponse{Allowed: false}, baseResult.err
-			}
-
-			if !baseResult.resp.Allowed {
-				return &openfgav1.CheckResponse{Allowed: false}, nil
->>>>>>> ff41e318
 			}
 
 		case subResult := <-subChan:
 			if subResult.err != nil {
-<<<<<<< HEAD
 				return response, subResult.err
 			}
 
@@ -428,48 +384,25 @@
 			if subResult.resp.GetAllowed() {
 				response.GetResolutionMetadata().DatastoreCallCount = subResult.resp.GetResolutionMetadata().DatastoreCallCount
 				return response, nil
-=======
-				return &openfgav1.CheckResponse{Allowed: false}, subResult.err
-			}
-
-			if subResult.resp.Allowed {
-				return &openfgav1.CheckResponse{Allowed: false}, nil
->>>>>>> ff41e318
 			}
 		case <-ctx.Done():
 			return nil, ctx.Err()
 		}
 	}
 
-<<<<<<< HEAD
 	return &ResolveCheckResponse{
 		Allowed: true,
 		ResolutionMetadata: &ResolutionMetadata{
 			DatastoreCallCount: dbReads,
 		},
 	}, nil
-=======
-	return &openfgav1.CheckResponse{Allowed: true}, nil
->>>>>>> ff41e318
 }
 
 // dispatch dispatches the provided Check request to the CheckResolver this LocalChecker
 // was constructed with.
 func (c *LocalChecker) dispatch(ctx context.Context, req *ResolveCheckRequest) CheckHandlerFunc {
-<<<<<<< HEAD
 	return func(ctx context.Context) (*ResolveCheckResponse, error) {
 		return c.ResolveCheck(ctx, req)
-=======
-	return func(ctx context.Context) (*openfgav1.CheckResponse, error) {
-		resp, err := c.ResolveCheck(ctx, req)
-		if err != nil {
-			return nil, err
-		}
-
-		return &openfgav1.CheckResponse{
-			Allowed: resp.Allowed,
-		}, nil
->>>>>>> ff41e318
 	}
 }
 
@@ -516,11 +449,7 @@
 // related to it.
 func (c *LocalChecker) checkDirect(parentctx context.Context, req *ResolveCheckRequest) CheckHandlerFunc {
 
-<<<<<<< HEAD
 	return func(ctx context.Context) (*ResolveCheckResponse, error) {
-=======
-	return func(ctx context.Context) (*openfgav1.CheckResponse, error) {
->>>>>>> ff41e318
 		typesys, ok := typesystem.TypesystemFromContext(parentctx) // note: use of 'parentctx' not 'ctx' - this is important
 		if !ok {
 			return nil, fmt.Errorf("typesystem missing in context")
@@ -534,11 +463,7 @@
 		objectType := tuple.GetType(tk.GetObject())
 		relation := tk.GetRelation()
 
-<<<<<<< HEAD
 		fn1 := func(ctx context.Context) (*ResolveCheckResponse, error) {
-=======
-		fn1 := func(ctx context.Context) (*openfgav1.CheckResponse, error) {
->>>>>>> ff41e318
 			ctx, span := tracer.Start(ctx, "checkDirectUserTuple", trace.WithAttributes(attribute.String("tuple_key", tk.String())))
 			defer span.End()
 
@@ -552,17 +477,10 @@
 			t, err := c.ds.ReadUserTuple(ctx, storeID, tk)
 			if err != nil {
 				if errors.Is(err, storage.ErrNotFound) {
-<<<<<<< HEAD
 					return response, nil
 				}
 
 				return response, err
-=======
-					return &openfgav1.CheckResponse{Allowed: false}, nil
-				}
-
-				return &openfgav1.CheckResponse{Allowed: false}, err
->>>>>>> ff41e318
 			}
 
 			// filter out invalid tuples yielded by the database query
@@ -570,16 +488,10 @@
 
 			if t != nil && err == nil {
 				span.SetAttributes(attribute.Bool("allowed", true))
-<<<<<<< HEAD
 				response.Allowed = true
 				return response, nil
 			}
 			return response, nil
-=======
-				return &openfgav1.CheckResponse{Allowed: true}, nil
-			}
-			return &openfgav1.CheckResponse{Allowed: false}, nil
->>>>>>> ff41e318
 		}
 
 		var checkFuncs []CheckHandlerFunc
@@ -597,11 +509,7 @@
 			}
 		}
 
-<<<<<<< HEAD
 		fn2 := func(ctx context.Context) (*ResolveCheckResponse, error) {
-=======
-		fn2 := func(ctx context.Context) (*openfgav1.CheckResponse, error) {
->>>>>>> ff41e318
 			ctx, span := tracer.Start(ctx, "checkDirectUsersetTuples", trace.WithAttributes(attribute.String("userset", tuple.ToObjectRelationString(tk.Object, tk.Relation))))
 			defer span.End()
 
@@ -624,11 +532,7 @@
 				AllowedUserTypeRestrictions: allowedUserTypeRestrictions,
 			})
 			if err != nil {
-<<<<<<< HEAD
 				return response, err
-=======
-				return &openfgav1.CheckResponse{Allowed: false}, err
->>>>>>> ff41e318
 			}
 			defer iter.Stop()
 
@@ -647,11 +551,7 @@
 						break
 					}
 
-<<<<<<< HEAD
 					return response, err
-=======
-					return &openfgav1.CheckResponse{Allowed: false}, err
->>>>>>> ff41e318
 				}
 
 				usersetObject, usersetRelation := tuple.SplitObjectRelation(t.GetUser())
@@ -659,12 +559,8 @@
 				// for 1.0 models, if the user is '*' then we're done searching
 				if usersetObject == tuple.Wildcard && typesys.GetSchemaVersion() == typesystem.SchemaVersion1_0 {
 					span.SetAttributes(attribute.Bool("allowed", true))
-<<<<<<< HEAD
 					response.Allowed = true
 					return response, nil
-=======
-					return &openfgav1.CheckResponse{Allowed: true}, nil
->>>>>>> ff41e318
 				}
 
 				// for 1.1 models, if the user value is a typed wildcard and the type of the wildcard
@@ -675,12 +571,8 @@
 
 					if tuple.GetType(tk.GetUser()) == wildcardType {
 						span.SetAttributes(attribute.Bool("allowed", true))
-<<<<<<< HEAD
 						response.Allowed = true
 						return response, nil
-=======
-						return &openfgav1.CheckResponse{Allowed: true}, nil
->>>>>>> ff41e318
 					}
 
 					continue
@@ -702,12 +594,7 @@
 			}
 
 			if len(handlers) == 0 {
-<<<<<<< HEAD
 				return response, nil
-=======
-				return &openfgav1.CheckResponse{Allowed: false}, nil
-
->>>>>>> ff41e318
 			}
 
 			return union(ctx, c.concurrencyLimit, handlers...)
@@ -720,13 +607,8 @@
 }
 
 // checkComputedUserset evaluates the Check request with the rewritten relation (e.g. the computed userset relation).
-<<<<<<< HEAD
-func (c *LocalChecker) checkComputedUserset(parentctx context.Context, req *ResolveCheckRequest, rewrite *openfgapb.Userset_ComputedUserset) CheckHandlerFunc {
+func (c *LocalChecker) checkComputedUserset(parentctx context.Context, req *ResolveCheckRequest, rewrite *openfgav1.Userset_ComputedUserset) CheckHandlerFunc {
 	return func(ctx context.Context) (*ResolveCheckResponse, error) {
-=======
-func (c *LocalChecker) checkComputedUserset(parentctx context.Context, req *ResolveCheckRequest, rewrite *openfgav1.Userset_ComputedUserset) CheckHandlerFunc {
-	return func(ctx context.Context) (*openfgav1.CheckResponse, error) {
->>>>>>> ff41e318
 		ctx, span := tracer.Start(ctx, "checkComputedUserset")
 		defer span.End()
 
@@ -752,11 +634,7 @@
 // of them evaluates the computed userset of the TTU rewrite rule for them.
 func (c *LocalChecker) checkTTU(parentctx context.Context, req *ResolveCheckRequest, rewrite *openfgav1.Userset) CheckHandlerFunc {
 
-<<<<<<< HEAD
 	return func(ctx context.Context) (*ResolveCheckResponse, error) {
-=======
-	return func(ctx context.Context) (*openfgav1.CheckResponse, error) {
->>>>>>> ff41e318
 		typesys, ok := typesystem.TypesystemFromContext(parentctx) // note: use of 'parentctx' not 'ctx' - this is important
 		if !ok {
 			return nil, fmt.Errorf("typesystem missing in context")
@@ -788,11 +666,7 @@
 			tuple.NewTupleKey(object, tuplesetRelation, ""),
 		)
 		if err != nil {
-<<<<<<< HEAD
 			return response, err
-=======
-			return &openfgav1.CheckResponse{Allowed: false}, err
->>>>>>> ff41e318
 		}
 		defer iter.Stop()
 
@@ -811,11 +685,7 @@
 					break
 				}
 
-<<<<<<< HEAD
 				return response, err
-=======
-				return &openfgav1.CheckResponse{Allowed: false}, err
->>>>>>> ff41e318
 			}
 
 			userObj, _ := tuple.SplitObjectRelation(t.GetUser())
@@ -846,11 +716,7 @@
 		}
 
 		if len(handlers) == 0 {
-<<<<<<< HEAD
 			return response, nil
-=======
-			return &openfgav1.CheckResponse{Allowed: false}, nil
->>>>>>> ff41e318
 		}
 
 		unionResponse, err := union(ctx, c.concurrencyLimit, handlers...)
@@ -899,11 +765,7 @@
 		panic("unexpected set operator type encountered")
 	}
 
-<<<<<<< HEAD
 	return func(ctx context.Context) (*ResolveCheckResponse, error) {
-=======
-	return func(ctx context.Context) (*openfgav1.CheckResponse, error) {
->>>>>>> ff41e318
 		ctx, span := tracer.Start(ctx, reducerKey)
 		defer span.End()
 
