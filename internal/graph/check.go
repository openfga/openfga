package graph

import (
	"context"
	"errors"
	"fmt"
	"sync"

	openfgav1 "github.com/openfga/api/proto/openfga/v1"
	"go.opentelemetry.io/otel"
	"go.opentelemetry.io/otel/attribute"
	"go.opentelemetry.io/otel/trace"
	"golang.org/x/exp/maps"
	"google.golang.org/protobuf/types/known/structpb"

	"github.com/openfga/openfga/internal/concurrency"
	"github.com/openfga/openfga/internal/condition"
	"github.com/openfga/openfga/internal/condition/eval"
	openfgaErrors "github.com/openfga/openfga/internal/errors"
	serverconfig "github.com/openfga/openfga/internal/server/config"
	"github.com/openfga/openfga/internal/validation"
	"github.com/openfga/openfga/pkg/logger"
	"github.com/openfga/openfga/pkg/storage"
	"github.com/openfga/openfga/pkg/telemetry"
	"github.com/openfga/openfga/pkg/tuple"
	"github.com/openfga/openfga/pkg/typesystem"
)

var tracer = otel.Tracer("internal/graph/check")

type ResolveCheckRequest struct {
	StoreID              string
	AuthorizationModelID string
	TupleKey             *openfgav1.TupleKey
	ContextualTuples     []*openfgav1.TupleKey
	Context              *structpb.Struct
	RequestMetadata      *ResolveCheckRequestMetadata
	VisitedPaths         map[string]struct{}
	Consistency          openfgav1.ConsistencyPreference
}

func clone(r *ResolveCheckRequest) *ResolveCheckRequest {
	return &ResolveCheckRequest{
		StoreID:              r.StoreID,
		AuthorizationModelID: r.AuthorizationModelID,
		TupleKey:             r.TupleKey,
		ContextualTuples:     r.ContextualTuples,
		Context:              r.Context,
		RequestMetadata: &ResolveCheckRequestMetadata{
			DispatchCounter:     r.GetRequestMetadata().DispatchCounter,
			Depth:               r.GetRequestMetadata().Depth,
			DatastoreQueryCount: r.GetRequestMetadata().DatastoreQueryCount,
			WasThrottled:        r.GetRequestMetadata().WasThrottled,
		},
		VisitedPaths: maps.Clone(r.VisitedPaths),
		Consistency:  r.Consistency,
	}
}

// CloneResolveCheckResponse clones the provided ResolveCheckResponse.
//
// If 'r' defines a nil ResolutionMetadata then this function returns
// an empty value struct for the resolution metadata instead of nil.
func CloneResolveCheckResponse(r *ResolveCheckResponse) *ResolveCheckResponse {
	resolutionMetadata := &ResolveCheckResponseMetadata{
		DatastoreQueryCount: 0,
		CycleDetected:       false,
	}

	if r.GetResolutionMetadata() != nil {
		resolutionMetadata.DatastoreQueryCount = r.GetResolutionMetadata().DatastoreQueryCount
		resolutionMetadata.CycleDetected = r.GetResolutionMetadata().CycleDetected
	}

	return &ResolveCheckResponse{
		Allowed:            r.GetAllowed(),
		ResolutionMetadata: resolutionMetadata,
	}
}

type ResolveCheckResponse struct {
	Allowed            bool
	ResolutionMetadata *ResolveCheckResponseMetadata
}

func (r *ResolveCheckResponse) GetCycleDetected() bool {
	if r != nil {
		return r.GetResolutionMetadata().CycleDetected
	}

	return false
}

func (r *ResolveCheckResponse) GetAllowed() bool {
	if r != nil {
		return r.Allowed
	}

	return false
}

func (r *ResolveCheckResponse) GetResolutionMetadata() *ResolveCheckResponseMetadata {
	if r != nil {
		return r.ResolutionMetadata
	}

	return nil
}

func (r *ResolveCheckRequest) GetStoreID() string {
	if r != nil {
		return r.StoreID
	}

	return ""
}

func (r *ResolveCheckRequest) GetAuthorizationModelID() string {
	if r != nil {
		return r.AuthorizationModelID
	}

	return ""
}

func (r *ResolveCheckRequest) GetTupleKey() *openfgav1.TupleKey {
	if r != nil {
		return r.TupleKey
	}

	return nil
}

func (r *ResolveCheckRequest) GetContextualTuples() []*openfgav1.TupleKey {
	if r != nil {
		return r.ContextualTuples
	}

	return nil
}

func (r *ResolveCheckRequest) GetRequestMetadata() *ResolveCheckRequestMetadata {
	if r != nil {
		return r.RequestMetadata
	}

	return nil
}

func (r *ResolveCheckRequest) GetContext() *structpb.Struct {
	if r != nil {
		return r.Context
	}
	return nil
}

func (r *ResolveCheckRequest) GetConsistency() openfgav1.ConsistencyPreference {
	if r != nil {
		return r.Consistency
	}
	return openfgav1.ConsistencyPreference_UNSPECIFIED
}

type setOperatorType int

const (
	unionSetOperator setOperatorType = iota
	intersectionSetOperator
	exclusionSetOperator
)

type checkOutcome struct {
	resp *ResolveCheckResponse
	err  error
}

type LocalChecker struct {
	delegate             CheckResolver
	concurrencyLimit     uint32
	maxConcurrentReads   uint32
	usersetBatchSize     uint32
	optimizationsEnabled bool
	logger               logger.Logger
}

type LocalCheckerOption func(d *LocalChecker)

// WithResolveNodeBreadthLimit see server.WithResolveNodeBreadthLimit.
func WithResolveNodeBreadthLimit(limit uint32) LocalCheckerOption {
	return func(d *LocalChecker) {
		d.concurrencyLimit = limit
	}
}

func WithOptimizations(enabled bool) LocalCheckerOption {
	return func(d *LocalChecker) {
		d.optimizationsEnabled = enabled
	}
}

// WithUsersetBatchSize see server.WithUsersetBatchSize.
func WithUsersetBatchSize(usersetBatchSize uint32) LocalCheckerOption {
	return func(d *LocalChecker) {
		d.usersetBatchSize = usersetBatchSize
	}
}

// WithMaxConcurrentReads see server.WithMaxConcurrentReadsForCheck.
func WithMaxConcurrentReads(limit uint32) LocalCheckerOption {
	return func(d *LocalChecker) {
		d.maxConcurrentReads = limit
	}
}

func WithLocalCheckerLogger(logger logger.Logger) LocalCheckerOption {
	return func(d *LocalChecker) {
		d.logger = logger
	}
}

// NewLocalChecker constructs a LocalChecker that can be used to evaluate a Check
// request locally.
//
// Developers wanting a LocalChecker with other optional layers (e.g caching and others)
// are encouraged to use [[NewOrderedCheckResolvers]] instead.
func NewLocalChecker(opts ...LocalCheckerOption) *LocalChecker {
	checker := &LocalChecker{
		concurrencyLimit:   serverconfig.DefaultResolveNodeBreadthLimit,
		maxConcurrentReads: serverconfig.DefaultMaxConcurrentReadsForCheck,
		usersetBatchSize:   serverconfig.DefaultUsersetBatchSize,
		logger:             logger.NewNoopLogger(),
	}
	// by default, a LocalChecker delegates/dispatchs subproblems to itself (e.g. local dispatch) unless otherwise configured.
	checker.delegate = checker

	for _, opt := range opts {
		opt(checker)
	}

	return checker
}

// SetDelegate sets this LocalChecker's dispatch delegate.
func (c *LocalChecker) SetDelegate(delegate CheckResolver) {
	c.delegate = delegate
}

// GetDelegate sets this LocalChecker's dispatch delegate.
func (c *LocalChecker) GetDelegate() CheckResolver {
	return c.delegate
}

// CheckHandlerFunc defines a function that evaluates a CheckResponse or returns an error
// otherwise.
type CheckHandlerFunc func(ctx context.Context) (*ResolveCheckResponse, error)

// CheckFuncReducer defines a function that combines or reduces one or more CheckHandlerFunc into
// a single CheckResponse with a maximum limit on the number of concurrent evaluations that can be
// in flight at any given time.
type CheckFuncReducer func(ctx context.Context, concurrencyLimit uint32, handlers ...CheckHandlerFunc) (*ResolveCheckResponse, error)

// resolver concurrently resolves one or more CheckHandlerFunc and yields the results on the provided resultChan.
// Callers of the 'resolver' function should be sure to invoke the callback returned from this function to ensure
// every concurrent check is evaluated. The concurrencyLimit can be set to provide a maximum number of concurrent
// evaluations in flight at any point.
func resolver(ctx context.Context, concurrencyLimit uint32, resultChan chan<- checkOutcome, handlers ...CheckHandlerFunc) func() {
	limiter := make(chan struct{}, concurrencyLimit)

	var wg sync.WaitGroup

	checker := func(fn CheckHandlerFunc) {
		defer func() {
			wg.Done()
			<-limiter
		}()

		resolved := make(chan checkOutcome, 1)

		if ctx.Err() != nil {
			resultChan <- checkOutcome{nil, ctx.Err()}
			return
		}

		go func() {
			resp, err := fn(ctx)
			resolved <- checkOutcome{resp, err}
		}()

		select {
		case <-ctx.Done():
			return
		case res := <-resolved:
			resultChan <- res
		}
	}

	wg.Add(1)
	go func() {
	outer:
		for _, handler := range handlers {
			fn := handler // capture loop var

			select {
			case limiter <- struct{}{}:
				wg.Add(1)
				go checker(fn)
			case <-ctx.Done():
				break outer
			}
		}

		wg.Done()
	}()

	return func() {
		wg.Wait()
		close(limiter)
	}
}

// union implements a CheckFuncReducer that requires any of the provided CheckHandlerFunc to resolve
// to an allowed outcome. The first allowed outcome causes premature termination of the reducer.
func union(ctx context.Context, concurrencyLimit uint32, handlers ...CheckHandlerFunc) (*ResolveCheckResponse, error) {
	ctx, cancel := context.WithCancel(ctx)
	resultChan := make(chan checkOutcome, len(handlers))

	drain := resolver(ctx, concurrencyLimit, resultChan, handlers...)

	defer func() {
		cancel()
		drain()
		close(resultChan)
	}()

	var dbReads uint32
	var err error
	var cycleDetected bool
	for i := 0; i < len(handlers); i++ {
		select {
		case result := <-resultChan:
			if result.err != nil {
				err = result.err
				continue
			}

			if result.resp.GetCycleDetected() {
				cycleDetected = true
			}

			dbReads += result.resp.GetResolutionMetadata().DatastoreQueryCount

			if result.resp.GetAllowed() {
				result.resp.GetResolutionMetadata().DatastoreQueryCount = dbReads
				return result.resp, nil
			}
		case <-ctx.Done():
			return nil, ctx.Err()
		}
	}

	if err != nil {
		return nil, err
	}

	return &ResolveCheckResponse{
		Allowed: false,
		ResolutionMetadata: &ResolveCheckResponseMetadata{
			DatastoreQueryCount: dbReads,
			CycleDetected:       cycleDetected,
		},
	}, nil
}

// intersection implements a CheckFuncReducer that requires all of the provided CheckHandlerFunc to resolve
// to an allowed outcome. The first falsey or erroneous outcome causes premature termination of the reducer.
func intersection(ctx context.Context, concurrencyLimit uint32, handlers ...CheckHandlerFunc) (*ResolveCheckResponse, error) {
	if len(handlers) == 0 {
		return &ResolveCheckResponse{
			Allowed:            false,
			ResolutionMetadata: &ResolveCheckResponseMetadata{},
		}, nil
	}

	span := trace.SpanFromContext(ctx)

	ctx, cancel := context.WithCancel(ctx)
	resultChan := make(chan checkOutcome, len(handlers))

	drain := resolver(ctx, concurrencyLimit, resultChan, handlers...)

	defer func() {
		cancel()
		drain()
		close(resultChan)
	}()

	var dbReads uint32
	var err error
	for i := 0; i < len(handlers); i++ {
		select {
		case result := <-resultChan:
			if result.err != nil {
				span.RecordError(result.err)
				err = errors.Join(err, result.err)
				continue
			}

			dbReads += result.resp.GetResolutionMetadata().DatastoreQueryCount

			if result.resp.GetCycleDetected() || !result.resp.GetAllowed() {
				result.resp.GetResolutionMetadata().DatastoreQueryCount = dbReads
				return result.resp, nil
			}
		case <-ctx.Done():
			return nil, ctx.Err()
		}
	}

	// all operands are either truthy or we've seen at least one error
	if err != nil {
		return nil, err
	}

	return &ResolveCheckResponse{
		Allowed: true,
		ResolutionMetadata: &ResolveCheckResponseMetadata{
			DatastoreQueryCount: dbReads,
		},
	}, nil
}

// exclusion implements a CheckFuncReducer that requires a 'base' CheckHandlerFunc to resolve to an allowed
// outcome and a 'sub' CheckHandlerFunc to resolve to a falsey outcome. The base and sub computations are
// handled concurrently relative to one another.
func exclusion(ctx context.Context, concurrencyLimit uint32, handlers ...CheckHandlerFunc) (*ResolveCheckResponse, error) {
	if len(handlers) != 2 {
		return nil, fmt.Errorf("%w, expected two rewrite operands for exclusion operator, but got '%d'", openfgaErrors.ErrUnknown, len(handlers))
	}

	span := trace.SpanFromContext(ctx)

	limiter := make(chan struct{}, concurrencyLimit)

	ctx, cancel := context.WithCancel(ctx)
	baseChan := make(chan checkOutcome, 1)
	subChan := make(chan checkOutcome, 1)

	var wg sync.WaitGroup

	defer func() {
		cancel()
		wg.Wait()
		close(baseChan)
		close(subChan)
	}()

	baseHandler := handlers[0]
	subHandler := handlers[1]

	limiter <- struct{}{}
	wg.Add(1)
	go func() {
		resp, err := baseHandler(ctx)
		baseChan <- checkOutcome{resp, err}
		<-limiter
		wg.Done()
	}()

	limiter <- struct{}{}
	wg.Add(1)
	go func() {
		resp, err := subHandler(ctx)
		subChan <- checkOutcome{resp, err}
		<-limiter
		wg.Done()
	}()

	response := &ResolveCheckResponse{
		Allowed: false,
		ResolutionMetadata: &ResolveCheckResponseMetadata{
			DatastoreQueryCount: 0,
		},
	}

	var baseErr error
	var subErr error

	var dbReads uint32
	for i := 0; i < len(handlers); i++ {
		select {
		case baseResult := <-baseChan:
			if baseResult.err != nil {
				span.RecordError(baseResult.err)
				baseErr = baseResult.err
				continue
			}

			dbReads += baseResult.resp.GetResolutionMetadata().DatastoreQueryCount

			if baseResult.resp.GetCycleDetected() {
				return &ResolveCheckResponse{
					Allowed: false,
					ResolutionMetadata: &ResolveCheckResponseMetadata{
						DatastoreQueryCount: dbReads,
						CycleDetected:       true,
					},
				}, nil
			}

			if !baseResult.resp.GetAllowed() {
				response.GetResolutionMetadata().DatastoreQueryCount = dbReads
				return response, nil
			}

		case subResult := <-subChan:
			if subResult.err != nil {
				span.RecordError(subResult.err)
				subErr = subResult.err
				continue
			}

			dbReads += subResult.resp.GetResolutionMetadata().DatastoreQueryCount

			if subResult.resp.GetCycleDetected() {
				return &ResolveCheckResponse{
					Allowed: false,
					ResolutionMetadata: &ResolveCheckResponseMetadata{
						DatastoreQueryCount: dbReads,
						CycleDetected:       true,
					},
				}, nil
			}

			if subResult.resp.GetAllowed() {
				response.GetResolutionMetadata().DatastoreQueryCount = dbReads
				return response, nil
			}
		case <-ctx.Done():
			return nil, ctx.Err()
		}
	}

	// base is either (true) or error, sub is either (false) or error:
	// true, false - true
	// true, error - error
	// error, false - error
	// error, error - error
	if baseErr != nil || subErr != nil {
		return nil, errors.Join(baseErr, subErr)
	}

	return &ResolveCheckResponse{
		Allowed: true,
		ResolutionMetadata: &ResolveCheckResponseMetadata{
			DatastoreQueryCount: dbReads,
		},
	}, nil
}

// Close is a noop.
func (c *LocalChecker) Close() {
}

// dispatch clones the parent request, modifies its metadata and tupleKey, and dispatches the new request
// to the CheckResolver this LocalChecker was constructed with.
func (c *LocalChecker) dispatch(_ context.Context, parentReq *ResolveCheckRequest, tk *openfgav1.TupleKey) CheckHandlerFunc {
	return func(ctx context.Context) (*ResolveCheckResponse, error) {
		parentReq.GetRequestMetadata().DispatchCounter.Add(1)
		childRequest := clone(parentReq)
		childRequest.TupleKey = tk
		childRequest.GetRequestMetadata().Depth--

		resp, err := c.delegate.ResolveCheck(ctx, childRequest)
		if err != nil {
			return nil, err
		}
		return resp, nil
	}
}

var _ CheckResolver = (*LocalChecker)(nil)

// ResolveCheck implements [[CheckResolver.ResolveCheck]].
func (c *LocalChecker) ResolveCheck(
	ctx context.Context,
	req *ResolveCheckRequest,
) (*ResolveCheckResponse, error) {
	if ctx.Err() != nil {
		return nil, ctx.Err()
	}

	ctx, span := tracer.Start(ctx, "ResolveCheck", trace.WithAttributes(
		attribute.String("store_id", req.GetStoreID()),
		attribute.String("resolver_type", "LocalChecker"),
		attribute.String("tuple_key", tuple.TupleKeyWithConditionToString(req.GetTupleKey())),
	))
	defer span.End()

	if req.GetRequestMetadata().Depth == 0 {
		return nil, ErrResolutionDepthExceeded
	}

	cycle := c.hasCycle(req)
	if cycle {
		span.SetAttributes(attribute.Bool("cycle_detected", true))
		return &ResolveCheckResponse{
			Allowed: false,
			ResolutionMetadata: &ResolveCheckResponseMetadata{
				CycleDetected: true,
			},
		}, nil
	}

	tupleKey := req.GetTupleKey()
	object := tupleKey.GetObject()
	relation := tupleKey.GetRelation()

	userObject, userRelation := tuple.SplitObjectRelation(req.GetTupleKey().GetUser())

	// Check(document:1#viewer@document:1#viewer) will always return true
	if relation == userRelation && object == userObject {
		return &ResolveCheckResponse{
			Allowed: true,
			ResolutionMetadata: &ResolveCheckResponseMetadata{
				DatastoreQueryCount: req.GetRequestMetadata().DatastoreQueryCount,
			},
		}, nil
	}

	typesys, ok := typesystem.TypesystemFromContext(ctx)
	if !ok {
		return nil, fmt.Errorf("%w: typesystem missing in context", openfgaErrors.ErrUnknown)
	}
	_, ok = storage.RelationshipTupleReaderFromContext(ctx)
	if !ok {
		return nil, fmt.Errorf("%w: relationship tuple reader datastore missing in context", openfgaErrors.ErrUnknown)
	}

	objectType, _ := tuple.SplitObject(object)
	rel, err := typesys.GetRelation(objectType, relation)
	if err != nil {
		return nil, fmt.Errorf("relation '%s' undefined for object type '%s'", relation, objectType)
	}

	resp, err := c.checkRewrite(ctx, req, rel.GetRewrite())(ctx)
	if err != nil {
		telemetry.TraceError(span, err)
		return nil, err
	}

	return resp, nil
}

// hasCycle returns true if a cycle has been found. It modifies the request object.
func (c *LocalChecker) hasCycle(req *ResolveCheckRequest) bool {
	key := tuple.TupleKeyToString(req.GetTupleKey())
	if req.VisitedPaths == nil {
		req.VisitedPaths = map[string]struct{}{}
	}

	_, cycleDetected := req.VisitedPaths[key]
	if cycleDetected {
		return true
	}

	req.VisitedPaths[key] = struct{}{}
	return false
}

// usersetsMapType is a map where the key is object#relation and the value is a sorted set (no duplicates allowed).
// For example, given [group:1#member, group:2#member, group:1#owner, group:3#owner] it will be stored as:
// [group#member][1, 2]
// [group#owner][1, 3].
type usersetsMapType map[string]storage.SortedSet

<<<<<<< HEAD
// return whether any of the iterator ID is in sorted set.
func tupleIDInSortedSet(ctx context.Context, filteredIter *storage.ConditionsFilteredTupleKeyIterator, objectIDs storage.SortedSet) (bool, error) {
	for {
		t, err := filteredIter.Next(ctx)
		if errors.Is(err, storage.ErrIteratorDone) {
			return false, nil
		}
		if err != nil {
			return false, err
		}
		_, objectID := tuple.SplitObject(t.GetObject())
		if objectIDs.Exists(objectID) {
			return true, nil
		}
	}
}

// nolint:unused
=======
>>>>>>> 07a48b56
func (c *LocalChecker) buildCheckAssociatedObjects(req *ResolveCheckRequest, objectRel string, objectIDs storage.SortedSet) CheckHandlerFunc {
	return func(ctx context.Context) (*ResolveCheckResponse, error) {
		ctx, span := tracer.Start(ctx, "checkAssociatedObjects")
		defer span.End()

		typesys, _ := typesystem.TypesystemFromContext(ctx)

		ds, _ := storage.RelationshipTupleReaderFromContext(ctx)

		storeID := req.GetStoreID()
		reqTupleKey := req.GetTupleKey()
		reqContext := req.GetContext()

		objectType, relation := tuple.SplitObjectRelation(objectRel)

		user := reqTupleKey.GetUser()
		userType := tuple.GetType(user)

		relationReference := typesystem.DirectRelationReference(objectType, relation)
		hasPubliclyAssignedType, _ := typesys.IsPubliclyAssignable(relationReference, userType)

		userFilter := []*openfgav1.ObjectRelation{{
			Object: user,
		}}
		if hasPubliclyAssignedType {
			userFilter = append(userFilter, &openfgav1.ObjectRelation{
				Object: tuple.TypedPublicWildcard(userType),
			})
		}

		opts := storage.ReadStartingWithUserOptions{
			Consistency: storage.ConsistencyOptions{
				Preference: req.GetConsistency(),
			},
		}

		i, err := ds.ReadStartingWithUser(ctx, storeID, storage.ReadStartingWithUserFilter{
			ObjectType: objectType,
			Relation:   relation,
			UserFilter: userFilter,
			ObjectIDs:  objectIDs,
		}, opts)

		if err != nil {
			telemetry.TraceError(span, err)
			return nil, err
		}
		// filter out invalid tuples yielded by the database iterator
		filteredIter := storage.NewConditionsFilteredTupleKeyIterator(
			storage.NewFilteredTupleKeyIterator(
				storage.NewTupleKeyIteratorFromTupleIterator(i),
				validation.FilterInvalidTuples(typesys),
			),
			buildTupleKeyConditionFilter(ctx, reqContext, typesys),
		)
		defer filteredIter.Stop()

		allowed, err := tupleIDInSortedSet(ctx, filteredIter, objectIDs)
		if err != nil {
			telemetry.TraceError(span, err)
			return nil, err
		}
		if allowed {
			span.SetAttributes(attribute.Bool("allowed", true))
		}
		reqCount := req.GetRequestMetadata().DatastoreQueryCount + 1
		return &ResolveCheckResponse{
			Allowed: allowed,
			ResolutionMetadata: &ResolveCheckResponseMetadata{
				DatastoreQueryCount: reqCount,
			},
		}, nil
	}
}

// checkUsersetSlowPath will check userset or public wildcard path.
// This is the slow path as it requires dispatch on all its children.
func (c *LocalChecker) checkUsersetSlowPath(ctx context.Context, req *ResolveCheckRequest, iter *storage.ConditionsFilteredTupleKeyIterator) (*ResolveCheckResponse, error) {
	ctx, span := tracer.Start(ctx, "checkUsersetSlowPath")
	defer span.End()
	var handlers []CheckHandlerFunc

	typesys, _ := typesystem.TypesystemFromContext(ctx)

	response := &ResolveCheckResponse{
		Allowed: false,
		ResolutionMetadata: &ResolveCheckResponseMetadata{
			DatastoreQueryCount: req.GetRequestMetadata().DatastoreQueryCount + 1,
		},
	}

	for {
		t, err := iter.Next(ctx)
		if err != nil {
			if errors.Is(err, storage.ErrIteratorDone) {
				break
			}
			telemetry.TraceError(span, err)
			return nil, err
		}

		usersetObject, usersetRelation := tuple.SplitObjectRelation(t.GetUser())
		reqTupleKey := req.GetTupleKey()

		// if the user value is a typed wildcard and the type of the wildcard
		// matches the target user objectType, then we're done searching
		if tuple.IsTypedWildcard(usersetObject) && typesystem.IsSchemaVersionSupported(typesys.GetSchemaVersion()) {
			wildcardType := tuple.GetType(usersetObject)

			if tuple.GetType(reqTupleKey.GetUser()) == wildcardType {
				span.SetAttributes(attribute.Bool("allowed", true))
				response.Allowed = true
				return response, nil
			}

			continue
		}

		if usersetRelation != "" {
			tupleKey := tuple.NewTupleKey(usersetObject, usersetRelation, reqTupleKey.GetUser())
			handlers = append(handlers, c.dispatch(ctx, req, tupleKey))
		}
	}

	resp, err := union(ctx, c.concurrencyLimit, handlers...)
	if err != nil {
		telemetry.TraceError(span, err)
		return nil, err
	}

	resp.GetResolutionMetadata().DatastoreQueryCount += response.GetResolutionMetadata().DatastoreQueryCount

	return resp, nil
}

func buildTupleKeyConditionFilter(ctx context.Context, reqCtx *structpb.Struct, typesys *typesystem.TypeSystem) storage.TupleKeyConditionFilterFunc {
	return func(t *openfgav1.TupleKey) (bool, error) {
		condEvalResult, err := eval.EvaluateTupleCondition(ctx, t, typesys, reqCtx)
		if err != nil {
			return false, err
		}

		if len(condEvalResult.MissingParameters) > 0 {
			return false, condition.NewEvaluationError(
				t.GetCondition().GetName(),
				fmt.Errorf("tuple '%s' is missing context parameters '%v'",
					tuple.TupleKeyToString(t),
					condEvalResult.MissingParameters),
			)
		}

		return condEvalResult.ConditionMet, nil
	}
}

type usersetDetailsFunc func(*openfgav1.TupleKey) (string, string, error)

<<<<<<< HEAD
// nolint:unused
=======
>>>>>>> 07a48b56
func buildUsersetDetails(typesys *typesystem.TypeSystem, t *openfgav1.TupleKey, computedRelation string) (string, string, error) {
	object, relation := tuple.SplitObjectRelation(t.GetUser())
	objectType, objectID := tuple.SplitObject(object)
	cr := relation
	if computedRelation != "" {
		// In the case computedRelation is provided (which is the case for TTU),
		// the computedRelation will be used. Otherwise (which is the case for
		// userset), the computed relation will be derived from the tuple key's
		// userset's relation.
		cr = computedRelation
	}
Resolve:
	for {
		rel, err := typesys.GetRelation(objectType, cr)
		if err != nil {
			return "", "", err
<<<<<<< HEAD
		}
		rewrite := rel.GetRewrite()
		switch rewrite.GetUserset().(type) {
		case *openfgav1.Userset_ComputedUserset:
			cr = rewrite.GetComputedUserset().GetRelation()
		case *openfgav1.Userset_This:
			break Resolve
		default:
			return "", "", fmt.Errorf("unsupported rewrite %s", rewrite.String())
		}
=======
		}
		rewrite := rel.GetRewrite()
		switch rewrite.GetUserset().(type) {
		case *openfgav1.Userset_ComputedUserset:
			cr = rewrite.GetComputedUserset().GetRelation()
		case *openfgav1.Userset_This:
			break Resolve
		default:
			return "", "", fmt.Errorf("unsupported rewrite %s", rewrite.String())
		}
>>>>>>> 07a48b56
	}
	return tuple.ToObjectRelationString(objectType, cr), objectID, nil
}

// buildUsersetDetailsUserset given tuple doc:1#viewer@group:2#member will return group#member, 2, nil.
// This util takes into account computed relationships, otherwise it will resolve it from the target UserType.
<<<<<<< HEAD
// nolint:unused
=======
>>>>>>> 07a48b56
func buildUsersetDetailsUserset(typesys *typesystem.TypeSystem) usersetDetailsFunc {
	return func(t *openfgav1.TupleKey) (string, string, error) {
		// the relation is from the tuple
		_, relation := tuple.SplitObjectRelation(t.GetUser())
		return buildUsersetDetails(typesys, t, relation)
	}
}

// buildUsersetDetailsTTU given (tuple doc:1#viewer@group:2, member) will return group#member, 2, nil.
// This util takes into account computed relationships, otherwise it will resolve it from the target UserType.
<<<<<<< HEAD
// nolint:unused
=======
>>>>>>> 07a48b56
func buildUsersetDetailsTTU(typesys *typesystem.TypeSystem, computedRelation string) usersetDetailsFunc {
	return func(t *openfgav1.TupleKey) (string, string, error) {
		return buildUsersetDetails(typesys, t, computedRelation)
	}
}

// checkUsersetFastPath is the fast path to evaluate userset.
// The general idea of the algorithm is that it tries to find intersection on the objects as identified in the userset
// with the objects the user has the specified relation with.
// For example, for the following model, for check(user:bob, viewer, doc:1)
//
//	type group
//	  define member: [user]
//	type doc
//	  define viewer: [group#member]
//
// We will first look up the group(s) that are assigned to doc:1
// Next, we will look up all the group where user:bob is a member of.
// Finally, find the intersection between the two.
// To use the fast path, we will need to ensure that the userset and all the children associated with the userset are
// exclusively directly assignable. In our case, group member must be directly exclusively assignable.
func (c *LocalChecker) checkUsersetFastPath(ctx context.Context, req *ResolveCheckRequest, iter *storage.ConditionsFilteredTupleKeyIterator) (*ResolveCheckResponse, error) {
	ctx, span := tracer.Start(ctx, "checkUsersetFastPath")
	defer span.End()
	// Caller already verified typesys
	typesys, _ := typesystem.TypesystemFromContext(ctx)
	usersetDetails := buildUsersetDetailsUserset(typesys)
	return c.checkMembership(ctx, req, iter, usersetDetails)
}

type usersetsChannelType struct {
	err            error
	objectRelation string            // e.g. group#member
	objectIDs      storage.SortedSet // eg. [1,2,3] (no duplicates allowed, sorted)
}

// checkMembership for this model
//
// type user
// type org
//
//	relations
//		define viewer: [user]
//
// type folder
//
//	relations
//		define viewer: [user]
//
// type doc
//
//	relations
//		define viewer: viewer from parent
//		define parent: [folder, org]
//
// works as follows.
// If the request is Check(user:maria, viewer, doc:1).
// 1. We build a map with folder#viewer:[1...N], org#viewer:[1...M] that are parents of doc:1. We send those through a channel.
// 2. The consumer of the channel finds all the folders (and orgs) by looking at tuples of the form folder:X#viewer@user:maria (and org:Y#viewer@user:maria).
// 3. If there is one folder or org found in step (2) that appears in the map found in step (1), it returns allowed=true immediately.
func (c *LocalChecker) checkMembership(ctx context.Context, req *ResolveCheckRequest, iter *storage.ConditionsFilteredTupleKeyIterator, usersetDetails usersetDetailsFunc) (*ResolveCheckResponse, error) {
	ctx, span := tracer.Start(ctx, "checkMembership")
	defer span.End()

	// since this is an unbuffered channel, producer will be blocked until consumer catches up
	// TODO: when implementing set math operators, change to buffered. consider using the number of sets as the concurrency limit
	usersetsChan := make(chan usersetsChannelType)

	cancellableCtx, cancelFunc := context.WithCancel(ctx)
	// sending to channel in batches up to a pre-configured value to subsequently checkMembership for.
	pool := concurrency.NewPool(cancellableCtx, 1)
	defer func() {
		cancelFunc()
		// We need to wait always to avoid a goroutine leak.
		_ = pool.Wait()
	}()
	pool.Go(func(ctx context.Context) error {
		c.produceUsersets(ctx, usersetsChan, iter, usersetDetails)
		return nil
	})

	resp, err := c.consumeUsersets(ctx, req, usersetsChan)
	if err != nil {
		telemetry.TraceError(span, err)
	}

	// Ideally, the caller would have accounted for getting the iter in the first place.
	// TODO: add in logic for incrementing datastore query counter in caller.
	if resp != nil {
		resp.ResolutionMetadata.DatastoreQueryCount++
	}

	return resp, err
}

func (c *LocalChecker) consumeUsersets(ctx context.Context, req *ResolveCheckRequest, usersetsChan chan usersetsChannelType) (*ResolveCheckResponse, error) {
	var finalErr error
	dbReads := req.GetRequestMetadata().DatastoreQueryCount

ConsumerLoop:
	for {
		select {
		case <-ctx.Done():
			return nil, ctx.Err()
		case newBatch, channelOpen := <-usersetsChan:
			if !channelOpen {
				break ConsumerLoop
			}
			if newBatch.err != nil {
				// Irrecoverable error when fetching usersets, so we abort.
				finalErr = newBatch.err
				break ConsumerLoop
			}
			objectRel := newBatch.objectRelation
			objectIDs := newBatch.objectIDs

			resp, err := c.buildCheckAssociatedObjects(req, objectRel, objectIDs)(ctx)
			dbReads++
			if err != nil {
				// We don't exit because we do a best effort to find the objectId that will give `allowed=true`.
				// If that doesn't happen, we will return this error down below.
				finalErr = err
			} else if resp.Allowed {
				resp.ResolutionMetadata.DatastoreQueryCount = dbReads
				return resp, nil
			}
		}
	}

	// context cancellation from upstream (e.g. client)
	if ctx.Err() != nil {
		finalErr = ctx.Err()
	}

	if finalErr != nil {
		return nil, finalErr
	}

	return &ResolveCheckResponse{
		Allowed: false,
		ResolutionMetadata: &ResolveCheckResponseMetadata{
			DatastoreQueryCount: dbReads,
		},
	}, nil
}

func (c *LocalChecker) produceUsersets(ctx context.Context, usersetsChan chan usersetsChannelType, iter *storage.ConditionsFilteredTupleKeyIterator, usersetDetails usersetDetailsFunc) {
	usersetsMap := make(usersetsMapType)
	defer close(usersetsChan)
	for {
		t, err := iter.Next(ctx)
		if err != nil {
			// cancelled doesn't need to flush nor send errors back to main routine
			if !errors.Is(err, storage.ErrIteratorDone) && !errors.Is(err, context.Canceled) {
				trySendUsersetsError(ctx, err, usersetsChan)
			}
			break
		}

		objectRel, objectID, err := usersetDetails(t)
		if err != nil {
			if errors.Is(err, typesystem.ErrRelationUndefined) {
				continue
			}
			trySendUsersetsError(ctx, err, usersetsChan)
			break
		}

		if _, ok := usersetsMap[objectRel]; !ok {
			if len(usersetsMap) > 0 {
				// Flush results from a previous objectRel it begin processing immediately.
				// The assumption (which may not be true) is that the datastore yields objectRel in order.
				trySendUsersetsAndDeleteFromMap(ctx, usersetsMap, usersetsChan)
			}
			usersetsMap[objectRel] = storage.NewSortedSet()
		}

		usersetsMap[objectRel].Add(objectID)

		if usersetsMap[objectRel].Size() > int(c.usersetBatchSize) {
			trySendUsersetsAndDeleteFromMap(ctx, usersetsMap, usersetsChan)
		}
	}

	trySendUsersetsAndDeleteFromMap(ctx, usersetsMap, usersetsChan)
}

func trySendUsersetsError(ctx context.Context, err error, errorChan chan usersetsChannelType) {
	select {
	case <-ctx.Done():
	case errorChan <- usersetsChannelType{err: err}:
	}
}

func trySendUsersetsAndDeleteFromMap(ctx context.Context, usersetsMap usersetsMapType, usersetsChan chan usersetsChannelType) {
	for k, v := range usersetsMap {
		select {
		case <-ctx.Done():
			return
		case usersetsChan <- usersetsChannelType{
			objectRelation: k,
			objectIDs:      v,
		}:
			delete(usersetsMap, k)
		}
	}
}

// checkDirect composes two CheckHandlerFunc which evaluate direct relationships with the provided
// 'object#relation'. The first handler looks up direct matches on the provided 'object#relation@user',
// while the second handler looks up relationships between the target 'object#relation' and any usersets
// related to it.
func (c *LocalChecker) checkDirect(parentctx context.Context, req *ResolveCheckRequest) CheckHandlerFunc {
	return func(ctx context.Context) (*ResolveCheckResponse, error) {
		ctx, span := tracer.Start(ctx, "checkDirect")
		defer span.End()

		if ctx.Err() != nil {
			return nil, ctx.Err()
		}

		typesys, _ := typesystem.TypesystemFromContext(parentctx) // note: use of 'parentctx' not 'ctx' - this is important

		ds, _ := storage.RelationshipTupleReaderFromContext(parentctx)

		storeID := req.GetStoreID()
		reqTupleKey := req.GetTupleKey()
		objectType := tuple.GetType(reqTupleKey.GetObject())
		relation := reqTupleKey.GetRelation()

		// directlyRelatedUsersetTypes could be "user:*" or "group#member"
		directlyRelatedUsersetTypes, _ := typesys.DirectlyRelatedUsersets(objectType, relation)

		// TODO(jpadilla): can we lift this function up?
		checkDirectUserTuple := func(ctx context.Context) (*ResolveCheckResponse, error) {
			ctx, span := tracer.Start(ctx, "checkDirectUserTuple",
				trace.WithAttributes(attribute.String("tuple_key", tuple.TupleKeyWithConditionToString(reqTupleKey))))
			defer span.End()

			response := &ResolveCheckResponse{
				Allowed: false,
				ResolutionMetadata: &ResolveCheckResponseMetadata{
					DatastoreQueryCount: req.GetRequestMetadata().DatastoreQueryCount + 1,
				},
			}

			opts := storage.ReadUserTupleOptions{
				Consistency: storage.ConsistencyOptions{
					Preference: req.GetConsistency(),
				},
			}
			t, err := ds.ReadUserTuple(ctx, storeID, reqTupleKey, opts)
			if err != nil {
				if errors.Is(err, storage.ErrNotFound) {
					return response, nil
				}

				return nil, err
			}

			// filter out invalid tuples yielded by the database query
			tupleKey := t.GetKey()
			err = validation.ValidateTuple(typesys, tupleKey)
			if err != nil {
				return response, nil
			}
			tupleKeyConditionFilter := buildTupleKeyConditionFilter(ctx, req.Context, typesys)
			conditionMet, err := tupleKeyConditionFilter(tupleKey)
			if err != nil {
				telemetry.TraceError(span, err)
				return nil, err
			}
			if conditionMet {
				span.SetAttributes(attribute.Bool("allowed", true))
				response.Allowed = true
				return response, nil
			}
			return response, nil
		}

		// TODO(jpadilla): can we lift this function up?
		checkDirectUsersetTuples := func(ctx context.Context) (*ResolveCheckResponse, error) {
			ctx, span := tracer.Start(ctx, "checkDirectUsersetTuples", trace.WithAttributes(attribute.String("userset", tuple.ToObjectRelationString(reqTupleKey.GetObject(), reqTupleKey.GetRelation()))))
			defer span.End()

			if ctx.Err() != nil {
				return nil, ctx.Err()
			}

			opts := storage.ReadUsersetTuplesOptions{
				Consistency: storage.ConsistencyOptions{
					Preference: req.GetConsistency(),
				},
			}
			iter, err := ds.ReadUsersetTuples(ctx, storeID, storage.ReadUsersetTuplesFilter{
				Object:                      reqTupleKey.GetObject(),
				Relation:                    reqTupleKey.GetRelation(),
				AllowedUserTypeRestrictions: directlyRelatedUsersetTypes,
			}, opts)
			if err != nil {
				return nil, err
			}

			filteredIter := storage.NewConditionsFilteredTupleKeyIterator(
				storage.NewFilteredTupleKeyIterator(
					storage.NewTupleKeyIteratorFromTupleIterator(iter),
					validation.FilterInvalidTuples(typesys),
				),
				buildTupleKeyConditionFilter(ctx, req.GetContext(), typesys),
			)
			defer filteredIter.Stop()

<<<<<<< HEAD
			/*
				// TODO: Re-enable optimization once we have enough coverage

				resolver := c.checkUsersetSlowPath
=======
			resolver := c.checkUsersetSlowPath

			if c.optimizationsEnabled {
>>>>>>> 07a48b56
				if !tuple.IsObjectRelation(reqTupleKey.GetUser()) {
					if typesys.UsersetCanFastPath(directlyRelatedUsersetTypes) {
						resolver = c.checkUsersetFastPath
					}
				}
<<<<<<< HEAD
				return resolver(ctx, req, filteredIter)
			*/
			return c.checkUsersetSlowPath(ctx, req, filteredIter)
=======
			}

			return resolver(ctx, req, filteredIter)
>>>>>>> 07a48b56
		}

		var checkFuncs []CheckHandlerFunc

		shouldCheckDirectTuple, _ := typesys.IsDirectlyRelated(
			typesystem.DirectRelationReference(objectType, relation),                                                           // target
			typesystem.DirectRelationReference(tuple.GetType(reqTupleKey.GetUser()), tuple.GetRelation(reqTupleKey.GetUser())), // source
		)

		if shouldCheckDirectTuple {
			checkFuncs = []CheckHandlerFunc{checkDirectUserTuple}
		}

		if len(directlyRelatedUsersetTypes) > 0 {
			checkFuncs = append(checkFuncs, checkDirectUsersetTuples)
		}

		resp, err := union(ctx, c.concurrencyLimit, checkFuncs...)
		if err != nil {
			telemetry.TraceError(span, err)
			return nil, err
		}

		return resp, nil
	}
}

// checkComputedUserset evaluates the Check request with the rewritten relation (e.g. the computed userset relation).
func (c *LocalChecker) checkComputedUserset(_ context.Context, req *ResolveCheckRequest, rewrite *openfgav1.Userset) CheckHandlerFunc {
	rewrittenTupleKey := tuple.NewTupleKey(
		req.GetTupleKey().GetObject(),
		rewrite.GetComputedUserset().GetRelation(),
		req.GetTupleKey().GetUser(),
	)

	childRequest := clone(req)
	childRequest.TupleKey = rewrittenTupleKey

	return func(ctx context.Context) (*ResolveCheckResponse, error) {
		ctx, span := tracer.Start(ctx, "checkComputedUserset")
		defer span.End()
		// No dispatch here, as we don't want to increase resolution depth.
		return c.ResolveCheck(ctx, childRequest)
	}
}

// checkTTUSlowPath is the slow path for checkTTU where we cannot short-circuit TTU evaluation and
// resort to dispatch check on its children.
func (c *LocalChecker) checkTTUSlowPath(ctx context.Context, req *ResolveCheckRequest, rewrite *openfgav1.Userset, iter *storage.ConditionsFilteredTupleKeyIterator) (*ResolveCheckResponse, error) {
	ctx, span := tracer.Start(ctx, "checkTTUSlowPath")
	defer span.End()

	var handlers []CheckHandlerFunc

	typesys, _ := typesystem.TypesystemFromContext(ctx)

	computedRelation := rewrite.GetTupleToUserset().GetComputedUserset().GetRelation()
	tk := req.GetTupleKey()

	for {
		t, err := iter.Next(ctx)
		if err != nil {
			if errors.Is(err, storage.ErrIteratorDone) {
				break
			}
			telemetry.TraceError(span, err)
			return nil, err
		}

		userObj, _ := tuple.SplitObjectRelation(t.GetUser())
		tupleKey := &openfgav1.TupleKey{
			Object:   userObj,
			Relation: computedRelation,
			User:     tk.GetUser(),
		}

		if _, err := typesys.GetRelation(tuple.GetType(userObj), computedRelation); err != nil {
			if errors.Is(err, typesystem.ErrRelationUndefined) {
				continue // skip computed relations on tupleset relationships if they are undefined
			}
		}

		// Note: we add TTU read below
		handlers = append(handlers, c.dispatch(ctx, req, tupleKey))
	}

	resp, err := union(ctx, c.concurrencyLimit, handlers...)
	if err != nil {
		telemetry.TraceError(span, err)
		return nil, err
	}

	// if we had 3 dispatched requests, and the final result is "allowed = false",
	// we want final reads to be (N1 + N2 + N3 + 1) and not (N1 + 1) + (N2 + 1) + (N3 + 1)
	// if final result is "allowed = true", we want final reads to be N1 + 1
	resp.GetResolutionMetadata().DatastoreQueryCount++

	return resp, nil
}

// checkTTUFastPath is the fast path for checkTTU where we can short-circuit TTU evaluation.
// This requires both the TTU's tuplesetRelation and computedRelation be exclusively directly assignable.
// The general idea is to check whether user has relation with the specified TTU by finding object
// intersection between tuplesetRelation's object AND objectType's computedRelation for user.  For example,
//
//	type group
//	  define member: [user]
//	type doc
//	  define parent: [group]
//	  define viewer: member from parent
//
// check(user, viewer, doc) will find the intersection of all group assigned to the doc's parent AND
// all group where the user is a member of.
<<<<<<< HEAD
// nolint:unused
=======
>>>>>>> 07a48b56
func (c *LocalChecker) checkTTUFastPath(ctx context.Context, req *ResolveCheckRequest, rewrite *openfgav1.Userset, iter *storage.ConditionsFilteredTupleKeyIterator) (*ResolveCheckResponse, error) {
	ctx, span := tracer.Start(ctx, "checkTTUFastPath")
	defer span.End()
	// Caller already verified typesys
	typesys, _ := typesystem.TypesystemFromContext(ctx)

	computedRelation := rewrite.GetTupleToUserset().GetComputedUserset().GetRelation()

	usersetDetails := buildUsersetDetailsTTU(typesys, computedRelation)
	return c.checkMembership(ctx, req, iter, usersetDetails)
}

// checkTTU looks up all tuples of the target tupleset relation on the provided object and for each one
// of them evaluates the computed userset of the TTU rewrite rule for them.
func (c *LocalChecker) checkTTU(parentctx context.Context, req *ResolveCheckRequest, rewrite *openfgav1.Userset) CheckHandlerFunc {
	return func(ctx context.Context) (*ResolveCheckResponse, error) {
		ctx, span := tracer.Start(ctx, "checkTTU")
		defer span.End()

		if ctx.Err() != nil {
			return nil, ctx.Err()
		}

		typesys, _ := typesystem.TypesystemFromContext(parentctx) // note: use of 'parentctx' not 'ctx' - this is important

		ds, _ := storage.RelationshipTupleReaderFromContext(parentctx)

		ctx = typesystem.ContextWithTypesystem(ctx, typesys)
		ctx = storage.ContextWithRelationshipTupleReader(ctx, ds)

		tuplesetRelation := rewrite.GetTupleToUserset().GetTupleset().GetRelation()
		computedRelation := rewrite.GetTupleToUserset().GetComputedUserset().GetRelation()

		tk := req.GetTupleKey()
		object := tk.GetObject()

		span.SetAttributes(
			attribute.String("tupleset_relation", fmt.Sprintf("%s#%s", tuple.GetType(object), tuplesetRelation)),
			attribute.String("computed_relation", computedRelation),
		)

		opts := storage.ReadOptions{
			Consistency: storage.ConsistencyOptions{
				Preference: req.GetConsistency(),
			},
		}

		storeID := req.GetStoreID()
		iter, err := ds.Read(
			ctx,
			storeID,
			tuple.NewTupleKey(object, tuplesetRelation, ""),
			opts,
		)
		if err != nil {
			return nil, err
		}
		defer iter.Stop()

		// filter out invalid tuples yielded by the database iterator
		filteredIter := storage.NewConditionsFilteredTupleKeyIterator(
			storage.NewFilteredTupleKeyIterator(
				storage.NewTupleKeyIteratorFromTupleIterator(iter),
				validation.FilterInvalidTuples(typesys),
			),
			buildTupleKeyConditionFilter(ctx, req.GetContext(), typesys),
		)
		defer filteredIter.Stop()

<<<<<<< HEAD
		/*
			// TODO: re-enable optimization once we have sufficient test ocverage
			resolver := c.checkTTUSlowPath

=======
		resolver := c.checkTTUSlowPath

		if c.optimizationsEnabled {
>>>>>>> 07a48b56
			// TODO: optimize the case where user is an userset.
			// If the user is a userset, we will not be able to use the shortcut because the algo
			// will look up the objects associated with user.
			if !tuple.IsObjectRelation(tk.GetUser()) {
				if canFastPath := typesys.TTUCanFastPath(
					tuple.GetType(object), tuplesetRelation, computedRelation); canFastPath {
					resolver = c.checkTTUFastPath
				}
			}
<<<<<<< HEAD
			return resolver(ctx, req, rewrite, filteredIter)
		*/

		return c.checkTTUSlowPath(ctx, req, rewrite, filteredIter)
=======
		}
		return resolver(ctx, req, rewrite, filteredIter)
>>>>>>> 07a48b56
	}
}

func (c *LocalChecker) checkSetOperation(
	ctx context.Context,
	req *ResolveCheckRequest,
	setOpType setOperatorType,
	reducer CheckFuncReducer,
	children ...*openfgav1.Userset,
) CheckHandlerFunc {
	var handlers []CheckHandlerFunc

	var reducerKey string
	switch setOpType {
	case unionSetOperator, intersectionSetOperator, exclusionSetOperator:
		if setOpType == unionSetOperator {
			reducerKey = "union"
		}

		if setOpType == intersectionSetOperator {
			reducerKey = "intersection"
		}

		if setOpType == exclusionSetOperator {
			reducerKey = "exclusion"
		}

		for _, child := range children {
			handlers = append(handlers, c.checkRewrite(ctx, req, child))
		}
	default:
		return func(ctx context.Context) (*ResolveCheckResponse, error) {
			return nil, fmt.Errorf("%w: unexpected set operator type encountered", openfgaErrors.ErrUnknown)
		}
	}

	return func(ctx context.Context) (*ResolveCheckResponse, error) {
		var err error
		var resp *ResolveCheckResponse
		ctx, span := tracer.Start(ctx, reducerKey)
		defer func() {
			if err != nil {
				telemetry.TraceError(span, err)
			}
			span.End()
		}()

		resp, err = reducer(ctx, c.concurrencyLimit, handlers...)
		return resp, err
	}
}

func (c *LocalChecker) checkRewrite(
	ctx context.Context,
	req *ResolveCheckRequest,
	rewrite *openfgav1.Userset,
) CheckHandlerFunc {
	switch rw := rewrite.GetUserset().(type) {
	case *openfgav1.Userset_This:
		return c.checkDirect(ctx, req)
	case *openfgav1.Userset_ComputedUserset:
		return c.checkComputedUserset(ctx, req, rewrite)
	case *openfgav1.Userset_TupleToUserset:
		return c.checkTTU(ctx, req, rewrite)
	case *openfgav1.Userset_Union:
		return c.checkSetOperation(ctx, req, unionSetOperator, union, rw.Union.GetChild()...)
	case *openfgav1.Userset_Intersection:
		return c.checkSetOperation(ctx, req, intersectionSetOperator, intersection, rw.Intersection.GetChild()...)
	case *openfgav1.Userset_Difference:
		return c.checkSetOperation(ctx, req, exclusionSetOperator, exclusion, rw.Difference.GetBase(), rw.Difference.GetSubtract())
	default:
		return func(ctx context.Context) (*ResolveCheckResponse, error) {
			return nil, fmt.Errorf("%w: unexpected set operator type encountered", openfgaErrors.ErrUnknown)
		}
	}
}<|MERGE_RESOLUTION|>--- conflicted
+++ resolved
@@ -673,7 +673,6 @@
 // [group#owner][1, 3].
 type usersetsMapType map[string]storage.SortedSet
 
-<<<<<<< HEAD
 // return whether any of the iterator ID is in sorted set.
 func tupleIDInSortedSet(ctx context.Context, filteredIter *storage.ConditionsFilteredTupleKeyIterator, objectIDs storage.SortedSet) (bool, error) {
 	for {
@@ -691,9 +690,6 @@
 	}
 }
 
-// nolint:unused
-=======
->>>>>>> 07a48b56
 func (c *LocalChecker) buildCheckAssociatedObjects(req *ResolveCheckRequest, objectRel string, objectIDs storage.SortedSet) CheckHandlerFunc {
 	return func(ctx context.Context) (*ResolveCheckResponse, error) {
 		ctx, span := tracer.Start(ctx, "checkAssociatedObjects")
@@ -851,10 +847,6 @@
 
 type usersetDetailsFunc func(*openfgav1.TupleKey) (string, string, error)
 
-<<<<<<< HEAD
-// nolint:unused
-=======
->>>>>>> 07a48b56
 func buildUsersetDetails(typesys *typesystem.TypeSystem, t *openfgav1.TupleKey, computedRelation string) (string, string, error) {
 	object, relation := tuple.SplitObjectRelation(t.GetUser())
 	objectType, objectID := tuple.SplitObject(object)
@@ -871,7 +863,6 @@
 		rel, err := typesys.GetRelation(objectType, cr)
 		if err != nil {
 			return "", "", err
-<<<<<<< HEAD
 		}
 		rewrite := rel.GetRewrite()
 		switch rewrite.GetUserset().(type) {
@@ -882,28 +873,11 @@
 		default:
 			return "", "", fmt.Errorf("unsupported rewrite %s", rewrite.String())
 		}
-=======
-		}
-		rewrite := rel.GetRewrite()
-		switch rewrite.GetUserset().(type) {
-		case *openfgav1.Userset_ComputedUserset:
-			cr = rewrite.GetComputedUserset().GetRelation()
-		case *openfgav1.Userset_This:
-			break Resolve
-		default:
-			return "", "", fmt.Errorf("unsupported rewrite %s", rewrite.String())
-		}
->>>>>>> 07a48b56
 	}
 	return tuple.ToObjectRelationString(objectType, cr), objectID, nil
 }
 
 // buildUsersetDetailsUserset given tuple doc:1#viewer@group:2#member will return group#member, 2, nil.
-// This util takes into account computed relationships, otherwise it will resolve it from the target UserType.
-<<<<<<< HEAD
-// nolint:unused
-=======
->>>>>>> 07a48b56
 func buildUsersetDetailsUserset(typesys *typesystem.TypeSystem) usersetDetailsFunc {
 	return func(t *openfgav1.TupleKey) (string, string, error) {
 		// the relation is from the tuple
@@ -914,10 +888,6 @@
 
 // buildUsersetDetailsTTU given (tuple doc:1#viewer@group:2, member) will return group#member, 2, nil.
 // This util takes into account computed relationships, otherwise it will resolve it from the target UserType.
-<<<<<<< HEAD
-// nolint:unused
-=======
->>>>>>> 07a48b56
 func buildUsersetDetailsTTU(typesys *typesystem.TypeSystem, computedRelation string) usersetDetailsFunc {
 	return func(t *openfgav1.TupleKey) (string, string, error) {
 		return buildUsersetDetails(typesys, t, computedRelation)
@@ -1230,30 +1200,16 @@
 			)
 			defer filteredIter.Stop()
 
-<<<<<<< HEAD
-			/*
-				// TODO: Re-enable optimization once we have enough coverage
-
-				resolver := c.checkUsersetSlowPath
-=======
 			resolver := c.checkUsersetSlowPath
 
 			if c.optimizationsEnabled {
->>>>>>> 07a48b56
 				if !tuple.IsObjectRelation(reqTupleKey.GetUser()) {
 					if typesys.UsersetCanFastPath(directlyRelatedUsersetTypes) {
 						resolver = c.checkUsersetFastPath
 					}
 				}
-<<<<<<< HEAD
-				return resolver(ctx, req, filteredIter)
-			*/
-			return c.checkUsersetSlowPath(ctx, req, filteredIter)
-=======
-			}
-
+			}
 			return resolver(ctx, req, filteredIter)
->>>>>>> 07a48b56
 		}
 
 		var checkFuncs []CheckHandlerFunc
@@ -1367,10 +1323,6 @@
 //
 // check(user, viewer, doc) will find the intersection of all group assigned to the doc's parent AND
 // all group where the user is a member of.
-<<<<<<< HEAD
-// nolint:unused
-=======
->>>>>>> 07a48b56
 func (c *LocalChecker) checkTTUFastPath(ctx context.Context, req *ResolveCheckRequest, rewrite *openfgav1.Userset, iter *storage.ConditionsFilteredTupleKeyIterator) (*ResolveCheckResponse, error) {
 	ctx, span := tracer.Start(ctx, "checkTTUFastPath")
 	defer span.End()
@@ -1440,16 +1392,9 @@
 		)
 		defer filteredIter.Stop()
 
-<<<<<<< HEAD
-		/*
-			// TODO: re-enable optimization once we have sufficient test ocverage
-			resolver := c.checkTTUSlowPath
-
-=======
 		resolver := c.checkTTUSlowPath
 
 		if c.optimizationsEnabled {
->>>>>>> 07a48b56
 			// TODO: optimize the case where user is an userset.
 			// If the user is a userset, we will not be able to use the shortcut because the algo
 			// will look up the objects associated with user.
@@ -1459,15 +1404,8 @@
 					resolver = c.checkTTUFastPath
 				}
 			}
-<<<<<<< HEAD
-			return resolver(ctx, req, rewrite, filteredIter)
-		*/
-
-		return c.checkTTUSlowPath(ctx, req, rewrite, filteredIter)
-=======
 		}
 		return resolver(ctx, req, rewrite, filteredIter)
->>>>>>> 07a48b56
 	}
 }
 
