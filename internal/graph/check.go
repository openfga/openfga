--- conflicted
+++ resolved
@@ -463,7 +463,6 @@
 	}
 
 	if req.VisitedPaths != nil {
-
 		if _, visited := req.VisitedPaths[tuple.TupleKeyToString(req.GetTupleKey())]; visited {
 			return nil, ErrCycleDetected
 		}
@@ -647,12 +646,7 @@
 }
 
 // checkComputedUserset evaluates the Check request with the rewritten relation (e.g. the computed userset relation).
-<<<<<<< HEAD
 func (c *LocalChecker) checkComputedUserset(_ context.Context, req *ResolveCheckRequest, rewrite *openfgav1.Userset_ComputedUserset) CheckHandlerFunc {
-=======
-func (c *LocalChecker) checkComputedUserset(parentctx context.Context, req *ResolveCheckRequest, rewrite *openfgav1.Userset_ComputedUserset) CheckHandlerFunc {
-
->>>>>>> a123b6e2
 	return func(ctx context.Context) (*ResolveCheckResponse, error) {
 		ctx, span := tracer.Start(ctx, "checkComputedUserset")
 		defer span.End()
