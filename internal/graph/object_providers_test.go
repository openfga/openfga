package graph

import (
	"context"
	"fmt"
	"testing"

	"github.com/oklog/ulid/v2"
	"github.com/stretchr/testify/require"
	"go.uber.org/goleak"
	"go.uber.org/mock/gomock"

	openfgav1 "github.com/openfga/api/proto/openfga/v1"

	"github.com/openfga/openfga/internal/mocks"
	"github.com/openfga/openfga/pkg/storage"
	"github.com/openfga/openfga/pkg/testutils"
	"github.com/openfga/openfga/pkg/tuple"
	"github.com/openfga/openfga/pkg/typesystem"
)

func TestRecursiveObjectProvider(t *testing.T) {
	t.Cleanup(func() {
		goleak.VerifyNone(t)
	})

	storeID := ulid.Make().String()

	ctrl := gomock.NewController(t)
	t.Cleanup(ctrl.Finish)

	mockDatastore := mocks.NewMockRelationshipTupleReader(ctrl)

	t.Run("on_supported_model", func(t *testing.T) {
		model := testutils.MustTransformDSLToProtoWithID(`
				model
					schema 1.1
				type user
				type document
					relations
						define admin: [user] or admin from parent
						define parent: [document]
			`)

		ts, err := typesystem.New(model)
		require.NoError(t, err)

		req, err := NewResolveCheckRequest(ResolveCheckRequestParams{
			StoreID:              storeID,
			AuthorizationModelID: ulid.Make().String(),
			TupleKey: &openfgav1.TupleKey{
				Object:   "document:abc",
				Relation: "admin",
				User:     "user:XYZ",
			},
		})
		require.NoError(t, err)

		t.Run("when_empty_iterator", func(t *testing.T) {
			mockDatastore.EXPECT().ReadStartingWithUser(gomock.Any(), storeID, gomock.Any(), gomock.Any()).
				Times(1).Return(storage.NewStaticTupleIterator(nil), nil)

			c := newRecursiveObjectProvider(ts, mockDatastore)
			t.Cleanup(c.End)

			ctx := setRequestContext(context.Background(), ts, mockDatastore, nil)
			channel, err := c.Begin(ctx, req)
			require.NoError(t, err)

			actualMessages := make([]usersetMessage, 0)
			for msg := range channel {
				actualMessages = append(actualMessages, msg)
			}

			require.Empty(t, actualMessages)
		})

		t.Run("when_iterator_returns_one_result", func(t *testing.T) {
			mockDatastore.EXPECT().
				ReadStartingWithUser(gomock.Any(), storeID, gomock.Any(), gomock.Any()).
				Times(1).
				Return(storage.NewStaticTupleIterator([]*openfgav1.Tuple{
					{Key: tuple.NewTupleKey("document:1", "admin", "user:XYZ")},
				}), nil)

			c := newRecursiveObjectProvider(ts, mockDatastore)
			t.Cleanup(c.End)

			ctx := setRequestContext(context.Background(), ts, mockDatastore, nil)
			channel, err := c.Begin(ctx, req)
			require.NoError(t, err)

			actualMessages := make([]usersetMessage, 0)
			for msg := range channel {
				actualMessages = append(actualMessages, msg)
			}

			require.Len(t, actualMessages, 1)
			require.Equal(t, "document:1", actualMessages[0].userset)
		})

		t.Run("when_iterator_errors", func(t *testing.T) {
			mockDatastore.EXPECT().
				ReadStartingWithUser(gomock.Any(), storeID, gomock.Any(), gomock.Any()).
				Times(1).
				Return(nil, fmt.Errorf("error"))

			c := newRecursiveObjectProvider(ts, mockDatastore)
			t.Cleanup(c.End)

			ctx := setRequestContext(context.Background(), ts, mockDatastore, nil)
			channel, err := c.Begin(ctx, req)
			require.Nil(t, channel)
			require.Error(t, err)
		})
	})
}

func TestRecursiveTTUObjectProvider(t *testing.T) {
	t.Cleanup(func() {
		goleak.VerifyNone(t)
	})

	storeID := ulid.Make().String()

	ctrl := gomock.NewController(t)
	t.Cleanup(ctrl.Finish)

	mockDatastore := mocks.NewMockRelationshipTupleReader(ctrl)

	t.Run("Begin_And_End", func(t *testing.T) {
		t.Run("on_supported_model", func(t *testing.T) {
			model := testutils.MustTransformDSLToProtoWithID(`
				model
					schema 1.1
				type user
				type document
					relations
						define admin: [user] or admin from parent
						define parent: [document]
			`)

			ts, err := typesystem.New(model)
			require.NoError(t, err)
			ttu := typesystem.TupleToUserset("parent", "admin").GetTupleToUserset()

			req, err := NewResolveCheckRequest(ResolveCheckRequestParams{
				StoreID:              storeID,
				AuthorizationModelID: ulid.Make().String(),
				TupleKey: &openfgav1.TupleKey{
					Object:   "document:abc",
					Relation: "admin",
					User:     "user:XYZ",
				},
			})
			require.NoError(t, err)

			t.Run("when_invalid_req", func(t *testing.T) {
				c := newRecursiveTTUObjectProvider(ts, ttu)
				t.Cleanup(c.End)

				invalidReq, err := NewResolveCheckRequest(ResolveCheckRequestParams{
					StoreID:              storeID,
					AuthorizationModelID: ulid.Make().String(),
					TupleKey: &openfgav1.TupleKey{
						Object:   "unknown:abc",
						Relation: "admin",
						User:     "user:XYZ",
					},
				})
				require.NoError(t, err)

				_, err = c.Begin(context.Background(), invalidReq)
				require.ErrorContains(t, err, "is an undefined object type")
			})

			t.Run("when_empty_iterator", func(t *testing.T) {
				mockDatastore.EXPECT().ReadStartingWithUser(gomock.Any(), storeID, gomock.Any(), gomock.Any()).
					Times(1).Return(storage.NewStaticTupleIterator(nil), nil)

				c := newRecursiveTTUObjectProvider(ts, ttu)
				t.Cleanup(c.End)

				ctx := setRequestContext(context.Background(), ts, mockDatastore, nil)
				channel, err := c.Begin(ctx, req)
				require.NoError(t, err)

				actualMessages := make([]usersetMessage, 0)
				for msg := range channel {
					actualMessages = append(actualMessages, msg)
				}

				require.Empty(t, actualMessages)
			})

			t.Run("when_iterator_returns_results", func(t *testing.T) {
				mockDatastore.EXPECT().
					ReadStartingWithUser(gomock.Any(), storeID, gomock.Any(), gomock.Any()).
					Times(1).
					Return(storage.NewStaticTupleIterator([]*openfgav1.Tuple{
						{Key: tuple.NewTupleKey("document:1", "admin", "user:XYZ")},
						{Key: tuple.NewTupleKey("document:2", "admin", "user:XYZ")},
						{Key: tuple.NewTupleKey("document:3", "admin", "user:XYZ")},
					}), nil)

				c := newRecursiveTTUObjectProvider(ts, ttu)
<<<<<<< HEAD
				t.Cleanup(c.End)

				ctx := setRequestContext(context.Background(), ts, mockDatastore, nil)
				channel, err := c.Begin(ctx, req)
				require.NoError(t, err)

				actualMessages := make([]usersetMessage, 0, 3)
				for msg := range channel {
					actualMessages = append(actualMessages, msg)
				}

				require.Len(t, actualMessages, 3)
				require.Equal(t, "document:1", actualMessages[0].userset)
				require.Equal(t, "document:2", actualMessages[1].userset)
				require.Equal(t, "document:3", actualMessages[2].userset)
			})

			t.Run("when_fastPathRewrite_errors", func(t *testing.T) {
				mockError := fmt.Errorf("error")
				mockDatastore.EXPECT().
					ReadStartingWithUser(gomock.Any(), storeID, gomock.Any(), gomock.Any()).
					Times(1).
					Return(nil, mockError)

				c := newRecursiveTTUObjectProvider(ts, ttu)
				t.Cleanup(c.End)

				ctx := setRequestContext(context.Background(), ts, mockDatastore, nil)
				_, err = c.Begin(ctx, req)
				require.ErrorIs(t, err, mockError)
			})

			t.Run("when_iterator_errors", func(t *testing.T) {
				mockDatastore.EXPECT().
					ReadStartingWithUser(gomock.Any(), storeID, gomock.Any(), gomock.Any()).
					Times(1).
					DoAndReturn(func(_ context.Context, _ string, _ storage.ReadStartingWithUserFilter, _ storage.ReadStartingWithUserOptions) (storage.TupleIterator, error) {
						iterator := mocks.NewErrorTupleIterator([]*openfgav1.Tuple{
							{Key: tuple.NewTupleKey("document:1", "admin", "user:XYZ")},
						})
						return iterator, nil
					})

				c := newRecursiveTTUObjectProvider(ts, ttu)
				t.Cleanup(c.End)

				ctx := setRequestContext(context.Background(), ts, mockDatastore, nil)
				channel, err := c.Begin(ctx, req)
				require.NoError(t, err)

				actualMessages := make([]usersetMessage, 0, 1)
				for res := range channel {
					actualMessages = append(actualMessages, res)
				}

				require.Len(t, actualMessages, 1)
				require.Empty(t, actualMessages[0].userset)
				require.ErrorIs(t, actualMessages[0].err, mocks.ErrSimulatedError)
			})

			t.Run("when_context_cancelled", func(t *testing.T) {
				mockDatastore.EXPECT().
					ReadStartingWithUser(gomock.Any(), storeID, gomock.Any(), gomock.Any()).
					MaxTimes(1).
					Return(storage.NewStaticTupleIterator([]*openfgav1.Tuple{
						{Key: tuple.NewTupleKey("document:1", "admin", "user:XYZ")},
					}), nil)

				c := newRecursiveTTUObjectProvider(ts, ttu)
				t.Cleanup(c.End)

				ctx, cancel := context.WithCancel(setRequestContext(context.Background(), ts, mockDatastore, nil))
				cancel()
				channel, err := c.Begin(ctx, req)
				if err != nil {
					require.ErrorIs(t, err, context.Canceled)
				} else {
					actualMessages := make([]usersetMessage, 0, 1)
					for res := range channel {
						actualMessages = append(actualMessages, res)
					}
					require.Empty(t, actualMessages)
				}
			})
		})
	})
}

func TestRecursiveUsersetObjectProvider(t *testing.T) {
	t.Cleanup(func() {
		goleak.VerifyNone(t)
	})

	storeID := ulid.Make().String()

	ctrl := gomock.NewController(t)
	t.Cleanup(ctrl.Finish)

	mockDatastore := mocks.NewMockRelationshipTupleReader(ctrl)

	t.Run("Begin_And_End", func(t *testing.T) {
		t.Run("on_supported_model", func(t *testing.T) {
			model := testutils.MustTransformDSLToProtoWithID(`
				model
					schema 1.1
				type user
				type document
					relations
						define admin: [document#admin, user] 
			`)

			ts, err := typesystem.New(model)
			require.NoError(t, err)

			req, err := NewResolveCheckRequest(ResolveCheckRequestParams{
				StoreID:              storeID,
				AuthorizationModelID: ulid.Make().String(),
				TupleKey: &openfgav1.TupleKey{
					Object:   "document:abc",
					Relation: "admin",
					User:     "user:XYZ",
				},
			})
			require.NoError(t, err)

			t.Run("when_empty_iterator", func(t *testing.T) {
				mockDatastore.EXPECT().ReadStartingWithUser(gomock.Any(), storeID, gomock.Any(), gomock.Any()).
					Times(1).Return(storage.NewStaticTupleIterator(nil), nil)

				c := newRecursiveUsersetObjectProvider(ts)
=======
>>>>>>> 56bb7c04
				t.Cleanup(c.End)

				ctx := setRequestContext(context.Background(), ts, mockDatastore, nil)
				channel, err := c.Begin(ctx, req)
				require.NoError(t, err)

				actualMessages := make([]usersetMessage, 0, 3)
				for msg := range channel {
					actualMessages = append(actualMessages, msg)
				}

<<<<<<< HEAD
				require.Empty(t, actualMessages)
			})

			t.Run("when_iterator_returns_results", func(t *testing.T) {
				mockDatastore.EXPECT().
					ReadStartingWithUser(gomock.Any(), storeID, gomock.Any(), gomock.Any()).
					Times(1).
					Return(storage.NewStaticTupleIterator([]*openfgav1.Tuple{
						{Key: tuple.NewTupleKey("document:1", "admin", "user:XYZ")},
						{Key: tuple.NewTupleKey("document:2", "admin", "user:XYZ")},
						{Key: tuple.NewTupleKey("document:3", "admin", "user:XYZ")},
					}), nil)

				c := newRecursiveUsersetObjectProvider(ts)
				t.Cleanup(c.End)

				ctx := setRequestContext(context.Background(), ts, mockDatastore, nil)
				channel, err := c.Begin(ctx, req)
				require.NoError(t, err)

				actualMessages := make([]usersetMessage, 0, 3)
				for msg := range channel {
					actualMessages = append(actualMessages, msg)
				}

=======
>>>>>>> 56bb7c04
				require.Len(t, actualMessages, 3)
				require.Equal(t, "document:1", actualMessages[0].userset)
				require.Equal(t, "document:2", actualMessages[1].userset)
				require.Equal(t, "document:3", actualMessages[2].userset)
			})

			t.Run("when_fastPathRewrite_errors", func(t *testing.T) {
				mockError := fmt.Errorf("error")
				mockDatastore.EXPECT().
					ReadStartingWithUser(gomock.Any(), storeID, gomock.Any(), gomock.Any()).
					Times(1).
					Return(nil, mockError)

<<<<<<< HEAD
				c := newRecursiveUsersetObjectProvider(ts)
=======
				c := newRecursiveTTUObjectProvider(ts, ttu)
>>>>>>> 56bb7c04
				t.Cleanup(c.End)

				ctx := setRequestContext(context.Background(), ts, mockDatastore, nil)
				_, err = c.Begin(ctx, req)
				require.ErrorIs(t, err, mockError)
			})

			t.Run("when_iterator_errors", func(t *testing.T) {
				mockDatastore.EXPECT().
					ReadStartingWithUser(gomock.Any(), storeID, gomock.Any(), gomock.Any()).
					Times(1).
					DoAndReturn(func(_ context.Context, _ string, _ storage.ReadStartingWithUserFilter, _ storage.ReadStartingWithUserOptions) (storage.TupleIterator, error) {
						iterator := mocks.NewErrorTupleIterator([]*openfgav1.Tuple{
							{Key: tuple.NewTupleKey("document:1", "parent", "user:XYZ")},
						})
						return iterator, nil
					})

<<<<<<< HEAD
				c := newRecursiveUsersetObjectProvider(ts)
=======
				c := newRecursiveTTUObjectProvider(ts, ttu)
>>>>>>> 56bb7c04
				t.Cleanup(c.End)

				ctx := setRequestContext(context.Background(), ts, mockDatastore, nil)
				channel, err := c.Begin(ctx, req)
				require.NoError(t, err)

				actualMessages := make([]usersetMessage, 0, 1)
				for res := range channel {
					actualMessages = append(actualMessages, res)
				}

				require.Len(t, actualMessages, 1)
				require.Empty(t, actualMessages[0].userset)
				require.ErrorIs(t, actualMessages[0].err, mocks.ErrSimulatedError)
			})

			t.Run("when_context_cancelled", func(t *testing.T) {
				mockDatastore.EXPECT().
					ReadStartingWithUser(gomock.Any(), storeID, gomock.Any(), gomock.Any()).
					MaxTimes(1).
					Return(storage.NewStaticTupleIterator([]*openfgav1.Tuple{
						{Key: tuple.NewTupleKey("document:1", "parent", "user:XYZ")},
					}), nil)

<<<<<<< HEAD
				c := newRecursiveUsersetObjectProvider(ts)
=======
				c := newRecursiveTTUObjectProvider(ts, ttu)
>>>>>>> 56bb7c04
				t.Cleanup(c.End)

				ctx, cancel := context.WithCancel(setRequestContext(context.Background(), ts, mockDatastore, nil))
				cancel()
				channel, err := c.Begin(ctx, req)
				if err != nil {
					require.ErrorIs(t, err, context.Canceled)
				} else {
					actualMessages := make([]usersetMessage, 0, 1)
					for res := range channel {
						actualMessages = append(actualMessages, res)
					}
					require.Empty(t, actualMessages)
				}
			})
		})
	})
}<|MERGE_RESOLUTION|>--- conflicted
+++ resolved
@@ -204,7 +204,6 @@
 					}), nil)
 
 				c := newRecursiveTTUObjectProvider(ts, ttu)
-<<<<<<< HEAD
 				t.Cleanup(c.End)
 
 				ctx := setRequestContext(context.Background(), ts, mockDatastore, nil)
@@ -335,20 +334,17 @@
 					Times(1).Return(storage.NewStaticTupleIterator(nil), nil)
 
 				c := newRecursiveUsersetObjectProvider(ts)
-=======
->>>>>>> 56bb7c04
-				t.Cleanup(c.End)
-
-				ctx := setRequestContext(context.Background(), ts, mockDatastore, nil)
-				channel, err := c.Begin(ctx, req)
-				require.NoError(t, err)
-
-				actualMessages := make([]usersetMessage, 0, 3)
+				t.Cleanup(c.End)
+
+				ctx := setRequestContext(context.Background(), ts, mockDatastore, nil)
+				channel, err := c.Begin(ctx, req)
+				require.NoError(t, err)
+
+				actualMessages := make([]usersetMessage, 0)
 				for msg := range channel {
 					actualMessages = append(actualMessages, msg)
 				}
 
-<<<<<<< HEAD
 				require.Empty(t, actualMessages)
 			})
 
@@ -374,8 +370,6 @@
 					actualMessages = append(actualMessages, msg)
 				}
 
-=======
->>>>>>> 56bb7c04
 				require.Len(t, actualMessages, 3)
 				require.Equal(t, "document:1", actualMessages[0].userset)
 				require.Equal(t, "document:2", actualMessages[1].userset)
@@ -383,22 +377,17 @@
 			})
 
 			t.Run("when_fastPathRewrite_errors", func(t *testing.T) {
-				mockError := fmt.Errorf("error")
-				mockDatastore.EXPECT().
-					ReadStartingWithUser(gomock.Any(), storeID, gomock.Any(), gomock.Any()).
-					Times(1).
-					Return(nil, mockError)
-
-<<<<<<< HEAD
+				mockDatastore.EXPECT().
+					ReadStartingWithUser(gomock.Any(), storeID, gomock.Any(), gomock.Any()).
+					Times(1).
+					Return(nil, fmt.Errorf("error"))
+
 				c := newRecursiveUsersetObjectProvider(ts)
-=======
-				c := newRecursiveTTUObjectProvider(ts, ttu)
->>>>>>> 56bb7c04
 				t.Cleanup(c.End)
 
 				ctx := setRequestContext(context.Background(), ts, mockDatastore, nil)
 				_, err = c.Begin(ctx, req)
-				require.ErrorIs(t, err, mockError)
+				require.Error(t, err)
 			})
 
 			t.Run("when_iterator_errors", func(t *testing.T) {
@@ -412,11 +401,7 @@
 						return iterator, nil
 					})
 
-<<<<<<< HEAD
 				c := newRecursiveUsersetObjectProvider(ts)
-=======
-				c := newRecursiveTTUObjectProvider(ts, ttu)
->>>>>>> 56bb7c04
 				t.Cleanup(c.End)
 
 				ctx := setRequestContext(context.Background(), ts, mockDatastore, nil)
@@ -441,11 +426,8 @@
 						{Key: tuple.NewTupleKey("document:1", "parent", "user:XYZ")},
 					}), nil)
 
-<<<<<<< HEAD
 				c := newRecursiveUsersetObjectProvider(ts)
-=======
-				c := newRecursiveTTUObjectProvider(ts, ttu)
->>>>>>> 56bb7c04
+
 				t.Cleanup(c.End)
 
 				ctx, cancel := context.WithCancel(setRequestContext(context.Background(), ts, mockDatastore, nil))
