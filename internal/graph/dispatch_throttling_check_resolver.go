--- conflicted
+++ resolved
@@ -3,22 +3,14 @@
 import (
 	"context"
 
-<<<<<<< HEAD
 	"github.com/openfga/openfga/internal/throttler"
-)
-
-=======
-	"github.com/prometheus/client_golang/prometheus"
-	"github.com/prometheus/client_golang/prometheus/promauto"
 	"go.opentelemetry.io/otel/attribute"
 
-	"github.com/openfga/openfga/internal/build"
 	"github.com/openfga/openfga/pkg/telemetry"
 )
 
 // DispatchThrottlingCheckResolverConfig encapsulates configuration for dispatch throttling check resolver.
 type DispatchThrottlingCheckResolverConfig struct {
-	Frequency        time.Duration
 	DefaultThreshold uint32
 	MaxThreshold     uint32
 }
@@ -29,19 +21,18 @@
 // immediately. When the number of request dispatches is above the DefaultThreshold, the dispatches are placed
 // in the throttling queue. One item form the throttling queue will be processed ticker.
 // This allows a check / list objects request to be gradually throttled.
->>>>>>> 2b528acb
 type DispatchThrottlingCheckResolver struct {
 	delegate  CheckResolver
-	threshold uint32
+	config    *DispatchThrottlingCheckResolverConfig
 	throttler throttler.Throttler
 }
 
 var _ CheckResolver = (*DispatchThrottlingCheckResolver)(nil)
 
 func NewDispatchThrottlingCheckResolver(
-	threshold uint32, throttler throttler.Throttler) *DispatchThrottlingCheckResolver {
+	config *DispatchThrottlingCheckResolverConfig, throttler throttler.Throttler) *DispatchThrottlingCheckResolver {
 	dispatchThrottlingCheckResolver := &DispatchThrottlingCheckResolver{
-		threshold: threshold,
+		config:    config,
 		throttler: throttler,
 	}
 	dispatchThrottlingCheckResolver.delegate = dispatchThrottlingCheckResolver
@@ -68,10 +59,6 @@
 	span.SetAttributes(attribute.String("resolver_type", "DispatchThrottlingCheckResolver"))
 
 	currentNumDispatch := req.GetRequestMetadata().DispatchCounter.Load()
-<<<<<<< HEAD
-	if currentNumDispatch > r.threshold {
-		r.throttler.Throttle(ctx)
-=======
 	span.SetAttributes(attribute.Int("dispatch_count", int(currentNumDispatch)))
 
 	threshold := r.config.DefaultThreshold
@@ -89,18 +76,7 @@
 
 	if currentNumDispatch > threshold {
 		req.GetRequestMetadata().WasThrottled.Store(true)
-
-		start := time.Now()
-		<-r.throttlingQueue
-		end := time.Now()
-		timeWaiting := end.Sub(start).Milliseconds()
-
-		rpcInfo := telemetry.RPCInfoFromContext(ctx)
-		dispatchThrottlingResolverDelayMsHistogram.WithLabelValues(
-			rpcInfo.Service,
-			rpcInfo.Method,
-		).Observe(float64(timeWaiting))
->>>>>>> 2b528acb
+		r.throttler.Throttle(ctx)
 	}
 	return r.delegate.ResolveCheck(ctx, req)
 }