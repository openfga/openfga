--- conflicted
+++ resolved
@@ -425,11 +425,7 @@
 // Right channel is the result set of the Read of ObjectID/Relation that yields the User's ObjectID.
 // Left channel is the result set of ReadStartingWithUser of User/Relation that yields Object's ObjectID.
 // From the perspective of the model, the left hand side of a TTU is the computed relationship being expanded.
-<<<<<<< HEAD
 func resolveFastPath(ctx context.Context, leftChans []chan *iteratorMsg, iter storage.TupleMapper) (*ResolveCheckResponse, error) {
-=======
-func (c *LocalChecker) resolveFastPath(ctx context.Context, leftChans []chan *iterator.Msg, iter storage.TupleMapper) (*ResolveCheckResponse, error) {
->>>>>>> 7b02d626
 	ctx, span := tracer.Start(ctx, "resolveFastPath", trace.WithAttributes(
 		attribute.Int("sources", len(leftChans)),
 		attribute.Bool("allowed", false),
@@ -444,20 +440,9 @@
 	defer func() {
 		cancel()
 		iter.Stop()
-<<<<<<< HEAD
 		for msg := range leftChan {
 			if msg.iter != nil {
 				msg.iter.Stop()
-=======
-		if !leftOpen {
-			return
-		}
-		go func() {
-			for msg := range leftChan {
-				if msg.Iter != nil {
-					msg.Iter.Stop()
-				}
->>>>>>> 7b02d626
 			}
 		}
 	}()
