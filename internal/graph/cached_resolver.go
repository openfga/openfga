package graph

import (
	"context"
	"fmt"
	"strconv"
	"time"

	"go.opentelemetry.io/otel/attribute"

	openfgav1 "github.com/openfga/api/proto/openfga/v1"

	"github.com/cespare/xxhash/v2"
	"github.com/prometheus/client_golang/prometheus"
	"github.com/prometheus/client_golang/prometheus/promauto"
	"go.opentelemetry.io/otel/trace"
	"go.uber.org/zap"

	"github.com/openfga/openfga/pkg/storage"

	"github.com/openfga/openfga/internal/build"
	"github.com/openfga/openfga/internal/keys"
	"github.com/openfga/openfga/pkg/logger"
	"github.com/openfga/openfga/pkg/telemetry"
)

const (
	defaultMaxCacheSize     = 10000
	defaultCacheTTL         = 10 * time.Second
	defaultResolveNodeLimit = 25
)

var (
	checkCacheTotalCounter = promauto.NewCounter(prometheus.CounterOpts{
		Namespace: build.ProjectName,
		Name:      "check_cache_total_count",
		Help:      "The total number of calls to ResolveCheck.",
	})

	checkCacheHitCounter = promauto.NewCounter(prometheus.CounterOpts{
		Namespace: build.ProjectName,
		Name:      "check_cache_hit_count",
		Help:      "The total number of cache hits for ResolveCheck.",
	})
)

// CachedCheckResolver attempts to resolve check sub-problems via prior computations before
// delegating the request to some underlying CheckResolver.
type CachedCheckResolver struct {
	delegate     CheckResolver
	cache        storage.InMemoryCache[*ResolveCheckResponse]
	maxCacheSize int64
	cacheTTL     time.Duration
	logger       logger.Logger
	// allocatedCache is used to denote whether the cache is allocated by this struct.
	// If so, CachedCheckResolver is responsible for cleaning up.
	allocatedCache           bool
	enableConsistencyOptions bool
}

var _ CheckResolver = (*CachedCheckResolver)(nil)

// CachedCheckResolverOpt defines an option that can be used to change the behavior of cachedCheckResolver
// instance.
type CachedCheckResolverOpt func(*CachedCheckResolver)

// WithMaxCacheSize sets the maximum size of the Check resolution cache. After this
// maximum size is met, then cache keys will start being evicted with an LRU policy.
func WithMaxCacheSize(size int64) CachedCheckResolverOpt {
	return func(ccr *CachedCheckResolver) {
		ccr.maxCacheSize = size
	}
}

// WithCacheTTL sets the TTL (as a duration) for any single Check cache key value.
func WithCacheTTL(ttl time.Duration) CachedCheckResolverOpt {
	return func(ccr *CachedCheckResolver) {
		ccr.cacheTTL = ttl
	}
}

// WithExistingCache sets the cache to the specified cache.
// Note that the original cache will not be stopped as it may still be used by others. It is up to the caller
// to check whether the original cache should be stopped.
func WithExistingCache(cache storage.InMemoryCache[*ResolveCheckResponse]) CachedCheckResolverOpt {
	return func(ccr *CachedCheckResolver) {
		ccr.cache = cache
	}
}

// WithLogger sets the logger for the cached check resolver.
func WithLogger(logger logger.Logger) CachedCheckResolverOpt {
	return func(ccr *CachedCheckResolver) {
		ccr.logger = logger
	}
}

func WithEnabledConsistencyParams(enable bool) CachedCheckResolverOpt {
	return func(ccr *CachedCheckResolver) {
		ccr.enableConsistencyOptions = enable
	}
}

// NewCachedCheckResolver constructs a CheckResolver that delegates Check resolution to the provided delegate,
// but before delegating the query to the delegate a cache-key lookup is made to see if the Check sub-problem
// has already recently been computed. If the Check sub-problem is in the cache, then the response is returned
// immediately and no re-computation is necessary.
// NOTE: the ResolveCheck's resolution data will be set as the default values as we actually did no database lookup.
func NewCachedCheckResolver(opts ...CachedCheckResolverOpt) *CachedCheckResolver {
	checker := &CachedCheckResolver{
		maxCacheSize: defaultMaxCacheSize,
		cacheTTL:     defaultCacheTTL,
		logger:       logger.NewNoopLogger(),
	}
	checker.delegate = checker

	for _, opt := range opts {
		opt(checker)
	}

	if checker.cache == nil {
		checker.allocatedCache = true
		cacheOptions := []storage.InMemoryLRUCacheOpt[*ResolveCheckResponse]{
			storage.WithMaxCacheSize[*ResolveCheckResponse](checker.maxCacheSize),
		}
		checker.cache = storage.NewInMemoryLRUCache[*ResolveCheckResponse](cacheOptions...)
	}

	return checker
}

// SetDelegate sets this CachedCheckResolver's dispatch delegate.
func (c *CachedCheckResolver) SetDelegate(delegate CheckResolver) {
	c.delegate = delegate
}

// GetDelegate returns this CachedCheckResolver's dispatch delegate.
func (c *CachedCheckResolver) GetDelegate() CheckResolver {
	return c.delegate
}

// Close will deallocate resource allocated by the CachedCheckResolver
// It will not deallocate cache if it has been passed in from WithExistingCache.
func (c *CachedCheckResolver) Close() {
	if c.allocatedCache {
		c.cache.Stop()
	}
}

func (c *CachedCheckResolver) ResolveCheck(
	ctx context.Context,
	req *ResolveCheckRequest,
) (*ResolveCheckResponse, error) {
	span := trace.SpanFromContext(ctx)

	cacheKey, err := CheckRequestCacheKey(req)
	if err != nil {
		c.logger.Error("cache key computation failed with error", zap.Error(err))
		telemetry.TraceError(span, err)
		return nil, err
	}

<<<<<<< HEAD
	cachedResp := c.cache.Get(cacheKey)
	isCached := cachedResp != nil && !cachedResp.Expired
	span.SetAttributes(attribute.Bool("is_cached", isCached))
	if isCached {
		checkCacheHitCounter.Inc()

		// return a copy to avoid races across goroutines
		return CloneResolveCheckResponse(cachedResp.Value), nil
=======
	tryCache := !c.enableConsistencyOptions || req.Consistency != openfgav1.ConsistencyPreference_HIGHER_CONSISTENCY

	if tryCache {
		checkCacheTotalCounter.Inc()

		cachedResp := c.cache.Get(cacheKey)
		isCached := cachedResp != nil && !cachedResp.Expired()
		span.SetAttributes(attribute.Bool("is_cached", isCached))
		if isCached {
			checkCacheHitCounter.Inc()

			// return a copy to avoid races across goroutines
			return CloneResolveCheckResponse(cachedResp.Value()), nil
		}
>>>>>>> e20b7872
	}

	// not in cache, or consistency options experimental flag is set, and consistency param set to HIGHER_CONSISTENCY
	resp, err := c.delegate.ResolveCheck(ctx, req)
	if err != nil {
		telemetry.TraceError(span, err)
		return nil, err
	}

	// the cached subproblem's resolution metadata doesn't necessarily reflect
	// the actual number of database reads for the inflight request, so set it
	// to 0 so it doesn't bias the resolution metadata negatively
	clonedResp := CloneResolveCheckResponse(resp)
	clonedResp.ResolutionMetadata.DatastoreQueryCount = 0

	c.cache.Set(cacheKey, clonedResp, c.cacheTTL)
	return resp, nil
}

// CheckRequestCacheKey converts the ResolveCheckRequest into a canonical cache key that can be
// used for Check resolution cache key lookups in a stable way.
//
// For one store and model ID, the same tuple provided with the same contextual tuples and context
// should produce the same cache key. Contextual tuple order and context parameter order is ignored,
// only the contents are compared.
func CheckRequestCacheKey(req *ResolveCheckRequest) (string, error) {
	hasher := keys.NewCacheKeyHasher(xxhash.New())

	tupleKey := req.GetTupleKey()
	key := fmt.Sprintf("%s/%s/%s#%s@%s",
		req.GetStoreID(),
		req.GetAuthorizationModelID(),
		tupleKey.GetObject(),
		tupleKey.GetRelation(),
		tupleKey.GetUser(),
	)

	if err := hasher.WriteString(key); err != nil {
		return "", err
	}

	// here, and for context below, avoid hashing if we don't need to
	contextualTuples := req.GetContextualTuples()
	if len(contextualTuples) > 0 {
		if err := keys.NewTupleKeysHasher(contextualTuples...).Append(hasher); err != nil {
			return "", err
		}
	}

	if req.GetContext() != nil {
		err := keys.NewContextHasher(req.GetContext()).Append(hasher)
		if err != nil {
			return "", err
		}
	}

	return strconv.FormatUint(hasher.Key().ToUInt64(), 10), nil
}<|MERGE_RESOLUTION|>--- conflicted
+++ resolved
@@ -160,31 +160,20 @@
 		return nil, err
 	}
 
-<<<<<<< HEAD
-	cachedResp := c.cache.Get(cacheKey)
-	isCached := cachedResp != nil && !cachedResp.Expired
-	span.SetAttributes(attribute.Bool("is_cached", isCached))
-	if isCached {
-		checkCacheHitCounter.Inc()
-
-		// return a copy to avoid races across goroutines
-		return CloneResolveCheckResponse(cachedResp.Value), nil
-=======
 	tryCache := !c.enableConsistencyOptions || req.Consistency != openfgav1.ConsistencyPreference_HIGHER_CONSISTENCY
 
 	if tryCache {
 		checkCacheTotalCounter.Inc()
 
 		cachedResp := c.cache.Get(cacheKey)
-		isCached := cachedResp != nil && !cachedResp.Expired()
+		isCached := cachedResp != nil && !cachedResp.Expired
 		span.SetAttributes(attribute.Bool("is_cached", isCached))
 		if isCached {
 			checkCacheHitCounter.Inc()
 
 			// return a copy to avoid races across goroutines
-			return CloneResolveCheckResponse(cachedResp.Value()), nil
-		}
->>>>>>> e20b7872
+			return CloneResolveCheckResponse(cachedResp.Value), nil
+		}
 	}
 
 	// not in cache, or consistency options experimental flag is set, and consistency param set to HIGHER_CONSISTENCY
