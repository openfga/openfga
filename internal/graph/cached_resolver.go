package graph

import (
	"context"
	"fmt"
	"strconv"
	"time"

	"github.com/cespare/xxhash/v2"
	"github.com/karlseguin/ccache/v3"
	"github.com/openfga/openfga/internal/keys"
	"github.com/openfga/openfga/pkg/logger"
	"github.com/prometheus/client_golang/prometheus"
	"github.com/prometheus/client_golang/prometheus/promauto"
	"go.uber.org/zap"
)

const (
	defaultMaxCacheSize     = 10000
	defaultCacheTTL         = 10 * time.Second
	defaultResolveNodeLimit = 25
)

var (
	checkCacheTotalCounter = promauto.NewCounter(prometheus.CounterOpts{
		Name: "check_cache_total_count",
		Help: "The total number of calls to ResolveCheck.",
	})

	checkCacheHitCounter = promauto.NewCounter(prometheus.CounterOpts{
		Name: "check_cache_hit_count",
		Help: "The total number of cache hits for ResolveCheck.",
	})
)

// CachedResolveCheckResponse is very similar to ResolveCheckResponse except we
// do not store the ResolutionData. This is due to the fact that the resolution metadata
// will be incorrect as data is served from cache instead of actual database read.
type CachedResolveCheckResponse struct {
	Allowed bool
}

func (c *CachedResolveCheckResponse) convertToResolveCheckResponse() *ResolveCheckResponse {
	return &ResolveCheckResponse{
		Allowed: c.Allowed,
		ResolutionMetadata: &ResolutionMetadata{
			Depth:               defaultResolveNodeLimit,
			DatastoreQueryCount: 0,
		},
	}
}

func newCachedResolveCheckResponse(r *ResolveCheckResponse) *CachedResolveCheckResponse {
	return &CachedResolveCheckResponse{
		Allowed: r.Allowed,
	}
}

// CachedCheckResolver attempts to resolve check sub-problems via prior computations before
// delegating the request to some underlying CheckResolver.
type CachedCheckResolver struct {
	delegate     CheckResolver
	cache        *ccache.Cache[*CachedResolveCheckResponse]
	maxCacheSize int64
	cacheTTL     time.Duration
	logger       logger.Logger
	// allocatedCache is used to denote whether the cache is allocated by this struct.
	// If so, CachedCheckResolver is responsible for cleaning up.
	allocatedCache bool
}

var _ CheckResolver = (*CachedCheckResolver)(nil)

// CachedCheckResolverOpt defines an option that can be used to change the behavior of cachedCheckResolver
// instance.
type CachedCheckResolverOpt func(*CachedCheckResolver)

// WithMaxCacheSize sets the maximum size of the Check resolution cache. After this
// maximum size is met, then cache keys will start being evicted with an LRU policy.
func WithMaxCacheSize(size int64) CachedCheckResolverOpt {
	return func(ccr *CachedCheckResolver) {
		ccr.maxCacheSize = size
	}
}

// WithCacheTTL sets the TTL (as a duration) for any single Check cache key value.
func WithCacheTTL(ttl time.Duration) CachedCheckResolverOpt {
	return func(ccr *CachedCheckResolver) {
		ccr.cacheTTL = ttl
	}
}

// WithExistingCache sets the cache to the specified cache.
// Note that the original cache will not be stopped as it may still be used by others. It is up to the caller
// to check whether the original cache should be stopped.
func WithExistingCache(cache *ccache.Cache[*CachedResolveCheckResponse]) CachedCheckResolverOpt {
	return func(ccr *CachedCheckResolver) {
		ccr.cache = cache
	}
}

// WithLogger sets the logger for the cached check resolver
func WithLogger(logger logger.Logger) CachedCheckResolverOpt {
	return func(ccr *CachedCheckResolver) {
		ccr.logger = logger
	}
}

// NewCachedCheckResolver constructs a CheckResolver that delegates Check resolution to the provided delegate,
// but before delegating the query to the delegate a cache-key lookup is made to see if the Check sub-problem
// has already recently been computed. If the Check sub-problem is in the cache, then the response is returned
// immediately and no re-computation is necessary.
// NOTE: the ResolveCheck's resolution data will be set as the default values as we actually did no database lookup
func NewCachedCheckResolver(delegate CheckResolver, opts ...CachedCheckResolverOpt) *CachedCheckResolver {
	checker := &CachedCheckResolver{
		delegate:     delegate,
		maxCacheSize: defaultMaxCacheSize,
		cacheTTL:     defaultCacheTTL,
		logger:       logger.NewNoopLogger(),
	}

	for _, opt := range opts {
		opt(checker)
	}

	if checker.cache == nil {
		checker.allocatedCache = true
		checker.cache = ccache.New(
			ccache.Configure[*CachedResolveCheckResponse]().MaxSize(checker.maxCacheSize),
		)
	}

	return checker
}

// Close will deallocate resource allocated by the CachedCheckResolver
// It will not deallocate cache if it has been passed in from WithExistingCache
func (c *CachedCheckResolver) Close() {
	if c.allocatedCache {
		c.cache.Stop()
		c.cache = nil
	}
}

func (c *CachedCheckResolver) ResolveCheck(
	ctx context.Context,
	req *ResolveCheckRequest,
) (*ResolveCheckResponse, error) {
	checkCacheTotalCounter.Inc()

	cacheKey, err := checkRequestCacheKey(req)
	if err != nil {
		c.logger.Error("cache key computation failed with error", zap.Error(err))
		return nil, err
	}

	cachedResp := c.cache.Get(cacheKey)
	if cachedResp != nil && !cachedResp.Expired() {
		checkCacheHitCounter.Inc()
		return cachedResp.Value().convertToResolveCheckResponse(), nil
	}

	resp, err := c.delegate.ResolveCheck(ctx, req)
	if err != nil {
		return nil, err
	}

	c.cache.Set(cacheKey, newCachedResolveCheckResponse(resp), c.cacheTTL)
	return resp, nil
}

// checkRequestCacheKey converts the ResolveCheckRequest into a canonical cache key that can be
// used for Check resolution cache key lookups in a stable way.
//
<<<<<<< HEAD
// The same tuple provided with the same contextual tuples and context should produce the same
// cache key. Contextual tuple order and context parameter order is ignored, only the contents
// are compared.
=======
// For one store and model ID, the same tuple provided with the same contextual tuples will produce the same
// cache key. Contextual tuple order is ignored, only the contents are compared.
>>>>>>> fa073779
func checkRequestCacheKey(req *ResolveCheckRequest) (string, error) {
	hasher := keys.NewCacheKeyHasher(xxhash.New())

	tupleKey := req.GetTupleKey()
	key := fmt.Sprintf("%s/%s/%s#%s@%s",
		req.GetStoreID(),
		req.GetAuthorizationModelID(),
		tupleKey.GetObject(),
		tupleKey.GetRelation(),
		tupleKey.GetUser(),
	)

	if err := hasher.WriteString(key); err != nil {
		return "", err
	}

<<<<<<< HEAD
	// here, and for context below, avoid hashing if we don't need to
	contextualTuples := req.GetContextualTuples()
	if len(contextualTuples) > 0 {
		if err := keys.NewTupleKeysHasher(contextualTuples...).Append(hasher); err != nil {
=======
	// here, avoid hashing if we don't need to
	if len(req.GetContextualTuples()) > 0 {
		if err := keys.NewTupleKeysHasher(req.GetContextualTuples()...).Append(hasher); err != nil {
>>>>>>> fa073779
			return "", err
		}
	}

<<<<<<< HEAD
	if req.GetContext() != nil {
		err := keys.ContextHasher{
			Struct: req.GetContext(),
		}.Append(hasher)
		if err != nil {
			return "", err
		}
	}

=======
>>>>>>> fa073779
	return strconv.FormatUint(hasher.Key().ToUInt64(), 10), nil
}<|MERGE_RESOLUTION|>--- conflicted
+++ resolved
@@ -172,14 +172,9 @@
 // checkRequestCacheKey converts the ResolveCheckRequest into a canonical cache key that can be
 // used for Check resolution cache key lookups in a stable way.
 //
-<<<<<<< HEAD
-// The same tuple provided with the same contextual tuples and context should produce the same
-// cache key. Contextual tuple order and context parameter order is ignored, only the contents
-// are compared.
-=======
-// For one store and model ID, the same tuple provided with the same contextual tuples will produce the same
-// cache key. Contextual tuple order is ignored, only the contents are compared.
->>>>>>> fa073779
+// For one store and model ID, the same tuple provided with the same contextual tuples and context
+// should produce the same cache key. Contextual tuple order and context parameter order is ignored,
+// only the contents are compared.
 func checkRequestCacheKey(req *ResolveCheckRequest) (string, error) {
 	hasher := keys.NewCacheKeyHasher(xxhash.New())
 
@@ -196,31 +191,20 @@
 		return "", err
 	}
 
-<<<<<<< HEAD
 	// here, and for context below, avoid hashing if we don't need to
 	contextualTuples := req.GetContextualTuples()
 	if len(contextualTuples) > 0 {
 		if err := keys.NewTupleKeysHasher(contextualTuples...).Append(hasher); err != nil {
-=======
-	// here, avoid hashing if we don't need to
-	if len(req.GetContextualTuples()) > 0 {
-		if err := keys.NewTupleKeysHasher(req.GetContextualTuples()...).Append(hasher); err != nil {
->>>>>>> fa073779
 			return "", err
 		}
 	}
 
-<<<<<<< HEAD
 	if req.GetContext() != nil {
-		err := keys.ContextHasher{
-			Struct: req.GetContext(),
-		}.Append(hasher)
+		err := keys.NewContextHasher(req.GetContext()).Append(hasher)
 		if err != nil {
 			return "", err
 		}
 	}
 
-=======
->>>>>>> fa073779
 	return strconv.FormatUint(hasher.Key().ToUInt64(), 10), nil
 }