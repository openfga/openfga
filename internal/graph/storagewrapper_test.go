package graph

import (
	"context"
	"errors"
	"sync"
	"testing"
	"time"

	"github.com/google/go-cmp/cmp"
	"github.com/oklog/ulid/v2"
	"github.com/stretchr/testify/require"
	"go.uber.org/goleak"
	"go.uber.org/mock/gomock"
	"golang.org/x/sync/singleflight"
	"google.golang.org/protobuf/testing/protocmp"
	"google.golang.org/protobuf/types/known/timestamppb"

	openfgav1 "github.com/openfga/api/proto/openfga/v1"

	"github.com/openfga/openfga/internal/mocks"
	"github.com/openfga/openfga/pkg/storage"
	"github.com/openfga/openfga/pkg/testutils"
	"github.com/openfga/openfga/pkg/tuple"
	"github.com/openfga/openfga/pkg/typesystem"
)

func TestFindInCache(t *testing.T) {
	ctx := context.Background()

	t.Cleanup(func() {
		goleak.VerifyNone(t)
	})

	mockController := gomock.NewController(t)
	defer mockController.Finish()

	mockCache := mocks.NewMockInMemoryCache[any](mockController)
	mockDatastore := mocks.NewMockOpenFGADatastore(mockController)

	maxSize := 10
	ttl := 5 * time.Hour
<<<<<<< HEAD
	sf := &singleflight.Group{}
	ds := NewCachedDatastore(mockDatastore, mockCache, maxSize, ttl, sf)
=======
	ds := NewCachedDatastore(ctx, mockDatastore, mockCache, maxSize, ttl)
>>>>>>> e2f5d681

	storeID := ulid.Make().String()
	key := "key"
	invalidEntityKeys := []string{"invalid_key"}

	t.Run("cache_miss", func(t *testing.T) {
		gomock.InOrder(
			mockCache.EXPECT().Get(key).Return(nil),
		)
		_, ok := ds.findInCache(storeID, key, invalidEntityKeys)
		require.False(t, ok)
	})
	t.Run("cache_hit_no_invalid", func(t *testing.T) {
		gomock.InOrder(
			mockCache.EXPECT().Get(key).
				Return(&storage.TupleIteratorCacheEntry{Tuples: []*storage.TupleRecord{}, LastModified: time.Now()}),
			mockCache.EXPECT().Get(storage.GetInvalidIteratorCacheKey(storeID)).Return(nil),
			mockCache.EXPECT().Get(invalidEntityKeys[0]).Return(nil),
		)
		_, ok := ds.findInCache(storeID, key, invalidEntityKeys)
		require.True(t, ok)
	})
	t.Run("cache_hit_invalid", func(t *testing.T) {
		gomock.InOrder(
			mockCache.EXPECT().Get(key).
				Return(&storage.TupleIteratorCacheEntry{Tuples: []*storage.TupleRecord{}, LastModified: time.Now()}),
			mockCache.EXPECT().Get(storage.GetInvalidIteratorCacheKey(storeID)).
				Return(&storage.InvalidEntityCacheEntry{LastModified: time.Now().Add(5 * time.Second)}),
		)
		_, ok := ds.findInCache(storeID, key, invalidEntityKeys)
		require.False(t, ok)
	})
	t.Run("cache_hit_stale_invalid", func(t *testing.T) {
		gomock.InOrder(
			mockCache.EXPECT().Get(key).
				Return(&storage.TupleIteratorCacheEntry{Tuples: []*storage.TupleRecord{}, LastModified: time.Now()}),
			mockCache.EXPECT().Get(storage.GetInvalidIteratorCacheKey(storeID)).
				Return(&storage.InvalidEntityCacheEntry{LastModified: time.Now().Add(-5 * time.Second)}),
			mockCache.EXPECT().Get(invalidEntityKeys[0]).Return(nil),
		)
		_, ok := ds.findInCache(storeID, key, invalidEntityKeys)
		require.True(t, ok)
	})
	t.Run("cache_hit_invalid_entity", func(t *testing.T) {
		gomock.InOrder(
			mockCache.EXPECT().Get(key).
				Return(&storage.TupleIteratorCacheEntry{Tuples: []*storage.TupleRecord{}, LastModified: time.Now()}),
			mockCache.EXPECT().Get(storage.GetInvalidIteratorCacheKey(storeID)).Return(nil),
			mockCache.EXPECT().Get(invalidEntityKeys[0]).
				Return(&storage.InvalidEntityCacheEntry{LastModified: time.Now().Add(5 * time.Second)}),
		)
		_, ok := ds.findInCache(storeID, key, invalidEntityKeys)
		require.False(t, ok)
	})
	t.Run("cache_hit_invalid_entity_stale", func(t *testing.T) {
		gomock.InOrder(
			mockCache.EXPECT().Get(key).
				Return(&storage.TupleIteratorCacheEntry{Tuples: []*storage.TupleRecord{}, LastModified: time.Now()}),
			mockCache.EXPECT().Get(storage.GetInvalidIteratorCacheKey(storeID)).Return(nil),
			mockCache.EXPECT().Get(invalidEntityKeys[0]).
				Return(&storage.InvalidEntityCacheEntry{LastModified: time.Now().Add(-5 * time.Second)}),
		)
		_, ok := ds.findInCache(storeID, key, invalidEntityKeys)
		require.True(t, ok)
	})
}

func TestReadStartingWithUser(t *testing.T) {
	ctx := context.Background()
	t.Cleanup(func() {
		goleak.VerifyNone(t)
	})

	mockController := gomock.NewController(t)
	defer mockController.Finish()

	mockCache := mocks.NewMockInMemoryCache[any](mockController)
	mockDatastore := mocks.NewMockOpenFGADatastore(mockController)

	maxSize := 10
	ttl := 5 * time.Hour
<<<<<<< HEAD
	sf := &singleflight.Group{}
	ds := NewCachedDatastore(mockDatastore, mockCache, maxSize, ttl, sf)
=======
	ds := NewCachedDatastore(ctx, mockDatastore, mockCache, maxSize, ttl)
>>>>>>> e2f5d681

	storeID := ulid.Make().String()

	tks := []*openfgav1.TupleKey{
		tuple.NewTupleKey("document:1", "viewer", "user:1"),
		tuple.NewTupleKey("document:2", "viewer", "user:2"),
		tuple.NewTupleKey("document:3", "viewer", "user:3"),
		tuple.NewTupleKey("document:4", "viewer", "user:4"),
		tuple.NewTupleKey("document:5", "viewer", "user:*"),
	}
	var tuples []*openfgav1.Tuple
	var cachedTuples []*storage.TupleRecord
	for _, tk := range tks {
		ts := timestamppb.New(time.Now())
		tuples = append(tuples, &openfgav1.Tuple{Key: tk, Timestamp: ts})
		_, objectID := tuple.SplitObject(tk.GetObject())
		_, userObjectID, userRelation := tuple.ToUserParts(tk.GetUser())
		cachedTuples = append(cachedTuples, &storage.TupleRecord{
			ObjectID:       objectID,
			Relation:       tk.GetRelation(),
			UserObjectType: "",
			UserObjectID:   userObjectID,
			UserRelation:   userRelation,
			InsertedAt:     ts.AsTime(),
		})
	}

	options := storage.ReadStartingWithUserOptions{}
	filter := storage.ReadStartingWithUserFilter{
		ObjectType: "document",
		Relation:   "viewer",
		UserFilter: []*openfgav1.ObjectRelation{
			{Object: "user:5"},
			{Object: "user:*"},
		},
		ObjectIDs: storage.NewSortedSet("1"),
	}

	cmpOpts := []cmp.Option{
		testutils.TupleKeyCmpTransformer,
		protocmp.Transform(),
	}

	invalidEntityKeys := storage.GetInvalidIteratorByUserObjectTypeCacheKeys(storeID, []string{"user:5#", "user:*#"}, filter.ObjectType)

	t.Run("cache_miss", func(t *testing.T) {
		gomock.InOrder(
			mockCache.EXPECT().Get(gomock.Any()),
			mockDatastore.EXPECT().
				ReadStartingWithUser(gomock.Any(), storeID, filter, options).
				Return(storage.NewStaticTupleIterator(tuples), nil),
			mockCache.EXPECT().Get(gomock.Any()),
			mockCache.EXPECT().Set(gomock.Any(), gomock.Any(), ttl).DoAndReturn(func(k string, entry *storage.TupleIteratorCacheEntry, ttl time.Duration) {
				if diff := cmp.Diff(cachedTuples, entry.Tuples, cmpOpts...); diff != "" {
					t.Fatalf("mismatch (-want +got):\n%s", diff)
				}
			}),
			mockCache.EXPECT().Delete(invalidEntityKeys[0]),
			mockCache.EXPECT().Delete(invalidEntityKeys[1]),
		)

		iter, err := ds.ReadStartingWithUser(ctx, storeID, filter, options)
		require.NoError(t, err)

		var actual []*openfgav1.Tuple

		for {
			tuple, err := iter.Next(ctx)
			if err != nil {
				if errors.Is(err, storage.ErrIteratorDone) {
					break
				}
				require.Fail(t, "no error was expected")
				break
			}

			actual = append(actual, tuple)
		}

		iter.Stop() // has to be sync otherwise the assertion fails
		i, ok := iter.(*cachedIterator)
		require.True(t, ok)
		i.wg.Wait()

		if diff := cmp.Diff(tuples, actual, cmpOpts...); diff != "" {
			t.Fatalf("mismatch (-want +got):\n%s", diff)
		}
	})

	t.Run("cache_hit", func(t *testing.T) {
		gomock.InOrder(
			mockCache.EXPECT().Get(gomock.Any()).Return(&storage.TupleIteratorCacheEntry{Tuples: cachedTuples}),
			mockCache.EXPECT().Get(storage.GetInvalidIteratorCacheKey(storeID)).Return(nil),
			mockCache.EXPECT().Get(invalidEntityKeys[0]).Return(nil),
			mockCache.EXPECT().Get(invalidEntityKeys[1]).Return(nil),
		)

		iter, err := ds.ReadStartingWithUser(ctx, storeID, filter, options)
		require.NoError(t, err)

		var actual []*openfgav1.Tuple

		for {
			tuple, err := iter.Next(ctx)
			if err != nil {
				if errors.Is(err, storage.ErrIteratorDone) {
					break
				}
				require.Fail(t, "no error was expected")
				break
			}
			actual = append(actual, tuple)
		}

		if diff := cmp.Diff(tuples, actual, cmpOpts...); diff != "" {
			t.Fatalf("mismatch (-want +got):\n%s", diff)
		}
	})

	t.Run("cache_empty_response", func(t *testing.T) {
		gomock.InOrder(
			mockCache.EXPECT().Get(gomock.Any()),
			mockDatastore.EXPECT().
				ReadStartingWithUser(gomock.Any(), storeID, filter, options).
				Return(storage.NewStaticTupleIterator([]*openfgav1.Tuple{}), nil),
			mockCache.EXPECT().Get(gomock.Any()),
			mockCache.EXPECT().Set(gomock.Any(), gomock.Any(), ttl).DoAndReturn(func(k string, entry *storage.TupleIteratorCacheEntry, ttl time.Duration) {
				require.Empty(t, entry.Tuples)
			}),
			mockCache.EXPECT().Delete(invalidEntityKeys[0]),
			mockCache.EXPECT().Delete(invalidEntityKeys[1]),
		)

		iter, err := ds.ReadStartingWithUser(ctx, storeID, filter, options)
		require.NoError(t, err)

		var actual []*openfgav1.Tuple

		for {
			tuple, err := iter.Next(ctx)
			if err != nil {
				if errors.Is(err, storage.ErrIteratorDone) {
					break
				}
				require.Fail(t, "no error was expected")
				break
			}

			actual = append(actual, tuple)
		}

		iter.Stop() // has to be sync otherwise the assertion fails
		i, ok := iter.(*cachedIterator)
		require.True(t, ok)
		i.wg.Wait()

		require.Empty(t, actual)
	})

	t.Run("higher_consistency", func(t *testing.T) {
		opts := storage.ReadStartingWithUserOptions{
			Consistency: storage.ConsistencyOptions{
				Preference: openfgav1.ConsistencyPreference_HIGHER_CONSISTENCY,
			},
		}

		gomock.InOrder(
			mockDatastore.EXPECT().
				ReadStartingWithUser(gomock.Any(), storeID, filter, opts).
				Return(storage.NewStaticTupleIterator(tuples), nil),
		)

		iter, err := ds.ReadStartingWithUser(ctx, storeID, filter, opts)
		require.NoError(t, err)
		defer iter.Stop()

		var actual []*openfgav1.Tuple

		for {
			tuple, err := iter.Next(ctx)
			if err != nil {
				if errors.Is(err, storage.ErrIteratorDone) {
					break
				}
				require.Fail(t, "no error was expected")
				break
			}

			actual = append(actual, tuple)
		}

		if diff := cmp.Diff(tuples, actual, cmpOpts...); diff != "" {
			t.Fatalf("mismatch (-want +got):\n%s", diff)
		}
	})
}

func TestReadUsersetTuples(t *testing.T) {
	ctx := context.Background()
	t.Cleanup(func() {
		goleak.VerifyNone(t)
	})
	mockController := gomock.NewController(t)
	defer mockController.Finish()

	mockCache := mocks.NewMockInMemoryCache[any](mockController)
	mockDatastore := mocks.NewMockOpenFGADatastore(mockController)

	maxSize := 10
	ttl := 5 * time.Hour
<<<<<<< HEAD
	sf := &singleflight.Group{}
	ds := NewCachedDatastore(mockDatastore, mockCache, maxSize, ttl, sf)
=======
	ds := NewCachedDatastore(ctx, mockDatastore, mockCache, maxSize, ttl)
>>>>>>> e2f5d681

	storeID := ulid.Make().String()

	tks := []*openfgav1.TupleKey{
		tuple.NewTupleKey("document:1", "viewer", "user:1"),
		tuple.NewTupleKey("document:1", "viewer", "user:2"),
		tuple.NewTupleKey("document:1", "viewer", "user:3"),
		tuple.NewTupleKey("document:1", "viewer", "user:4"),
		tuple.NewTupleKey("document:1", "viewer", "user:*"),
		tuple.NewTupleKey("document:1", "viewer", "company:1#viewer"),
	}
	var tuples []*openfgav1.Tuple
	var cachedTuples []*storage.TupleRecord
	for _, tk := range tks {
		ts := timestamppb.New(time.Now())
		tuples = append(tuples, &openfgav1.Tuple{Key: tk, Timestamp: ts})
		userObjectType, userObjectID, userRelation := tuple.ToUserParts(tk.GetUser())
		cachedTuples = append(cachedTuples, &storage.TupleRecord{
			UserObjectType: userObjectType,
			UserObjectID:   userObjectID,
			UserRelation:   userRelation,
			InsertedAt:     ts.AsTime(),
		})
	}

	options := storage.ReadUsersetTuplesOptions{}
	filter := storage.ReadUsersetTuplesFilter{
		Object:   "document:1",
		Relation: "viewer",
		AllowedUserTypeRestrictions: []*openfgav1.RelationReference{
			typesystem.DirectRelationReference("company", "viewer"),
			typesystem.WildcardRelationReference("user"),
		},
	}

	cmpOpts := []cmp.Option{
		testutils.TupleKeyCmpTransformer,
		protocmp.Transform(),
	}

	t.Run("cache_miss", func(t *testing.T) {
		gomock.InOrder(
			mockCache.EXPECT().Get(gomock.Any()),
			mockDatastore.EXPECT().
				ReadUsersetTuples(gomock.Any(), storeID, filter, options).
				Return(storage.NewStaticTupleIterator(tuples), nil),
			mockCache.EXPECT().Get(gomock.Any()),
			mockCache.EXPECT().Set(gomock.Any(), gomock.Any(), ttl).DoAndReturn(func(k string, entry *storage.TupleIteratorCacheEntry, ttl time.Duration) {
				if diff := cmp.Diff(cachedTuples, entry.Tuples, cmpOpts...); diff != "" {
					t.Fatalf("mismatch (-want +got):\n%s", diff)
				}
			}),
			mockCache.EXPECT().Delete(storage.GetInvalidIteratorByObjectRelationCacheKeys(storeID, filter.Object, filter.Relation)[0]),
		)

		iter, err := ds.ReadUsersetTuples(ctx, storeID, filter, options)
		require.NoError(t, err)

		var actual []*openfgav1.Tuple

		for {
			tuple, err := iter.Next(ctx)
			if err != nil {
				if errors.Is(err, storage.ErrIteratorDone) {
					break
				}
				require.Fail(t, "no error was expected")
				break
			}

			actual = append(actual, tuple)
		}

		iter.Stop() // has to be sync otherwise the assertion fails
		i, ok := iter.(*cachedIterator)
		require.True(t, ok)
		i.wg.Wait()

		if diff := cmp.Diff(tuples, actual, cmpOpts...); diff != "" {
			t.Fatalf("mismatch (-want +got):\n%s", diff)
		}
	})

	t.Run("cache_hit", func(t *testing.T) {
		gomock.InOrder(
			mockCache.EXPECT().Get(gomock.Any()).Return(&storage.TupleIteratorCacheEntry{Tuples: cachedTuples}),
			mockCache.EXPECT().Get(storage.GetInvalidIteratorCacheKey(storeID)).Return(nil),
			mockCache.EXPECT().Get(storage.GetInvalidIteratorByObjectRelationCacheKeys(storeID, filter.Object, filter.Relation)[0]).Return(nil),
		)

		iter, err := ds.ReadUsersetTuples(ctx, storeID, filter, options)
		require.NoError(t, err)
		defer iter.Stop()

		var actual []*openfgav1.Tuple

		for {
			tuple, err := iter.Next(ctx)
			if err != nil {
				if errors.Is(err, storage.ErrIteratorDone) {
					break
				}
				require.Fail(t, "no error was expected")
				break
			}

			actual = append(actual, tuple)
		}

		if diff := cmp.Diff(tuples, actual, cmpOpts...); diff != "" {
			t.Fatalf("mismatch (-want +got):\n%s", diff)
		}
	})

	t.Run("cache_empty_response", func(t *testing.T) {
		gomock.InOrder(
			mockCache.EXPECT().Get(gomock.Any()),
			mockDatastore.EXPECT().
				ReadUsersetTuples(gomock.Any(), storeID, filter, options).
				Return(storage.NewStaticTupleIterator([]*openfgav1.Tuple{}), nil),
			mockCache.EXPECT().Get(gomock.Any()),
			mockCache.EXPECT().Set(gomock.Any(), gomock.Any(), ttl).DoAndReturn(func(k string, entry *storage.TupleIteratorCacheEntry, ttl time.Duration) {
				require.Empty(t, entry.Tuples)
			}),
			mockCache.EXPECT().Delete(storage.GetInvalidIteratorByObjectRelationCacheKeys(storeID, filter.Object, filter.Relation)[0]),
		)

		iter, err := ds.ReadUsersetTuples(ctx, storeID, filter, options)
		require.NoError(t, err)

		var actual []*openfgav1.Tuple

		for {
			tuple, err := iter.Next(ctx)
			if err != nil {
				if errors.Is(err, storage.ErrIteratorDone) {
					break
				}
				require.Fail(t, "no error was expected")
				break
			}

			actual = append(actual, tuple)
		}

		iter.Stop() // has to be sync otherwise the assertion fails
		i, ok := iter.(*cachedIterator)
		require.True(t, ok)
		i.wg.Wait()

		require.Empty(t, actual)
	})

	t.Run("higher_consistency", func(t *testing.T) {
		opts := storage.ReadUsersetTuplesOptions{
			Consistency: storage.ConsistencyOptions{
				Preference: openfgav1.ConsistencyPreference_HIGHER_CONSISTENCY,
			},
		}

		gomock.InOrder(
			mockDatastore.EXPECT().
				ReadUsersetTuples(gomock.Any(), storeID, filter, opts).
				Return(storage.NewStaticTupleIterator(tuples), nil),
		)

		iter, err := ds.ReadUsersetTuples(ctx, storeID, filter, opts)
		require.NoError(t, err)
		defer iter.Stop()

		var actual []*openfgav1.Tuple

		for {
			tuple, err := iter.Next(ctx)
			if err != nil {
				if errors.Is(err, storage.ErrIteratorDone) {
					break
				}
				require.Fail(t, "no error was expected")
				break
			}

			actual = append(actual, tuple)
		}

		if diff := cmp.Diff(tuples, actual, cmpOpts...); diff != "" {
			t.Fatalf("mismatch (-want +got):\n%s", diff)
		}
	})
}

func TestRead(t *testing.T) {
	ctx := context.Background()
	t.Cleanup(func() {
		goleak.VerifyNone(t)
	})

	mockController := gomock.NewController(t)
	defer mockController.Finish()

	mockCache := mocks.NewMockInMemoryCache[any](mockController)
	mockDatastore := mocks.NewMockOpenFGADatastore(mockController)

	maxSize := 10
	ttl := 5 * time.Hour
<<<<<<< HEAD
	sf := &singleflight.Group{}
	ds := NewCachedDatastore(mockDatastore, mockCache, maxSize, ttl, sf)
=======
	ds := NewCachedDatastore(ctx, mockDatastore, mockCache, maxSize, ttl)
>>>>>>> e2f5d681

	storeID := ulid.Make().String()

	tks := []*openfgav1.TupleKey{
		tuple.NewTupleKey("license:1", "owner", "company:1"),
		tuple.NewTupleKey("license:1", "owner", "company:2"),
	}
	var tuples []*openfgav1.Tuple
	var cachedTuples []*storage.TupleRecord
	for _, tk := range tks {
		ts := timestamppb.New(time.Now())
		tuples = append(tuples, &openfgav1.Tuple{Key: tk, Timestamp: ts})
		userObjectType, userObjectID, userRelation := tuple.ToUserParts(tk.GetUser())
		cachedTuples = append(cachedTuples, &storage.TupleRecord{
			UserObjectType: userObjectType,
			UserObjectID:   userObjectID,
			UserRelation:   userRelation,
			InsertedAt:     ts.AsTime(),
		})
	}

	tk := tuple.NewTupleKey("license:1", "owner", "")

	cmpOpts := []cmp.Option{
		testutils.TupleKeyCmpTransformer,
		protocmp.Transform(),
	}

	t.Run("cache_miss", func(t *testing.T) {
		gomock.InOrder(
			mockCache.EXPECT().Get(gomock.Any()),
			mockDatastore.EXPECT().
				Read(gomock.Any(), storeID, tk, storage.ReadOptions{}).
				Return(storage.NewStaticTupleIterator(tuples), nil),
			mockCache.EXPECT().Get(gomock.Any()),
			mockCache.EXPECT().Set(gomock.Any(), gomock.Any(), ttl).DoAndReturn(func(k string, entry *storage.TupleIteratorCacheEntry, ttl time.Duration) {
				if diff := cmp.Diff(cachedTuples, entry.Tuples, cmpOpts...); diff != "" {
					t.Fatalf("mismatch (-want +got):\n%s", diff)
				}
			}),
			mockCache.EXPECT().Delete(storage.GetInvalidIteratorByObjectRelationCacheKeys(storeID, tk.GetObject(), tk.GetRelation())[0]),
		)

		iter, err := ds.Read(ctx, storeID, tk, storage.ReadOptions{})
		require.NoError(t, err)

		var actual []*openfgav1.Tuple

		for {
			tuple, err := iter.Next(ctx)
			if err != nil {
				if errors.Is(err, storage.ErrIteratorDone) {
					break
				}
				require.Fail(t, "no error was expected")
				break
			}

			actual = append(actual, tuple)
		}

		iter.Stop() // has to be sync otherwise the assertion fails
		i, ok := iter.(*cachedIterator)
		require.True(t, ok)
		i.wg.Wait()

		if diff := cmp.Diff(tuples, actual, cmpOpts...); diff != "" {
			t.Fatalf("mismatch (-want +got):\n%s", diff)
		}
	})

	t.Run("cache_hit", func(t *testing.T) {
		gomock.InOrder(
			mockCache.EXPECT().Get(gomock.Any()).Return(&storage.TupleIteratorCacheEntry{Tuples: cachedTuples}),
			mockCache.EXPECT().Get(storage.GetInvalidIteratorCacheKey(storeID)).Return(nil),
			mockCache.EXPECT().Get(storage.GetInvalidIteratorByObjectRelationCacheKeys(storeID, tk.GetObject(), tk.GetRelation())[0]),
		)

		iter, err := ds.Read(ctx, storeID, tk, storage.ReadOptions{})
		require.NoError(t, err)
		defer iter.Stop()

		var actual []*openfgav1.Tuple

		for {
			tuple, err := iter.Next(ctx)
			if err != nil {
				if errors.Is(err, storage.ErrIteratorDone) {
					break
				}
				require.Fail(t, "no error was expected")
				break
			}

			actual = append(actual, tuple)
		}

		if diff := cmp.Diff(tuples, actual, cmpOpts...); diff != "" {
			t.Fatalf("mismatch (-want +got):\n%s", diff)
		}
	})

	t.Run("cache_empty_response", func(t *testing.T) {
		gomock.InOrder(
			mockCache.EXPECT().Get(gomock.Any()),
			mockDatastore.EXPECT().
				Read(gomock.Any(), storeID, tk, storage.ReadOptions{}).
				Return(storage.NewStaticTupleIterator([]*openfgav1.Tuple{}), nil),
			mockCache.EXPECT().Get(gomock.Any()),
			mockCache.EXPECT().Set(gomock.Any(), gomock.Any(), ttl).DoAndReturn(func(k string, entry *storage.TupleIteratorCacheEntry, ttl time.Duration) {
				require.Empty(t, entry.Tuples)
			}),
			mockCache.EXPECT().Delete(storage.GetInvalidIteratorByObjectRelationCacheKeys(storeID, tk.GetObject(), tk.GetRelation())[0]),
		)

		iter, err := ds.Read(ctx, storeID, tk, storage.ReadOptions{})
		require.NoError(t, err)

		var actual []*openfgav1.Tuple

		for {
			tuple, err := iter.Next(ctx)
			if err != nil {
				if errors.Is(err, storage.ErrIteratorDone) {
					break
				}
				require.Fail(t, "no error was expected")
				break
			}

			actual = append(actual, tuple)
		}

		iter.Stop() // has to be sync otherwise the assertion fails
		i, ok := iter.(*cachedIterator)
		require.True(t, ok)
		i.wg.Wait()

		require.Empty(t, actual)
	})

	t.Run("higher_consistency", func(t *testing.T) {
		opts := storage.ReadOptions{
			Consistency: storage.ConsistencyOptions{
				Preference: openfgav1.ConsistencyPreference_HIGHER_CONSISTENCY,
			},
		}

		gomock.InOrder(
			mockDatastore.EXPECT().
				Read(gomock.Any(), storeID, tk, opts).
				Return(storage.NewStaticTupleIterator(tuples), nil),
		)

		iter, err := ds.Read(ctx, storeID, tk, opts)
		require.NoError(t, err)
		defer iter.Stop()

		var actual []*openfgav1.Tuple

		for {
			tuple, err := iter.Next(ctx)
			if err != nil {
				if errors.Is(err, storage.ErrIteratorDone) {
					break
				}
				require.Fail(t, "no error was expected")
				break
			}

			actual = append(actual, tuple)
		}

		if diff := cmp.Diff(tuples, actual, cmpOpts...); diff != "" {
			t.Fatalf("mismatch (-want +got):\n%s", diff)
		}
	})

	t.Run("tuple_key_is_not_from_ttu", func(t *testing.T) {
		tupleKey := &openfgav1.TupleKey{
			Relation: tk.GetRelation(),
			Object:   "invalid",
		}
		gomock.InOrder(
			mockDatastore.EXPECT().
				Read(gomock.Any(), storeID, tupleKey, storage.ReadOptions{}).
				Return(storage.NewStaticTupleIterator(tuples), nil),
		)

		iter, err := ds.Read(ctx, storeID, tupleKey, storage.ReadOptions{})
		require.NoError(t, err)
		defer iter.Stop()

		var actual []*openfgav1.Tuple

		for {
			tuple, err := iter.Next(ctx)
			if err != nil {
				if errors.Is(err, storage.ErrIteratorDone) {
					break
				}
				require.Fail(t, "no error was expected")
				break
			}

			actual = append(actual, tuple)
		}

		if diff := cmp.Diff(tuples, actual, cmpOpts...); diff != "" {
			t.Fatalf("mismatch (-want +got):\n%s", diff)
		}
	})
}

<<<<<<< HEAD
=======
func TestCloseDatastore(t *testing.T) {
	ctx := context.Background()
	t.Cleanup(func() {
		goleak.VerifyNone(t)
	})
	mockController := gomock.NewController(t)
	defer mockController.Finish()

	mockCache := mocks.NewMockInMemoryCache[any](mockController)
	mockDatastore := mocks.NewMockOpenFGADatastore(mockController)

	mockDatastore.EXPECT().Close().Times(1).Return()

	maxSize := 10
	ttl := 5 * time.Hour
	ds := NewCachedDatastore(ctx, mockDatastore, mockCache, maxSize, ttl)
	ds.Close()
}

>>>>>>> e2f5d681
func TestDatastoreIteratorError(t *testing.T) {
	ctx := context.Background()
	t.Cleanup(func() {
		goleak.VerifyNone(t)
	})
	mockController := gomock.NewController(t)
	defer mockController.Finish()

	mockCache := mocks.NewMockInMemoryCache[any](mockController)
	mockDatastore := mocks.NewMockOpenFGADatastore(mockController)

	maxSize := 10
	ttl := 5 * time.Hour
<<<<<<< HEAD
	sf := &singleflight.Group{}
	ds := NewCachedDatastore(mockDatastore, mockCache, maxSize, ttl, sf)
=======
	ds := NewCachedDatastore(ctx, mockDatastore, mockCache, maxSize, ttl)
>>>>>>> e2f5d681

	storeID := ulid.Make().String()

	tk := tuple.NewTupleKey("license:1", "owner", "")

	gomock.InOrder(
		mockCache.EXPECT().Get(gomock.Any()),
		mockDatastore.EXPECT().
			Read(gomock.Any(), storeID, tk, storage.ReadOptions{}).
			Return(nil, storage.ErrNotFound),
	)

	_, err := ds.Read(ctx, storeID, tk, storage.ReadOptions{})
	require.ErrorIs(t, err, storage.ErrNotFound)
}

func TestCachedIterator(t *testing.T) {
	t.Cleanup(func() {
		goleak.VerifyNone(t)
	})
	ctx := context.Background()

	tuples := []*openfgav1.Tuple{
		{
			Key:       tuple.NewTupleKey("document:doc1", "viewer", "bill"),
			Timestamp: timestamppb.New(time.Now()),
		},
		{
			Key:       tuple.NewTupleKey("document:doc2", "editor", "bob"),
			Timestamp: timestamppb.New(time.Now()),
		},
	}

	cachedTuples := []*storage.TupleRecord{
		{
			ObjectID:       "doc1",
			ObjectType:     "document",
			Relation:       "viewer",
			UserObjectType: "",
			UserObjectID:   "bill",
			UserRelation:   "",
			InsertedAt:     tuples[0].GetTimestamp().AsTime(),
		},
		{
			ObjectID:       "doc2",
			ObjectType:     "document",
			Relation:       "editor",
			UserObjectType: "",
			UserObjectID:   "bob",
			UserRelation:   "",
			InsertedAt:     tuples[1].GetTimestamp().AsTime(),
		},
	}

	cmpOpts := []cmp.Option{
		testutils.TupleKeyCmpTransformer,
		protocmp.Transform(),
	}

	t.Run("next_yielding_error_discards_results", func(t *testing.T) {
		maxCacheSize := 1
		cacheKey := "cache-key"
		ttl := 5 * time.Hour
		cache, err := storage.NewInMemoryLRUCache([]storage.InMemoryLRUCacheOpt[any]{
			storage.WithMaxCacheSize[any](int64(100)),
		}...)
		require.NoError(t, err)
		defer cache.Stop()

		iter := &cachedIterator{
			ctx:               ctx,
			iter:              mocks.NewErrorTupleIterator(tuples),
			operation:         "operation",
			tuples:            make([]*openfgav1.Tuple, 0, maxCacheSize),
			cacheKey:          cacheKey,
			invalidEntityKeys: []string{},
			cache:             cache,
			maxResultSize:     maxCacheSize,
			ttl:               ttl,
			sf:                &singleflight.Group{},
			objectType:        "",
			objectID:          "",
			relation:          "",
			userType:          "",
		}

		_, err = iter.Next(ctx)
		require.NoError(t, err)

		_, err = iter.Next(ctx)
		require.Error(t, err)

		iter.Stop()
		require.Nil(t, iter.tuples)
		cachedResults := cache.Get(cacheKey)
		require.Nil(t, cachedResults)
	})

	t.Run("next_at_max_discards_results", func(t *testing.T) {
		maxCacheSize := 1
		cacheKey := "cache-key"
		ttl := 5 * time.Hour
		cache, err := storage.NewInMemoryLRUCache([]storage.InMemoryLRUCacheOpt[any]{
			storage.WithMaxCacheSize[any](int64(100)),
		}...)
		require.NoError(t, err)
		defer cache.Stop()

		iter := &cachedIterator{
			ctx:               ctx,
			iter:              storage.NewStaticTupleIterator(tuples),
			operation:         "operation",
			tuples:            make([]*openfgav1.Tuple, 0, maxCacheSize),
			cacheKey:          cacheKey,
			invalidEntityKeys: []string{},
			cache:             cache,
			maxResultSize:     maxCacheSize,
			ttl:               ttl,
			sf:                &singleflight.Group{},
			objectType:        "",
			objectID:          "",
			relation:          "",
			userType:          "",
		}

		_, err = iter.Next(ctx)
		require.NoError(t, err)

		require.Nil(t, iter.tuples)
	})

	t.Run("calling_stop_doesnt_cache_due_to_size_foreground", func(t *testing.T) {
		maxCacheSize := 1
		cacheKey := "cache-key"
		ttl := 5 * time.Hour
		cache, err := storage.NewInMemoryLRUCache([]storage.InMemoryLRUCacheOpt[any]{
			storage.WithMaxCacheSize[any](int64(100)),
		}...)
		require.NoError(t, err)
		defer cache.Stop()

		iter := &cachedIterator{
			ctx:               ctx,
			iter:              storage.NewStaticTupleIterator(tuples),
			operation:         "operation",
			tuples:            make([]*openfgav1.Tuple, 0, maxCacheSize),
			cacheKey:          cacheKey,
			invalidEntityKeys: []string{},
			cache:             cache,
			maxResultSize:     maxCacheSize,
			ttl:               ttl,
			sf:                &singleflight.Group{},
			objectType:        "",
			objectID:          "",
			relation:          "",
			userType:          "",
		}

		var actual []*openfgav1.Tuple

		for {
			tk, err := iter.Next(ctx)
			if err != nil {
				if errors.Is(err, storage.ErrIteratorDone) {
					break
				}
				require.Fail(t, "no error was expected")
				break
			}

			actual = append(actual, tk)
		}

		if diff := cmp.Diff(tuples, actual, cmpOpts...); diff != "" {
			t.Fatalf("mismatch (-want +got):\n%s", diff)
		}

		iter.Stop()
		iter.wg.Wait()

		cachedResults := cache.Get(cacheKey)
		require.Nil(t, cachedResults)
		require.Nil(t, iter.tuples)
		require.Nil(t, iter.records)
	})

	t.Run("calling_stop_doesnt_cache_due_to_size_background", func(t *testing.T) {
		maxCacheSize := 1
		cacheKey := "cache-key"
		ttl := 5 * time.Hour
		cache, err := storage.NewInMemoryLRUCache([]storage.InMemoryLRUCacheOpt[any]{
			storage.WithMaxCacheSize[any](int64(100)),
		}...)
		require.NoError(t, err)
		defer cache.Stop()

		iter := &cachedIterator{
			ctx:               ctx,
			iter:              mocks.NewErrorTupleIterator(tuples),
			operation:         "operation",
			tuples:            make([]*openfgav1.Tuple, 0, maxCacheSize),
			cacheKey:          cacheKey,
			invalidEntityKeys: []string{},
			cache:             cache,
			maxResultSize:     maxCacheSize,
			ttl:               ttl,
			sf:                &singleflight.Group{},
			objectType:        "",
			objectID:          "",
			relation:          "",
			userType:          "",
		}

		iter.Stop()
		iter.wg.Wait()

		cachedResults := cache.Get(cacheKey)
		require.Nil(t, cachedResults)
		require.Nil(t, iter.tuples)
		require.Nil(t, iter.records)
	})

	t.Run("calling_stop_caches_in_foreground", func(t *testing.T) {
		maxCacheSize := 10
		cacheKey := "cache-key"
		ttl := 5 * time.Hour
		cache, err := storage.NewInMemoryLRUCache([]storage.InMemoryLRUCacheOpt[any]{
			storage.WithMaxCacheSize[any](int64(100)),
		}...)
		require.NoError(t, err)
		defer cache.Stop()

		iter := &cachedIterator{
			ctx:               ctx,
			iter:              storage.NewStaticTupleIterator(tuples),
			operation:         "operation",
			tuples:            make([]*openfgav1.Tuple, 0, maxCacheSize),
			cacheKey:          cacheKey,
			invalidEntityKeys: []string{},
			cache:             cache,
			maxResultSize:     maxCacheSize,
			ttl:               ttl,
			sf:                &singleflight.Group{},
			objectType:        "",
			objectID:          "",
			relation:          "",
			userType:          "",
		}

		var actual []*openfgav1.Tuple

		for {
			tk, err := iter.Next(ctx)
			if err != nil {
				if errors.Is(err, storage.ErrIteratorDone) {
					break
				}
				require.Fail(t, "no error was expected")
				break
			}

			actual = append(actual, tk)
		}

		if diff := cmp.Diff(tuples, actual, cmpOpts...); diff != "" {
			t.Fatalf("mismatch (-want +got):\n%s", diff)
		}

		iter.Stop()
		iter.wg.Wait()

		cachedResults := cache.Get(cacheKey)
		require.NotNil(t, cachedResults)
		require.Nil(t, iter.tuples)
		require.Nil(t, iter.records)

		entry := cachedResults.(*storage.TupleIteratorCacheEntry)

		if diff := cmp.Diff(cachedTuples, entry.Tuples, cmpOpts...); diff != "" {
			t.Fatalf("mismatch (-want +got):\n%s", diff)
		}
	})

	t.Run("calling_stop_caches_in_background", func(t *testing.T) {
		maxCacheSize := 10
		cacheKey := "cache-key"
		ttl := 5 * time.Hour
		cache, err := storage.NewInMemoryLRUCache([]storage.InMemoryLRUCacheOpt[any]{
			storage.WithMaxCacheSize[any](int64(100)),
		}...)
		require.NoError(t, err)
		defer cache.Stop()

		iter := &cachedIterator{
			ctx:               ctx,
			iter:              storage.NewStaticTupleIterator(tuples),
			operation:         "operation",
			tuples:            make([]*openfgav1.Tuple, 0, maxCacheSize),
			cacheKey:          cacheKey,
			invalidEntityKeys: []string{},
			cache:             cache,
			maxResultSize:     maxCacheSize,
			ttl:               ttl,
			sf:                &singleflight.Group{},
			objectType:        "",
			objectID:          "",
			relation:          "",
			userType:          "",
		}

		iter.Stop()
		iter.wg.Wait()

		cachedResults := cache.Get(cacheKey)
		require.NotNil(t, cachedResults)
		require.Nil(t, iter.tuples)
		require.Nil(t, iter.records)

		entry := cachedResults.(*storage.TupleIteratorCacheEntry)

		if diff := cmp.Diff(cachedTuples, entry.Tuples, cmpOpts...); diff != "" {
			t.Fatalf("mismatch (-want +got):\n%s", diff)
		}
	})

	t.Run("parent_context_cancelled_still_caches_in_background", func(t *testing.T) {
		maxCacheSize := 10
		cacheKey := "cache-key"
		ttl := 5 * time.Hour
		cache, err := storage.NewInMemoryLRUCache([]storage.InMemoryLRUCacheOpt[any]{
			storage.WithMaxCacheSize[any](int64(100)),
		}...)
		require.NoError(t, err)
		defer cache.Stop()

		iter := &cachedIterator{
			ctx:               ctx,
			iter:              storage.NewStaticTupleIterator(tuples),
			operation:         "operation",
			tuples:            make([]*openfgav1.Tuple, 0, maxCacheSize),
			cacheKey:          cacheKey,
			invalidEntityKeys: []string{},
			cache:             cache,
			maxResultSize:     maxCacheSize,
			ttl:               ttl,
			sf:                &singleflight.Group{},
			objectType:        "",
			objectID:          "",
			relation:          "",
			userType:          "",
		}

		cancelledCtx, cancel := context.WithCancel(context.Background())
		cancel()

		_, err = iter.Next(cancelledCtx)
		require.ErrorIs(t, err, context.Canceled)

		iter.Stop()
		iter.wg.Wait()

		cachedResults := cache.Get(cacheKey)
		require.NotNil(t, cachedResults)
		require.Nil(t, iter.tuples)
		require.Nil(t, iter.records)

		entry := cachedResults.(*storage.TupleIteratorCacheEntry)

		if diff := cmp.Diff(cachedTuples, entry.Tuples, cmpOpts...); diff != "" {
			t.Fatalf("mismatch (-want +got):\n%s", diff)
		}
	})

	t.Run("prevent_draining_if_already_cached", func(t *testing.T) {
		maxCacheSize := 10
		cacheKey := "cache-key"
		ttl := 5 * time.Hour
		mockController := gomock.NewController(t)
		defer mockController.Finish()

		mockCache := mocks.NewMockInMemoryCache[any](mockController)
		mockCache.EXPECT().Get(gomock.Any()).Return(tuples)

		var wg sync.WaitGroup

		mockedIter := &mockCalledTupleIterator{
			iter: storage.NewStaticTupleIterator(tuples),
		}

		iter := &cachedIterator{
			ctx:               ctx,
			iter:              mockedIter,
			operation:         "operation",
			tuples:            make([]*openfgav1.Tuple, 0, maxCacheSize),
			cacheKey:          cacheKey,
			invalidEntityKeys: []string{},
			cache:             mockCache,
			maxResultSize:     maxCacheSize,
			ttl:               ttl,
			sf:                &singleflight.Group{},
			objectType:        "",
			objectID:          "",
			relation:          "",
			userType:          "",
		}

		wg.Add(1)

		go func() {
			defer wg.Done()

			iter.Stop()
		}()

		wg.Wait()
		iter.wg.Wait()

		require.Zero(t, mockedIter.nextCalled)
		require.Nil(t, iter.tuples)
		require.Nil(t, iter.records)
	})

	t.Run("prevent_draining_on_the_same_iterator_across_concurrent_requests", func(t *testing.T) {
		for i := 0; i < 100; i++ {
			maxCacheSize := 10
			cacheKey := "cache-key"
			ttl := 5 * time.Hour
			mockController := gomock.NewController(t)
			defer mockController.Finish()

			mockCache := mocks.NewMockInMemoryCache[any](mockController)

			mockCache.EXPECT().Get(cacheKey).AnyTimes().Return(nil)
			mockCache.EXPECT().Set(cacheKey, gomock.Any(), ttl).AnyTimes()
			mockCache.EXPECT().Delete(gomock.Any()).AnyTimes()

			sf := &singleflight.Group{}

			var wg sync.WaitGroup

			mockedIter1 := &mockCalledTupleIterator{
				iter: storage.NewStaticTupleIterator(tuples),
			}

			iter1 := &cachedIterator{
				ctx:               ctx,
				iter:              mockedIter1,
				operation:         "operation",
				tuples:            make([]*openfgav1.Tuple, 0, maxCacheSize),
				cacheKey:          cacheKey,
				invalidEntityKeys: []string{},
				cache:             mockCache,
				maxResultSize:     maxCacheSize,
				ttl:               ttl,
				sf:                sf,
				objectType:        "",
				objectID:          "",
				relation:          "",
				userType:          "",
			}

			mockedIter2 := &mockCalledTupleIterator{
				iter: storage.NewStaticTupleIterator(tuples),
			}

			iter2 := &cachedIterator{
				ctx:               ctx,
				iter:              mockedIter2,
				operation:         "operation",
				tuples:            make([]*openfgav1.Tuple, 0, maxCacheSize),
				cacheKey:          cacheKey,
				invalidEntityKeys: []string{},
				cache:             mockCache,
				maxResultSize:     maxCacheSize,
				ttl:               ttl,
				sf:                sf,
				objectType:        "",
				objectID:          "",
				relation:          "",
				userType:          "",
			}

			wg.Add(2)

			go func() {
				defer wg.Done()

				iter1.Stop()
				iter1.wg.Wait()
			}()

			go func() {
				defer wg.Done()

				iter2.Stop()
				iter2.wg.Wait()
			}()

			wg.Wait()

			require.GreaterOrEqual(t, mockedIter1.nextCalled, 0)
			require.GreaterOrEqual(t, mockedIter2.nextCalled, 0)
			require.GreaterOrEqual(t, mockedIter1.nextCalled+mockedIter2.nextCalled, 3)
		}
	})
}

type mockCalledTupleIterator struct {
	iter        storage.TupleIterator
	nextCalled  int
	headCalled  int
	closeCalled int
}

func (s *mockCalledTupleIterator) Next(ctx context.Context) (*openfgav1.Tuple, error) {
	s.nextCalled++
	return s.iter.Next(ctx)
}

func (s *mockCalledTupleIterator) Head(ctx context.Context) (*openfgav1.Tuple, error) {
	s.headCalled++
	return s.iter.Head(ctx)
}

func (s *mockCalledTupleIterator) Stop() {
	s.closeCalled++
	s.iter.Stop()
}<|MERGE_RESOLUTION|>--- conflicted
+++ resolved
@@ -40,12 +40,8 @@
 
 	maxSize := 10
 	ttl := 5 * time.Hour
-<<<<<<< HEAD
 	sf := &singleflight.Group{}
-	ds := NewCachedDatastore(mockDatastore, mockCache, maxSize, ttl, sf)
-=======
-	ds := NewCachedDatastore(ctx, mockDatastore, mockCache, maxSize, ttl)
->>>>>>> e2f5d681
+	ds := NewCachedDatastore(ctx, mockDatastore, mockCache, maxSize, ttl, sf)
 
 	storeID := ulid.Make().String()
 	key := "key"
@@ -127,12 +123,8 @@
 
 	maxSize := 10
 	ttl := 5 * time.Hour
-<<<<<<< HEAD
 	sf := &singleflight.Group{}
-	ds := NewCachedDatastore(mockDatastore, mockCache, maxSize, ttl, sf)
-=======
-	ds := NewCachedDatastore(ctx, mockDatastore, mockCache, maxSize, ttl)
->>>>>>> e2f5d681
+	ds := NewCachedDatastore(ctx, mockDatastore, mockCache, maxSize, ttl, sf)
 
 	storeID := ulid.Make().String()
 
@@ -343,12 +335,8 @@
 
 	maxSize := 10
 	ttl := 5 * time.Hour
-<<<<<<< HEAD
 	sf := &singleflight.Group{}
-	ds := NewCachedDatastore(mockDatastore, mockCache, maxSize, ttl, sf)
-=======
-	ds := NewCachedDatastore(ctx, mockDatastore, mockCache, maxSize, ttl)
->>>>>>> e2f5d681
+	ds := NewCachedDatastore(ctx, mockDatastore, mockCache, maxSize, ttl, sf)
 
 	storeID := ulid.Make().String()
 
@@ -554,12 +542,8 @@
 
 	maxSize := 10
 	ttl := 5 * time.Hour
-<<<<<<< HEAD
 	sf := &singleflight.Group{}
-	ds := NewCachedDatastore(mockDatastore, mockCache, maxSize, ttl, sf)
-=======
-	ds := NewCachedDatastore(ctx, mockDatastore, mockCache, maxSize, ttl)
->>>>>>> e2f5d681
+	ds := NewCachedDatastore(ctx, mockDatastore, mockCache, maxSize, ttl, sf)
 
 	storeID := ulid.Make().String()
 
@@ -774,28 +758,6 @@
 	})
 }
 
-<<<<<<< HEAD
-=======
-func TestCloseDatastore(t *testing.T) {
-	ctx := context.Background()
-	t.Cleanup(func() {
-		goleak.VerifyNone(t)
-	})
-	mockController := gomock.NewController(t)
-	defer mockController.Finish()
-
-	mockCache := mocks.NewMockInMemoryCache[any](mockController)
-	mockDatastore := mocks.NewMockOpenFGADatastore(mockController)
-
-	mockDatastore.EXPECT().Close().Times(1).Return()
-
-	maxSize := 10
-	ttl := 5 * time.Hour
-	ds := NewCachedDatastore(ctx, mockDatastore, mockCache, maxSize, ttl)
-	ds.Close()
-}
-
->>>>>>> e2f5d681
 func TestDatastoreIteratorError(t *testing.T) {
 	ctx := context.Background()
 	t.Cleanup(func() {
@@ -809,12 +771,8 @@
 
 	maxSize := 10
 	ttl := 5 * time.Hour
-<<<<<<< HEAD
 	sf := &singleflight.Group{}
-	ds := NewCachedDatastore(mockDatastore, mockCache, maxSize, ttl, sf)
-=======
-	ds := NewCachedDatastore(ctx, mockDatastore, mockCache, maxSize, ttl)
->>>>>>> e2f5d681
+	ds := NewCachedDatastore(ctx, mockDatastore, mockCache, maxSize, ttl, sf)
 
 	storeID := ulid.Make().String()
 
