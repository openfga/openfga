--- conflicted
+++ resolved
@@ -85,24 +85,16 @@
 	maxSize int,
 	ttl time.Duration,
 	sf *singleflight.Group,
+	wg *sync.WaitGroup,
 ) *CachedDatastore {
 	return &CachedDatastore{
-<<<<<<< HEAD
-		ctx:              ctx,
-		OpenFGADatastore: inner,
-		cache:            cache,
-		maxResultSize:    maxSize,
-		ttl:              ttl,
-		sf:               &singleflight.Group{},
-		wg:               &sync.WaitGroup{},
-=======
 		ctx:                     ctx,
 		RelationshipTupleReader: inner,
 		cache:                   cache,
 		maxResultSize:           maxSize,
 		ttl:                     ttl,
 		sf:                      sf,
->>>>>>> bdeb8add
+		wg:                      wg,
 	}
 }
 
@@ -362,14 +354,6 @@
 	}, nil
 }
 
-<<<<<<< HEAD
-// Close closes the datastore and cleans up any residual resources.
-func (c *CachedDatastore) Close() {
-	c.wg.Wait()
-}
-
-=======
->>>>>>> bdeb8add
 type cachedIterator struct {
 	ctx               context.Context
 	iter              storage.TupleIterator
