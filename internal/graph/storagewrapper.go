--- conflicted
+++ resolved
@@ -375,17 +375,12 @@
 	// across multiple requests.
 	sf *singleflight.Group
 
-<<<<<<< HEAD
-	// closing is used to synchronize .Close() and ensure and stop producing tuples it's only done once.
-	closing atomic.Bool
-=======
 	// closeOnce is used to synchronize `.Close()` and ensure and stop
 	// producing tuples it's only done once.
 	closing atomic.Bool
 
 	// mu is used to synchronize access to the iterator.
 	mu sync.Mutex
->>>>>>> 4db9d9a8
 
 	// wg is used purely for testing and is an internal detail.
 	wg sync.WaitGroup
@@ -395,19 +390,13 @@
 // will attempt to add to buffer if not yet full. To set buffered tuples in cache,
 // you must call .Stop().
 func (c *cachedIterator) Next(ctx context.Context) (*openfgav1.Tuple, error) {
-<<<<<<< HEAD
+	c.mu.Lock()
+	defer c.mu.Unlock()
+
 	if c.closing.Load() {
 		return nil, storage.ErrIteratorDone
 	}
-=======
-	c.mu.Lock()
-	defer c.mu.Unlock()
-
-	if c.closing.Load() {
-		return nil, storage.ErrIteratorDone
-	}
-
->>>>>>> 4db9d9a8
+
 	t, err := c.iter.Next(ctx)
 	if err != nil {
 		if !storage.IterIsDoneOrCancelled(err) {
@@ -432,44 +421,18 @@
 //   - If the iterator is not fully consumed, it will be drained in the background,
 //     and attempt will be made to cache its results.
 func (c *cachedIterator) Stop() {
-<<<<<<< HEAD
-=======
 	c.mu.Lock()
 	defer c.mu.Unlock()
 
->>>>>>> 4db9d9a8
 	swapped := c.closing.CompareAndSwap(false, true)
 	if !swapped {
 		return
 	}
-<<<<<<< HEAD
-=======
-
->>>>>>> 4db9d9a8
+
 	if c.tuples == nil {
 		c.iter.Stop()
 		return
 	}
-<<<<<<< HEAD
-	// prevent goroutine if iterator was already consumed
-	ctx := context.Background()
-	if _, err := c.iter.Head(ctx); errors.Is(err, storage.ErrIteratorDone) {
-		c.flush()
-		c.iter.Stop()
-		return
-	}
-
-	c.wg.Add(1)
-	go func() {
-		defer c.iter.Stop()
-		defer c.wg.Done()
-
-		// if cache is already set, we don't need to drain the iterator
-		if cachedResp := c.cache.Get(c.cacheKey); cachedResp != nil {
-			return
-		}
-
-=======
 
 	// if cache is already set, we don't need to drain the iterator
 	if cachedResp := c.cache.Get(c.cacheKey); cachedResp != nil {
@@ -496,7 +459,6 @@
 			return
 		}
 
->>>>>>> 4db9d9a8
 		// prevent draining on the same iterator across multiple requests
 		_, _, _ = c.sf.Do(c.cacheKey, func() (interface{}, error) {
 			for {
