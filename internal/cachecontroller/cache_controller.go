package cachecontroller

import (
	"context"
	"math"
	"sync"
	"time"

	"github.com/prometheus/client_golang/prometheus"
	"github.com/prometheus/client_golang/prometheus/promauto"
	"go.opentelemetry.io/otel"
	"go.opentelemetry.io/otel/attribute"
	"go.opentelemetry.io/otel/trace"
	"go.uber.org/zap"

	openfgav1 "github.com/openfga/api/proto/openfga/v1"

	"github.com/openfga/openfga/internal/build"
	"github.com/openfga/openfga/internal/utils"
	"github.com/openfga/openfga/pkg/logger"
	"github.com/openfga/openfga/pkg/storage"
	"github.com/openfga/openfga/pkg/telemetry"
	"github.com/openfga/openfga/pkg/tuple"
)

var (
	tracer = otel.Tracer("internal/cachecontroller")

	cacheTotalCounter = promauto.NewCounter(prometheus.CounterOpts{
		Namespace: build.ProjectName,
		Name:      "cachecontroller_cache_total_count",
		Help:      "The total number of cachecontroller requests.",
	})

	cacheHitCounter = promauto.NewCounter(prometheus.CounterOpts{
		Namespace: build.ProjectName,
		Name:      "cachecontroller_cache_hit_count",
		Help:      "The total number of cache hits from cachecontroller requests.",
	})

	findChangesAndInvalidateHistogram = promauto.NewHistogramVec(prometheus.HistogramOpts{
		Namespace:                       build.ProjectName,
		Name:                            "cachecontroller_find_changes_and_invalidate_histogram",
		Help:                            "The duration (in ms) required for cache controller to find changes and invalidate labeled by whether invalidation is required and buckets of changes size.",
		Buckets:                         []float64{1, 5, 10, 25, 50, 80, 100, 150, 200, 300, 1000, 2000, 5000},
		NativeHistogramBucketFactor:     1.1,
		NativeHistogramMaxBucketNumber:  100,
		NativeHistogramMinResetDuration: time.Hour,
	}, []string{"invalidation_required", "changes_size"})
)

type CacheController interface {
	// DetermineInvalidation returns the timestamp of the last write for the specified store.
	// It may return a cached timestamp.
	DetermineInvalidation(ctx context.Context, storeID string) time.Time
}

type NoopCacheController struct{}

func (c *NoopCacheController) DetermineInvalidation(_ context.Context, _ string) time.Time {
	return time.Time{}
}

func NewNoopCacheController() CacheController {
	return &NoopCacheController{}
}

// InMemoryCacheControllerOpt defines an option that can be used to change the behavior of InMemoryCacheController
// instance.
type InMemoryCacheControllerOpt func(*InMemoryCacheController)

// WithLogger sets the logger for InMemoryCacheController.
func WithLogger(logger logger.Logger) InMemoryCacheControllerOpt {
	return func(inm *InMemoryCacheController) {
		inm.logger = logger
	}
}

// InMemoryCacheController will invalidate cache iterator (InMemoryCache) and sub problem cache (CachedCheckResolver) entries
// that are more recent than the last write for the specified store.
// Note that the invalidation is done asynchronously, and only after a Check request is received.
// It will be eventually consistent.
type InMemoryCacheController struct {
	ds    storage.OpenFGADatastore
	cache storage.InMemoryCache[any]

	// ttl for the entry that keeps the last timestamp for a Write for a storeID.
	ttl                   time.Duration
	iteratorCacheTTL      time.Duration
	changelogBuckets      []uint
	inflightInvalidations sync.Map
	logger                logger.Logger
}

func NewCacheController(ds storage.OpenFGADatastore, cache storage.InMemoryCache[any], ttl time.Duration, iteratorCacheTTL time.Duration, opts ...InMemoryCacheControllerOpt) CacheController {
	c := &InMemoryCacheController{
		ds:                    ds,
		cache:                 cache,
		ttl:                   ttl,
		iteratorCacheTTL:      iteratorCacheTTL,
		changelogBuckets:      []uint{0, 25, 50, 75, 100},
		inflightInvalidations: sync.Map{},
		logger:                logger.NewNoopLogger(),
	}

	for _, opt := range opts {
		opt(c)
	}

	return c
}

// DetermineInvalidation returns the timestamp of the last write for the specified store.
// It may return a cached timestamp.
// If the timestamp is not known, it will asynchronously find the last Write and store it, and also invalidate some or all entries in the cache.
func (c *InMemoryCacheController) DetermineInvalidation(
	ctx context.Context,
	storeID string,
) time.Time {
	_, span := tracer.Start(ctx, "cacheController.DetermineInvalidation", trace.WithAttributes(attribute.Bool("cached", false)))
	defer span.End()
	cacheTotalCounter.Inc()

	cacheKey := storage.GetChangelogCacheKey(storeID)
	cacheResp := c.cache.Get(cacheKey)
	c.logger.Debug("InMemoryCacheController DetermineInvalidation cache hit", zap.String("store_id", storeID), zap.Bool("hit", cacheResp != nil))
	if cacheResp != nil {
		entry := cacheResp.(*storage.ChangelogCacheEntry)
		cacheHitCounter.Inc()
		span.SetAttributes(attribute.Bool("cached", true))
		return entry.LastModified
	}

	// if the cache key cannot be found, we asynchronously
	// find the last Write and store it, and also invalidate some or all entries in the cache.
	_, present := c.inflightInvalidations.LoadOrStore(storeID, struct{}{})
	if !present {
		span.SetAttributes(attribute.Bool("check_invalidation", true))

		go func() {
			// we do not want to propagate context to avoid early cancellation
			// and pollute span.
			c.findChangesAndInvalidate(context.Background(), storeID, span)
			c.inflightInvalidations.Delete(storeID)
		}()
	}
	// if we cannot get lock, there is already invalidation going on.  As such,
	// we don't want to spin a new go routine to do invalidation.

	return time.Time{}
}

func (c *InMemoryCacheController) findChangesDescending(ctx context.Context, storeID string) ([]*openfgav1.TupleChange, string, error) {
	opts := storage.ReadChangesOptions{
		SortDesc: true,
		Pagination: storage.PaginationOptions{
			PageSize: storage.DefaultPageSize,
			From:     "",
		}}
	return c.ds.ReadChanges(ctx, storeID, storage.ReadChangesFilter{}, opts)
}

func (c *InMemoryCacheController) findChangesAndInvalidate(ctx context.Context, storeID string, parentSpan trace.Span) {
	start := time.Now()
	ctx, span := tracer.Start(ctx, "cacheController.findChangesAndInvalidate")
	defer span.End()

	link := trace.LinkFromContext(ctx)
	parentSpan.AddLink(link)

	cacheKey := storage.GetChangelogCacheKey(storeID)
	// TODO: this should have a deadline since it will hold up everything if it doesn't return
	// could also be implemented as a fire and forget mechanism and subsequent requests can grab the result
	// re-evaluate at a later time.
	// Note that changes are sorted most-recent first
	changes, _, err := c.findChangesDescending(ctx, storeID)
	if err != nil {
		telemetry.TraceError(span, err)
		// do not allow any cache read until next refresh
		c.invalidateIteratorCache(storeID)
		return
	}

<<<<<<< HEAD
	lastWrite := changes[0]

	entry := &storage.ChangelogCacheEntry{
		LastModified: lastWrite.GetTimestamp().AsTime(),
=======
	mostRecentChanges := changes[0]
	entry := &storage.ChangelogCacheEntry{
		LastModified: mostRecentChanges.GetTimestamp().AsTime(),
>>>>>>> 69509517
	}

	lastCacheRecord := c.cache.Get(cacheKey)

	// set changelog entry as soon as possible so that subsequent cache lookups can find the entry
	c.cache.Set(cacheKey, entry, c.ttl)

	timestampOfLastInvalidation := time.Time{}
	if lastCacheRecord != nil {
		decodedRecord, ok := lastCacheRecord.(*storage.ChangelogCacheEntry)
		if ok {
			// if the change log cache is available and valid, use the last modified
			// time to have better consistency. Otherwise, the timestampOfLastInvalidation will
			// be the beginning of time which imply the need to invalidate one or more records.
			timestampOfLastInvalidation = decodedRecord.LastModified
		} else {
			c.logger.Error("Unable to cast lastCacheRecord properly", zap.String("cacheKey", cacheKey))
		}
	}

	if entry.LastModified.Before(timestampOfLastInvalidation) {
		// no new changes, no need to perform invalidations
		span.SetAttributes(attribute.Bool("invalidations", false))
		c.logger.Debug("InMemoryCacheController findChangesAndInvalidate invalidation as entry.LastModified before last verified",
			zap.String("store_id", storeID),
			zap.Time("entry.LastModified", entry.LastModified),
			zap.Time("timestampOfLastInvalidation", timestampOfLastInvalidation))

		findChangesAndInvalidateHistogram.WithLabelValues("false", utils.Bucketize(uint(len(changes)), c.changelogBuckets)).Observe(float64(time.Since(start).Milliseconds()))
		return
	}

<<<<<<< HEAD
=======
	timestampOfLastIteratorInvalidation := time.Now().Add(-c.iteratorCacheTTL)

	// need to consider there might just be 1 change
>>>>>>> 69509517
	// iterate from the oldest to most recent to determine if the last change is part of the current batch
	// Remember that idx[0] is the most recent change while idx[len(changes)-1] is the oldest change because
	// changes is ordered from most recent to oldest.
	idx := len(changes) - 1
	for ; idx >= 0; idx-- {
		// idx marks the changes the first change after the timestampOfLastIteratorInvalidation.
		// therefore, we want to use the changes happens at/after this time to invalidate cache.
		//
		// Note that we only want to add invalidation entries for changes with timestamp >= now - iterator cache's TTL
		// because anything older than that time would not live in the iterator cache anyway.
		if changes[idx].GetTimestamp().AsTime().After(timestampOfLastIteratorInvalidation) {
			break
		}
	}
<<<<<<< HEAD
	// all changes happened after the last invalidation, thus we should revoke all the cached iterators for the store
=======

	partialInvalidation := true

	// all changes are new, thus we should revoke the whole query cache
>>>>>>> 69509517
	if idx == len(changes)-1 {
		partialInvalidation = false
		c.invalidateIteratorCache(storeID)
	} else {
		// only a subset of changes are new, revoke the respective ones.
		lastModified := time.Now()
		for ; idx >= 0; idx-- {
			t := changes[idx].GetTupleKey()
			c.invalidateIteratorCacheByObjectRelation(storeID, t.GetObject(), t.GetRelation(), lastModified)
			// We invalidate all iterators for the tuple's user and object type, regardless of the relation.
			c.invalidateIteratorCacheByUserAndObjectType(storeID, t.GetUser(), tuple.GetType(t.GetObject()), lastModified)
		}
	}

	c.logger.Debug("InMemoryCacheController findChangesAndInvalidate invalidation",
		zap.String("store_id", storeID),
		zap.Time("entry.LastModified", entry.LastModified),
		zap.Time("timestampOfLastIteratorInvalidation", timestampOfLastIteratorInvalidation),
		zap.Bool("partialInvalidation", partialInvalidation))
	span.SetAttributes(attribute.Bool("invalidations", true))
	findChangesAndInvalidateHistogram.WithLabelValues("true", utils.Bucketize(uint(len(changes)), c.changelogBuckets)).Observe(float64(time.Since(start).Milliseconds()))
}

// invalidateIteratorCache writes a new key to the cache with a very long TTL.
// An alternative implementation could delete invalid keys, but this approach is faster (see graph.findInCache).
func (c *InMemoryCacheController) invalidateIteratorCache(storeID string) {
	c.cache.Set(storage.GetInvalidIteratorCacheKey(storeID), &storage.InvalidEntityCacheEntry{LastModified: time.Now()}, math.MaxInt)
}

// invalidateIteratorCacheByObjectRelation writes a new key to the cache.
// An alternative implementation could delete invalid keys, but this approach is faster (see graph.findInCache).
func (c *InMemoryCacheController) invalidateIteratorCacheByObjectRelation(storeID, object, relation string, ts time.Time) {
	// GetInvalidIteratorByObjectRelationCacheKeys returns only 1 instance
	c.cache.Set(storage.GetInvalidIteratorByObjectRelationCacheKeys(storeID, object, relation)[0], &storage.InvalidEntityCacheEntry{LastModified: ts}, c.iteratorCacheTTL)
}

// invalidateIteratorCacheByUserAndObjectType writes a new key to the cache.
// An alternative implementation could delete invalid keys, but this approach is faster (see graph.findInCache).
func (c *InMemoryCacheController) invalidateIteratorCacheByUserAndObjectType(storeID, user, objectType string, ts time.Time) {
	c.cache.Set(storage.GetInvalidIteratorByUserObjectTypeCacheKeys(storeID, []string{user}, objectType)[0], &storage.InvalidEntityCacheEntry{LastModified: ts}, c.iteratorCacheTTL)
}<|MERGE_RESOLUTION|>--- conflicted
+++ resolved
@@ -168,7 +168,6 @@
 	link := trace.LinkFromContext(ctx)
 	parentSpan.AddLink(link)
 
-	cacheKey := storage.GetChangelogCacheKey(storeID)
 	// TODO: this should have a deadline since it will hold up everything if it doesn't return
 	// could also be implemented as a fire and forget mechanism and subsequent requests can grab the result
 	// re-evaluate at a later time.
@@ -181,18 +180,12 @@
 		return
 	}
 
-<<<<<<< HEAD
-	lastWrite := changes[0]
-
-	entry := &storage.ChangelogCacheEntry{
-		LastModified: lastWrite.GetTimestamp().AsTime(),
-=======
 	mostRecentChanges := changes[0]
 	entry := &storage.ChangelogCacheEntry{
 		LastModified: mostRecentChanges.GetTimestamp().AsTime(),
->>>>>>> 69509517
-	}
-
+	}
+
+	cacheKey := storage.GetChangelogCacheKey(storeID)
 	lastCacheRecord := c.cache.Get(cacheKey)
 
 	// set changelog entry as soon as possible so that subsequent cache lookups can find the entry
@@ -223,12 +216,9 @@
 		return
 	}
 
-<<<<<<< HEAD
-=======
 	timestampOfLastIteratorInvalidation := time.Now().Add(-c.iteratorCacheTTL)
 
 	// need to consider there might just be 1 change
->>>>>>> 69509517
 	// iterate from the oldest to most recent to determine if the last change is part of the current batch
 	// Remember that idx[0] is the most recent change while idx[len(changes)-1] is the oldest change because
 	// changes is ordered from most recent to oldest.
@@ -243,14 +233,10 @@
 			break
 		}
 	}
-<<<<<<< HEAD
-	// all changes happened after the last invalidation, thus we should revoke all the cached iterators for the store
-=======
 
 	partialInvalidation := true
 
-	// all changes are new, thus we should revoke the whole query cache
->>>>>>> 69509517
+	// all changes happened after the last invalidation, thus we should revoke all the cached iterators for the store.
 	if idx == len(changes)-1 {
 		partialInvalidation = false
 		c.invalidateIteratorCache(storeID)
@@ -275,20 +261,20 @@
 }
 
 // invalidateIteratorCache writes a new key to the cache with a very long TTL.
-// An alternative implementation could delete invalid keys, but this approach is faster (see graph.findInCache).
+// An alternative implementation could delete invalid keys, but this approach is faster (see storagewrappers.findInCache).
 func (c *InMemoryCacheController) invalidateIteratorCache(storeID string) {
 	c.cache.Set(storage.GetInvalidIteratorCacheKey(storeID), &storage.InvalidEntityCacheEntry{LastModified: time.Now()}, math.MaxInt)
 }
 
 // invalidateIteratorCacheByObjectRelation writes a new key to the cache.
-// An alternative implementation could delete invalid keys, but this approach is faster (see graph.findInCache).
+// An alternative implementation could delete invalid keys, but this approach is faster (see storagewrappers.findInCache).
 func (c *InMemoryCacheController) invalidateIteratorCacheByObjectRelation(storeID, object, relation string, ts time.Time) {
 	// GetInvalidIteratorByObjectRelationCacheKeys returns only 1 instance
 	c.cache.Set(storage.GetInvalidIteratorByObjectRelationCacheKeys(storeID, object, relation)[0], &storage.InvalidEntityCacheEntry{LastModified: ts}, c.iteratorCacheTTL)
 }
 
 // invalidateIteratorCacheByUserAndObjectType writes a new key to the cache.
-// An alternative implementation could delete invalid keys, but this approach is faster (see graph.findInCache).
+// An alternative implementation could delete invalid keys, but this approach is faster (see storagewrappers.findInCache).
 func (c *InMemoryCacheController) invalidateIteratorCacheByUserAndObjectType(storeID, user, objectType string, ts time.Time) {
 	c.cache.Set(storage.GetInvalidIteratorByUserObjectTypeCacheKeys(storeID, []string{user}, objectType)[0], &storage.InvalidEntityCacheEntry{LastModified: ts}, c.iteratorCacheTTL)
 }