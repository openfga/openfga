package cachecontroller

import (
	"context"
	"math"
	"sync"
	"time"

	"github.com/prometheus/client_golang/prometheus"
	"github.com/prometheus/client_golang/prometheus/promauto"
	"go.opentelemetry.io/otel"
	"go.opentelemetry.io/otel/attribute"
	"go.opentelemetry.io/otel/trace"
	"go.uber.org/zap"

	openfgav1 "github.com/openfga/api/proto/openfga/v1"

	"github.com/openfga/openfga/internal/build"
	"github.com/openfga/openfga/internal/utils"
	"github.com/openfga/openfga/pkg/logger"
	"github.com/openfga/openfga/pkg/storage"
	"github.com/openfga/openfga/pkg/telemetry"
	"github.com/openfga/openfga/pkg/tuple"
)

var (
	tracer = otel.Tracer("internal/cachecontroller")

	cacheTotalCounter = promauto.NewCounter(prometheus.CounterOpts{
		Namespace: build.ProjectName,
		Name:      "cachecontroller_cache_total_count",
		Help:      "The total number of cachecontroller requests.",
	})

	cacheHitCounter = promauto.NewCounter(prometheus.CounterOpts{
		Namespace: build.ProjectName,
		Name:      "cachecontroller_cache_hit_count",
		Help:      "The total number of cache hits from cachecontroller requests.",
	})

	findChangesAndInvalidateHistogram = promauto.NewHistogramVec(prometheus.HistogramOpts{
		Namespace:                       build.ProjectName,
		Name:                            "cachecontroller_find_changes_and_invalidate_histogram",
		Help:                            "The duration (in ms) required for cache controller to find changes and invalidate labeled by whether invalidation is required and buckets of changes size.",
		Buckets:                         []float64{1, 5, 10, 25, 50, 80, 100, 150, 200, 300, 1000, 2000, 5000},
		NativeHistogramBucketFactor:     1.1,
		NativeHistogramMaxBucketNumber:  100,
		NativeHistogramMinResetDuration: time.Hour,
	}, []string{"invalidation_required", "changes_size"})

	iteratorCacheInvalidationCounter = promauto.NewCounter(prometheus.CounterOpts{
		Namespace: build.ProjectName,
		Name:      "cachecontroller_iterator_cache_invalidation_count",
		Help:      "The total number of cache hits from cachecontroller requests.",
	})

	checkQueryCacheInvalidationCounter = promauto.NewCounter(prometheus.CounterOpts{
		Namespace: build.ProjectName,
		Name:      "cachecontroller_check_query_cache_invalidation_count",
		Help:      "The total number of invalidations of the check query cache.",
	})
)

type CacheController interface {
	// DetermineInvalidation returns the timestamp of the last write for the specified store.
	// It may return a cached timestamp.
	DetermineInvalidation(ctx context.Context, storeID string) time.Time
}

type NoopCacheController struct{}

func (c *NoopCacheController) DetermineInvalidation(_ context.Context, _ string) time.Time {
	return time.Time{}
}

func NewNoopCacheController() CacheController {
	return &NoopCacheController{}
}

// InMemoryCacheControllerOpt defines an option that can be used to change the behavior of InMemoryCacheController
// instance.
type InMemoryCacheControllerOpt func(*InMemoryCacheController)

// WithLogger sets the logger for InMemoryCacheController.
func WithLogger(logger logger.Logger) InMemoryCacheControllerOpt {
	return func(inm *InMemoryCacheController) {
		inm.logger = logger
	}
}

// InMemoryCacheController will invalidate cache iterator (InMemoryCache) and sub problem cache (CachedCheckResolver) entries
// that are more recent than the last write for the specified store.
// Note that the invalidation is done asynchronously, and only after a Check request is received.
// It will be eventually consistent.
type InMemoryCacheController struct {
	ds    storage.OpenFGADatastore
	cache storage.InMemoryCache[any]

	// ttl for the entry that keeps the last timestamp for a Write for a storeID.
	ttl                   time.Duration
	iteratorCacheTTL      time.Duration
	changelogBuckets      []uint
	inflightInvalidations sync.Map
	logger                logger.Logger
}

func NewCacheController(ds storage.OpenFGADatastore, cache storage.InMemoryCache[any], ttl time.Duration, iteratorCacheTTL time.Duration, opts ...InMemoryCacheControllerOpt) CacheController {
	c := &InMemoryCacheController{
		ds:                    ds,
		cache:                 cache,
		ttl:                   ttl,
		iteratorCacheTTL:      iteratorCacheTTL,
		changelogBuckets:      []uint{0, 25, 50, 75, 100},
		inflightInvalidations: sync.Map{},
		logger:                logger.NewNoopLogger(),
	}

	for _, opt := range opts {
		opt(c)
	}

	return c
}

// DetermineInvalidation returns the timestamp of the last write for the specified store.
// It may return a cached timestamp.
// If the timestamp is not known, it will asynchronously find the last Write and store it, and also invalidate some or all entries in the cache.
func (c *InMemoryCacheController) DetermineInvalidation(
	ctx context.Context,
	storeID string,
) time.Time {
	_, span := tracer.Start(ctx, "cacheController.DetermineInvalidation", trace.WithAttributes(attribute.Bool("cached", false)))
	defer span.End()
	cacheTotalCounter.Inc()

	cacheKey := storage.GetChangelogCacheKey(storeID)
	cacheResp := c.cache.Get(cacheKey)
	c.logger.Debug("InMemoryCacheController DetermineInvalidation cache hit", zap.String("store_id", storeID), zap.Bool("hit", cacheResp != nil))
	if cacheResp != nil {
		entry := cacheResp.(*storage.ChangelogCacheEntry)
		cacheHitCounter.Inc()
		span.SetAttributes(attribute.Bool("cached", true))
		return entry.LastModified
	}

	// if the cache key cannot be found, we asynchronously
	// find the last Write and store it, and also invalidate some or all entries in the cache.
	_, present := c.inflightInvalidations.LoadOrStore(storeID, struct{}{})
	if !present {
		span.SetAttributes(attribute.Bool("check_invalidation", true))
<<<<<<< HEAD
		checkQueryCacheInvalidationCounter.Inc()
		// if the cache cannot be found, we want to invalidate entries in the background
		// so that it does not block the answer path.
=======

>>>>>>> 135aef41
		go func() {
			// we do not want to propagate context to avoid early cancellation
			// and pollute span.
			c.findChangesAndInvalidate(context.Background(), storeID, span)
			c.inflightInvalidations.Delete(storeID)
		}()
	}
	// if we cannot get lock, there is already invalidation going on.  As such,
	// we don't want to spin a new go routine to do invalidation.

	return time.Time{}
}

func (c *InMemoryCacheController) findChangesDescending(ctx context.Context, storeID string) ([]*openfgav1.TupleChange, string, error) {
	opts := storage.ReadChangesOptions{
		SortDesc: true,
		Pagination: storage.PaginationOptions{
			PageSize: storage.DefaultPageSize,
			From:     "",
		}}
	return c.ds.ReadChanges(ctx, storeID, storage.ReadChangesFilter{}, opts)
}

func (c *InMemoryCacheController) findChangesAndInvalidate(ctx context.Context, storeID string, parentSpan trace.Span) {
	start := time.Now()
	ctx, span := tracer.Start(ctx, "cacheController.findChangesAndInvalidate")
	defer span.End()

	link := trace.LinkFromContext(ctx)
	parentSpan.AddLink(link)

	// TODO: this should have a deadline since it will hold up everything if it doesn't return
	// could also be implemented as a fire and forget mechanism and subsequent requests can grab the result
	// re-evaluate at a later time.
	// Note that changes are sorted most-recent first
	changes, _, err := c.findChangesDescending(ctx, storeID)
	if err != nil {
		telemetry.TraceError(span, err)
		// do not allow any cache read until next refresh
		// TODO: do we want to increment the counter in this scenario?
		c.invalidateIteratorCache(storeID)
		return
	}

	mostRecentChanges := changes[0]
	entry := &storage.ChangelogCacheEntry{
		LastModified: mostRecentChanges.GetTimestamp().AsTime(),
	}

	cacheKey := storage.GetChangelogCacheKey(storeID)
	lastCacheRecord := c.cache.Get(cacheKey)

	// set changelog entry as soon as possible so that subsequent cache lookups can find the entry
	c.cache.Set(cacheKey, entry, c.ttl)

	timestampOfLastInvalidation := time.Time{}
	if lastCacheRecord != nil {
		decodedRecord, ok := lastCacheRecord.(*storage.ChangelogCacheEntry)
		if ok {
			// if the change log cache is available and valid, use the last modified
			// time to have better consistency. Otherwise, the timestampOfLastInvalidation will
			// be the beginning of time which imply the need to invalidate one or more records.
			timestampOfLastInvalidation = decodedRecord.LastModified
		} else {
			c.logger.Error("Unable to cast lastCacheRecord properly", zap.String("cacheKey", cacheKey))
		}
	}

	if entry.LastModified.Before(timestampOfLastInvalidation) {
		// no new changes, no need to perform invalidations
		span.SetAttributes(attribute.Bool("invalidations", false))
		c.logger.Debug("InMemoryCacheController findChangesAndInvalidate invalidation as entry.LastModified before last verified",
			zap.String("store_id", storeID),
			zap.Time("entry.LastModified", entry.LastModified),
			zap.Time("timestampOfLastInvalidation", timestampOfLastInvalidation))

		findChangesAndInvalidateHistogram.WithLabelValues("false", utils.Bucketize(uint(len(changes)), c.changelogBuckets)).Observe(float64(time.Since(start).Milliseconds()))
		return
	}

	timestampOfLastIteratorInvalidation := time.Now().Add(-c.iteratorCacheTTL)

	// need to consider there might just be 1 change
	// iterate from the oldest to most recent to determine if the last change is part of the current batch
	// Remember that idx[0] is the most recent change while idx[len(changes)-1] is the oldest change because
	// changes is ordered from most recent to oldest.
	idx := len(changes) - 1
	for ; idx >= 0; idx-- {
		// idx marks the changes the first change after the timestampOfLastIteratorInvalidation.
		// therefore, we want to use the changes happens at/after this time to invalidate cache.
		//
		// Note that we only want to add invalidation entries for changes with timestamp >= now - iterator cache's TTL
		// because anything older than that time would not live in the iterator cache anyway.
		if changes[idx].GetTimestamp().AsTime().After(timestampOfLastIteratorInvalidation) {
			break
		}
	}

	partialInvalidation := true

	// all changes happened after the last invalidation, thus we should revoke all the cached iterators for the store.
	if idx == len(changes)-1 {
		partialInvalidation = false
		c.invalidateIteratorCache(storeID)
	} else {
		// only a subset of changes are new, revoke the respective ones.
		lastModified := time.Now()
		for ; idx >= 0; idx-- {
			t := changes[idx].GetTupleKey()
			c.invalidateIteratorCacheByObjectRelation(storeID, t.GetObject(), t.GetRelation(), lastModified)
			// We invalidate all iterators for the tuple's user and object type, regardless of the relation.
			c.invalidateIteratorCacheByUserAndObjectType(storeID, t.GetUser(), tuple.GetType(t.GetObject()), lastModified)
		}
	}

	c.logger.Debug("InMemoryCacheController findChangesAndInvalidate invalidation",
		zap.String("store_id", storeID),
		zap.Time("entry.LastModified", entry.LastModified),
		zap.Time("timestampOfLastIteratorInvalidation", timestampOfLastIteratorInvalidation),
		zap.Bool("partialInvalidation", partialInvalidation))
	span.SetAttributes(attribute.Bool("invalidations", true))
	findChangesAndInvalidateHistogram.WithLabelValues("true", utils.Bucketize(uint(len(changes)), c.changelogBuckets)).Observe(float64(time.Since(start).Milliseconds()))
}

// invalidateIteratorCache writes a new key to the cache with a very long TTL.
// An alternative implementation could delete invalid keys, but this approach is faster (see storagewrappers.findInCache).
func (c *InMemoryCacheController) invalidateIteratorCache(storeID string) {
	iteratorCacheInvalidationCounter.Inc()
	c.cache.Set(storage.GetInvalidIteratorCacheKey(storeID), &storage.InvalidEntityCacheEntry{LastModified: time.Now()}, math.MaxInt)
}

// invalidateIteratorCacheByObjectRelation writes a new key to the cache.
// An alternative implementation could delete invalid keys, but this approach is faster (see storagewrappers.findInCache).
func (c *InMemoryCacheController) invalidateIteratorCacheByObjectRelation(storeID, object, relation string, ts time.Time) {
	// GetInvalidIteratorByObjectRelationCacheKeys returns only 1 instance
	c.cache.Set(storage.GetInvalidIteratorByObjectRelationCacheKeys(storeID, object, relation)[0], &storage.InvalidEntityCacheEntry{LastModified: ts}, c.iteratorCacheTTL)
}

// invalidateIteratorCacheByUserAndObjectType writes a new key to the cache.
// An alternative implementation could delete invalid keys, but this approach is faster (see storagewrappers.findInCache).
func (c *InMemoryCacheController) invalidateIteratorCacheByUserAndObjectType(storeID, user, objectType string, ts time.Time) {
	c.cache.Set(storage.GetInvalidIteratorByUserObjectTypeCacheKeys(storeID, []string{user}, objectType)[0], &storage.InvalidEntityCacheEntry{LastModified: ts}, c.iteratorCacheTTL)
}<|MERGE_RESOLUTION|>--- conflicted
+++ resolved
@@ -148,13 +148,8 @@
 	_, present := c.inflightInvalidations.LoadOrStore(storeID, struct{}{})
 	if !present {
 		span.SetAttributes(attribute.Bool("check_invalidation", true))
-<<<<<<< HEAD
 		checkQueryCacheInvalidationCounter.Inc()
-		// if the cache cannot be found, we want to invalidate entries in the background
-		// so that it does not block the answer path.
-=======
-
->>>>>>> 135aef41
+
 		go func() {
 			// we do not want to propagate context to avoid early cancellation
 			// and pollute span.
