--- conflicted
+++ resolved
@@ -14,11 +14,7 @@
 	"golang.org/x/exp/maps"
 )
 
-<<<<<<< HEAD
 var celBaseEnv *cel.Env
-=======
-var baseCelEnv *cel.Env
->>>>>>> 06db804c
 
 func init() {
 	var envOpts []cel.EnvOption
@@ -26,7 +22,6 @@
 		envOpts = append(envOpts, customTypeOpts...)
 	}
 
-<<<<<<< HEAD
 	envOpts = append(envOpts, types.IPAddressEnvOption(), cel.EagerlyValidateDeclarations(true))
 
 	env, err := cel.NewEnv(envOpts...)
@@ -35,17 +30,6 @@
 	}
 
 	celBaseEnv = env
-=======
-	envOpts = append(envOpts, types.IPAddressEnvOption())
-	envOpts = append(envOpts, cel.EagerlyValidateDeclarations(true), cel.DefaultUTCTimeZone(true))
-
-	env, err := cel.NewEnv(envOpts...)
-	if err != nil {
-		panic(fmt.Sprintf("failed to construct base CEL env: %v", err))
-	}
-
-	baseCelEnv = env
->>>>>>> 06db804c
 }
 
 var emptyEvaluationResult = EvaluationResult{}
@@ -105,11 +89,7 @@
 		envOpts = append(envOpts, cel.Variable(paramName, paramType.CelType()))
 	}
 
-<<<<<<< HEAD
 	env, err := celBaseEnv.Extend(envOpts...)
-=======
-	env, err := baseCelEnv.Extend(envOpts...)
->>>>>>> 06db804c
 	if err != nil {
 		return &CompilationError{
 			Condition: e.Name,
