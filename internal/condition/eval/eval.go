--- conflicted
+++ resolved
@@ -72,11 +72,7 @@
 			contextFields = append(contextFields, tupleContext.GetFields())
 		}
 
-<<<<<<< HEAD
-		conditionResult, err := evaluableCondition.Evaluate(ctx, contextFields...)
-=======
 		conditionResult, err := evaluableCondition.EvaluateWithContext(ctx, contextFields...)
->>>>>>> 164963fa
 		if err != nil {
 			telemetry.TraceError(span, err)
 			return nil, err
